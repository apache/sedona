/**
 * Licensed under the Apache License, Version 2.0 (the "License");
 * you may not use this file except in compliance with the License.
 * You may obtain a copy of the License at
 * <p>
 * http://www.apache.org/licenses/LICENSE-2.0
 * <p>
 * Unless required by applicable law or agreed to in writing, software
 * distributed under the License is distributed on an "AS IS" BASIS,
 * WITHOUT WARRANTIES OR CONDITIONS OF ANY KIND, either express or implied.
 * See the License for the specific language governing permissions and
 * limitations under the License.
 */
package org.apache.sedona.core.utils;

<<<<<<< HEAD
import org.apache.sedona.core.enums.GeometryType;
import org.locationtech.jts.geom.*;
import org.locationtech.jts.geom.impl.CoordinateArraySequence;

=======
import org.locationtech.jts.geom.CoordinateSequence;
import org.locationtech.jts.geom.CoordinateSequenceFilter;
import org.locationtech.jts.geom.Geometry;
import org.locationtech.jts.io.WKTWriter;
>>>>>>> edb234e3
import java.util.Objects;

public class GeomUtils
{
    public static String printGeom(Geometry geom) {
        if(geom.getUserData()!=null) return geom.toText() + "\t" + geom.getUserData();
        else return geom.toText();
    }

    public static String printGeom(Object geom) {
        Geometry g = (Geometry) geom;
        return printGeom(g);
    }

    public static int hashCode(Geometry geom) {
        return geom.getUserData()==null? geom.hashCode():geom.hashCode()*31 + geom.getUserData().hashCode();
    }
    public static boolean equalsTopoGeom(Geometry geom1, Geometry geom2) {
        if (Objects.equals(geom1.getUserData(), geom2.getUserData())) return geom1.equals(geom2);
        return false;
    }

    public static boolean equalsExactGeom(Geometry geom1, Object geom2) {
        if (! (geom2 instanceof Geometry)) return false;
        Geometry g = (Geometry) geom2;
        if (Objects.equals(geom1.getUserData(), g.getUserData())) return geom1.equalsExact(g);
        else return false;
    }

    /**
     * Swaps the XY coordinates of a geometry.
     */
    public static void flipCoordinates(Geometry g) {
        g.apply(new CoordinateSequenceFilter() {

            @Override
            public void filter(CoordinateSequence seq, int i) {
                double oldX = seq.getCoordinate(i).x;
                double oldY = seq.getCoordinateCopy(i).y;
                seq.getCoordinate(i).setX(oldY);
                seq.getCoordinate(i).setY(oldX);
            }

            @Override
            public boolean isGeometryChanged() {
                return true;
            }

            @Override
            public boolean isDone() {
                return false;
            }
        });
    }
    /*
     * Returns a POINT that is guaranteed to lie on the surface.
     */
    public static Geometry getInteriorPoint(Geometry geometry) {
        if(geometry==null) {
            return null;
        }
        return geometry.getInteriorPoint();
    }

<<<<<<< HEAD
    /**
     * Return the nth point from the given geometry (which could be a linestring or a circular linestring)
     * If the value of n is negative, return a point backwards
     * E.g. if n = 1, return 1st point, if n = -1, return last point
     *
     * @param lineString from which the nth point is to be returned
     * @param n is the position of the point in the geometry
     * @return a point
     */
    public static Geometry getNthPoint(LineString lineString, int n) {
        if (lineString == null || n == 0) {
            return null;
        }

        int p = lineString.getNumPoints();
        if (Math.abs(n) > p) {
            return null;
        }

        Coordinate[] nthCoordinate = new Coordinate[1];
        if (n > 0) {
            nthCoordinate[0] = lineString.getCoordinates()[n - 1];
        } else {
            nthCoordinate[0] = lineString.getCoordinates()[p + n];
        }
        return new Point(new CoordinateArraySequence(nthCoordinate), lineString.getFactory());
    }

    public static Geometry getExteriorRing(Geometry geometry) {
        return geometry.getFactory().createLinearRing(geometry.getCoordinates());
=======
    public static String getEWKT(Geometry geometry) {
        if(geometry==null) {
            return null;
        }

        int srid = geometry.getSRID();
        String sridString = "";
        if (srid != 0) {
            sridString = "SRID=" + String.valueOf(srid) + ";";
        }

        return sridString + new WKTWriter().write(geometry);
>>>>>>> edb234e3
    }
}<|MERGE_RESOLUTION|>--- conflicted
+++ resolved
@@ -13,17 +13,13 @@
  */
 package org.apache.sedona.core.utils;
 
-<<<<<<< HEAD
-import org.apache.sedona.core.enums.GeometryType;
 import org.locationtech.jts.geom.*;
 import org.locationtech.jts.geom.impl.CoordinateArraySequence;
 
-=======
 import org.locationtech.jts.geom.CoordinateSequence;
 import org.locationtech.jts.geom.CoordinateSequenceFilter;
 import org.locationtech.jts.geom.Geometry;
 import org.locationtech.jts.io.WKTWriter;
->>>>>>> edb234e3
 import java.util.Objects;
 
 public class GeomUtils
@@ -88,7 +84,6 @@
         return geometry.getInteriorPoint();
     }
 
-<<<<<<< HEAD
     /**
      * Return the nth point from the given geometry (which could be a linestring or a circular linestring)
      * If the value of n is negative, return a point backwards
@@ -119,7 +114,8 @@
 
     public static Geometry getExteriorRing(Geometry geometry) {
         return geometry.getFactory().createLinearRing(geometry.getCoordinates());
-=======
+    }
+
     public static String getEWKT(Geometry geometry) {
         if(geometry==null) {
             return null;
@@ -132,6 +128,5 @@
         }
 
         return sridString + new WKTWriter().write(geometry);
->>>>>>> edb234e3
     }
 }