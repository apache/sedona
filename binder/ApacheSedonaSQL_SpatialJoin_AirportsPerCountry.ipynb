{
 "cells": [
  {
   "cell_type": "markdown",
   "metadata": {},
   "source": [
    "```\n",
    "Licensed to the Apache Software Foundation (ASF) under one\n",
    "or more contributor license agreements.  See the NOTICE file\n",
    "distributed with this work for additional information\n",
    "regarding copyright ownership.  The ASF licenses this file\n",
    "to you under the Apache License, Version 2.0 (the\n",
    "\"License\"); you may not use this file except in compliance\n",
    "with the License.  You may obtain a copy of the License at\n",
    "  http://www.apache.org/licenses/LICENSE-2.0\n",
    "Unless required by applicable law or agreed to in writing,\n",
    "software distributed under the License is distributed on an\n",
    "\"AS IS\" BASIS, WITHOUT WARRANTIES OR CONDITIONS OF ANY\n",
    "KIND, either express or implied.  See the License for the\n",
    "specific language governing permissions and limitations\n",
    "under the License.\n",
    "```"
   ]
  },
  {
   "cell_type": "code",
   "execution_count": 2,
   "metadata": {},
   "outputs": [],
   "source": [
    "import os\n",
    "\n",
    "import geopandas as gpd\n",
    "from pyspark.sql import SparkSession\n",
    "from pyspark.sql.functions import col, expr, when\n",
    "\n",
    "\n",
    "\n",
    "from sedona.spark import *\n",
    "from utilities import getConfig"
   ]
  },
  {
   "cell_type": "markdown",
   "metadata": {},
   "source": [
    "## Setup Sedona environment"
   ]
  },
  {
   "cell_type": "code",
   "execution_count": 3,
   "metadata": {},
   "outputs": [
    {
     "name": "stdout",
     "output_type": "stream",
     "text": [
      ":: loading settings :: url = jar:file:/Users/nileshgajwani/Desktop/spark/spark-3.4.0-bin-hadoop3/jars/ivy-2.5.1.jar!/org/apache/ivy/core/settings/ivysettings.xml\n"
     ]
    },
    {
     "name": "stderr",
     "output_type": "stream",
     "text": [
      "Ivy Default Cache set to: /Users/nileshgajwani/.ivy2/cache\n",
      "The jars for the packages stored in: /Users/nileshgajwani/.ivy2/jars\n",
      "org.apache.sedona#sedona-spark-shaded-3.0_2.12 added as a dependency\n",
      "org.datasyslab#geotools-wrapper added as a dependency\n",
<<<<<<< HEAD
      ":: resolving dependencies :: org.apache.spark#spark-submit-parent-da2051cb-1fa2-4362-8eae-336dcaaad6f7;1.0\n",
      "\tconfs: [default]\n",
      "\tfound org.apache.sedona#sedona-spark-shaded-3.0_2.12;1.4.1 in central\n",
      "\tfound org.datasyslab#geotools-wrapper;1.4.0-28.2 in central\n",
      ":: resolution report :: resolve 79ms :: artifacts dl 2ms\n",
=======
      ":: resolving dependencies :: org.apache.spark#spark-submit-parent-ccdb40df-96c2-42bf-bb17-f6b17333162d;1.0\n",
      "\tconfs: [default]\n",
      "\tfound org.apache.sedona#sedona-spark-shaded-3.0_2.12;1.4.1 in central\n",
      "\tfound org.datasyslab#geotools-wrapper;1.4.0-28.2 in central\n",
      ":: resolution report :: resolve 98ms :: artifacts dl 2ms\n",
>>>>>>> bc822490
      "\t:: modules in use:\n",
      "\torg.apache.sedona#sedona-spark-shaded-3.0_2.12;1.4.1 from central in [default]\n",
      "\torg.datasyslab#geotools-wrapper;1.4.0-28.2 from central in [default]\n",
      "\t---------------------------------------------------------------------\n",
      "\t|                  |            modules            ||   artifacts   |\n",
      "\t|       conf       | number| search|dwnlded|evicted|| number|dwnlded|\n",
      "\t---------------------------------------------------------------------\n",
      "\t|      default     |   2   |   0   |   0   |   0   ||   2   |   0   |\n",
      "\t---------------------------------------------------------------------\n",
<<<<<<< HEAD
      ":: retrieving :: org.apache.spark#spark-submit-parent-da2051cb-1fa2-4362-8eae-336dcaaad6f7\n",
      "\tconfs: [default]\n",
      "\t0 artifacts copied, 2 already retrieved (0kB/2ms)\n",
      "23/07/05 12:58:39 WARN NativeCodeLoader: Unable to load native-hadoop library for your platform... using builtin-java classes where applicable\n",
=======
      ":: retrieving :: org.apache.spark#spark-submit-parent-ccdb40df-96c2-42bf-bb17-f6b17333162d\n",
      "\tconfs: [default]\n",
      "\t0 artifacts copied, 2 already retrieved (0kB/2ms)\n",
      "23/07/03 23:08:06 WARN NativeCodeLoader: Unable to load native-hadoop library for your platform... using builtin-java classes where applicable\n",
>>>>>>> bc822490
      "Setting default log level to \"WARN\".\n",
      "To adjust logging level use sc.setLogLevel(newLevel). For SparkR, use setLogLevel(newLevel).\n"
     ]
    }
   ],
   "source": [
    "config = SedonaContext.builder() .\\\n",
    "    config('spark.jars.packages',\n",
    "           'org.apache.sedona:sedona-spark-shaded-3.0_2.12:1.4.1,'\n",
    "           'org.datasyslab:geotools-wrapper:1.4.0-28.2'). \\\n",
    "    getOrCreate()\n",
    "\n",
    "sedona = SedonaContext.create(config)\n",
    "sc = sedona.sparkContext\n",
    "sc.setSystemProperty(\"sedona.global.charset\", \"utf8\")"
   ]
  },
  {
   "cell_type": "markdown",
   "metadata": {},
   "source": [
    "## Read countries shapefile into a Sedona DataFrame \n",
    "Data link: https://www.naturalearthdata.com/downloads/50m-cultural-vectors/"
   ]
  },
  {
   "cell_type": "code",
   "execution_count": 4,
   "metadata": {},
   "outputs": [
    {
     "name": "stdout",
     "output_type": "stream",
     "text": [
      "root\n",
      " |-- geometry: geometry (nullable = true)\n",
      " |-- featurecla: string (nullable = true)\n",
      " |-- scalerank: string (nullable = true)\n",
      " |-- LABELRANK: string (nullable = true)\n",
      " |-- SOVEREIGNT: string (nullable = true)\n",
      " |-- SOV_A3: string (nullable = true)\n",
      " |-- ADM0_DIF: string (nullable = true)\n",
      " |-- LEVEL: string (nullable = true)\n",
      " |-- TYPE: string (nullable = true)\n",
      " |-- ADMIN: string (nullable = true)\n",
      " |-- ADM0_A3: string (nullable = true)\n",
      " |-- GEOU_DIF: string (nullable = true)\n",
      " |-- GEOUNIT: string (nullable = true)\n",
      " |-- GU_A3: string (nullable = true)\n",
      " |-- SU_DIF: string (nullable = true)\n",
      " |-- SUBUNIT: string (nullable = true)\n",
      " |-- SU_A3: string (nullable = true)\n",
      " |-- BRK_DIFF: string (nullable = true)\n",
      " |-- NAME: string (nullable = true)\n",
      " |-- NAME_LONG: string (nullable = true)\n",
      " |-- BRK_A3: string (nullable = true)\n",
      " |-- BRK_NAME: string (nullable = true)\n",
      " |-- BRK_GROUP: string (nullable = true)\n",
      " |-- ABBREV: string (nullable = true)\n",
      " |-- POSTAL: string (nullable = true)\n",
      " |-- FORMAL_EN: string (nullable = true)\n",
      " |-- FORMAL_FR: string (nullable = true)\n",
      " |-- NAME_CIAWF: string (nullable = true)\n",
      " |-- NOTE_ADM0: string (nullable = true)\n",
      " |-- NOTE_BRK: string (nullable = true)\n",
      " |-- NAME_SORT: string (nullable = true)\n",
      " |-- NAME_ALT: string (nullable = true)\n",
      " |-- MAPCOLOR7: string (nullable = true)\n",
      " |-- MAPCOLOR8: string (nullable = true)\n",
      " |-- MAPCOLOR9: string (nullable = true)\n",
      " |-- MAPCOLOR13: string (nullable = true)\n",
      " |-- POP_EST: string (nullable = true)\n",
      " |-- POP_RANK: string (nullable = true)\n",
      " |-- GDP_MD_EST: string (nullable = true)\n",
      " |-- POP_YEAR: string (nullable = true)\n",
      " |-- LASTCENSUS: string (nullable = true)\n",
      " |-- GDP_YEAR: string (nullable = true)\n",
      " |-- ECONOMY: string (nullable = true)\n",
      " |-- INCOME_GRP: string (nullable = true)\n",
      " |-- WIKIPEDIA: string (nullable = true)\n",
      " |-- FIPS_10_: string (nullable = true)\n",
      " |-- ISO_A2: string (nullable = true)\n",
      " |-- ISO_A3: string (nullable = true)\n",
      " |-- ISO_A3_EH: string (nullable = true)\n",
      " |-- ISO_N3: string (nullable = true)\n",
      " |-- UN_A3: string (nullable = true)\n",
      " |-- WB_A2: string (nullable = true)\n",
      " |-- WB_A3: string (nullable = true)\n",
      " |-- WOE_ID: string (nullable = true)\n",
      " |-- WOE_ID_EH: string (nullable = true)\n",
      " |-- WOE_NOTE: string (nullable = true)\n",
      " |-- ADM0_A3_IS: string (nullable = true)\n",
      " |-- ADM0_A3_US: string (nullable = true)\n",
      " |-- ADM0_A3_UN: string (nullable = true)\n",
      " |-- ADM0_A3_WB: string (nullable = true)\n",
      " |-- CONTINENT: string (nullable = true)\n",
      " |-- REGION_UN: string (nullable = true)\n",
      " |-- SUBREGION: string (nullable = true)\n",
      " |-- REGION_WB: string (nullable = true)\n",
      " |-- NAME_LEN: string (nullable = true)\n",
      " |-- LONG_LEN: string (nullable = true)\n",
      " |-- ABBREV_LEN: string (nullable = true)\n",
      " |-- TINY: string (nullable = true)\n",
      " |-- HOMEPART: string (nullable = true)\n",
      " |-- MIN_ZOOM: string (nullable = true)\n",
      " |-- MIN_LABEL: string (nullable = true)\n",
      " |-- MAX_LABEL: string (nullable = true)\n",
      " |-- NE_ID: string (nullable = true)\n",
      " |-- WIKIDATAID: string (nullable = true)\n",
      " |-- NAME_AR: string (nullable = true)\n",
      " |-- NAME_BN: string (nullable = true)\n",
      " |-- NAME_DE: string (nullable = true)\n",
      " |-- NAME_EN: string (nullable = true)\n",
      " |-- NAME_ES: string (nullable = true)\n",
      " |-- NAME_FR: string (nullable = true)\n",
      " |-- NAME_EL: string (nullable = true)\n",
      " |-- NAME_HI: string (nullable = true)\n",
      " |-- NAME_HU: string (nullable = true)\n",
      " |-- NAME_ID: string (nullable = true)\n",
      " |-- NAME_IT: string (nullable = true)\n",
      " |-- NAME_JA: string (nullable = true)\n",
      " |-- NAME_KO: string (nullable = true)\n",
      " |-- NAME_NL: string (nullable = true)\n",
      " |-- NAME_PL: string (nullable = true)\n",
      " |-- NAME_PT: string (nullable = true)\n",
      " |-- NAME_RU: string (nullable = true)\n",
      " |-- NAME_SV: string (nullable = true)\n",
      " |-- NAME_TR: string (nullable = true)\n",
      " |-- NAME_VI: string (nullable = true)\n",
      " |-- NAME_ZH: string (nullable = true)\n",
      "\n"
     ]
    },
    {
     "name": "stderr",
     "output_type": "stream",
     "text": [
<<<<<<< HEAD
      "23/07/05 12:58:42 WARN package: Truncated the string representation of a plan since it was too large. This behavior can be adjusted by setting 'spark.sql.debug.maxToStringFields'.\n"
=======
      "23/07/03 23:08:10 WARN package: Truncated the string representation of a plan since it was too large. This behavior can be adjusted by setting 'spark.sql.debug.maxToStringFields'.\n"
>>>>>>> bc822490
     ]
    }
   ],
   "source": [
    "countries = ShapefileReader.readToGeometryRDD(sc, \"data/ne_50m_admin_0_countries_lakes/\")\n",
    "countries_df = Adapter.toDf(countries, sedona)\n",
    "countries_df.createOrReplaceTempView(\"country\")\n",
    "countries_df.printSchema()"
   ]
  },
  {
   "cell_type": "markdown",
   "metadata": {},
   "source": [
    "## Read airports shapefile into a Sedona DataFrame \n",
    "Data link: https://www.naturalearthdata.com/downloads/50m-cultural-vectors/"
   ]
  },
  {
   "cell_type": "code",
   "execution_count": 5,
   "metadata": {},
   "outputs": [
    {
     "name": "stdout",
     "output_type": "stream",
     "text": [
      "root\n",
      " |-- geometry: geometry (nullable = true)\n",
      " |-- scalerank: string (nullable = true)\n",
      " |-- featurecla: string (nullable = true)\n",
      " |-- type: string (nullable = true)\n",
      " |-- name: string (nullable = true)\n",
      " |-- abbrev: string (nullable = true)\n",
      " |-- location: string (nullable = true)\n",
      " |-- gps_code: string (nullable = true)\n",
      " |-- iata_code: string (nullable = true)\n",
      " |-- wikipedia: string (nullable = true)\n",
      " |-- natlscale: string (nullable = true)\n",
      "\n"
     ]
    }
   ],
   "source": [
    "airports = ShapefileReader.readToGeometryRDD(sc, \"data/ne_50m_airports/\")\n",
    "airports_df = Adapter.toDf(airports, sedona)\n",
    "airports_df.createOrReplaceTempView(\"airport\")\n",
    "airports_df.printSchema()"
   ]
  },
  {
   "cell_type": "markdown",
   "metadata": {},
   "source": [
    "## Run Spatial Join using SQL API"
   ]
  },
  {
   "cell_type": "code",
   "execution_count": 6,
   "metadata": {},
   "outputs": [],
   "source": [
    "result = sedona.sql(\"SELECT c.geometry as country_geom, c.NAME_EN, a.geometry as airport_geom, a.name FROM country c, airport a WHERE ST_Contains(c.geometry, a.geometry)\")"
   ]
  },
  {
   "cell_type": "markdown",
   "metadata": {},
   "source": [
    "## Run Spatial Join using RDD API"
   ]
  },
  {
   "cell_type": "code",
   "execution_count": 7,
   "metadata": {},
   "outputs": [
    {
     "name": "stdout",
     "output_type": "stream",
     "text": [
      "[('3.0', '2.12', '1.4.1')]\n"
     ]
    }
   ],
   "source": [
    "airports_rdd = Adapter.toSpatialRdd(airports_df, \"geometry\")\n",
    "# Drop the duplicate name column in countries_df\n",
    "countries_df = countries_df.drop(\"NAME\")\n",
    "countries_rdd = Adapter.toSpatialRdd(countries_df, \"geometry\")\n",
    "\n",
    "airports_rdd.analyze()\n",
    "countries_rdd.analyze()\n",
    "\n",
    "# 4 is the num partitions used in spatial partitioning. This is an optional parameter\n",
    "airports_rdd.spatialPartitioning(GridType.KDBTREE, 4)\n",
    "countries_rdd.spatialPartitioning(airports_rdd.getPartitioner())\n",
    "\n",
    "buildOnSpatialPartitionedRDD = True\n",
    "usingIndex = True\n",
    "considerBoundaryIntersection = True\n",
    "airports_rdd.buildIndex(IndexType.QUADTREE, buildOnSpatialPartitionedRDD)\n",
    "\n",
    "result_pair_rdd = JoinQueryRaw.SpatialJoinQueryFlat(airports_rdd, countries_rdd, usingIndex, considerBoundaryIntersection)\n",
    "\n",
    "result2 = Adapter.toDf(result_pair_rdd, countries_rdd.fieldNames, airports.fieldNames, sedona)\n",
    "\n",
    "result2.createOrReplaceTempView(\"join_result_with_all_cols\")\n",
    "# Select the columns needed in the join\n",
    "result2 = sedona.sql(\"SELECT leftgeometry as country_geom, NAME_EN, rightgeometry as airport_geom, name FROM join_result_with_all_cols\")"
   ]
  },
  {
   "cell_type": "markdown",
   "metadata": {},
   "source": [
    "## Print spatial join results"
   ]
  },
  {
   "cell_type": "code",
   "execution_count": 8,
   "metadata": {},
   "outputs": [
    {
     "name": "stderr",
     "output_type": "stream",
     "text": [
<<<<<<< HEAD
      "23/07/05 12:58:43 WARN JoinQuery: UseIndex is true, but no index exists. Will build index on the fly.\n"
=======
      "23/07/03 23:08:12 WARN JoinQuery: UseIndex is true, but no index exists. Will build index on the fly.\n"
>>>>>>> bc822490
     ]
    },
    {
     "name": "stdout",
     "output_type": "stream",
     "text": [
      "+--------------------+--------------------+--------------------+--------------------+\n",
      "|        country_geom|             NAME_EN|        airport_geom|                name|\n",
      "+--------------------+--------------------+--------------------+--------------------+\n",
      "|MULTIPOLYGON (((1...|Taiwan           ...|POINT (121.231370...|Taoyuan          ...|\n",
      "|MULTIPOLYGON (((5...|Netherlands      ...|POINT (4.76437693...|Schiphol         ...|\n",
      "|POLYGON ((103.969...|Singapore        ...|POINT (103.986413...|Singapore Changi ...|\n",
      "|MULTIPOLYGON (((-...|United Kingdom   ...|POINT (-0.4531566...|London Heathrow  ...|\n",
      "|MULTIPOLYGON (((-...|United States of ...|POINT (-149.98172...|Anchorage Int'l  ...|\n",
      "|MULTIPOLYGON (((-...|United States of ...|POINT (-84.425397...|Hartsfield-Jackso...|\n",
      "|MULTIPOLYGON (((1...|People's Republic...|POINT (116.588174...|Beijing Capital  ...|\n",
      "|MULTIPOLYGON (((-...|Colombia         ...|POINT (-74.143371...|Eldorado Int'l   ...|\n",
      "|MULTIPOLYGON (((6...|India            ...|POINT (72.8745639...|Chhatrapati Shiva...|\n",
      "|MULTIPOLYGON (((-...|United States of ...|POINT (-71.016406...|Gen E L Logan Int...|\n",
      "|MULTIPOLYGON (((-...|United States of ...|POINT (-76.668642...|Baltimore-Washing...|\n",
      "|POLYGON ((36.8713...|Egypt            ...|POINT (31.3997430...|Cairo Int'l      ...|\n",
      "|POLYGON ((-2.2196...|Morocco          ...|POINT (-7.6632188...|Casablanca-Anfa  ...|\n",
      "|MULTIPOLYGON (((-...|Venezuela        ...|POINT (-67.005748...|Simon Bolivar Int...|\n",
      "|MULTIPOLYGON (((2...|South Africa     ...|POINT (18.5976565...|Cape Town Int'l  ...|\n",
      "|MULTIPOLYGON (((1...|People's Republic...|POINT (103.956136...|Chengdushuang Liu...|\n",
      "|MULTIPOLYGON (((6...|India            ...|POINT (77.0878362...|Indira Gandhi Int...|\n",
      "|MULTIPOLYGON (((-...|United States of ...|POINT (-104.67379...|Denver Int'l     ...|\n",
      "|MULTIPOLYGON (((-...|United States of ...|POINT (-97.040371...|Dallas-Ft. Worth ...|\n",
      "|MULTIPOLYGON (((1...|Thailand         ...|POINT (100.602578...|Don Muang Int'l  ...|\n",
      "+--------------------+--------------------+--------------------+--------------------+\n",
      "only showing top 20 rows\n",
      "\n",
      "+--------------------+--------------------+--------------------+--------------------+\n",
      "|        country_geom|             NAME_EN|        airport_geom|                name|\n",
      "+--------------------+--------------------+--------------------+--------------------+\n",
      "|MULTIPOLYGON (((-...|United States of ...|POINT (-80.145258...|Fort Lauderdale H...|\n",
      "|MULTIPOLYGON (((-...|United States of ...|POINT (-80.278971...|Miami Int'l      ...|\n",
      "|MULTIPOLYGON (((-...|United States of ...|POINT (-95.333704...|George Bush Inter...|\n",
      "|MULTIPOLYGON (((-...|United States of ...|POINT (-90.256693...|New Orleans Int'l...|\n",
      "|MULTIPOLYGON (((-...|United States of ...|POINT (-81.307371...|Orlando Int'l    ...|\n",
      "|MULTIPOLYGON (((-...|United States of ...|POINT (-82.534824...|Tampa Int'l      ...|\n",
      "|MULTIPOLYGON (((-...|United States of ...|POINT (-112.01363...|Sky Harbor Int'l ...|\n",
      "|MULTIPOLYGON (((-...|United States of ...|POINT (-118.40246...|Los Angeles Int'l...|\n",
      "|MULTIPOLYGON (((-...|United States of ...|POINT (-116.97547...|General Abelardo ...|\n",
      "|MULTIPOLYGON (((-...|United States of ...|POINT (-97.040371...|Dallas-Ft. Worth ...|\n",
      "|MULTIPOLYGON (((-...|United States of ...|POINT (-84.425397...|Hartsfield-Jackso...|\n",
      "|POLYGON ((-69.965...|Peru             ...|POINT (-77.107565...|Jorge Chavez     ...|\n",
      "|MULTIPOLYGON (((-...|Panama           ...|POINT (-79.387134...|Tocumen Int'l    ...|\n",
      "|POLYGON ((-83.157...|Nicaragua        ...|POINT (-86.171284...|Augusto Cesar San...|\n",
      "|MULTIPOLYGON (((-...|Mexico           ...|POINT (-96.183570...|Gen. Heriberto Ja...|\n",
      "|MULTIPOLYGON (((-...|Mexico           ...|POINT (-106.27001...|General Rafael Bu...|\n",
      "|MULTIPOLYGON (((-...|Mexico           ...|POINT (-99.754508...|General Juan N Al...|\n",
      "|MULTIPOLYGON (((-...|Mexico           ...|POINT (-99.570649...|Jose Maria Morelo...|\n",
      "|MULTIPOLYGON (((-...|Mexico           ...|POINT (-98.375759...|Puebla           ...|\n",
      "|MULTIPOLYGON (((-...|Mexico           ...|POINT (-99.082607...|Lic Benito Juarez...|\n",
      "+--------------------+--------------------+--------------------+--------------------+\n",
      "only showing top 20 rows\n",
      "\n"
     ]
    }
   ],
   "source": [
    "# The result of SQL API\n",
    "result.show()\n",
    "# The result of RDD API\n",
    "result2.show()"
   ]
  },
  {
   "cell_type": "markdown",
   "metadata": {},
   "source": [
    "## Group airports by country"
   ]
  },
  {
   "cell_type": "code",
   "execution_count": 9,
   "metadata": {
    "scrolled": true
   },
   "outputs": [
    {
     "name": "stdout",
     "output_type": "stream",
     "text": [
      "+--------------------+--------------------+------------+\n",
      "|             NAME_EN|        country_geom|AirportCount|\n",
      "+--------------------+--------------------+------------+\n",
      "|Cuba             ...|MULTIPOLYGON (((-...|           1|\n",
      "|Mexico           ...|MULTIPOLYGON (((-...|          12|\n",
      "|Panama           ...|MULTIPOLYGON (((-...|           1|\n",
      "|Nicaragua        ...|POLYGON ((-83.157...|           1|\n",
      "|Honduras         ...|MULTIPOLYGON (((-...|           1|\n",
      "|Colombia         ...|MULTIPOLYGON (((-...|           4|\n",
      "|United States of ...|MULTIPOLYGON (((-...|          35|\n",
      "|Ecuador          ...|MULTIPOLYGON (((-...|           1|\n",
      "|The Bahamas      ...|MULTIPOLYGON (((-...|           1|\n",
      "|Peru             ...|POLYGON ((-69.965...|           1|\n",
      "|Guatemala        ...|POLYGON ((-92.235...|           1|\n",
      "|Canada           ...|MULTIPOLYGON (((-...|          15|\n",
      "|Venezuela        ...|MULTIPOLYGON (((-...|           3|\n",
      "|Argentina        ...|MULTIPOLYGON (((-...|           3|\n",
      "|Bolivia          ...|MULTIPOLYGON (((-...|           2|\n",
      "|Paraguay         ...|POLYGON ((-58.159...|           1|\n",
      "|Benin            ...|POLYGON ((1.62265...|           1|\n",
      "|Guinea           ...|POLYGON ((-10.283...|           1|\n",
      "|Chile            ...|MULTIPOLYGON (((-...|           5|\n",
      "|Nigeria          ...|MULTIPOLYGON (((7...|           3|\n",
      "+--------------------+--------------------+------------+\n",
      "only showing top 20 rows\n",
      "\n"
     ]
    },
    {
     "name": "stderr",
     "output_type": "stream",
     "text": [
      "\r",
      "[Stage 20:=================================================>        (6 + 1) / 7]\r",
      "\r",
      "                                                                                \r"
     ]
    }
   ],
   "source": [
    "# result.createOrReplaceTempView(\"result\")\n",
    "result2.createOrReplaceTempView(\"result\")\n",
    "groupedresult = sedona.sql(\"SELECT c.NAME_EN, c.country_geom, count(*) as AirportCount FROM result c GROUP BY c.NAME_EN, c.country_geom\")\n",
    "groupedresult.show()"
   ]
  },
  {
   "cell_type": "markdown",
   "metadata": {},
   "source": [
    "## Visualize the number of airports in each country"
   ]
  },
  {
   "cell_type": "code",
   "execution_count": 10,
   "metadata": {},
   "outputs": [],
   "source": [
    "try:\n",
    "    from keplergl import KeplerGl\n",
    "except ImportError:\n",
    "    !pip install keplergl\n",
    "    from keplergl import KeplerGl"
   ]
  },
  {
   "cell_type": "code",
   "execution_count": 11,
   "metadata": {},
   "outputs": [],
   "source": [
    "try:\n",
    "    from keplergl import KeplerGl\n",
    "except ModuleNotFoundError:\n",
    "    !pip install keplergl\n",
    "    from keplergl import KeplerGl"
   ]
  },
  {
   "cell_type": "code",
   "execution_count": 10,
   "metadata": {},
   "outputs": [
    {
     "name": "stdout",
     "output_type": "stream",
     "text": [
      "User Guide: https://docs.kepler.gl/docs/keplergl-jupyter\n"
     ]
    },
    {
     "data": {
      "application/vnd.jupyter.widget-view+json": {
<<<<<<< HEAD
       "model_id": "709f06aa7b2a4dfd82ef6bcfb6cbe134",
=======
       "model_id": "9df63933b69f4b18b5c66243b257dd34",
>>>>>>> bc822490
       "version_major": 2,
       "version_minor": 0
      },
      "text/plain": [
       "KeplerGl(config={'version': 'v1', 'config': {'visState': {'filters': [], 'layers': [{'id': 'ikzru0t', 'type': …"
      ]
     },
     "metadata": {},
     "output_type": "display_data"
    }
   ],
   "source": [
    "df = groupedresult.toPandas()\n",
    "gdf = gpd.GeoDataFrame(df, geometry=\"country_geom\").rename(columns={'country_geom':'geometry'})\n",
    "\n",
    "map_1 = KeplerGl(data={\"AirportCount\": gdf}, config=getConfig())\n",
    "\n",
    "map_1"
   ]
  }
 ],
 "metadata": {
  "kernelspec": {
   "display_name": "apache-sedona",
   "language": "python",
   "name": "apache-sedona"
  },
  "language_info": {
   "codemirror_mode": {
    "name": "ipython",
    "version": 3
   },
   "file_extension": ".py",
   "mimetype": "text/x-python",
   "name": "python",
   "nbconvert_exporter": "python",
   "pygments_lexer": "ipython3",
   "version": "3.9.6"
  }
 },
 "nbformat": 4,
 "nbformat_minor": 4
}<|MERGE_RESOLUTION|>--- conflicted
+++ resolved
@@ -67,19 +67,11 @@
       "The jars for the packages stored in: /Users/nileshgajwani/.ivy2/jars\n",
       "org.apache.sedona#sedona-spark-shaded-3.0_2.12 added as a dependency\n",
       "org.datasyslab#geotools-wrapper added as a dependency\n",
-<<<<<<< HEAD
       ":: resolving dependencies :: org.apache.spark#spark-submit-parent-da2051cb-1fa2-4362-8eae-336dcaaad6f7;1.0\n",
       "\tconfs: [default]\n",
       "\tfound org.apache.sedona#sedona-spark-shaded-3.0_2.12;1.4.1 in central\n",
       "\tfound org.datasyslab#geotools-wrapper;1.4.0-28.2 in central\n",
       ":: resolution report :: resolve 79ms :: artifacts dl 2ms\n",
-=======
-      ":: resolving dependencies :: org.apache.spark#spark-submit-parent-ccdb40df-96c2-42bf-bb17-f6b17333162d;1.0\n",
-      "\tconfs: [default]\n",
-      "\tfound org.apache.sedona#sedona-spark-shaded-3.0_2.12;1.4.1 in central\n",
-      "\tfound org.datasyslab#geotools-wrapper;1.4.0-28.2 in central\n",
-      ":: resolution report :: resolve 98ms :: artifacts dl 2ms\n",
->>>>>>> bc822490
       "\t:: modules in use:\n",
       "\torg.apache.sedona#sedona-spark-shaded-3.0_2.12;1.4.1 from central in [default]\n",
       "\torg.datasyslab#geotools-wrapper;1.4.0-28.2 from central in [default]\n",
@@ -89,17 +81,10 @@
       "\t---------------------------------------------------------------------\n",
       "\t|      default     |   2   |   0   |   0   |   0   ||   2   |   0   |\n",
       "\t---------------------------------------------------------------------\n",
-<<<<<<< HEAD
       ":: retrieving :: org.apache.spark#spark-submit-parent-da2051cb-1fa2-4362-8eae-336dcaaad6f7\n",
       "\tconfs: [default]\n",
       "\t0 artifacts copied, 2 already retrieved (0kB/2ms)\n",
       "23/07/05 12:58:39 WARN NativeCodeLoader: Unable to load native-hadoop library for your platform... using builtin-java classes where applicable\n",
-=======
-      ":: retrieving :: org.apache.spark#spark-submit-parent-ccdb40df-96c2-42bf-bb17-f6b17333162d\n",
-      "\tconfs: [default]\n",
-      "\t0 artifacts copied, 2 already retrieved (0kB/2ms)\n",
-      "23/07/03 23:08:06 WARN NativeCodeLoader: Unable to load native-hadoop library for your platform... using builtin-java classes where applicable\n",
->>>>>>> bc822490
       "Setting default log level to \"WARN\".\n",
       "To adjust logging level use sc.setLogLevel(newLevel). For SparkR, use setLogLevel(newLevel).\n"
      ]
@@ -237,11 +222,7 @@
      "name": "stderr",
      "output_type": "stream",
      "text": [
-<<<<<<< HEAD
       "23/07/05 12:58:42 WARN package: Truncated the string representation of a plan since it was too large. This behavior can be adjusted by setting 'spark.sql.debug.maxToStringFields'.\n"
-=======
-      "23/07/03 23:08:10 WARN package: Truncated the string representation of a plan since it was too large. This behavior can be adjusted by setting 'spark.sql.debug.maxToStringFields'.\n"
->>>>>>> bc822490
      ]
     }
    ],
@@ -371,11 +352,7 @@
      "name": "stderr",
      "output_type": "stream",
      "text": [
-<<<<<<< HEAD
       "23/07/05 12:58:43 WARN JoinQuery: UseIndex is true, but no index exists. Will build index on the fly.\n"
-=======
-      "23/07/03 23:08:12 WARN JoinQuery: UseIndex is true, but no index exists. Will build index on the fly.\n"
->>>>>>> bc822490
      ]
     },
     {
@@ -556,11 +533,7 @@
     {
      "data": {
       "application/vnd.jupyter.widget-view+json": {
-<<<<<<< HEAD
        "model_id": "709f06aa7b2a4dfd82ef6bcfb6cbe134",
-=======
-       "model_id": "9df63933b69f4b18b5c66243b257dd34",
->>>>>>> bc822490
        "version_major": 2,
        "version_minor": 0
       },
