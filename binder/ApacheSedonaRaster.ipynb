{
 "cells": [
  {
   "cell_type": "markdown",
   "metadata": {},
   "source": [
    "```\n",
    "Licensed to the Apache Software Foundation (ASF) under one\n",
    "or more contributor license agreements.  See the NOTICE file\n",
    "distributed with this work for additional information\n",
    "regarding copyright ownership.  The ASF licenses this file\n",
    "to you under the Apache License, Version 2.0 (the\n",
    "\"License\"); you may not use this file except in compliance\n",
    "with the License.  You may obtain a copy of the License at\n",
    "  http://www.apache.org/licenses/LICENSE-2.0\n",
    "Unless required by applicable law or agreed to in writing,\n",
    "software distributed under the License is distributed on an\n",
    "\"AS IS\" BASIS, WITHOUT WARRANTIES OR CONDITIONS OF ANY\n",
    "KIND, either express or implied.  See the License for the\n",
    "specific language governing permissions and limitations\n",
    "under the License.\n",
    "```"
   ]
  },
  {
   "cell_type": "code",
   "execution_count": 1,
   "metadata": {},
   "outputs": [],
   "source": [
    "from IPython.display import display, HTML\n",
    "from pyspark.sql import SparkSession\n",
    "from pyspark import StorageLevel\n",
    "import pandas as pd\n",
    "from pyspark.sql.types import StructType, StructField,StringType, LongType, IntegerType, DoubleType, ArrayType\n",
    "from pyspark.sql.functions import regexp_replace\n",
    "from sedona.register import SedonaRegistrator\n",
    "from sedona.utils import SedonaKryoRegistrator, KryoSerializer\n",
    "from pyspark.sql.functions import col, split, expr\n",
    "from pyspark.sql.functions import udf, lit\n",
    "from sedona.utils import SedonaKryoRegistrator, KryoSerializer\n",
    "from pyspark.sql.functions import col, split, expr\n",
    "from pyspark.sql.functions import udf, lit\n",
    "import os\n"
   ]
  },
  {
   "cell_type": "markdown",
   "metadata": {},
   "source": [
    "# Create Spark Session for application"
   ]
  },
  {
   "cell_type": "code",
   "execution_count": 3,
   "metadata": {},
   "outputs": [],
   "source": [
    "spark = SparkSession.\\\n",
    "    builder.\\\n",
    "    master(\"local[*]\").\\\n",
    "    appName(\"Demo-app\").\\\n",
    "    config(\"spark.serializer\", KryoSerializer.getName).\\\n",
    "    config(\"spark.kryo.registrator\", SedonaKryoRegistrator.getName) .\\\n",
    "    config(\"spark.jars.packages\", \"org.apache.sedona:sedona-python-adapter-3.0_2.12:1.2.1-incubating,org.datasyslab:geotools-wrapper:1.1.0-25.2\") .\\\n",
    "    getOrCreate()\n",
    "\n",
    "SedonaRegistrator.registerAll(spark)\n",
    "sc = spark.sparkContext\n"
   ]
  },
  {
   "cell_type": "markdown",
   "metadata": {},
   "source": [
    "# Geotiff Loader \n",
    "\n",
    "1. Loader takes as input a path to directory which contains geotiff files or a path to particular geotiff file\n",
    "2. Loader will read geotiff image in a struct named image which contains multiple fields as shown in the schema below which can be extracted using spark SQL"
   ]
  },
  {
   "cell_type": "code",
   "execution_count": 3,
   "metadata": {},
   "outputs": [],
   "source": [
    "# Path to directory of geotiff images \n",
    "DATA_DIR = \"./data/raster/\""
   ]
  },
  {
   "cell_type": "code",
   "execution_count": 4,
   "metadata": {
    "scrolled": true
   },
   "outputs": [
    {
     "name": "stdout",
     "output_type": "stream",
     "text": [
      "root\n",
      " |-- image: struct (nullable = true)\n",
      " |    |-- origin: string (nullable = true)\n",
      " |    |-- geometry: string (nullable = true)\n",
      " |    |-- height: integer (nullable = true)\n",
      " |    |-- width: integer (nullable = true)\n",
      " |    |-- nBands: integer (nullable = true)\n",
      " |    |-- data: array (nullable = true)\n",
      " |    |    |-- element: double (containsNull = true)\n",
      "\n"
     ]
    }
   ],
   "source": [
    "df = spark.read.format(\"geotiff\").option(\"dropInvalid\",True).option(\"readToCRS\", \"EPSG:4326\").option(\"disableErrorInCRS\", False).load(DATA_DIR)\n",
    "df.printSchema()"
   ]
  },
  {
   "cell_type": "code",
   "execution_count": 5,
   "metadata": {},
   "outputs": [
    {
     "name": "stdout",
     "output_type": "stream",
     "text": [
      "+--------------------+--------------------+------+-----+--------------------+-----+\n",
      "|              origin|                Geom|height|width|                data|bands|\n",
      "+--------------------+--------------------+------+-----+--------------------+-----+\n",
      "|file:///media/kch...|POLYGON ((-58.702...|    32|   32|[1081.0, 1068.0, ...|    4|\n",
      "|file:///media/kch...|POLYGON ((-58.286...|    32|   32|[1151.0, 1141.0, ...|    4|\n",
      "+--------------------+--------------------+------+-----+--------------------+-----+\n",
      "\n"
     ]
    }
   ],
   "source": [
    "df = df.selectExpr(\"image.origin as origin\",\"ST_GeomFromWkt(image.geometry) as Geom\", \"image.height as height\", \"image.width as width\", \"image.data as data\", \"image.nBands as bands\")\n",
    "df.show(5)"
   ]
  },
  {
   "cell_type": "markdown",
   "metadata": {},
   "source": [
    "# Extract a particular band from geotiff dataframe using RS_GetBand()\n"
   ]
  },
  {
   "cell_type": "code",
   "execution_count": 6,
   "metadata": {},
   "outputs": [
    {
     "name": "stdout",
     "output_type": "stream",
     "text": [
      "+--------------------+--------------------+--------------------+--------------------+--------------------+\n",
      "|                Geom|               Band1|               Band2|               Band3|               Band4|\n",
      "+--------------------+--------------------+--------------------+--------------------+--------------------+\n",
      "|POLYGON ((-58.702...|[1081.0, 1068.0, ...|[909.0, 909.0, 82...|[677.0, 660.0, 66...|[654.0, 652.0, 66...|\n",
      "|POLYGON ((-58.286...|[1151.0, 1141.0, ...|[894.0, 956.0, 10...|[751.0, 802.0, 87...|[0.0, 0.0, 0.0, 0...|\n",
      "+--------------------+--------------------+--------------------+--------------------+--------------------+\n",
      "\n"
     ]
    }
   ],
   "source": [
    "'''RS_GetBand() will fetch a particular band from given data array which is the concatenation of all the bands'''\n",
    "\n",
    "df = df.selectExpr(\"Geom\",\"RS_GetBand(data, 1,bands) as Band1\",\"RS_GetBand(data, 2,bands) as Band2\",\"RS_GetBand(data, 3,bands) as Band3\", \"RS_GetBand(data, 4,bands) as Band4\")\n",
    "df.createOrReplaceTempView(\"allbands\")\n",
    "df.show(5)"
   ]
  },
  {
   "cell_type": "markdown",
   "metadata": {},
   "source": [
    "# Map Algebra operations on band values"
   ]
  },
  {
   "cell_type": "code",
   "execution_count": 7,
   "metadata": {},
   "outputs": [
    {
     "name": "stdout",
     "output_type": "stream",
     "text": [
      "+--------------------+\n",
      "|            normDiff|\n",
      "+--------------------+\n",
      "|[-0.09, -0.08, -0...|\n",
      "|[-0.13, -0.09, -0...|\n",
      "+--------------------+\n",
      "\n"
     ]
    }
   ],
   "source": [
    "'''RS_NormalizedDifference can be used to calculate NDVI for a particular geotiff image since it uses same computational formula as ndvi'''\n",
    "\n",
    "NomalizedDifference = df.selectExpr(\"RS_NormalizedDifference(Band1, Band2) as normDiff\")\n",
    "NomalizedDifference.show(5)"
   ]
  },
  {
   "cell_type": "code",
   "execution_count": 8,
   "metadata": {},
   "outputs": [
    {
     "name": "stdout",
     "output_type": "stream",
     "text": [
      "+-------+\n",
      "|   mean|\n",
      "+-------+\n",
      "|1153.85|\n",
      "|1293.77|\n",
      "+-------+\n",
      "\n"
     ]
    }
   ],
   "source": [
    "'''RS_Mean() can used to calculate mean of piel values in a particular spatial band'''\n",
    "meanDF = df.selectExpr(\"RS_Mean(Band1) as mean\")\n",
    "meanDF.show(5)"
   ]
  },
  {
   "cell_type": "code",
   "execution_count": 9,
   "metadata": {},
   "outputs": [
    {
     "name": "stdout",
     "output_type": "stream",
     "text": [
      "+----------------+\n",
      "|            mode|\n",
      "+----------------+\n",
      "| [1011.0, 927.0]|\n",
      "|[1176.0, 1230.0]|\n",
      "+----------------+\n",
      "\n"
     ]
    }
   ],
   "source": [
    "\"\"\" RS_Mode() is used to calculate mode in an array of pixels and returns a array of double with size 1 in case of unique mode\"\"\"\n",
    "modeDF = df.selectExpr(\"RS_Mode(Band1) as mode\")\n",
    "modeDF.show(5)"
   ]
  },
  {
   "cell_type": "code",
   "execution_count": 10,
   "metadata": {},
   "outputs": [
    {
     "name": "stdout",
     "output_type": "stream",
     "text": [
      "+--------------------+\n",
      "|         greaterthan|\n",
      "+--------------------+\n",
      "|[1.0, 1.0, 1.0, 0...|\n",
      "|[1.0, 1.0, 1.0, 1...|\n",
      "+--------------------+\n",
      "\n"
     ]
    }
   ],
   "source": [
    "'''RS_GreaterThan() is used to mask all the values with 1 which are greater than a particular threshold'''\n",
    "greaterthanDF = spark.sql(\"Select RS_GreaterThan(Band1,1000.0) as greaterthan from allbands\")\n",
    "greaterthanDF.show()"
   ]
  },
  {
   "cell_type": "code",
   "execution_count": 11,
   "metadata": {},
   "outputs": [
    {
     "name": "stdout",
     "output_type": "stream",
     "text": [
      "+--------------------+\n",
      "|    greaterthanEqual|\n",
      "+--------------------+\n",
      "|[1.0, 1.0, 1.0, 1...|\n",
      "|[1.0, 1.0, 1.0, 1...|\n",
      "+--------------------+\n",
      "\n"
     ]
    }
   ],
   "source": [
    "'''RS_GreaterThanEqual() is used to mask all the values with 1 which are greater than a particular threshold'''\n",
    "\n",
    "greaterthanEqualDF = spark.sql(\"Select RS_GreaterThanEqual(Band1,360.0) as greaterthanEqual from allbands\")\n",
    "greaterthanEqualDF.show()"
   ]
  },
  {
   "cell_type": "code",
   "execution_count": 12,
   "metadata": {},
   "outputs": [
    {
     "name": "stdout",
     "output_type": "stream",
     "text": [
      "+--------------------+\n",
      "|            lessthan|\n",
      "+--------------------+\n",
      "|[0.0, 0.0, 0.0, 1...|\n",
      "|[0.0, 0.0, 0.0, 0...|\n",
      "+--------------------+\n",
      "\n"
     ]
    }
   ],
   "source": [
    "'''RS_LessThan() is used to mask all the values with 1 which are less than a particular threshold'''\n",
    "lessthanDF = spark.sql(\"Select RS_LessThan(Band1,1000.0) as lessthan from allbands\")\n",
    "lessthanDF.show()"
   ]
  },
  {
   "cell_type": "code",
   "execution_count": 13,
   "metadata": {},
   "outputs": [
    {
     "name": "stdout",
     "output_type": "stream",
     "text": [
      "+--------------------+\n",
      "|       lessthanequal|\n",
      "+--------------------+\n",
      "|[1.0, 1.0, 1.0, 1...|\n",
      "|[1.0, 1.0, 1.0, 1...|\n",
      "+--------------------+\n",
      "\n"
     ]
    }
   ],
   "source": [
    "'''RS_LessThanEqual() is used to mask all the values with 1 which are less than equal to a particular threshold'''\n",
    "lessthanEqualDF = spark.sql(\"Select RS_LessThanEqual(Band1,2890.0) as lessthanequal from allbands\")\n",
    "lessthanEqualDF.show()"
   ]
  },
  {
   "cell_type": "code",
   "execution_count": 14,
   "metadata": {},
   "outputs": [
    {
     "name": "stdout",
     "output_type": "stream",
     "text": [
      "+--------------------+\n",
      "|           sumOfBand|\n",
      "+--------------------+\n",
      "|[1990.0, 1977.0, ...|\n",
      "|[2045.0, 2097.0, ...|\n",
      "+--------------------+\n",
      "\n"
     ]
    }
   ],
   "source": [
    "'''RS_Add() can add two spatial bands together'''\n",
    "sumDF = df.selectExpr(\"RS_Add(Band1, Band2) as sumOfBand\")\n",
    "sumDF.show(5)"
   ]
  },
  {
   "cell_type": "code",
   "execution_count": 15,
   "metadata": {},
   "outputs": [
    {
     "name": "stdout",
     "output_type": "stream",
     "text": [
      "+--------------------+\n",
      "|          diffOfBand|\n",
      "+--------------------+\n",
      "|[-172.0, -159.0, ...|\n",
      "|[-257.0, -185.0, ...|\n",
      "+--------------------+\n",
      "\n"
     ]
    }
   ],
   "source": [
    "'''RS_Subtract() can subtract two spatial bands together'''\n",
    "subtractDF = df.selectExpr(\"RS_Subtract(Band1, Band2) as diffOfBand\")\n",
    "subtractDF.show(5)"
   ]
  },
  {
   "cell_type": "code",
   "execution_count": 16,
   "metadata": {},
   "outputs": [
    {
     "name": "stdout",
     "output_type": "stream",
     "text": [
      "+--------------------+\n",
      "|       productOfBand|\n",
      "+--------------------+\n",
      "|[982629.0, 970812...|\n",
      "|[1028994.0, 10907...|\n",
      "+--------------------+\n",
      "\n"
     ]
    }
   ],
   "source": [
    "'''RS_Multiply() can multiple two bands together'''\n",
    "multiplyDF = df.selectExpr(\"RS_Multiply(Band1, Band2) as productOfBand\")\n",
    "multiplyDF.show(5)"
   ]
  },
  {
   "cell_type": "code",
   "execution_count": 17,
   "metadata": {},
   "outputs": [
    {
     "name": "stdout",
     "output_type": "stream",
     "text": [
      "+--------------------+\n",
      "|      divisionOfBand|\n",
      "+--------------------+\n",
      "|[1.19, 1.17, 1.25...|\n",
      "|[1.29, 1.19, 1.19...|\n",
      "+--------------------+\n",
      "\n"
     ]
    }
   ],
   "source": [
    "'''RS_Divide() can divide two bands together'''\n",
    "divideDF = df.selectExpr(\"RS_Divide(Band1, Band2) as divisionOfBand\")\n",
    "divideDF.show(5)"
   ]
  },
  {
   "cell_type": "code",
   "execution_count": 18,
   "metadata": {},
   "outputs": [
    {
     "name": "stdout",
     "output_type": "stream",
     "text": [
      "+--------------------+\n",
      "|              target|\n",
      "+--------------------+\n",
      "|[1818.0, 1818.0, ...|\n",
      "|[1788.0, 1912.0, ...|\n",
      "+--------------------+\n",
      "\n"
     ]
    }
   ],
   "source": [
    "'''RS_MultiplyFactor() will multiply a factor to a spatial band'''\n",
    "mulfacDF = df.selectExpr(\"RS_MultiplyFactor(Band2, 2) as target\")\n",
    "mulfacDF.show(5)"
   ]
  },
  {
   "cell_type": "code",
   "execution_count": 19,
   "metadata": {},
   "outputs": [
    {
     "name": "stdout",
     "output_type": "stream",
     "text": [
      "+--------------------+\n",
      "|                 AND|\n",
      "+--------------------+\n",
      "|[9.0, 12.0, 2.0, ...|\n",
      "|[126.0, 52.0, 102...|\n",
      "+--------------------+\n",
      "\n"
     ]
    }
   ],
   "source": [
    "'''RS_BitwiseAND() will return AND between two values of Bands'''\n",
    "bitwiseAND = df.selectExpr(\"RS_BitwiseAND(Band1, Band2) as AND\")\n",
    "bitwiseAND.show(5)"
   ]
  },
  {
   "cell_type": "code",
   "execution_count": 20,
   "metadata": {},
   "outputs": [
    {
     "name": "stdout",
     "output_type": "stream",
     "text": [
      "+--------------------+\n",
      "|                  OR|\n",
      "+--------------------+\n",
      "|[1981.0, 1965.0, ...|\n",
      "|[1919.0, 2045.0, ...|\n",
      "+--------------------+\n",
      "\n"
     ]
    }
   ],
   "source": [
    "'''RS_BitwiseOR() will return OR between two values of Bands'''\n",
    "bitwiseOR = df.selectExpr(\"RS_BitwiseOR(Band1, Band2) as OR\")\n",
    "bitwiseOR.show(5)"
   ]
  },
  {
   "cell_type": "code",
   "execution_count": 21,
   "metadata": {},
   "outputs": [
    {
     "name": "stdout",
     "output_type": "stream",
     "text": [
      "+-----+\n",
      "|count|\n",
      "+-----+\n",
      "|  753|\n",
      "| 1017|\n",
      "+-----+\n",
      "\n"
     ]
    }
   ],
   "source": [
    "'''RS_Count() will calculate the total number of occurrence of a target value'''\n",
    "countDF = df.selectExpr(\"RS_Count(RS_GreaterThan(Band1,1000.0), 1.0) as count\")\n",
    "countDF.show(5)"
   ]
  },
  {
   "cell_type": "code",
   "execution_count": 22,
   "metadata": {},
   "outputs": [
    {
     "name": "stdout",
     "output_type": "stream",
     "text": [
      "+--------------------+\n",
      "|              modulo|\n",
      "+--------------------+\n",
      "|[10.0, 18.0, 18.0...|\n",
      "|[17.0, 7.0, 2.0, ...|\n",
      "+--------------------+\n",
      "\n"
     ]
    }
   ],
   "source": [
    "'''RS_Modulo() will calculate the modulus of band value with respect to a given number'''\n",
    "moduloDF = df.selectExpr(\"RS_Modulo(Band1, 21.0) as modulo \")\n",
    "moduloDF.show(5)"
   ]
  },
  {
   "cell_type": "code",
   "execution_count": 23,
   "metadata": {},
   "outputs": [
    {
     "name": "stdout",
     "output_type": "stream",
     "text": [
      "+--------------------+\n",
      "|                root|\n",
      "+--------------------+\n",
      "|[32.88, 32.68, 32...|\n",
      "|[33.93, 33.78, 35...|\n",
      "+--------------------+\n",
      "\n"
     ]
    }
   ],
   "source": [
<<<<<<< HEAD
    "'''RS_SquareRoot() will calculate calculate square root of all the band values upto two decimal places'''\n",
=======
    "''' RS_SquareRoot() will calculate calculate square root of all the band values up to two decimal places'''\n",
>>>>>>> b74c0d8d
    "rootDF = df.selectExpr(\"RS_SquareRoot(Band1) as root\")\n",
    "rootDF.show(5)\n"
   ]
  },
  {
   "cell_type": "code",
   "execution_count": 24,
   "metadata": {},
   "outputs": [
    {
     "name": "stdout",
     "output_type": "stream",
     "text": [
      "+--------------------+\n",
      "|      loggDifference|\n",
      "+--------------------+\n",
      "|[1081.0, 1068.0, ...|\n",
      "|[1151.0, 1141.0, ...|\n",
      "+--------------------+\n",
      "\n"
     ]
    }
   ],
   "source": [
    "'''RS_LogicalDifference() will return value from band1 if value at that particular location is not equal tp band1 else it will return 0'''\n",
    "logDiff = df.selectExpr(\"RS_LogicalDifference(Band1, Band2) as loggDifference\")\n",
    "logDiff.show(5)"
   ]
  },
  {
   "cell_type": "code",
   "execution_count": 25,
   "metadata": {},
   "outputs": [
    {
     "name": "stdout",
     "output_type": "stream",
     "text": [
      "+--------------------+\n",
      "|         logicalOver|\n",
      "+--------------------+\n",
      "|[677.0, 660.0, 66...|\n",
      "|[751.0, 802.0, 87...|\n",
      "+--------------------+\n",
      "\n"
     ]
    }
   ],
   "source": [
    "'''RS_LogicalOver() will iterate over two bands and return value of first band if it is not equal to 0 else it will return value from later band'''\n",
    "logOver = df.selectExpr(\"RS_LogicalOver(Band3, Band2) as logicalOver\")\n",
    "logOver.show(5)"
   ]
  },
  {
   "cell_type": "markdown",
   "metadata": {},
   "source": [
    "# Visualising Geotiff Images\n",
    "\n",
    "1. Normalize the bands in range [0-255] if values are greater than 255\n",
    "2. Process image using RS_Base64() which converts in into a base64 string\n",
    "3. Embed results of RS_Base64() in RS_HTML() to embed into IPython notebook\n",
    "4. Process results of RS_HTML() as below:"
   ]
  },
  {
   "cell_type": "code",
   "execution_count": 26,
   "metadata": {},
   "outputs": [
    {
     "name": "stdout",
     "output_type": "stream",
     "text": [
      "+--------------------+--------------------+--------------------+--------------------+--------------------+\n",
      "|                Geom|             RedBand|            BlueBand|           GreenBand|        CombinedBand|\n",
      "+--------------------+--------------------+--------------------+--------------------+--------------------+\n",
      "|POLYGON ((-58.702...|<img src=\"data:im...|<img src=\"data:im...|<img src=\"data:im...|<img src=\"data:im...|\n",
      "|POLYGON ((-58.286...|<img src=\"data:im...|<img src=\"data:im...|<img src=\"data:im...|<img src=\"data:im...|\n",
      "+--------------------+--------------------+--------------------+--------------------+--------------------+\n",
      "\n"
     ]
    }
   ],
   "source": [
    "'''Plotting images as a dataframe using geotiff Dataframe.'''\n",
    "\n",
    "df = spark.read.format(\"geotiff\").option(\"dropInvalid\",True).option(\"readToCRS\", \"EPSG:4326\").load(DATA_DIR)\n",
    "df = df.selectExpr(\"image.origin as origin\",\"ST_GeomFromWkt(image.geometry) as Geom\", \"image.height as height\", \"image.width as width\", \"image.data as data\", \"image.nBands as bands\")\n",
    "\n",
    "df = df.selectExpr(\"RS_GetBand(data,1,bands) as targetband\", \"height\", \"width\", \"bands\", \"Geom\")\n",
    "df_base64 = df.selectExpr(\"Geom\", \"RS_Base64(height,width,RS_Normalize(targetBand), RS_Array(height*width,0.0), RS_Array(height*width, 0.0)) as red\",\"RS_Base64(height,width,RS_Array(height*width, 0.0), RS_Normalize(targetBand), RS_Array(height*width, 0.0)) as green\", \"RS_Base64(height,width,RS_Array(height*width, 0.0),  RS_Array(height*width, 0.0), RS_Normalize(targetBand)) as blue\",\"RS_Base64(height,width,RS_Normalize(targetBand), RS_Normalize(targetBand),RS_Normalize(targetBand)) as RGB\" )\n",
    "df_HTML = df_base64.selectExpr(\"Geom\",\"RS_HTML(red) as RedBand\",\"RS_HTML(blue) as BlueBand\",\"RS_HTML(green) as GreenBand\", \"RS_HTML(RGB) as CombinedBand\")\n",
    "df_HTML.show(5)"
   ]
  },
  {
   "cell_type": "code",
   "execution_count": 27,
   "metadata": {},
   "outputs": [
    {
     "data": {
      "text/html": [
       "<table border=\"1\" class=\"dataframe\">\n",
       "  <thead>\n",
       "    <tr style=\"text-align: right;\">\n",
       "      <th></th>\n",
       "      <th>Geom</th>\n",
       "      <th>RedBand</th>\n",
       "      <th>BlueBand</th>\n",
       "      <th>GreenBand</th>\n",
       "      <th>CombinedBand</th>\n",
       "    </tr>\n",
       "  </thead>\n",
       "  <tbody>\n",
       "    <tr>\n",
       "      <th>0</th>\n",
       "      <td>POLYGON ((-58.70271939504448 -34.41877544555479, -58.70277605822864 -34.42156988068061, -58.6994039180242 -34.42161679331493, -58.69934736692278 -34.4188223533111, -58.70271939504448 -34.41877544555479))</td>\n",
       "      <td><img src=\"data:image/png;base64,iVBORw0KGgoAAAANSUhEUgAAACAAAAAgCAYAAABzenr0AAAFGElEQVR42l2X2W4jRRSG+zVhEu9b2+6O492xE8eJE8eZZLIxZNaISZgJIAHSSGwSFyziDoRAvABPgMQVQkhDneg70q+5+F3d5aqz/Gep6qgVRW/WAhoBpYA6Y5XnWkCRNb2AecCDgIuA44A44LOAPwM+DeiwZxU5hnxAhTGPbJsvB0Td8DNCuG3eFMWTAPs/hwH7rH0d8DTgVcAQPAm4ClgieAXDDRmQR1aeeTM+Mk8GojTBkHWQsNCepwGLgK2AMc87KP084N+A31ifBRnYyPGeYy7rDMyg3wTdBuyhbChGbDCOWechM3YOAt4L+CHgb8Y6jC6g2z1eQbmPZkw0QKCN3yDQvD5BiC38ACVbGLZLOM4ZzYlDDDWvUgy9YH0snq9iQAl5kXnVJ/aWYG08WzKaUf8FfImwiSh9TSKmrG3gacJ7l3A6YwUM7GKsyYvq/DkApuAU+syrXwJ+Rukuhl7i4RAvb1nfw4AWiivInsq7OzdFftRg0Rrem0fXKJtLLhwwGp0PoX+MkHMxrgJS1hruY/AMz23/x4xRFQPWMaAhldAhicpYbAKaYJ88uY/nI+YOQULcazh1IHlygdHGXFRiUUr2uoI6yhMpTy/XAkl5g/AJtJ8z95S5GCem5NkIlgbMW9+I2igqYnEsyXOL5W1odYYasHFN/c8J4QVe7kPvkcS/Kt7vsd6cjooSN2843nZfYLW31xYe7CHoUcC3KB1TVnPibYb9HvAJ74c4c0PY1rwTZqU8huJtjNIZ1DaYT9hsNP8U8DW5cExYljBg/3/B3j6MGBtnvJeRH9UwoM2hsoGiDh65wjLvHQnBV8LSMaXoZ8s6FI/Zkye3NijjEf9FfhCZ8l959iqY8ewMXeBdD2FLsM1htC2J3JbK6dP5EvZew9ZdH0h4+J5jti5VoBWSstkzeiyn5RCP2nJ4tcmXBO/LeH6Jvl2Yjby8jkiSVDZ4Ga6jqCmJOGfOW2+duTkhahLKkZyuN+SCt2mTFXkH9JgVUe5l15OWWkP5KdS2pLdbZXwU8BJZdZiwBH0Mc6d47uxMPQm3odGbRCohiMWgEiV1Bf0Jwh5C7QmGpBjRZ/01RvYlT/w+EeUkZn678RzIEIYUI2I2/kMtr8sB06NKUmjvM59QIU9I4jNiv4UT0TtMnLGxhqdFsj9GSUYM+BEBexjYIByPGZdQ3WVcUK439IUh6za8EZmC5yRh9i3qC3KR8LVVyYkmIXguDpjCP+QU9A55AAt+Tsz9MMpB4Q5KS3KLLTCugIr0AW8s1pKfIaeJwu8CPuQ8eQAbdgT/RZseY/BdEvrGOR5k5DZbQKmHpAB923h0guEtaTZVcuAlN6lbktt6zRuS3ZP47jT0BEzw8h54F+OKCPdnv8RuwoC37AZzfqe4gglvcFa678vdsud9oAn1ejCV5Paakdiv8v8aFHblFjyRa9kaVXIp94iZMDbyS6l/oTjFNYS0RHmONR0JR4K3O8wPOScWcqy7oUO5d27JxWTT7wMl8do7lZ+SOel4QzyuSrsdEYYJJbaQLhhj4Av+78jaLS/Diijyu3pe3uuc7XXgR3NZmtNADGmzpgVLcwxYkpgDScK7HIihNCtZXJAKqMp5kJfvvRIMON2Dt9p3Kqdpm/+7GOffoHffBd5ssqKgLAlY4b3OmhpC/Cu3IA1JmcxIOVfkeu8XkSNKOXLFWel8/r4iX7P+yR7Ldc1bdl7ClqGEvXGtYsAYw/ucgs+oiP8BXnjcbWu2MEoAAAAASUVORK5CYII=\" width=\"200\" /></td>\n",
       "      <td><img src=\"data:image/png;base64,iVBORw0KGgoAAAANSUhEUgAAACAAAAAgCAYAAABzenr0AAAFHklEQVR42l2X2W4jRRSG/ZowifetbbfttPexY8exsziTTBYzBGaJSMJMAIlBGolN4oJF3IEQiBfgCZC4QgjJVDXf8fyai9/VXa46y3+Wqk4kEs1VItFwqDrkHSqMJZ7LDjnWdBzmDg8dlg4nDoHDS4c/HD51aLFnEzkeGYciYwbZfr7gkGi7nwHC/eZtUTxa/f9/GgP2WfvK4YnDC4c+eOxw5bBA8AaGeyRBBlkZ5r3xsSc9URpiyBYIWeifJw4HDmOHIc+7KP3M4R+HX1mfAknYSPOeZi5lDEyh3wu6c9hDWV+MuM84ZJ2FzLNz6PCOw/cOfzFWYPQAus3jDZTb6I2JvW/AwtcI9F6fIsQv/AAlYwybEY4LRu/EEYZ6r+oYumR9IJ5vYkAeebFXXWLvEyzCswWjN+pfhy8QNhKlr0jEOmureBry3iacxlgWA9sY6+XFdFVhoIeCM+jzXv3s8BNKZxh6iYd9vLxjfQcDmiguInsi7+bcBPnxgipWRnh0g7K55MIho6fzEfQPEXIhxhVBnbUeDzB4iud+/8eMcZJUER7xbJXQIokKWOwF1MA+efIAzwfMHYGQuJdx6lDyZInRnrk4GcpYXBEFFZSHUp5WrlmS8hbhI2i/YO4JcwFOTMizASz1mPd9I/a6ROzSbLLkucPyCFqNoSps3FD/c0K4xMt96D2W+JfE+z3We6djxRY3azjWdq+x2tprEw/2EPSewzcoHVJWc+LtDfvN4RPej3DmlrA1rBOmpDz64m2A0inUVpkP2exp/tHhK3LhhLAsYMD//zl7uzDi2TjnvYD8+CeL4pfQVMTrsSgs8N6SEHwpLJ1Qina2bEHxkD0Zcus+ZTzgv/VB5JX/wrNVwZRnY2iJdx2ELcAOh9GOJHIkldOl84XsvYGtuA+EPHzHMVuRKtAKqbPZMnoop2UfjyI5vCLyJcT7Ap5fom8Gs+vyOiZJ6rLBynALRTVJxDlz1norzM0JUY1QDuR0vSUXrE17WesOaDHLodzKriMttYzyM6htSm/3lfGRw3NkVWDCJ+j7MHeG58bOxJJwBxqtSdQlBIEYlKekrqA/RNgjqD3FkDpGdFl/g5FdyRO7T6ybTyS3G8uBJGGoY0TAxr+p5S05YDpUSR3au8yHVMhjkvic2I9xIvEWE+dsLONpjuwPUJIUA35AwN7q9VnShOomlTHDgBmeXpMDFzjZpCTjRuQVPCMJU29Qn5WLhK0tSU7UCMEzccAr/F1OQeuQh7Bg58TcDqM0FO6iNC+32CzjBihKH7DG4lvyU+TUUPitw4ecJw9hwx/Bf9KmhxgcW2wb53iQlNtsFqUWkiz07eDRKYY3pdmUyIHn3KTuSG7fa1YkuyVxnHyWgCFe3gNvY1xu9ZqpnFxit2HAWnaVObtTXMGENThfuu/K3bJjfaAG9Xow5eX2mpTYb/J/AwrbcgseybWsQZVcyj1iKowN7FJqXyhGcRkhTVGeZk1LwhHi7S7zfc6JAznWzdC+3DvHcjHZtvtAXry2TmWnZFo6Xh+PS9JuB4RhRIkdSBcMMPCa/1uydmxlWBRFdlfPyHuFs70C7GguSHPqiSERa5qwNMeABYnZkySMcyCA0pRkcVYqoCTnQUa+9/IwYHT33mjfdTlNI/5vY5x9g8bfBdZsUqKgIAlY5L3CmjJC7Cs3Kw1JmUxKORflem8XkWNKea04JZ3P3jfka9Y+2QO5rlnLzkjYkpSwNa5NDBhieJdT8GlcEf8BnfrcbeQzXygAAAAASUVORK5CYII=\" width=\"200\" /></td>\n",
       "      <td><img src=\"data:image/png;base64,iVBORw0KGgoAAAANSUhEUgAAACAAAAAgCAYAAABzenr0AAAFGElEQVR42l2X2W4jRRSG/ZpA4i3euu1uO+09duw4ceI4k0w2hswaMQlDAIlBGolN4oJF3IEQiBfgCZC4QghpqGq+Y/2ai9/VXa46y3+Wqs5kWpnXmaZD3aHkEDJWea45bLCm6zB3uO9w6XDiEDi8dPjD4VOHNnvWkeNRcKgwFpDt58sOmY77GSLcb94WxWMH/38eAw5Y+8rhicOHDgPw2OHaYYngNQz3yIICsgrMe+NTT/qiNMKQTRCx0D9PHRYOE4cRz7so/czhH4dfWZ8DWdjI855nLmcMzKDfC7pz2EfZQIzYYhyxzkLm2Tl0eNfhe4e/GEMYXUC3ebyGchu9Man3TVj4GoHe61OE+IXvo2SCYXuE44LRO3GEod6rGEMvWR+I5+sYUEJe6lWP2PsES/BsyeiN+tfhC4SNRekrEjFmbR1PI947hNMYK2JgB2O9vJSuOgz0UXAGfd6rnx1+Qukehl7h4QAv71jfxYAWiivInsq7OTdFfrqgjpUJHt2gbC65cMjo6XwA/SOEXIhxFRCz1uMeBs/w3O//mDFNkjrCE56tEtokURmLvYAGOCBP7uH5kLkjEBH3Gk4dSp5cYrRnLk2GGhaHoiBEeSTlaeVaJClvET6G9gvmnjAX4MSUPBvCUp953zdSr6vELs8mS547LE+g1Riqw8YN9T8nhJd4eQC9xxL/qni/z3rvdKrY4mYNx9ruc6y29trCg30EPXT4BqUjympOvL1hvzl8wvsRztwStqZ1wpyUx0C8DVA6g9o68xGbPc0/OnxFLpwQliUM+P8/Z28PRjwb57yXkZ/+FFH8EpoqeD0RhWXe2xKCL4WlE0rRzpZNKB6xp0BubVHGQ/5bHURe+S88WxXMeDaGLvGui7Al2OEw2pFETqRyenS+iL03sJX2gYiH7zhmQ6kCrZCYzZbRIzktB3iUyOGVkC8R3pfx/Ap9ezC7Kq9jkiSWDVaGmyhqSCLOmbPWGzI3J0QNQjmU0/WWXLA27WWtOqDFbAPlVnZdaak1lJ9BbUt6u6+MjxxeICuECZ+gj2DuDM+Nnakl4Q40WpOIJQSBGFSipK6hP0LYA6g9xZAYI3qsv8HInuSJ3SdWzSeR243lQJYwxBgRsPFvanlTDpguVRJDe4/5iAp5TBKfE/sJTmTeYuKcjTU83SD7A5RkxYAfELCPgXXC8YhxCdUdxgXlektfGLBuyxqRV/CMJMy9QX1RLhK2tio50SAEz8QBr/B3OQWtQx7Cgp0TczuM8lC4i9KS3GKLjGugIn3AGotvyU+R00Dhtw4fcJ7chw1/BP9Jmx5hcGqxbZzjQVZus0WUWkiK0LeDR6cY3pJmUyUHXnCTuiO5fa95TbJbEqfJZwkY4eU74G2M20C4PdsldhsGrGXXmbM7xTVMWIPzpfue3C271gcaUK8HU0lur1mJ/Tr/N6GwI7fgsVzLmlTJldwjZsLY0C6l9oViFNcQ0hLleda0JRwR3u4yP+CcWMixboYO5N45kYvJtt0HSuK1dSo7JfPS8QZ4XJV2OyQMY0psIV0wwMDn/N+WtRMrw4oosrt6Qd5DzvYQ2NFclubUF0MS1rRgaY4BSxKzL0mY5kAApTnJ4qJUQFXOg4J875VgwOjuv9G+YzlNE/7vYJx9g6bfBdZscqKgLAlY4T1kTQ0h9pVblIakTGalnCtyvbeLyDGlvFKck85n72vyNWuf7IFc16xlFyRsWUrYGtc6BowwvMcp+PT/ivgPfjncbZ0NSCIAAAAASUVORK5CYII=\" width=\"200\" /></td>\n",
       "      <td><img src=\"data:image/png;base64,iVBORw0KGgoAAAANSUhEUgAAACAAAAAgCAYAAABzenr0AAAGOElEQVR42k3XWUtXURQF8Ps1s3kwLRvNBm3O5kEtK0srmq3AgqAJemigtyIKv0CfIPBJJDjx27BE4Xj/99xz915r7eGc2+3Zs6ft3r27DQwMtC1btrTt27fXta+vr3739/e3zZs315r9+/e306dPt7GxsTY5OdmuXLnStm3b1l6+fNn+/PnT5ubm2r59++qdtWvXlh1j48aNbevWrXU12Dbf29vbuqGhoTY8PFzGvXz06NFlx0eOHGmeb9iwoQCcPXu21r5+/brNzMy0p0+ftkOHDtWYnp5u9+7daxcuXCjDa9asKeDGunXranDOlqt54DtMDh48uOx0586dBWTv3r013Fvo9/Hjx9u5c+fasWPH2uHDh+v3qVOnyumrV6/a0tJS+/XrV61fv359DY6pwbF7V3N+lwInT54s+RmanZ1tZ86cKWdYBcTIyEhdObUuIaPO+fPn2/Xr19uXL1/awsJCXZGhKIDkDmOqcJ4rMB32DLp++PChDGI9Pj5eRiy8f/9+OcEcsNHR0QrHtWvX6orExYsXCyhWu3btKqDUtZ4iYU4NAOQAex1WBw4cqNhLsMHBwWJGVleg/v37196+fVvG5EWcygWJyKG1VMEUAfeGcEaxTZs2FUDzwLLXkctDChgcTExMlHxY/fjxo33//r2cYg7o1NRUMWQAS6GznmIAqCyOZT7bcif3IWeO/c4CA0rsMXr48GE5o0hyQWhcyXnjxo2Sn3qM+B1wnBhUsda4dOlSAaYa5t5//vx5XTtJAgDjAPidSjA8JxvEDOzYsaMGReQJ45grT3MAGWyIu8pCCoHkCdWAplwnGSyCWDjiwG/OGUp5plzFUlI+evSojAsb2Rk1p0eYwx4J4OUZkFRix7y+0WHNkdhB7KUkD4SQW0PWKGRQQ6jUv1AJIWZYUoK8ly9fXo4/H2Gv1K1HuuM4cUvDSdt98OBBoU57xRIDBhi6detW+/jxYzmVD8oKGPEG7Pfv3+3Fixd1bw0yFBI2PqoT6kgpDwkXth5yiilpsTYvFF4m87dv39r79+8rF4RCWGQ4BTx/8+ZNvUt+ilDj6tWrdc8f+51/AHBsUyETR1hjFIdecG8+IXj37t2ySgAoxewtlCQxZbyjG8ot9pWxNZ512Yg4//nzZ/1OFXDidxQiO3bWMIatceLEidqMXJPICKVyMJbsbHlX7lCr+oBJPz5//lzbbAxkW06FGF5ORkOf3VLoEOE0m5ff8sU99ghgbvCnb1C2S3nJWEnCUV5IGZKTI8CSiJLNXFovwOYMIbJWKJPEbEhAuZA2zVaXDpiYMch5yg7rtFRqcK5Vk5aB9HaV8ezZs/bkyZOyBRAlJOjt27dLOe9hHnXMVRKKHRnTJNKUhICRAHKvpDQQ8mPOGFak5QwQ7wMhVNaLOZDukyc5T3RpPgzldJMcsH0KA4NAWOfFxcXFqmVOssFQSpVYS3bOzAOpQiSpJFaGVLcWiW7VqlU14YEXKYKpUMh+TjkBJgC+fv1aBrDNXiIcpHZVGaQGwBVT5SoH9AUkrVOS1Yg4uHv3biWh+5XSA5GDRNbGKbDUEgLvhwCH8/Pzy7tgOiT7VMg+Ya42I2EgocWcmsspFgBXpxjDfPpAGouWfOfOnbJjjsNPnz61x48f136ivKlhC/7792+1aUoCXEmYFyFyj3FOswBwmpAY5JNMGEk8wM2l2VBIDqgIJykgJLde40+yJ4lrN0wCmsBy9erVNXp6egoc51HK7xxiGaJAWrZ5czlTqBZKpMEp3Zs3by6fLSlZfQB70q/cmDjM6dVI7OWC594jIWlzCsYqxzLPVYnyzDkCgCjm3TqU5gslEgsBIySNc8ytybku3Q9bxsxjZJ+QgNnWA9SznDs5zcHE6CJvWKdTZZfkPB2PIYxTBZRjTBiwV2IApAsaACpBzwHNWkCqDDGKo5zV8wmVb0V7u6uRrTmDE8wCBHhrgKaSxAZAb5CY1iYJKwcYoELqP9tvKgDb7Af5wolqFIjciXN6iI6Y3RQoz6kHXL5B67sgzQaAOMjHZZLPPePWMMhIvnKTN8CsVDL5kyNfjvc5iNh9lXIXx/lYTONxD0S+ZvPJntiubNn57M7nlxJO41I1AHAKuDDYBTUuFfEfC0Gc60T1v/EAAAAASUVORK5CYII=\" width=\"200\" /></td>\n",
       "    </tr>\n",
       "    <tr>\n",
       "      <th>1</th>\n",
       "      <td>POLYGON ((-58.28663657626114 -34.75858090620287, -58.28667994174946 -34.76137571668496, -58.28329340123002 -34.76141146033393, -58.28325014980316 -34.75861664615162, -58.28663657626114 -34.75858090620287))</td>\n",
       "      <td><img src=\"data:image/png;base64,iVBORw0KGgoAAAANSUhEUgAAACAAAAAgCAYAAABzenr0AAAE+UlEQVR42l2XS4/bVBTH/R0p08nDieOx4zhO7LxfM5lH0xnoY9qhtKgMagEJVd0hIbaw4FuwR2zY8QXKvdHvoL+yOLF977nn/M/7JoiD4FPHUelo4Shx9NBR31HlqO3I8zQcHTtqOooctXgv2D9iP2Yt4sxDqIGsnaO/HL1ylDsKUgCkgMgR3GYtFiFeQR3lkfCMHPXg9We7Yog/EwIgRMczzpx4AP5n4miA1TnUEvKHP3P0AEsNkFc0dnTr6AVgauyF4oUO3976P7De8w49gDkAEhDFAEhBn/B+JACOAeQ9cO7oFMtCeI4B0YLfQNw7+hUA3uAbDUEf97UAMCGWU/bash/KM5LnhLMNqH4QzgGhWiDXey2owdjHpRFCvGc2vO842IGarPd4t7y44MwRngxRHuKVGmcGhO65B9AWt7YlYRJJru9BPSBMXSxKAWDVkVI5XQlhjb0HAtzH/tLR0gMw90coq1ASAcIrnQGmQEiIoEsUhch44ugd6wXeiiVELXl2eO6rYImCGKWmPMeaEGpK/Gckk5WpD9lvJNkYK/3ZDM+ecL7HehsQQUOSIxX35Rxu8d2WRhMjcA74JoCv+O5LTiUSVkvAgrwpLQS5CLYMTcWFJ7y3xSM3lGAqyZkgtMCjFZWxQ8YQXY/Y84YHFvMxzBNJNhPcEOVTsvd3R3dYOuJMxdoWXmtkI/gyzr/k2wMOTlFawVBKG63zrOGJES5+Q7L5sltxNmbvDDkNUewBf8H3l46eAngfgh0uy6TEOjxj4v651HBf8mPIM4I3AnQX3g+OHlMd91THCi9UvAdPD3p/nxgN+Y5RXiMMBR4zb20kq+usbzBiwXuFB7YkagXAPYAt2WzdbO3oPcibUgl1hNrhkCT8kSRL4FlydghAa8FzIWvzPu+CM4aJ3QtyevQ76YSWQLF894jnPbSVZF4BIJHEXcu4r9j38oOWxD4D4Tkze8PaiIR7xmErSevpOxrTBda1Dqqqi+IR6zk6UxtGTVBnUvs2Cae49Dmd75Z45gJkwvoV/JG4fUK4xsjv8azMA9bF1jJwBoDIxK2JxDCTLLYJWiA8l6a0xIs+ZG+l3Q+lIoK2WG2TqkBxLoOjiTAD6PPkJ0B34C+poK3U+QyQp8heozyzJKwRC8uDhQwQ84J1xqk0oz8ZPGvWrCzfEoou56x1m5xLkjdEXhBhQQHaO4TWULqQvrAiF/z3z46u8coU3jpWjQHxNQn9LXwpHrWq8PqCOhu+lP5x9AnLSsneW7qZ3ZIsTHP2S7mKG88KAE9I3hJgc97/L8MOWf6Do38d/e3oF+JoGfsIgHbY6tgsusIiu0dkALKcWRA2f/61o49M0/2NaALjGKQbGZsFw2WAkjO5UNgdIWK4rKV6bOicIudMKuYcj64BtAcwlvE4AYD9WZkheEkjuibeNlozUWButfhOpR/Yv65ELrjegMAODrHmPeEYyZ8Hq/9XJFQugDNK8pq1sXTLvsixW9cNHdOaXnDBgYQZ7pPmO1xVYfmS9x1dsDzwggf1jbh/IbPjDlARe48Jj3XM/X1gKr0gw31Dqe2QsrS/bzamS+p6Q7x7cp3vy8TcwW994Ct49n9Ob2EYybA4QYnd6w1AS27NFoZrKqbEEFufyZ+QFbKtkc0Iqc+d4CUuGZEU9qfzBehDudVad+zK6F5i/ZQELg9u1QZ4S3gXGGkt+j+ETrY0fwAAjQAAAABJRU5ErkJggg==\" width=\"200\" /></td>\n",
       "      <td><img src=\"data:image/png;base64,iVBORw0KGgoAAAANSUhEUgAAACAAAAAgCAYAAABzenr0AAAE/ElEQVR42l2XyXLcVBSG+x0JjntQS62WWq0epJ4nu2M7HZuExCEJQwVTCVBFUeyootjCgrdgT7FhxwuYe5XvmL+8OC3p3jP8Z7y3a7VafFurdRwVjlaOEkcPHQ0clY7C2w88TUfHjlqOIkdt3ofsH7EfsxYh8xBqouvg6C9HbxzljmopAFJA5CgOWYtFiTfQwHgkPBNHfXi9bE8c8TIBAAJsPEem6wH4n5mjEV7nUFvIC3/k6AGeGiBvaOro2tFLwNTZCyQKHb6993/gvecdewBLACQgigGQgj7h/UgAHAPIR+CRoxM8C+A5BkQbfgNx4+hXAHiHrzQFA8LXBsCMXM7ZC2U/kGckzxmyTahxL50jUrVCr49aFbIGRnoo8kp8ZHa8HxDsQC3W+7xbXZwhc0QkA4wHRKWOzIjUvfAAQglrKAWTSHF9C+oRaerhUQoA646UzulJCuvsPRDgPvfnjtYegIU/wliJkQgQ3ugCMEOUBCg6x1CAjmeO3rE+JFqxpKgtzw7PytgaAzFGzXiONwHUkvwvKCZrU5+y3yiyKV562YzIdpHvsx4Cogq3FUcq4csRbvMdyqCJUbgEfAvAF3wPpKYSSasV4JC6KSwFuSi2Ck0lhF3eQ4nIFS2YSnEmKB0S0ZLOOKBjjK3H7HnH73I+hXkmxWaKm2J8TvX+7ugVnk6QKVnbw2uDbAJfhvxnfHvA1RCZIZzhgY3RBs86kZgQ4i8pNt92G2Rj9k7R0xTDHvAnfD919CmAqxQcCFkmLdbhGZP3j6WHB1IfY54RvBGge/D+6OgJ3XFDd2yIQsl7hUZn/4AcjfmOMV4nDUMiZtHaSVU3WN/hxIr3kgjsKdQSgBWAPdVs02zr6D3IW9IJDZSacEARfk+RJfCskR0D0EbwUsjGvK+7Kmcnt//fC3Jm9DuZhFZAsXz3yecNtJdi3gAgkcLdynFfsu/1V951ZWgs8ew54ctgPGOtlJa0mX5gMJ3hXfteV/UwPGE9x2Zqh1EL1Jn0vp2Ec0L6gsl3TT5zATJj/QL+SMI+I11T9Pd5lhYBm2JbOXBGgMgkrInkMJMqthN0iPJchtKaKPqUvZVxP5aOuJvJsZxUQwzncnC0UGYAfZ38AOgO/AUdtJc+XwDyBN1bjGdWhHVyYXWwkgPEomCTcS7D6E8Oni1r1pZvSUUPORvdpuec4g3QV4Wvg9cLRumWvu8CyObChlrw3z87uiQqc3gbeDUFxOcU9NfwpUTUusLbq4RSWukfR7d4Vkj1XjPN7JZkaVqyX8hV3Hg2AHhG8RYAW/J+14Ydqvw7R/86+tvRL+TRKvYxAE3Y+tg8usAju0dkALKaWZE2L/+Fo584Tasb0QzGKUh3cmwOOVxGGDmVC4XdESIOl610jx06J+g5lY55RES3AKoATOV4nAHA/qwsULxmEF2SbztaMzFgYbX8zmUe2L+uRC643oE7wTHevCcdE/nzYP3/hoLKBXBGS16yNpVpORA9duu6YmLa0Ks+SpQ1KZpvCFWJ52veD0zB4l4UPKivJPwrOTteASpi7wnpsYlZKZ3LLMgI31h6O6At7e+bHdMFfb0j3325zg/kxDzAb3PgNTzVn9NrGCZyWHQxYvd6A9CWW7Ol4ZKOKXDE1hfyJ2SDbhtkC1Lqa6e6nz1lI5Q/nS9BH8it1qZjT47uNd7PKeDi3q3aAO9J7wonP4zo/wAQUbY0YC8pHQAAAABJRU5ErkJggg==\" width=\"200\" /></td>\n",
       "      <td><img src=\"data:image/png;base64,iVBORw0KGgoAAAANSUhEUgAAACAAAAAgCAYAAABzenr0AAAE+ElEQVR42l2XyW7bVhSG9Y5NHWugSFGkKGogNU+2YjuK3aSJ3SQdkLpomgBFkF2Bott20bfovuimu75Aei/xHeOHF0ck7z3Df8Z7VavFtU+1jqPC0cpR4uiho4Gj0lHoyPM0HR07ajmKHLV5H7J/xH7MWoTMQ6iJroOjvx29dpQ7qqUASAGRozhkLRYl3kAD45HwTBz14fWyPXHEywQACLDxHJmuB+B/Zo5GeJ1DbSEv/JmjB3hqgLyhqaNrRzeAqbMXSBQ6fHvv/8R7zzv2AJYASEAUAyAFfcL7kQA4BpCPwCNHJ3gWwHMMiDb8BuLW0W8A8A5faQoGhK8NgBm5nLMXyn4gz0ieM2SbUONeOkekaoVeH7UqZA2M9FDklfjI7Hg/INiBWqz3ebe6OEPmiEgGGA+ISh2ZEal74QGEEtZQCiaR4voJ1CPS1MOjFADWHSmd05MU1tl7IMB97s8drT0AC3+EsRIjESC80QVghigJUHSOoQAdzxz9yPqQaMWSorY8OzwrY2sMxBg14zneBFBL8r+gmKxNfcp+p8imeOllMyLbRb7PegiIKtxWHKmEL0e4zXcogyZG4RLwLQBf8D2QmkokrVaAQ+qmsBTkotgqNJUQdnkPJSJXtGAqxZmgdEhESzrjgI4xth6z5x2/y/kU5pkUmyluivE51fuHo5d4OkGmZG0Prw2yCXwZ8l/x7QFXQ2SGcIYHNkYbPOtEYkKIv6XYfNttkI3ZO0VPUwx7wF/w/dTRlwCuUnAgZJm0WIdnTN4/lx4eSH2MeUbwRoDuwfvB0RO645bu2BCFkvcKjc7+ATka8x1jvE4ahkTMorWTqm6wvsOJFe8lEdhTqCUAKwB7qtmm2dbRW5C3pBMaKDXhgCJ8T5El8KyRHQPQRvBSyMa8r7sqZyd4ah1xQ44nEvYMHvvuk89baC/FvAFAIoW7leO+ZN/rr7zrytBY4tlzwpfBeMZaKS1pM/3AYDrDu/a9rupheMJ6js3UDqMWqDPpfTsJ54T0BZPvmnzmAmTG+gX8kYR9Rrqm6O/zLC0CNsW2cuCMAJFJWBPJYSZVbCfoEOW5DKU1UfQpeyPjfiwdcTeTYzmphhjO5eBoocwA+jr5GdAd+As6aC99vgDkCbq3GM+sCOvkwupgJQeIRcEm41yG0V8cPFvWrC3fkIoecja6Tc85xRugrwpfB68XjNItfd8FkM2FDbXgv39xdElU5vA28GoKiK8p6O/hS4modYW3VwmltNK/jj7hWSHVe800s1uSpWnJfiFXcePZAOAZxVsAbMn7XRt2qPJ3jv5z9I+jX8mjVexjAJqw9bF5dIFHdo/IAGQ1syJtXv4bRx85Tasb0QzGKUh3cmwOOVxGGDmVC4XdESIOl610jx06J+g5lY55RES3AKoATOV4nAHA/qwsULxmEF2SbztaMzFgYbX8zmUe2L+uRC643oE7wTHevCUdE/nzYP3/moLKBXBGS16yNpVpORA9duu6YmLa0Ks+SpQ1KZofCFWJ52veD0zB4l4UPKjvJPwrOTteAipi7wnpsYlZKZ3LLMgI31h6O6At7e+bHdMFfb0j3325zg/kxDzAb3PgFTzVn9NrGCZyWHQxYvd6A9CWW7Ol4ZKOKXDE1hfyJ2SDbhtkC1Lqa6e6nz1lI5Q/nTegD+RWa9OxJ0f3Gu/nFHBx71ZtgPekd4WTjOj/AcpItjQjztX+AAAAAElFTkSuQmCC\" width=\"200\" /></td>\n",
       "      <td><img src=\"data:image/png;base64,iVBORw0KGgoAAAANSUhEUgAAACAAAAAgCAYAAABzenr0AAAF7klEQVR42k3XyU5WSxQF4POOKCooSmODqKggNoCCiA2tghqUAJIY44zEMNWBb8HcOGHmC9TNt5PFhaSoU1W7Wbut+ruhoaE2ODjY7ty506amptrIyEg7d+5cu3nzZhsfH2+XL19uaPr7+9v58+fbxYsX25UrV9rAwEB9j42N1Xlvb2+d+7aHBg9Zhm+yFhYW2p8/f9rGxkYbHR1t3dWrVwuAGQibBCO2R2CEUNDX11fKKQjN3bt3240bN4oW77Vr104MwXPp0qUCYKZjeXm5eIaHh1vn3/3799utW7fKagAMSjIw9/T0tDNnzpSlAUTRvXv32urqaltbWyswFy5cqDPK4gUGWrP+9+/fZT3a27dvt+7BgwcFAGJgWAEAAujt+6Y4AOwDxANPnz5t09PTZRklaJwDATz6gPj8+XM7PDwsAAx++fLl/yFgPfdhAgAosZyYmKgzynJOUWZWZsaDl0JDuE6Hk1Khkmvk8lrHZQgp4VKCCOGZJ0+e1DfXYQTUINS+Pd/Ji2fPnhUPq3kSMMrNvEIXHkCEbmVlpXUI4tYQQ8/1Sa69vb1CjVGYAGWRAUCqw1rl5DxKnQlNgIv93Nxce/jwYevifpZTRgAl1kBQOjk5WWCEhBAgCSKEImsy3rx503Z2dmofLdnxREo3szNzVQEkFCCmNMopYQ0BRpRjBEoypUyF7OfPn5Vk3MtKvNevXy/P0oOfkfbtAdFxd5KDNXEf5Zgps8aQRmMQSCnwBAM8Pz9fa95ITtlPWJOAvCNvVE6FgLIIToamOqLMNxDxiBJSgqEzKCOUAh4VTpUhicngFbqeP39eZwzvEnNuQ5ymFKVG2ijlwMneX79+tbdv35allOEhy97s7GzRppE5R8ej+NfX12sNcKeJUIoZAQvSRrnJLJN5giAu/vDhQyWbsnv06FHxOnc2MzNTcoCOYoBfvXpV69evX7elpaUCXCHgHi7DlBJjtZlQcT979uxJDaddo+dSs6RFawYaL9pv3761Fy9eVHXogqoDYF4A2ncHzeneT4EYEW5NMOWGMADLY/GWxpOspty+PUbIJ9+U8YDQSFRrAAuATdmcbvb48eO2u7tbyGV3KsE5oWGWiJJwf3+/kkzY0AgDXgYAmBZMR0bavLzrxEwe5F3AG3q0GKcTJoHQZG0WT641GJJkZhkAQCVxGZbrnhHOye9Yl9hTAiHL3NncZw+hhLOHOSWZns4DGhMa1pF5uqrIppgc+77p5J0uvRpqylL7uQkNLpXJOp+7XzwJCRBK7IsveskYtzsTLorJ5zkzQ8oD6WJclAvHACKVgRlNYhgBQOcGBZjwAEMvH3hRyLa2tk7afS6jSsL05DxEHBJGcaojVzBhAShPvn79WqCdoxdjFSQfUudCA6Q8I5uhlDOiklAIxCJ5QGAukHghnZF704yOjo7q4iHQXsqSpUJBFr607sihXPLaI6/jPhawGlqtlFDAKAUofYHL5IL1wcFBW1xcLK8QhFYZssoAYnNzsxL606dPRcdQHk1V0NdhcqCUjo+Pmz+WsSbZK8F0s7ySEiZr57mAGBMaYAHAJ3nRAObc90kZsl6Wf/nypf3796/9/fu3/fjxo+KYjGUxgGFOHcci1rIo7wg8ACVneFHY8L9//759//69btN6ESkThNBBGgtZRohGRQglvvOgyBuBUu0cgFRPLh2JRw6+VIyQ8Ch6gAoA5bkerQHIjxVxIhhajUjcxTtXqzkK4tbE13n6QX51GXngMqALo8Ea94BwEJQfD6l/HpJQrApgAJQkYPYYk26Zt8LpJznX65hpep0FBsLc4ZJme3u7XGWf5YZvLVcXlAenvQDUx48fT9yfUrZWVUAxzpl8E550zHoP5AkWodyXuz6/eJRlfr7lmnamruWNeLMwz3l0uTHpQJ8+8O7du6KpH6cSAoGNXBaAUJJ3fQDYy6s5YeB6FQMMQ7LPiPwIEWay08icCanc6bzPuMSBpMiPTnGFPk/yvAtZklcTZcLDesIlcN4AeTUFMJDCKzyMTIv+D+9uKkD+hvzCAAAAAElFTkSuQmCC\" width=\"200\" /></td>\n",
       "    </tr>\n",
       "  </tbody>\n",
       "</table>"
      ],
      "text/plain": [
       "<IPython.core.display.HTML object>"
      ]
     },
     "metadata": {},
     "output_type": "display_data"
    }
   ],
   "source": [
    "display(HTML(df_HTML.limit(2).toPandas().to_html(escape=False)))"
   ]
  },
  {
   "cell_type": "markdown",
   "metadata": {},
   "source": [
    "# Writing GeoTiff Images"
   ]
  },
  {
   "cell_type": "code",
   "execution_count": 28,
   "metadata": {},
   "outputs": [],
   "source": [
    "'''Writing GeoTiff DataFrames as GeoTiff Images'''\n",
    "\n",
    "df = spark.read.format(\"geotiff\").option(\"dropInvalid\",True).option(\"readToCRS\", \"EPSG:4326\").load(DATA_DIR)\n",
    "df = df.selectExpr(\"image.origin as origin\",\"ST_GeomFromWkt(image.geometry) as Geom\", \"image.height as height\", \"image.width as width\", \"image.data as data\", \"image.nBands as bands\")\n",
    "\n",
    "SAVE_PATH = \"./data/raster-written/\"\n",
    "df.write.mode(\"overwrite\").format(\"geotiff\").option(\"writeToCRS\", \"EPSG:4326\").option(\"fieldGeometry\", \"Geom\").option(\"fieldNBands\", \"bands\").save(SAVE_PATH)"
   ]
  },
  {
   "cell_type": "code",
   "execution_count": 29,
   "metadata": {},
   "outputs": [],
   "source": [
    "'''Writing GeoTiff Images in a Single Partition'''\n",
    "df.coalesce(1).write.mode(\"overwrite\").format(\"geotiff\").option(\"writeToCRS\", \"EPSG:4326\").option(\"fieldGeometry\", \"Geom\").option(\"fieldNBands\", \"bands\").save(SAVE_PATH)"
   ]
  },
  {
   "cell_type": "code",
   "execution_count": 30,
   "metadata": {},
   "outputs": [],
   "source": [
    "'''Find the Partition of the Written GeoTiff Images.\n",
    "   If you did not write with coalesce(1), change the below code to adjust the writtenPath'''\n",
    "writtenPath = SAVE_PATH\n",
    "dirList = os.listdir(writtenPath)\n",
    "for item in dirList:\n",
    "    if os.path.isdir(writtenPath + \"/\" + item):\n",
    "        writtenPath += \"/\" + item\n",
    "        break"
   ]
  },
  {
   "cell_type": "code",
   "execution_count": 31,
   "metadata": {},
   "outputs": [
    {
     "data": {
      "text/html": [
       "<table border=\"1\" class=\"dataframe\">\n",
       "  <thead>\n",
       "    <tr style=\"text-align: right;\">\n",
       "      <th></th>\n",
       "      <th>Geom</th>\n",
       "      <th>RedBand</th>\n",
       "      <th>BlueBand</th>\n",
       "      <th>GreenBand</th>\n",
       "      <th>CombinedBand</th>\n",
       "    </tr>\n",
       "  </thead>\n",
       "  <tbody>\n",
       "    <tr>\n",
       "      <th>0</th>\n",
       "      <td>POLYGON ((-58.70266723632812 -34.41881942749023, -58.70266723632812 -34.42157363891602, -58.69945526123047 -34.42157363891602, -58.69945526123047 -34.41881942749023, -58.70266723632812 -34.41881942749023))</td>\n",
       "      <td><img src=\"data:image/png;base64,iVBORw0KGgoAAAANSUhEUgAAACAAAAAgCAYAAABzenr0AAAFGElEQVR42l2X2W4jRRSG+zVhEu9b2+6O492xE8eJE8eZZLIxZNaISZgJIAHSSGwSFyziDoRAvABPgMQVQkhDneg70q+5+F3d5aqz/Gep6qgVRW/WAhoBpYA6Y5XnWkCRNb2AecCDgIuA44A44LOAPwM+DeiwZxU5hnxAhTGPbJsvB0Td8DNCuG3eFMWTAPs/hwH7rH0d8DTgVcAQPAm4ClgieAXDDRmQR1aeeTM+Mk8GojTBkHWQsNCepwGLgK2AMc87KP084N+A31ifBRnYyPGeYy7rDMyg3wTdBuyhbChGbDCOWechM3YOAt4L+CHgb8Y6jC6g2z1eQbmPZkw0QKCN3yDQvD5BiC38ACVbGLZLOM4ZzYlDDDWvUgy9YH0snq9iQAl5kXnVJ/aWYG08WzKaUf8FfImwiSh9TSKmrG3gacJ7l3A6YwUM7GKsyYvq/DkApuAU+syrXwJ+Rukuhl7i4RAvb1nfw4AWiivInsq7OzdFftRg0Rrem0fXKJtLLhwwGp0PoX+MkHMxrgJS1hruY/AMz23/x4xRFQPWMaAhldAhicpYbAKaYJ88uY/nI+YOQULcazh1IHlygdHGXFRiUUr2uoI6yhMpTy/XAkl5g/AJtJ8z95S5GCem5NkIlgbMW9+I2igqYnEsyXOL5W1odYYasHFN/c8J4QVe7kPvkcS/Kt7vsd6cjooSN2843nZfYLW31xYe7CHoUcC3KB1TVnPibYb9HvAJ74c4c0PY1rwTZqU8huJtjNIZ1DaYT9hsNP8U8DW5cExYljBg/3/B3j6MGBtnvJeRH9UwoM2hsoGiDh65wjLvHQnBV8LSMaXoZ8s6FI/Zkye3NijjEf9FfhCZ8l959iqY8ewMXeBdD2FLsM1htC2J3JbK6dP5EvZew9ZdH0h4+J5jti5VoBWSstkzeiyn5RCP2nJ4tcmXBO/LeH6Jvl2Yjby8jkiSVDZ4Ga6jqCmJOGfOW2+duTkhahLKkZyuN+SCt2mTFXkH9JgVUe5l15OWWkP5KdS2pLdbZXwU8BJZdZiwBH0Mc6d47uxMPQm3odGbRCohiMWgEiV1Bf0Jwh5C7QmGpBjRZ/01RvYlT/w+EeUkZn678RzIEIYUI2I2/kMtr8sB06NKUmjvM59QIU9I4jNiv4UT0TtMnLGxhqdFsj9GSUYM+BEBexjYIByPGZdQ3WVcUK439IUh6za8EZmC5yRh9i3qC3KR8LVVyYkmIXguDpjCP+QU9A55AAt+Tsz9MMpB4Q5KS3KLLTCugIr0AW8s1pKfIaeJwu8CPuQ8eQAbdgT/RZseY/BdEvrGOR5k5DZbQKmHpAB923h0guEtaTZVcuAlN6lbktt6zRuS3ZP47jT0BEzw8h54F+OKCPdnv8RuwoC37AZzfqe4gglvcFa678vdsud9oAn1ejCV5Paakdiv8v8aFHblFjyRa9kaVXIp94iZMDbyS6l/oTjFNYS0RHmONR0JR4K3O8wPOScWcqy7oUO5d27JxWTT7wMl8do7lZ+SOel4QzyuSrsdEYYJJbaQLhhj4Av+78jaLS/Diijyu3pe3uuc7XXgR3NZmtNADGmzpgVLcwxYkpgDScK7HIihNCtZXJAKqMp5kJfvvRIMON2Dt9p3Kqdpm/+7GOffoHffBd5ssqKgLAlY4b3OmhpC/Cu3IA1JmcxIOVfkeu8XkSNKOXLFWel8/r4iX7P+yR7Ldc1bdl7ClqGEvXGtYsAYw/ucgs+oiP8BXnjcbWu2MEoAAAAASUVORK5CYII=\" width=\"200\" /></td>\n",
       "      <td><img src=\"data:image/png;base64,iVBORw0KGgoAAAANSUhEUgAAACAAAAAgCAYAAABzenr0AAAFHklEQVR42l2X2W4jRRSG/ZowifetbbfttPexY8exsziTTBYzBGaJSMJMAIlBGolN4oJF3IEQiBfgCZC4QgjJVDXf8fyai9/VXa46y3+Wqk4kEs1VItFwqDrkHSqMJZ7LDjnWdBzmDg8dlg4nDoHDS4c/HD51aLFnEzkeGYciYwbZfr7gkGi7nwHC/eZtUTxa/f9/GgP2WfvK4YnDC4c+eOxw5bBA8AaGeyRBBlkZ5r3xsSc9URpiyBYIWeifJw4HDmOHIc+7KP3M4R+HX1mfAknYSPOeZi5lDEyh3wu6c9hDWV+MuM84ZJ2FzLNz6PCOw/cOfzFWYPQAus3jDZTb6I2JvW/AwtcI9F6fIsQv/AAlYwybEY4LRu/EEYZ6r+oYumR9IJ5vYkAeebFXXWLvEyzCswWjN+pfhy8QNhKlr0jEOmureBry3iacxlgWA9sY6+XFdFVhoIeCM+jzXv3s8BNKZxh6iYd9vLxjfQcDmiguInsi7+bcBPnxgipWRnh0g7K55MIho6fzEfQPEXIhxhVBnbUeDzB4iud+/8eMcZJUER7xbJXQIokKWOwF1MA+efIAzwfMHYGQuJdx6lDyZInRnrk4GcpYXBEFFZSHUp5WrlmS8hbhI2i/YO4JcwFOTMizASz1mPd9I/a6ROzSbLLkucPyCFqNoSps3FD/c0K4xMt96D2W+JfE+z3We6djxRY3azjWdq+x2tprEw/2EPSewzcoHVJWc+LtDfvN4RPej3DmlrA1rBOmpDz64m2A0inUVpkP2exp/tHhK3LhhLAsYMD//zl7uzDi2TjnvYD8+CeL4pfQVMTrsSgs8N6SEHwpLJ1Qina2bEHxkD0Zcus+ZTzgv/VB5JX/wrNVwZRnY2iJdx2ELcAOh9GOJHIkldOl84XsvYGtuA+EPHzHMVuRKtAKqbPZMnoop2UfjyI5vCLyJcT7Ap5fom8Gs+vyOiZJ6rLBynALRTVJxDlz1norzM0JUY1QDuR0vSUXrE17WesOaDHLodzKriMttYzyM6htSm/3lfGRw3NkVWDCJ+j7MHeG58bOxJJwBxqtSdQlBIEYlKekrqA/RNgjqD3FkDpGdFl/g5FdyRO7T6ybTyS3G8uBJGGoY0TAxr+p5S05YDpUSR3au8yHVMhjkvic2I9xIvEWE+dsLONpjuwPUJIUA35AwN7q9VnShOomlTHDgBmeXpMDFzjZpCTjRuQVPCMJU29Qn5WLhK0tSU7UCMEzccAr/F1OQeuQh7Bg58TcDqM0FO6iNC+32CzjBihKH7DG4lvyU+TUUPitw4ecJw9hwx/Bf9KmhxgcW2wb53iQlNtsFqUWkiz07eDRKYY3pdmUyIHn3KTuSG7fa1YkuyVxnHyWgCFe3gNvY1xu9ZqpnFxit2HAWnaVObtTXMGENThfuu/K3bJjfaAG9Xow5eX2mpTYb/J/AwrbcgseybWsQZVcyj1iKowN7FJqXyhGcRkhTVGeZk1LwhHi7S7zfc6JAznWzdC+3DvHcjHZtvtAXry2TmWnZFo6Xh+PS9JuB4RhRIkdSBcMMPCa/1uydmxlWBRFdlfPyHuFs70C7GguSHPqiSERa5qwNMeABYnZkySMcyCA0pRkcVYqoCTnQUa+9/IwYHT33mjfdTlNI/5vY5x9g8bfBdZsUqKgIAlY5L3CmjJC7Cs3Kw1JmUxKORflem8XkWNKea04JZ3P3jfka9Y+2QO5rlnLzkjYkpSwNa5NDBhieJdT8GlcEf8BnfrcbeQzXygAAAAASUVORK5CYII=\" width=\"200\" /></td>\n",
       "      <td><img src=\"data:image/png;base64,iVBORw0KGgoAAAANSUhEUgAAACAAAAAgCAYAAABzenr0AAAFGElEQVR42l2X2W4jRRSG/ZpA4i3euu1uO+09duw4ceI4k0w2hswaMQlDAIlBGolN4oJF3IEQiBfgCZC4QghpqGq+Y/2ai9/VXa46y3+Wqs5kWpnXmaZD3aHkEDJWea45bLCm6zB3uO9w6XDiEDi8dPjD4VOHNnvWkeNRcKgwFpDt58sOmY77GSLcb94WxWMH/38eAw5Y+8rhicOHDgPw2OHaYYngNQz3yIICsgrMe+NTT/qiNMKQTRCx0D9PHRYOE4cRz7so/czhH4dfWZ8DWdjI855nLmcMzKDfC7pz2EfZQIzYYhyxzkLm2Tl0eNfhe4e/GEMYXUC3ebyGchu9Man3TVj4GoHe61OE+IXvo2SCYXuE44LRO3GEod6rGEMvWR+I5+sYUEJe6lWP2PsES/BsyeiN+tfhC4SNRekrEjFmbR1PI947hNMYK2JgB2O9vJSuOgz0UXAGfd6rnx1+Qukehl7h4QAv71jfxYAWiivInsq7OTdFfrqgjpUJHt2gbC65cMjo6XwA/SOEXIhxFRCz1uMeBs/w3O//mDFNkjrCE56tEtokURmLvYAGOCBP7uH5kLkjEBH3Gk4dSp5cYrRnLk2GGhaHoiBEeSTlaeVaJClvET6G9gvmnjAX4MSUPBvCUp953zdSr6vELs8mS547LE+g1Riqw8YN9T8nhJd4eQC9xxL/qni/z3rvdKrY4mYNx9ruc6y29trCg30EPXT4BqUjympOvL1hvzl8wvsRztwStqZ1wpyUx0C8DVA6g9o68xGbPc0/OnxFLpwQliUM+P8/Z28PRjwb57yXkZ/+FFH8EpoqeD0RhWXe2xKCL4WlE0rRzpZNKB6xp0BubVHGQ/5bHURe+S88WxXMeDaGLvGui7Al2OEw2pFETqRyenS+iL03sJX2gYiH7zhmQ6kCrZCYzZbRIzktB3iUyOGVkC8R3pfx/Ap9ezC7Kq9jkiSWDVaGmyhqSCLOmbPWGzI3J0QNQjmU0/WWXLA27WWtOqDFbAPlVnZdaak1lJ9BbUt6u6+MjxxeICuECZ+gj2DuDM+Nnakl4Q40WpOIJQSBGFSipK6hP0LYA6g9xZAYI3qsv8HInuSJ3SdWzSeR243lQJYwxBgRsPFvanlTDpguVRJDe4/5iAp5TBKfE/sJTmTeYuKcjTU83SD7A5RkxYAfELCPgXXC8YhxCdUdxgXlektfGLBuyxqRV/CMJMy9QX1RLhK2tio50SAEz8QBr/B3OQWtQx7Cgp0TczuM8lC4i9KS3GKLjGugIn3AGotvyU+R00Dhtw4fcJ7chw1/BP9Jmx5hcGqxbZzjQVZus0WUWkiK0LeDR6cY3pJmUyUHXnCTuiO5fa95TbJbEqfJZwkY4eU74G2M20C4PdsldhsGrGXXmbM7xTVMWIPzpfue3C271gcaUK8HU0lur1mJ/Tr/N6GwI7fgsVzLmlTJldwjZsLY0C6l9oViFNcQ0hLleda0JRwR3u4yP+CcWMixboYO5N45kYvJtt0HSuK1dSo7JfPS8QZ4XJV2OyQMY0psIV0wwMDn/N+WtRMrw4oosrt6Qd5DzvYQ2NFclubUF0MS1rRgaY4BSxKzL0mY5kAApTnJ4qJUQFXOg4J875VgwOjuv9G+YzlNE/7vYJx9g6bfBdZscqKgLAlY4T1kTQ0h9pVblIakTGalnCtyvbeLyDGlvFKck85n72vyNWuf7IFc16xlFyRsWUrYGtc6BowwvMcp+PT/ivgPfjncbZ0NSCIAAAAASUVORK5CYII=\" width=\"200\" /></td>\n",
       "      <td><img src=\"data:image/png;base64,iVBORw0KGgoAAAANSUhEUgAAACAAAAAgCAYAAABzenr0AAAGOElEQVR42k3XWUtXURQF8Ps1s3kwLRvNBm3O5kEtK0srmq3AgqAJemigtyIKv0CfIPBJJDjx27BE4Xj/99xz915r7eGc2+3Zs6ft3r27DQwMtC1btrTt27fXta+vr3739/e3zZs315r9+/e306dPt7GxsTY5OdmuXLnStm3b1l6+fNn+/PnT5ubm2r59++qdtWvXlh1j48aNbevWrXU12Dbf29vbuqGhoTY8PFzGvXz06NFlx0eOHGmeb9iwoQCcPXu21r5+/brNzMy0p0+ftkOHDtWYnp5u9+7daxcuXCjDa9asKeDGunXranDOlqt54DtMDh48uOx0586dBWTv3r013Fvo9/Hjx9u5c+fasWPH2uHDh+v3qVOnyumrV6/a0tJS+/XrV61fv359DY6pwbF7V3N+lwInT54s+RmanZ1tZ86cKWdYBcTIyEhdObUuIaPO+fPn2/Xr19uXL1/awsJCXZGhKIDkDmOqcJ4rMB32DLp++PChDGI9Pj5eRiy8f/9+OcEcsNHR0QrHtWvX6orExYsXCyhWu3btKqDUtZ4iYU4NAOQAex1WBw4cqNhLsMHBwWJGVleg/v37196+fVvG5EWcygWJyKG1VMEUAfeGcEaxTZs2FUDzwLLXkctDChgcTExMlHxY/fjxo33//r2cYg7o1NRUMWQAS6GznmIAqCyOZT7bcif3IWeO/c4CA0rsMXr48GE5o0hyQWhcyXnjxo2Sn3qM+B1wnBhUsda4dOlSAaYa5t5//vx5XTtJAgDjAPidSjA8JxvEDOzYsaMGReQJ45grT3MAGWyIu8pCCoHkCdWAplwnGSyCWDjiwG/OGUp5plzFUlI+evSojAsb2Rk1p0eYwx4J4OUZkFRix7y+0WHNkdhB7KUkD4SQW0PWKGRQQ6jUv1AJIWZYUoK8ly9fXo4/H2Gv1K1HuuM4cUvDSdt98OBBoU57xRIDBhi6detW+/jxYzmVD8oKGPEG7Pfv3+3Fixd1bw0yFBI2PqoT6kgpDwkXth5yiilpsTYvFF4m87dv39r79+8rF4RCWGQ4BTx/8+ZNvUt+ilDj6tWrdc8f+51/AHBsUyETR1hjFIdecG8+IXj37t2ySgAoxewtlCQxZbyjG8ot9pWxNZ512Yg4//nzZ/1OFXDidxQiO3bWMIatceLEidqMXJPICKVyMJbsbHlX7lCr+oBJPz5//lzbbAxkW06FGF5ORkOf3VLoEOE0m5ff8sU99ghgbvCnb1C2S3nJWEnCUV5IGZKTI8CSiJLNXFovwOYMIbJWKJPEbEhAuZA2zVaXDpiYMch5yg7rtFRqcK5Vk5aB9HaV8ezZs/bkyZOyBRAlJOjt27dLOe9hHnXMVRKKHRnTJNKUhICRAHKvpDQQ8mPOGFak5QwQ7wMhVNaLOZDukyc5T3RpPgzldJMcsH0KA4NAWOfFxcXFqmVOssFQSpVYS3bOzAOpQiSpJFaGVLcWiW7VqlU14YEXKYKpUMh+TjkBJgC+fv1aBrDNXiIcpHZVGaQGwBVT5SoH9AUkrVOS1Yg4uHv3biWh+5XSA5GDRNbGKbDUEgLvhwCH8/Pzy7tgOiT7VMg+Ya42I2EgocWcmsspFgBXpxjDfPpAGouWfOfOnbJjjsNPnz61x48f136ivKlhC/7792+1aUoCXEmYFyFyj3FOswBwmpAY5JNMGEk8wM2l2VBIDqgIJykgJLde40+yJ4lrN0wCmsBy9erVNXp6egoc51HK7xxiGaJAWrZ5czlTqBZKpMEp3Zs3by6fLSlZfQB70q/cmDjM6dVI7OWC594jIWlzCsYqxzLPVYnyzDkCgCjm3TqU5gslEgsBIySNc8ytybku3Q9bxsxjZJ+QgNnWA9SznDs5zcHE6CJvWKdTZZfkPB2PIYxTBZRjTBiwV2IApAsaACpBzwHNWkCqDDGKo5zV8wmVb0V7u6uRrTmDE8wCBHhrgKaSxAZAb5CY1iYJKwcYoELqP9tvKgDb7Af5wolqFIjciXN6iI6Y3RQoz6kHXL5B67sgzQaAOMjHZZLPPePWMMhIvnKTN8CsVDL5kyNfjvc5iNh9lXIXx/lYTONxD0S+ZvPJntiubNn57M7nlxJO41I1AHAKuDDYBTUuFfEfC0Gc60T1v/EAAAAASUVORK5CYII=\" width=\"200\" /></td>\n",
       "    </tr>\n",
       "    <tr>\n",
       "      <th>1</th>\n",
       "      <td>POLYGON ((-58.28658294677734 -34.75862503051758, -58.28658294677734 -34.76136779785156, -58.28334426879883 -34.76136779785156, -58.28334426879883 -34.75862503051758, -58.28658294677734 -34.75862503051758))</td>\n",
       "      <td><img src=\"data:image/png;base64,iVBORw0KGgoAAAANSUhEUgAAACAAAAAgCAYAAABzenr0AAAE+UlEQVR42l2XS4/bVBTH/R0p08nDieOx4zhO7LxfM5lH0xnoY9qhtKgMagEJVd0hIbaw4FuwR2zY8QXKvdHvoL+yOLF977nn/M/7JoiD4FPHUelo4Shx9NBR31HlqO3I8zQcHTtqOooctXgv2D9iP2Yt4sxDqIGsnaO/HL1ylDsKUgCkgMgR3GYtFiFeQR3lkfCMHPXg9We7Yog/EwIgRMczzpx4AP5n4miA1TnUEvKHP3P0AEsNkFc0dnTr6AVgauyF4oUO3976P7De8w49gDkAEhDFAEhBn/B+JACOAeQ9cO7oFMtCeI4B0YLfQNw7+hUA3uAbDUEf97UAMCGWU/bash/KM5LnhLMNqH4QzgGhWiDXey2owdjHpRFCvGc2vO842IGarPd4t7y44MwRngxRHuKVGmcGhO65B9AWt7YlYRJJru9BPSBMXSxKAWDVkVI5XQlhjb0HAtzH/tLR0gMw90coq1ASAcIrnQGmQEiIoEsUhch44ugd6wXeiiVELXl2eO6rYImCGKWmPMeaEGpK/Gckk5WpD9lvJNkYK/3ZDM+ecL7HehsQQUOSIxX35Rxu8d2WRhMjcA74JoCv+O5LTiUSVkvAgrwpLQS5CLYMTcWFJ7y3xSM3lGAqyZkgtMCjFZWxQ8YQXY/Y84YHFvMxzBNJNhPcEOVTsvd3R3dYOuJMxdoWXmtkI/gyzr/k2wMOTlFawVBKG63zrOGJES5+Q7L5sltxNmbvDDkNUewBf8H3l46eAngfgh0uy6TEOjxj4v651HBf8mPIM4I3AnQX3g+OHlMd91THCi9UvAdPD3p/nxgN+Y5RXiMMBR4zb20kq+usbzBiwXuFB7YkagXAPYAt2WzdbO3oPcibUgl1hNrhkCT8kSRL4FlydghAa8FzIWvzPu+CM4aJ3QtyevQ76YSWQLF894jnPbSVZF4BIJHEXcu4r9j38oOWxD4D4Tkze8PaiIR7xmErSevpOxrTBda1Dqqqi+IR6zk6UxtGTVBnUvs2Cae49Dmd75Z45gJkwvoV/JG4fUK4xsjv8azMA9bF1jJwBoDIxK2JxDCTLLYJWiA8l6a0xIs+ZG+l3Q+lIoK2WG2TqkBxLoOjiTAD6PPkJ0B34C+poK3U+QyQp8heozyzJKwRC8uDhQwQ84J1xqk0oz8ZPGvWrCzfEoou56x1m5xLkjdEXhBhQQHaO4TWULqQvrAiF/z3z46u8coU3jpWjQHxNQn9LXwpHrWq8PqCOhu+lP5x9AnLSsneW7qZ3ZIsTHP2S7mKG88KAE9I3hJgc97/L8MOWf6Do38d/e3oF+JoGfsIgHbY6tgsusIiu0dkALKcWRA2f/61o49M0/2NaALjGKQbGZsFw2WAkjO5UNgdIWK4rKV6bOicIudMKuYcj64BtAcwlvE4AYD9WZkheEkjuibeNlozUWButfhOpR/Yv65ELrjegMAODrHmPeEYyZ8Hq/9XJFQugDNK8pq1sXTLvsixW9cNHdOaXnDBgYQZ7pPmO1xVYfmS9x1dsDzwggf1jbh/IbPjDlARe48Jj3XM/X1gKr0gw31Dqe2QsrS/bzamS+p6Q7x7cp3vy8TcwW994Ct49n9Ob2EYybA4QYnd6w1AS27NFoZrKqbEEFufyZ+QFbKtkc0Iqc+d4CUuGZEU9qfzBehDudVad+zK6F5i/ZQELg9u1QZ4S3gXGGkt+j+ETrY0fwAAjQAAAABJRU5ErkJggg==\" width=\"200\" /></td>\n",
       "      <td><img src=\"data:image/png;base64,iVBORw0KGgoAAAANSUhEUgAAACAAAAAgCAYAAABzenr0AAAE/ElEQVR42l2XyXLcVBSG+x0JjntQS62WWq0epJ4nu2M7HZuExCEJQwVTCVBFUeyootjCgrdgT7FhxwuYe5XvmL+8OC3p3jP8Z7y3a7VafFurdRwVjlaOEkcPHQ0clY7C2w88TUfHjlqOIkdt3ofsH7EfsxYh8xBqouvg6C9HbxzljmopAFJA5CgOWYtFiTfQwHgkPBNHfXi9bE8c8TIBAAJsPEem6wH4n5mjEV7nUFvIC3/k6AGeGiBvaOro2tFLwNTZCyQKHb6993/gvecdewBLACQgigGQgj7h/UgAHAPIR+CRoxM8C+A5BkQbfgNx4+hXAHiHrzQFA8LXBsCMXM7ZC2U/kGckzxmyTahxL50jUrVCr49aFbIGRnoo8kp8ZHa8HxDsQC3W+7xbXZwhc0QkA4wHRKWOzIjUvfAAQglrKAWTSHF9C+oRaerhUQoA646UzulJCuvsPRDgPvfnjtYegIU/wliJkQgQ3ugCMEOUBCg6x1CAjmeO3rE+JFqxpKgtzw7PytgaAzFGzXiONwHUkvwvKCZrU5+y3yiyKV562YzIdpHvsx4Cogq3FUcq4csRbvMdyqCJUbgEfAvAF3wPpKYSSasV4JC6KSwFuSi2Ck0lhF3eQ4nIFS2YSnEmKB0S0ZLOOKBjjK3H7HnH73I+hXkmxWaKm2J8TvX+7ugVnk6QKVnbw2uDbAJfhvxnfHvA1RCZIZzhgY3RBs86kZgQ4i8pNt92G2Rj9k7R0xTDHvAnfD919CmAqxQcCFkmLdbhGZP3j6WHB1IfY54RvBGge/D+6OgJ3XFDd2yIQsl7hUZn/4AcjfmOMV4nDUMiZtHaSVU3WN/hxIr3kgjsKdQSgBWAPdVs02zr6D3IW9IJDZSacEARfk+RJfCskR0D0EbwUsjGvK+7Kmcnt//fC3Jm9DuZhFZAsXz3yecNtJdi3gAgkcLdynFfsu/1V951ZWgs8ew54ctgPGOtlJa0mX5gMJ3hXfteV/UwPGE9x2Zqh1EL1Jn0vp2Ec0L6gsl3TT5zATJj/QL+SMI+I11T9Pd5lhYBm2JbOXBGgMgkrInkMJMqthN0iPJchtKaKPqUvZVxP5aOuJvJsZxUQwzncnC0UGYAfZ38AOgO/AUdtJc+XwDyBN1bjGdWhHVyYXWwkgPEomCTcS7D6E8Oni1r1pZvSUUPORvdpuec4g3QV4Wvg9cLRumWvu8CyObChlrw3z87uiQqc3gbeDUFxOcU9NfwpUTUusLbq4RSWukfR7d4Vkj1XjPN7JZkaVqyX8hV3Hg2AHhG8RYAW/J+14Ydqvw7R/86+tvRL+TRKvYxAE3Y+tg8usAju0dkALKaWZE2L/+Fo584Tasb0QzGKUh3cmwOOVxGGDmVC4XdESIOl610jx06J+g5lY55RES3AKoATOV4nAHA/qwsULxmEF2SbztaMzFgYbX8zmUe2L+uRC643oE7wTHevCcdE/nzYP3/hoLKBXBGS16yNpVpORA9duu6YmLa0Ks+SpQ1KZpvCFWJ52veD0zB4l4UPKivJPwrOTteASpi7wnpsYlZKZ3LLMgI31h6O6At7e+bHdMFfb0j3325zg/kxDzAb3PgNTzVn9NrGCZyWHQxYvd6A9CWW7Ol4ZKOKXDE1hfyJ2SDbhtkC1Lqa6e6nz1lI5Q/nS9BH8it1qZjT47uNd7PKeDi3q3aAO9J7wonP4zo/wAQUbY0YC8pHQAAAABJRU5ErkJggg==\" width=\"200\" /></td>\n",
       "      <td><img src=\"data:image/png;base64,iVBORw0KGgoAAAANSUhEUgAAACAAAAAgCAYAAABzenr0AAAE+ElEQVR42l2XyW7bVhSG9Y5NHWugSFGkKGogNU+2YjuK3aSJ3SQdkLpomgBFkF2Bott20bfovuimu75Aei/xHeOHF0ck7z3Df8Z7VavFtU+1jqPC0cpR4uiho4Gj0lHoyPM0HR07ajmKHLV5H7J/xH7MWoTMQ6iJroOjvx29dpQ7qqUASAGRozhkLRYl3kAD45HwTBz14fWyPXHEywQACLDxHJmuB+B/Zo5GeJ1DbSEv/JmjB3hqgLyhqaNrRzeAqbMXSBQ6fHvv/8R7zzv2AJYASEAUAyAFfcL7kQA4BpCPwCNHJ3gWwHMMiDb8BuLW0W8A8A5faQoGhK8NgBm5nLMXyn4gz0ieM2SbUONeOkekaoVeH7UqZA2M9FDklfjI7Hg/INiBWqz3ebe6OEPmiEgGGA+ISh2ZEal74QGEEtZQCiaR4voJ1CPS1MOjFADWHSmd05MU1tl7IMB97s8drT0AC3+EsRIjESC80QVghigJUHSOoQAdzxz9yPqQaMWSorY8OzwrY2sMxBg14zneBFBL8r+gmKxNfcp+p8imeOllMyLbRb7PegiIKtxWHKmEL0e4zXcogyZG4RLwLQBf8D2QmkokrVaAQ+qmsBTkotgqNJUQdnkPJSJXtGAqxZmgdEhESzrjgI4xth6z5x2/y/kU5pkUmyluivE51fuHo5d4OkGmZG0Prw2yCXwZ8l/x7QFXQ2SGcIYHNkYbPOtEYkKIv6XYfNttkI3ZO0VPUwx7wF/w/dTRlwCuUnAgZJm0WIdnTN4/lx4eSH2MeUbwRoDuwfvB0RO645bu2BCFkvcKjc7+ATka8x1jvE4ahkTMorWTqm6wvsOJFe8lEdhTqCUAKwB7qtmm2dbRW5C3pBMaKDXhgCJ8T5El8KyRHQPQRvBSyMa8r7sqZyd4ah1xQ44nEvYMHvvuk89baC/FvAFAIoW7leO+ZN/rr7zrytBY4tlzwpfBeMZaKS1pM/3AYDrDu/a9rupheMJ6js3UDqMWqDPpfTsJ54T0BZPvmnzmAmTG+gX8kYR9Rrqm6O/zLC0CNsW2cuCMAJFJWBPJYSZVbCfoEOW5DKU1UfQpeyPjfiwdcTeTYzmphhjO5eBoocwA+jr5GdAd+As6aC99vgDkCbq3GM+sCOvkwupgJQeIRcEm41yG0V8cPFvWrC3fkIoecja6Tc85xRugrwpfB68XjNItfd8FkM2FDbXgv39xdElU5vA28GoKiK8p6O/hS4modYW3VwmltNK/jj7hWSHVe800s1uSpWnJfiFXcePZAOAZxVsAbMn7XRt2qPJ3jv5z9I+jX8mjVexjAJqw9bF5dIFHdo/IAGQ1syJtXv4bRx85Tasb0QzGKUh3cmwOOVxGGDmVC4XdESIOl610jx06J+g5lY55RES3AKoATOV4nAHA/qwsULxmEF2SbztaMzFgYbX8zmUe2L+uRC643oE7wTHevCUdE/nzYP3/moLKBXBGS16yNpVpORA9duu6YmLa0Ks+SpQ1KZofCFWJ52veD0zB4l4UPKjvJPwrOTteAipi7wnpsYlZKZ3LLMgI31h6O6At7e+bHdMFfb0j3325zg/kxDzAb3PgFTzVn9NrGCZyWHQxYvd6A9CWW7Ol4ZKOKXDE1hfyJ2SDbhtkC1Lqa6e6nz1lI5Q/nTegD+RWa9OxJ0f3Gu/nFHBx71ZtgPekd4WTjOj/AcpItjQjztX+AAAAAElFTkSuQmCC\" width=\"200\" /></td>\n",
       "      <td><img src=\"data:image/png;base64,iVBORw0KGgoAAAANSUhEUgAAACAAAAAgCAYAAABzenr0AAAF7klEQVR42k3XyU5WSxQF4POOKCooSmODqKggNoCCiA2tghqUAJIY44zEMNWBb8HcOGHmC9TNt5PFhaSoU1W7Wbut+ruhoaE2ODjY7ty506amptrIyEg7d+5cu3nzZhsfH2+XL19uaPr7+9v58+fbxYsX25UrV9rAwEB9j42N1Xlvb2+d+7aHBg9Zhm+yFhYW2p8/f9rGxkYbHR1t3dWrVwuAGQibBCO2R2CEUNDX11fKKQjN3bt3240bN4oW77Vr104MwXPp0qUCYKZjeXm5eIaHh1vn3/3799utW7fKagAMSjIw9/T0tDNnzpSlAUTRvXv32urqaltbWyswFy5cqDPK4gUGWrP+9+/fZT3a27dvt+7BgwcFAGJgWAEAAujt+6Y4AOwDxANPnz5t09PTZRklaJwDATz6gPj8+XM7PDwsAAx++fLl/yFgPfdhAgAosZyYmKgzynJOUWZWZsaDl0JDuE6Hk1Khkmvk8lrHZQgp4VKCCOGZJ0+e1DfXYQTUINS+Pd/Ji2fPnhUPq3kSMMrNvEIXHkCEbmVlpXUI4tYQQ8/1Sa69vb1CjVGYAGWRAUCqw1rl5DxKnQlNgIv93Nxce/jwYevifpZTRgAl1kBQOjk5WWCEhBAgCSKEImsy3rx503Z2dmofLdnxREo3szNzVQEkFCCmNMopYQ0BRpRjBEoypUyF7OfPn5Vk3MtKvNevXy/P0oOfkfbtAdFxd5KDNXEf5Zgps8aQRmMQSCnwBAM8Pz9fa95ITtlPWJOAvCNvVE6FgLIIToamOqLMNxDxiBJSgqEzKCOUAh4VTpUhicngFbqeP39eZwzvEnNuQ5ymFKVG2ijlwMneX79+tbdv35allOEhy97s7GzRppE5R8ej+NfX12sNcKeJUIoZAQvSRrnJLJN5giAu/vDhQyWbsnv06FHxOnc2MzNTcoCOYoBfvXpV69evX7elpaUCXCHgHi7DlBJjtZlQcT979uxJDaddo+dSs6RFawYaL9pv3761Fy9eVHXogqoDYF4A2ncHzeneT4EYEW5NMOWGMADLY/GWxpOspty+PUbIJ9+U8YDQSFRrAAuATdmcbvb48eO2u7tbyGV3KsE5oWGWiJJwf3+/kkzY0AgDXgYAmBZMR0bavLzrxEwe5F3AG3q0GKcTJoHQZG0WT641GJJkZhkAQCVxGZbrnhHOye9Yl9hTAiHL3NncZw+hhLOHOSWZns4DGhMa1pF5uqrIppgc+77p5J0uvRpqylL7uQkNLpXJOp+7XzwJCRBK7IsveskYtzsTLorJ5zkzQ8oD6WJclAvHACKVgRlNYhgBQOcGBZjwAEMvH3hRyLa2tk7afS6jSsL05DxEHBJGcaojVzBhAShPvn79WqCdoxdjFSQfUudCA6Q8I5uhlDOiklAIxCJ5QGAukHghnZF704yOjo7q4iHQXsqSpUJBFr607sihXPLaI6/jPhawGlqtlFDAKAUofYHL5IL1wcFBW1xcLK8QhFYZssoAYnNzsxL606dPRcdQHk1V0NdhcqCUjo+Pmz+WsSbZK8F0s7ySEiZr57mAGBMaYAHAJ3nRAObc90kZsl6Wf/nypf3796/9/fu3/fjxo+KYjGUxgGFOHcci1rIo7wg8ACVneFHY8L9//759//69btN6ESkThNBBGgtZRohGRQglvvOgyBuBUu0cgFRPLh2JRw6+VIyQ8Ch6gAoA5bkerQHIjxVxIhhajUjcxTtXqzkK4tbE13n6QX51GXngMqALo8Ea94BwEJQfD6l/HpJQrApgAJQkYPYYk26Zt8LpJznX65hpep0FBsLc4ZJme3u7XGWf5YZvLVcXlAenvQDUx48fT9yfUrZWVUAxzpl8E550zHoP5AkWodyXuz6/eJRlfr7lmnamruWNeLMwz3l0uTHpQJ8+8O7du6KpH6cSAoGNXBaAUJJ3fQDYy6s5YeB6FQMMQ7LPiPwIEWay08icCanc6bzPuMSBpMiPTnGFPk/yvAtZklcTZcLDesIlcN4AeTUFMJDCKzyMTIv+D+9uKkD+hvzCAAAAAElFTkSuQmCC\" width=\"200\" /></td>\n",
       "    </tr>\n",
       "  </tbody>\n",
       "</table>"
      ],
      "text/plain": [
       "<IPython.core.display.HTML object>"
      ]
     },
     "metadata": {},
     "output_type": "display_data"
    }
   ],
   "source": [
    "'''Load and Visualize Written GeoTiff Image.'''\n",
    "\n",
    "df = spark.read.format(\"geotiff\").option(\"dropInvalid\",True).option(\"readToCRS\", \"EPSG:4326\").load(writtenPath)\n",
    "df = df.selectExpr(\"image.origin as origin\",\"ST_GeomFromWkt(image.geometry) as Geom\", \"image.height as height\", \"image.width as width\", \"image.data as data\", \"image.nBands as bands\")\n",
    "\n",
    "df = df.selectExpr(\"RS_GetBand(data,1,bands) as targetband\", \"height\", \"width\", \"bands\", \"Geom\")\n",
    "df_base64 = df.selectExpr(\"Geom\", \"RS_Base64(height,width,RS_Normalize(targetBand), RS_Array(height*width,0.0), RS_Array(height*width, 0.0)) as red\",\"RS_Base64(height,width,RS_Array(height*width, 0.0), RS_Normalize(targetBand), RS_Array(height*width, 0.0)) as green\", \"RS_Base64(height,width,RS_Array(height*width, 0.0),  RS_Array(height*width, 0.0), RS_Normalize(targetBand)) as blue\",\"RS_Base64(height,width,RS_Normalize(targetBand), RS_Normalize(targetBand),RS_Normalize(targetBand)) as RGB\" )\n",
    "df_HTML = df_base64.selectExpr(\"Geom\",\"RS_HTML(red) as RedBand\",\"RS_HTML(blue) as BlueBand\",\"RS_HTML(green) as GreenBand\", \"RS_HTML(RGB) as CombinedBand\")\n",
    "display(HTML(df_HTML.limit(2).toPandas().to_html(escape=False)))"
   ]
  },
  {
   "cell_type": "markdown",
   "metadata": {},
   "source": [
    "# Transformation of GeoTiff Images"
   ]
  },
  {
   "cell_type": "code",
   "execution_count": 32,
   "metadata": {},
   "outputs": [
    {
     "name": "stdout",
     "output_type": "stream",
     "text": [
      "+--------------------+--------------------+------+-----+--------------------+-----+\n",
      "|              origin|                geom|height|width|                data|bands|\n",
      "+--------------------+--------------------+------+-----+--------------------+-----+\n",
      "|file:///media/kch...|POLYGON ((-58.702...|    32|   32|[1081.0, 1068.0, ...|    4|\n",
      "|file:///media/kch...|POLYGON ((-58.286...|    32|   32|[1151.0, 1141.0, ...|    4|\n",
      "+--------------------+--------------------+------+-----+--------------------+-----+\n",
      "\n"
     ]
    }
   ],
   "source": [
    "'''First load GeoTiff Images'''\n",
    "df = spark.read.format(\"geotiff\").option(\"dropInvalid\",True).option(\"readToCRS\", \"EPSG:4326\").option(\"disableErrorInCRS\", False).load(DATA_DIR)\n",
    "df = df.selectExpr(\"image.origin as origin\",\"ST_GeomFromWkt(image.geometry) as geom\", \"image.height as height\", \"image.width as width\", \"image.data as data\", \"image.nBands as bands\")\n",
    "df.show(5)"
   ]
  },
  {
   "cell_type": "code",
   "execution_count": 33,
   "metadata": {},
   "outputs": [
    {
     "name": "stdout",
     "output_type": "stream",
     "text": [
      "+--------------------+--------------------+-----+------+--------------------+-----+--------------------+\n",
      "|              origin|                geom|width|height|                data|bands|normalizedDifference|\n",
      "+--------------------+--------------------+-----+------+--------------------+-----+--------------------+\n",
      "|file:///media/kch...|POLYGON ((-58.702...|   32|    32|[1081.0, 1068.0, ...|    4|[0.09, 0.08, 0.11...|\n",
      "|file:///media/kch...|POLYGON ((-58.286...|   32|    32|[1151.0, 1141.0, ...|    4|[0.13, 0.09, 0.09...|\n",
      "+--------------------+--------------------+-----+------+--------------------+-----+--------------------+\n",
      "\n"
     ]
    }
   ],
   "source": [
    "# First extract the bands for which normalized difference index needs to be calculated\n",
    "df = df.selectExpr(\"origin\", \"geom\", \"width\", \"height\", \"data\", \"bands\", \"RS_GetBand(data, 1, bands) as band1\", \"RS_GetBand(data, 2, bands) as band2\")\n",
    "# Get the normalized difference index between the extracted bands\n",
    "df = df.selectExpr(\"origin\", \"geom\", \"width\", \"height\", \"data\", \"bands\", \"RS_NormalizedDifference(band2, band1) as normalizedDifference\")\n",
    "df.show(5)"
   ]
  },
  {
   "cell_type": "code",
   "execution_count": 34,
   "metadata": {},
   "outputs": [
    {
     "name": "stdout",
     "output_type": "stream",
     "text": [
      "+--------------------+--------------------+--------------------+------+-----+------------+\n",
      "|              origin|                geom|         data_edited|height|width|nBand_edited|\n",
      "+--------------------+--------------------+--------------------+------+-----+------------+\n",
      "|file:///media/kch...|POLYGON ((-58.702...|[1081.0, 1068.0, ...|    32|   32|           5|\n",
      "|file:///media/kch...|POLYGON ((-58.286...|[1151.0, 1141.0, ...|    32|   32|           5|\n",
      "+--------------------+--------------------+--------------------+------+-----+------------+\n",
      "\n"
     ]
    }
   ],
   "source": [
    "'''RS_Append() takes the data array containing bands, a new band to be appended, and number of total bands in the data array.\n",
    "    It appends the new band to the end of the data array and returns the appended data'''\n",
    "\n",
    "df = df.selectExpr(\"origin\", \"geom\", \"RS_Append(data, normalizedDifference, bands) as data_edited\", \"height\", \"width\", \"bands\").drop(\"data\")\n",
    "df = df.withColumn(\"nBand_edited\", col(\"bands\") + 1).drop(\"bands\")\n",
    "df.show()"
   ]
  },
  {
   "cell_type": "code",
   "execution_count": 35,
   "metadata": {},
   "outputs": [],
   "source": [
    "'''Writing GeoTiff DataFrames as GeoTiff Images'''\n",
    "SAVE_PATH = \"./data/raster-written/\"\n",
    "df.coalesce(1).write.mode(\"overwrite\").format(\"geotiff\").option(\"writeToCRS\", \"EPSG:4326\").option(\"fieldGeometry\", \"geom\").option(\"fieldNBands\", \"nBand_edited\").option(\"fieldData\", \"data_edited\").save(SAVE_PATH)"
   ]
  },
  {
   "cell_type": "markdown",
   "metadata": {},
   "source": [
    "# User can also create some UDF manually to manipulate Geotiff dataframes"
   ]
  },
  {
   "cell_type": "code",
   "execution_count": 37,
   "metadata": {},
   "outputs": [
    {
     "name": "stdout",
     "output_type": "stream",
     "text": [
      "+------+\n",
      "|   sum|\n",
      "+------+\n",
      "| 753.0|\n",
      "|1017.0|\n",
      "+------+\n",
      "\n"
     ]
    }
   ],
   "source": [
    "'''Sample UDF calculates sum of all the values in a band which are greater than 1000.0'''\n",
    "\n",
    "def SumOfValues(band):\n",
    "    total = 0.0\n",
    "    for num in band:\n",
    "        if num>1000.0:\n",
    "            total+=1\n",
    "    return total\n",
    "\n",
    "df = spark.read.format(\"geotiff\").option(\"dropInvalid\",True).option(\"readToCRS\", \"EPSG:4326\").load(DATA_DIR)\n",
    "df = df.selectExpr(\"image.origin as origin\",\"ST_GeomFromWkt(image.geometry) as Geom\", \"image.height as height\", \"image.width as width\", \"image.data as data\", \"image.nBands as bands\")\n",
    "df = df.selectExpr(\"RS_GetBand(data,1,bands) as targetband\", \"height\", \"width\", \"bands\", \"Geom\")\n",
    "    \n",
    "calculateSum = udf(SumOfValues, DoubleType())\n",
    "spark.udf.register(\"RS_Sum\", calculateSum)\n",
    "\n",
    "sumDF = df.selectExpr(\"RS_Sum(targetband) as sum\")\n",
    "sumDF.show()"
   ]
  },
  {
   "cell_type": "code",
   "execution_count": 38,
   "metadata": {},
   "outputs": [
    {
     "data": {
      "text/html": [
       "<table border=\"1\" class=\"dataframe\">\n",
       "  <thead>\n",
       "    <tr style=\"text-align: right;\">\n",
       "      <th></th>\n",
       "      <th>Geom</th>\n",
       "      <th>selectedregion</th>\n",
       "    </tr>\n",
       "  </thead>\n",
       "  <tbody>\n",
       "    <tr>\n",
       "      <th>0</th>\n",
       "      <td>POLYGON ((-58.70271939504448 -34.41877544555479, -58.70277605822864 -34.42156988068061, -58.6994039180242 -34.42161679331493, -58.69934736692278 -34.4188223533111, -58.70271939504448 -34.41877544555479))</td>\n",
       "      <td><img src=\"data:image/png;base64,iVBORw0KGgoAAAANSUhEUgAAACAAAAAgCAYAAABzenr0AAAFlklEQVR42l2Xa28bRRSG529CXV/XG6/t9S1rx/c4iZPGaS6N3RBK2oiGSwCJVqpEAYkPBcQ3EALxB/gFSHxCCGk5M/OMM+qH1zO73p1zznvec2ZWtZRSTUFNEAiqjBvMK4ISz3QFc6XSU8FKcCKIBC8Efwq+FGwK5J30viAABUEo7xbABjbKApUIBiwuL6uJZ3jM/3kcOLDPpq8EV4JPBX3wgeBasBDIwmlGUAJZC2M8z6iDirQDEona8ozGONIGMQ/q+bbggSw2FYwEer6L0ZeCfwW/wUoOZGFDG87hQJa5YWAH+mUhdSvYx1jfc2LIOLLPpcJGKu+kwk56KHgs+EHwN6MEk3ZxcIMU6IgzGHejdsZE32T8VnBI1GekRT/4oUCMqKl1LN0TSDrSJaMEkR4JhtDfgJkV6YlgQK91HwcC1jNR9ci9CEx1yPuCUTv1n+A1rIw9o68QYgM2auQ85jpBlDCmitCewKpez+S+BgNbCO+RzbWSqNQvgp8R4J51NL0kwj5R3kJ3FwdaGA5xatteq9ALbpv1jfEaadDRS0TqBmNzTwuHjJrOC+gfQf2StEwwGsJKBB5ah43edOTyvvqc0dRkjcU7zF0lbPJ/GY/1AnVZrE4azlhcRz7g3hGIbd5NTzixYjURD6m8JaI3YtDl1yAddVDFeOyVJ+WaFlH+Ryw+hvYl9664F5EKnYIe/WbCOjq4a0XUGzSGPDWf8MAt1HfIHwyZvGoR3lD/c4S2IvoD0nR8l39djuvo90m5DtoYDoFrOK7tPsfrTVhoIcJ9jL0v+A6jIxrUHIFqx34XfMH1EcEIQ+ohNkwnzHnl0feijTC6Q75q3I+JVtP8k+AbtHBCWhYwoP//irT0LCNGR+eUfZn1zU8Rwy+gKSTqKblv8sLU3l+n4GvBcwR4QikmXLephBEpKKAtvf4lzOoetN6ItPFfmbsq2GHuGFrZfmBUXydajRmb0Yw2rP/rkP8dGAhYq0uZP3Z9IGbyveDUq4TqWxXS4GUUbSIbE3GfqDuUX8R8wnXBtmgT+SX29mB2XV7HiKTBdln2yrBNZdStEM3Cc4y71lvl3pwU1WlIA1LQRoAXrJUg6nUHbGO8hHFXdl3mNdjQxh9BbYvNJ6EyPhN8Qv6rMKEF+sSmw7T4PdadIEqz6IwKcE2i4aUg8hwK2I6voT+G6gv2hzMcaeBEjxK8sU4a9c9Ye8R+s24+HZzoexrIkoYGTkT2xfQfWnAbmhOEOcX4AOMJTp5YkRoRn8P6lI1PvcONcyqiQqQl1B8RfdZz4EeM7XPgqJGOJ4wLNqeE8YEtV6OBJUG2KEnTiLSBZ4gw9xb1Re8gwbNroxXEplPwjMgrGPzjbhd0HdKsvyLyiN3WGMsjtl2MBjhVwIECp5gMDrg+UOcUpFvyU3a/OgbfCD7mrHCKBvQW/JfgJRoYOBHmyfuc6ywpyOJA6KWkCM0zzoNnRNniCB7DUI+KeI0TW/SaFLGPKXEjPifAmCjvgXdxruQxVYL+XfrBkIhj7k8YY6rlDQxU6azv3Z0tDetGgHWo9zemwDu9ZmFhw2rB1H6TnCfeKXjsHcuaVMmljX7twBmpHrhDqftCcRRX8KzlGc/zDOe6dfebwMQm7fgAAUYYd472OZRuYdQdTCbKo9dF7TqV2yXzOOO268SrgjosDIl+iQNV7zy4y445JoAh+Z+6Mgw9Q+6sXvCuNXVXjFWbMhOZQwTFzpEOUbdgaY4DCzrhlidCo4EIFlz9x17tF8l71ytL970XwICjmzyb+xEdMaAvdKiCBM25b1DzXeCaTc77aCx7Agy5rvJMhQgLpKLoNaQivSC4+yA1zoZWB2bDcweRY/aFteGc54y7znhfs+6T3eW2gqESzhQwro3e4+s4w4dpaM8PJvoeu+BTKuJ/4+2ej/yY/QIAAAAASUVORK5CYII=\" width=\"200\" /></td>\n",
       "    </tr>\n",
       "    <tr>\n",
       "      <th>1</th>\n",
       "      <td>POLYGON ((-58.28663657626114 -34.75858090620287, -58.28667994174946 -34.76137571668496, -58.28329340123002 -34.76141146033393, -58.28325014980316 -34.75861664615162, -58.28663657626114 -34.75858090620287))</td>\n",
       "      <td><img src=\"data:image/png;base64,iVBORw0KGgoAAAANSUhEUgAAACAAAAAgCAYAAABzenr0AAAFfklEQVR42k2XSXPbRhCF8R/tSOJOQiRBECTBTaRILdZiybJjKbacpGynvKQqlcotVSlfk0P+Re6pXHLLH0C6e74R5vAEgFj69evXPaMojqKoI5gIVoKuYFcwFOSClkCfqQn2BPUoKtqCpkDPM4HcL3YEe5xnPCPvFLugxrcuBX8L7gWpIOpBoAeJ1AWxh3sE3wVKoEpwDSDPFPJMMRUMCK6k+oIugZVUAwINYnwtkHei/Yg/c8GIrFPQDKAvPxI8FuwEWWmgmeBWcAeZCvcagQodd23Z/0n2mtxYCRxAoAuZGAI9Mu5yvhMQ0KweocCp4EgwIehj7u+i1E5JInov+AIBTfg6LMEQ6ZsQUFJSy2jBvVZ53wI1gyz9Ud4pUgIqqpSEUlnQAV7T794pgYqrqwURSaM2BFSZLeeXvNhxsI+m1L1OICX0RLAl6xhiLY57xBpAREoXvYzIbAe5WxilhvRTXvgE65Erk9W+B+pIXuc6D+7v4Ym6K40pmFL7M8E6CuRvEyzHC21IaNAlZDLasIECZwTSa/lG8Vzwgd8zzBeXJbLy+mOHowVbEyAmqA+eUpYGqLujyS2kinsCqOGkZMXvgi90xhglEsqwz/sDvtmChMntzdHjZo/gCSx7vLDnSFrQfYKukVj7/pzrIfDzwM8Bb8AM3018CVKyjwOH+u6IUakDiT4fvKYFe0jdIdgE+af4QTvjEgXGxLqg1Jr4Q81ntN68NJt3fVQrgyu5Qtxb/CF4RaYabERA/e2E7Jtg6p4zRTW5b/Cdljk6ImjOA5NgPahyrKDE1Pml+A6zadsdEjhG/mPqXisDG+FnvH8jeEGSVoJLapKQdZ+s+wTVun8V9PCQDkgwWsIQijlWyV5nxM+Cp3THe1rvEBVyzo1NOPuH1GjMdUzwCmXIqGtCvbcEbBE84Tf1xIrzHAWkNNE5wQeewAlTr0rAjeCj4Clt4zuhijI52TUw4Y+YrAuBNVmPIdjDHwfEOQjGvPouOsYHcdAROqM/BJPQGyh211ZXPd44aQ0ntOYMX4whpeqocTfBcp+jsH7fsvO1T2B4ypq95Td98Am/5cjbIrMZCiwx5RznzzifQyLlOzNI7NPqVts69UiC3vcr4YJyvGQZvXX1NCN6InP2BOdk2y5lt3sNR8i+P+CYewXqtN0mWHBGkEiCGdEta2hGy5G6T8CMsqTBUFpjQi3Z22Dcj4OOeJjJcbBSZQROg4WjTklGZKc7oJ9weof6q+ku8MOI6yUkj/j2huCJN2GFWngfrLjZClTwk3HhsrDM/mLh2TBwfFu+pRR9SPjR7b9zxjBq8D1b+TpkrcvuK1hWCLoK5sKh84Jl+avgCokXKFDFfDNIvKFV37nnLNEmgTfEs/7usV/7V1Cwb5ugSOqMFz0vd0nWYhkmS4MFqM1vW/zxhil4754xyQ/49kMbdnD5Z8F/gn8EvzGgvGMvIMjLZsAxQ6ZJthsIdClHBpERPlnz/reCX9iQ2o5ojrlmtNk2WDYzBtWIEXrMIPJbrhZBX0BgxJowZUgdodCxU8QUPUXRDYSMwCxYHucQ8P+sLCGwZhBdUe+E2idlAFNlCpkl9/088P91dYMNrhrdjDUGbdaBz9TH//PgZ7gq9I6shoHcdxhyiAH9tPR7BdYDC3zNVPVDzy5ymNUw2w9IlZP5mnNdup9hulAFJfV9IP+KezEblBmb0il+u6ET2n4/sAhmQYLs42CD0qAt+ffNjBdD5AyzHTEJu8FGxK+Yl+75hznwGjL2z+ktJKbBYrFPv/p/JjyBplPKjOfLcMXkm6CG/30JoRH+mJaDzBI8wNS2P7vhRostWJ8l+TTYktfK6Whd0CHYmuwXLDx+D+B3TZ7wCeVdkeSSOP8DCdJ4Vo8QtLwAAAAASUVORK5CYII=\" width=\"200\" /></td>\n",
       "    </tr>\n",
       "  </tbody>\n",
       "</table>"
      ],
      "text/plain": [
       "<IPython.core.display.HTML object>"
      ]
     },
     "metadata": {},
     "output_type": "display_data"
    }
   ],
   "source": [
    "'''Sample UDF to visualize a particular region of a GeoTiff image'''\n",
    "\n",
    "def generatemask(band, width,height):\n",
    "    for (i,val) in enumerate(band):\n",
    "        if (i%width>=12 and i%width<26) and (i%height>=12 and i%height<26):\n",
    "            band[i] = 255.0\n",
    "        else:\n",
    "            band[i] = 0.0\n",
    "    return band\n",
    "\n",
    "maskValues = udf(generatemask, ArrayType(DoubleType()))\n",
    "spark.udf.register(\"RS_MaskValues\", maskValues)\n",
    "\n",
    "\n",
    "df_base64 = df.selectExpr(\"Geom\", \"RS_Base64(height,width,RS_Normalize(targetband), RS_Array(height*width,0.0), RS_Array(height*width, 0.0), RS_MaskValues(targetband,width,height)) as region\" )\n",
    "df_HTML = df_base64.selectExpr(\"Geom\",\"RS_HTML(region) as selectedregion\")\n",
    "display(HTML(df_HTML.limit(2).toPandas().to_html(escape=False)))\n"
   ]
  },
  {
   "cell_type": "code",
   "execution_count": null,
   "metadata": {},
   "outputs": [],
   "source": []
  }
 ],
 "metadata": {
  "kernelspec": {
   "display_name": "Python 3 (ipykernel)",
   "language": "python",
   "name": "python3"
  },
  "language_info": {
   "codemirror_mode": {
    "name": "ipython",
    "version": 3
   },
   "file_extension": ".py",
   "mimetype": "text/x-python",
   "name": "python",
   "nbconvert_exporter": "python",
   "pygments_lexer": "ipython3",
   "version": "3.7.12"
  }
 },
 "nbformat": 4,
 "nbformat_minor": 2
}<|MERGE_RESOLUTION|>--- conflicted
+++ resolved
@@ -606,11 +606,7 @@
     }
    ],
    "source": [
-<<<<<<< HEAD
-    "'''RS_SquareRoot() will calculate calculate square root of all the band values upto two decimal places'''\n",
-=======
-    "''' RS_SquareRoot() will calculate calculate square root of all the band values up to two decimal places'''\n",
->>>>>>> b74c0d8d
+    "'''RS_SquareRoot() will calculate calculate square root of all the band values up to two decimal places'''\n",
     "rootDF = df.selectExpr(\"RS_SquareRoot(Band1) as root\")\n",
     "rootDF.show(5)\n"
    ]
