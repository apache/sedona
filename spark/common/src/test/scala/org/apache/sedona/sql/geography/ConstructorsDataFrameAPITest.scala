--- conflicted
+++ resolved
@@ -21,11 +21,8 @@
 import org.apache.sedona.common.S2Geography.{Geography, WKBReader}
 import org.apache.sedona.sql.TestBaseScala
 import org.apache.spark.sql.functions.col
-<<<<<<< HEAD
 import org.apache.spark.sql.sedona_sql.expressions.geography.ST_GeogFromEWKB
-=======
 import org.apache.spark.sql.sedona_sql.expressions.geography.ST_GeogFromEWKT
->>>>>>> 1ed45aa5
 import org.apache.spark.sql.sedona_sql.expressions.{implicits, st_constructors}
 import org.junit.Assert.{assertEquals, assertFalse, assertTrue}
 import org.locationtech.jts.geom.PrecisionModel
@@ -67,7 +64,6 @@
     assert(actualResult == expectedResult)
   }
 
-<<<<<<< HEAD
   it("passed ST_GeogFromEWKB") {
     val wkbSeq = Seq[Array[Byte]](
       Array[Byte](1, 2, 0, 0, 32, -26, 16, 0, 0, 2, 0, 0, 0, 0, 0, 0, 0, -124, -42, 0, -64, 0, 0,
@@ -80,7 +76,8 @@
     }
     assert(df.take(1)(0).get(0).asInstanceOf[Geography].getSRID == 4326)
     assert(actualResult == expectedResult)
-=======
+  }
+
   it("passed st_geomfromewkt") {
     val df = sparkSession
       .sql("SELECT 'SRID=4269;POINT(0.0 1.0)' AS wkt")
@@ -88,7 +85,6 @@
     val actualResult = df.take(1)(0).get(0).asInstanceOf[Geography]
     assert(actualResult.toString() == "SRID=4269; POINT (0 1)")
     assert(actualResult.getSRID == 4269)
->>>>>>> 1ed45aa5
   }
 
 }