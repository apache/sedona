--- conflicted
+++ resolved
@@ -1120,7 +1120,6 @@
       assertTrue(actual.startsWith(expectedStart))
       assertTrue(actual.endsWith(expectedEnd))
     }
-<<<<<<< HEAD
 
     it("Passed RS_Resample full version") {
       val inputDf = Seq(Seq(1, 2, 3, 4, 5, 6, 7, 8, 9)).toDF("band")
@@ -1163,7 +1162,5 @@
         assertEquals(expectedMetadata(i), rasterMetadata(i), 1e-6)
       }
     }
-=======
->>>>>>> 49764b67
   }
 }