--- conflicted
+++ resolved
@@ -18,12 +18,9 @@
  */
 package org.apache.sedona.sql.geography
 
-<<<<<<< HEAD
+import org.apache.sedona.common.S2Geography.Geography
 import org.apache.sedona.common.S2Geography.{Geography, WKBReader}
 import org.apache.sedona.common.geography.Constructors
-=======
-import org.apache.sedona.common.S2Geography.Geography
->>>>>>> d27bba9b
 import org.apache.sedona.sql.TestBaseScala
 import org.junit.Assert.{assertEquals, assertNotNull, assertNull}
 import org.locationtech.jts.geom.PrecisionModel
@@ -175,33 +172,6 @@
     assert(geography.first().getAs[Geography](0).toString.equals(expectedGeog))
   }
 
-<<<<<<< HEAD
-  it("Passed ST_TryToGeography") {
-    val ewkbString = "01010000A0E61000000000000000000000000000000000F03F0000000000000040"
-    val geography =
-      sparkSession.sql(s"SELECT ST_TryToGeography('$ewkbString') as point")
-    val expectedGeog = {
-      "SRID=4326; POINT (0 1)"
-    }
-    assert(geography.first().getAs[Geography](0).getSRID == 4326)
-    assert(geography.first().getAs[Geography](0).toString.equals(expectedGeog))
-
-    val pointDf =
-      sparkSession.sql("select ST_TryToGeography('SRID=4269; POINT(-71.064544 42.28787)')")
-    assert(pointDf.count() == 1)
-    assert(pointDf.first().getAs[Geography](0).getSRID == 4269)
-
-    var geohash = "9q9j8ue2v71y5zzy0s4q";
-    var row =
-      sparkSession.sql(s"SELECT ST_TryToGeography('$geohash') AS geog").first()
-    var geoStr = row.get(0).asInstanceOf[Geography].toText(new PrecisionModel(1e6))
-    var expectedWkt =
-      "SRID=4326; POLYGON ((-122.3061 37.554162, -122.3061 37.554162, -122.3061 37.554162, -122.3061 37.554162, -122.3061 37.554162))"
-    assertEquals(expectedWkt, geoStr)
-
-    row = sparkSession.sql(s"SELECT ST_TryToGeography('NOT VALID') AS geog").first()
-    assertNull(row.get(0))
-=======
   it("Passed ST_GeogToGeometry polygon") {
     val wkt =
       "POLYGON ((" + "0 0, 95 20, 95 85, 10 85, 0 0" + "),(" + "20 30, 35 25, 30 40, 20 30" + "),(" + "50 50, 65 50, 65 65, 50 65, 50 50" + "),(" + "25 60, 35 58, 38 66, 30 72, 22 66, 25 60" + "))"
@@ -264,6 +234,32 @@
     assertEquals(wkt, gotGeom)
     assertEquals(4326, geom.getSRID)
     assert(geom.getGeometryType == "LineString")
->>>>>>> d27bba9b
+  }
+
+  it("Passed ST_TryToGeography") {
+    val ewkbString = "01010000A0E61000000000000000000000000000000000F03F0000000000000040"
+    val geography =
+      sparkSession.sql(s"SELECT ST_TryToGeography('$ewkbString') as point")
+    val expectedGeog = {
+      "SRID=4326; POINT (0 1)"
+    }
+    assert(geography.first().getAs[Geography](0).getSRID == 4326)
+    assert(geography.first().getAs[Geography](0).toString.equals(expectedGeog))
+
+    val pointDf =
+      sparkSession.sql("select ST_TryToGeography('SRID=4269; POINT(-71.064544 42.28787)')")
+    assert(pointDf.count() == 1)
+    assert(pointDf.first().getAs[Geography](0).getSRID == 4269)
+
+    var geohash = "9q9j8ue2v71y5zzy0s4q";
+    var row =
+      sparkSession.sql(s"SELECT ST_TryToGeography('$geohash') AS geog").first()
+    var geoStr = row.get(0).asInstanceOf[Geography].toText(new PrecisionModel(1e6))
+    var expectedWkt =
+      "SRID=4326; POLYGON ((-122.3061 37.554162, -122.3061 37.554162, -122.3061 37.554162, -122.3061 37.554162, -122.3061 37.554162))"
+    assertEquals(expectedWkt, geoStr)
+
+    row = sparkSession.sql(s"SELECT ST_TryToGeography('NOT VALID') AS geog").first()
+    assertNull(row.get(0))
   }
 }