/*
 * Licensed to the Apache Software Foundation (ASF) under one
 * or more contributor license agreements.  See the NOTICE file
 * distributed with this work for additional information
 * regarding copyright ownership.  The ASF licenses this file
 * to you under the Apache License, Version 2.0 (the
 * "License"); you may not use this file except in compliance
 * with the License.  You may obtain a copy of the License at
 *
 *   http://www.apache.org/licenses/LICENSE-2.0
 *
 * Unless required by applicable law or agreed to in writing,
 * software distributed under the License is distributed on an
 * "AS IS" BASIS, WITHOUT WARRANTIES OR CONDITIONS OF ANY
 * KIND, either express or implied.  See the License for the
 * specific language governing permissions and limitations
 * under the License.
 */
package org.apache.sedona.sql

import com.google.common.math.DoubleMath
import org.apache.hadoop.fs.FileUtil
import org.apache.hadoop.hdfs.{HdfsConfiguration, MiniDFSCluster}
import org.apache.log4j.{Level, Logger}
import org.apache.sedona.common.Functions.{frechetDistance, hausdorffDistance}
import org.apache.sedona.common.Predicates.dWithin
import org.apache.sedona.common.sphere.{Haversine, Spheroid}
import org.apache.sedona.spark.SedonaContext
import org.apache.spark.SparkContext
import org.apache.spark.sql.{DataFrame, SparkSession}
import org.junit.Assert.fail
import org.locationtech.jts.geom._
import org.locationtech.jts.io.WKTReader
import org.scalatest.{BeforeAndAfterAll, FunSpec}

import java.io.File
import java.nio.file.Files

trait TestBaseScala extends FunSpec with BeforeAndAfterAll {
  Logger.getRootLogger.setLevel(Level.WARN)
  Logger.getLogger("org.apache").setLevel(Level.WARN)
  Logger.getLogger("com").setLevel(Level.WARN)
  Logger.getLogger("akka").setLevel(Level.WARN)
  Logger.getLogger("org.apache.sedona.core").setLevel(Level.WARN)

  // Default Spark configurations
  def defaultSparkConfig: Map[String, String] = Map(
    "spark.sql.warehouse.dir" -> (System.getProperty("user.dir") + "/target/"),
    "sedona.join.autoBroadcastJoinThreshold" -> "-1",
    "spark.kryoserializer.buffer.max" -> "64m")

  // Method to be overridden by subclasses to provide additional configurations
  def sparkConfig: Map[String, String] = defaultSparkConfig

  // Lazy initialization of Spark session using configurations
  lazy val sparkSession: SparkSession = {
    val builder = SedonaContext
      .builder()
      .master("local[*]")
      .appName("sedonasqlScalaTest")
    sparkConfig.foreach { case (key, value) => builder.config(key, value) }
    builder.getOrCreate()
  }

  // Lazy initialization of Spark context from the Spark session
  lazy val sc: SparkContext = sparkSession.sparkContext

  val resourceFolder = System.getProperty("user.dir") + "/src/test/resources/"
  val mixedWkbGeometryInputLocation = resourceFolder + "county_small_wkb.tsv"
  val mixedWktGeometryInputLocation = resourceFolder + "county_small.tsv"
  val shapefileInputLocation = resourceFolder + "shapefiles/dbf"
  val shapefileWithMissingsTrailingInputLocation = resourceFolder + "shapefiles/missing"
  val geojsonInputLocation = resourceFolder + "testPolygon.json"
  val arealmPointInputLocation = resourceFolder + "arealm.csv"
  val csvPointInputLocation = resourceFolder + "testpoint.csv"
  val csvPolygonInputLocation = resourceFolder + "testenvelope.csv"
  val csvPolygon1InputLocation = resourceFolder + "equalitycheckfiles/testequals_envelope1.csv"
  val csvPolygon2InputLocation = resourceFolder + "equalitycheckfiles/testequals_envelope2.csv"
  val csvPolygon1RandomInputLocation =
    resourceFolder + "equalitycheckfiles/testequals_envelope1_random.csv"
  val csvPolygon2RandomInputLocation =
    resourceFolder + "equalitycheckfiles/testequals_envelope2_random.csv"
  val overlapPolygonInputLocation = resourceFolder + "testenvelope_overlap.csv"
  val unionPolygonInputLocation = resourceFolder + "testunion.csv"
  val intersectionPolygonInputLocation = resourceFolder + "test_intersection_aggregate.tsv"
  val intersectionPolygonNoIntersectionInputLocation =
    resourceFolder + "test_intersection_aggregate_no_intersection.tsv"
  val csvPoint1InputLocation = resourceFolder + "equalitycheckfiles/testequals_point1.csv"
  val csvPoint2InputLocation = resourceFolder + "equalitycheckfiles/testequals_point2.csv"
  val geojsonIdInputLocation = resourceFolder + "testContainsId.json"
  val smallAreasLocation: String = resourceFolder + "small/areas.csv"
  val smallPointsLocation: String = resourceFolder + "small/points.csv"
  val spatialJoinLeftInputLocation: String = resourceFolder + "spatial-predicates-test-data.tsv"
  val spatialJoinRightInputLocation: String = resourceFolder + "spatial-join-query-window.tsv"
  val rasterDataLocation: String = resourceFolder + "raster/raster_with_no_data/test5.tiff"
  val buildingDataLocation: String = resourceFolder + "813_buildings_test.csv"
  val smallRasterDataLocation: String = resourceFolder + "raster/test1.tiff"
  private val factory = new GeometryFactory()

  override def beforeAll(): Unit = {
    super.beforeAll()
    SedonaContext.create(sparkSession)
    sc.setCheckpointDir(Files.createTempDirectory("checkpoints").toString)
  }

  override def afterAll(): Unit = {
    // SedonaSQLRegistrator.dropAll(spark)
//    sparkSession.stop
  }

  def loadCsv(path: String): DataFrame = {
    sparkSession.read.format("csv").option("delimiter", ",").option("header", "false").load(path)
  }

  def loadCsvWithHeader(path: String): DataFrame = {
    sparkSession.read.format("csv").option("delimiter", ",").option("header", "true").load(path)
  }

  def loadGeoTiff(path: String): DataFrame = {
    sparkSession.read.format("binaryFile").load(path)
  }

  def generateTestData(): Seq[(Int, Double, Geometry)] = {
    val geometries = (-180 to 180 by 10).flatMap { x =>
      (-80 to 80 by 10).map { y =>
        factory.createPoint(new Coordinate(x, y))
      }
    } ++ Seq(
      factory.createPoint(new Coordinate(0, -90)),
      factory.createPoint(new Coordinate(0, 90)))

    // uniformly generate geometries.size partitions of distance between [110000,  110000 + 2000000)
    geometries.zipWithIndex.map { case (geom, idx) =>
      (idx, 110000 + 2000000 * (idx.asInstanceOf[Double] / geometries.size), geom)
    }
  }

  def createSpheroidDataFrames(): Seq[DataFrame] = {
    import sparkSession.implicits._
    val sphericalTestData1 = generateTestData()
    val sphericalTestData2 = generateTestData()
    val sphericalDf1 = sphericalTestData1.toDF("id", "dist", "geom")
    val sphericalDf2 = sphericalTestData2.toDF("id", "dist", "geom")
    Seq(sphericalDf1, sphericalDf2)
  }

  lazy val buildPointDf = loadCsv(csvPointInputLocation).selectExpr(
    "ST_Point(cast(_c0 as Decimal(24,20)),cast(_c1 as Decimal(24,20))) as pointshape")
  lazy val buildPointLonLatDf = loadCsv(csvPointInputLocation).selectExpr(
    "ST_Point(cast(_c1 as Decimal(24,20)),cast(_c0 as Decimal(24,20))) as pointshape")
  lazy val buildPolygonDf = loadCsv(csvPolygonInputLocation).selectExpr(
    "ST_PolygonFromEnvelope(cast(_c0 as Decimal(24,20)),cast(_c1 as Decimal(24,20)), cast(_c2 as Decimal(24,20)), cast(_c3 as Decimal(24,20))) as polygonshape")
  lazy val buildRasterDf =
    loadGeoTiff(rasterDataLocation).selectExpr("RS_FromGeoTiff(content) as raster")
  lazy val buildBuildingsDf =
    loadCsvWithHeader(buildingDataLocation).selectExpr("ST_GeomFromWKT(geometry) as building")
  lazy val buildSmallRasterDf =
    loadGeoTiff(smallRasterDataLocation).selectExpr("RS_FromGeoTiff(content) as raster")

  protected final val FP_TOLERANCE: Double = 1e-12
  protected final val COORDINATE_SEQUENCE_COMPARATOR: CoordinateSequenceComparator =
    new CoordinateSequenceComparator(2) {
      override protected def compareCoordinate(
          s1: CoordinateSequence,
          s2: CoordinateSequence,
          i: Int,
          dimension: Int): Int = {
        for (d <- 0 until dimension) {
          val ord1: Double = s1.getOrdinate(i, d)
          val ord2: Double = s2.getOrdinate(i, d)
          val comp: Int = DoubleMath.fuzzyCompare(ord1, ord2, FP_TOLERANCE)
          if (comp != 0) return comp
        }
        0
      }
    }

  def withConf[T](conf: Map[String, String])(f: => T): T = {
    val oldConf = conf.values.map(key => key -> sparkSession.conf.getOption(key))
    conf.foreach { case (key, value) => sparkSession.conf.set(key, value) }
    try {
      f
    } finally {
      oldConf.foreach { case (key, value) =>
        value match {
          case Some(v) => sparkSession.conf.set(key, v)
          case None => sparkSession.conf.unset(key)
        }
      }
    }
  }

  protected def bruteForceDistanceJoinCountSpheroid(sampleCount: Int, distance: Double): Int = {
    val input = buildPointLonLatDf.limit(sampleCount).collect()
    input
      .map(row => {
        val point1 = row.getAs[org.locationtech.jts.geom.Point](0)
        input
          .map(row => {
            val point2 = row.getAs[org.locationtech.jts.geom.Point](0)
            if (Spheroid.distance(point1, point2) <= distance) 1 else 0
          })
          .sum
      })
      .sum
  }

  protected def bruteForceDistanceJoinCountSphere(sampleCount: Int, distance: Double): Int = {
    val input = buildPointLonLatDf.limit(sampleCount).collect()
    input
      .map(row => {
        val point1 = row.getAs[org.locationtech.jts.geom.Point](0)
        input
          .map(row => {
            val point2 = row.getAs[org.locationtech.jts.geom.Point](0)
            if (Haversine.distance(point1, point2) <= distance) 1 else 0
          })
          .sum
      })
      .sum
  }

  protected def bruteForceDistanceJoinHausdorff(
      sampleCount: Int,
      distance: Double,
      densityFrac: Double,
      intersects: Boolean): Int = {
    val inputPolygon = buildPolygonDf.limit(sampleCount).collect()
    val inputPoint = buildPointDf.limit(sampleCount).collect()
    inputPoint
      .map(row => {
        val point = row.getAs[org.locationtech.jts.geom.Point](0)
        inputPolygon
          .map(row => {
            val polygon = row.getAs[org.locationtech.jts.geom.Polygon](0)
            if (densityFrac == 0) {
              if (intersects)
                if (hausdorffDistance(point, polygon) <= distance) 1 else 0
              else if (hausdorffDistance(point, polygon) < distance) 1
              else 0
            } else {
              if (intersects)
                if (hausdorffDistance(point, polygon, densityFrac) <= distance) 1 else 0
              else if (hausdorffDistance(point, polygon, densityFrac) < distance) 1
              else 0
            }
          })
          .sum
      })
      .sum
  }

  protected def bruteForceDistanceJoinFrechet(
      sampleCount: Int,
      distance: Double,
      intersects: Boolean): Int = {
    val inputPolygon = buildPolygonDf.limit(sampleCount).collect()
    val inputPoint = buildPointDf.limit(sampleCount).collect()
    inputPoint
      .map(row => {
        val point = row.getAs[org.locationtech.jts.geom.Point](0)
        inputPolygon
          .map(row => {
            val polygon = row.getAs[org.locationtech.jts.geom.Polygon](0)
            if (intersects)
              if (frechetDistance(point, polygon) <= distance) 1 else 0
            else if (frechetDistance(point, polygon) < distance) 1
            else 0
          })
          .sum
      })
      .sum
  }

  protected def bruteForceDWithin(sampleCount: Int, distance: Double): Int = {
    val inputPolygon = buildPolygonDf.limit(sampleCount).collect()
    val inputPoint = buildPointDf.limit(sampleCount).collect()

    inputPoint
      .map(row => {
        val point = row.getAs[org.locationtech.jts.geom.Point](0)
        inputPolygon
          .map(row => {
            val polygon = row.getAs[org.locationtech.jts.geom.Polygon](0)
            if (dWithin(point, polygon, distance, false)) 1 else 0
          })
          .sum
      })
      .sum
  }

  protected def bruteForceDWithinSphere(distance: Double): Int = {
    val Seq(sphericalDf1, sphericalDf2) = createSpheroidDataFrames()
    val sphericalDf1Collected = sphericalDf1.collect()
    val sphericalDf2Collected = sphericalDf2.collect()
    sphericalDf1Collected
      .map(row => {
        val geom1 = row.get(2).asInstanceOf[org.locationtech.jts.geom.Point]
        sphericalDf2Collected
          .map(row => {
            val geom2 = row.get(2).asInstanceOf[org.locationtech.jts.geom.Point]
            if (dWithin(geom1, geom2, distance, true)) 1 else 0
          })
          .sum
      })
      .sum
  }

  /**
   * Create a mini HDFS cluster and return the HDFS instance and the URI.
   * @return
   *   (MiniDFSCluster, HDFS URI)
   */
  def creatMiniHdfs(): (MiniDFSCluster, String) = {
    val baseDir = new File("./target/hdfs/").getAbsoluteFile
    FileUtil.fullyDelete(baseDir)
    val hdfsConf = new HdfsConfiguration
    hdfsConf.set(MiniDFSCluster.HDFS_MINIDFS_BASEDIR, baseDir.getAbsolutePath)
    val builder = new MiniDFSCluster.Builder(hdfsConf)
    val hdfsCluster = builder.build
    (hdfsCluster, "hdfs://127.0.0.1:" + hdfsCluster.getNameNodePort + "/")
  }

<<<<<<< HEAD
  protected def assertDataFramesEqual(df1: DataFrame, df2: DataFrame): Unit = {
    val dfDiff1 = df1.except(df2)
    val dfDiff2 = df2.except(df1)

    assert(dfDiff1.isEmpty && dfDiff2.isEmpty)
=======
  def assertGeometryEquals(expectedWkt: String, actualWkt: String, tolerance: Double): Unit = {
    val reader = new WKTReader
    val expectedGeom = reader.read(expectedWkt)
    val actualGeom = reader.read(actualWkt)
    assertGeometryEquals(expectedGeom, actualGeom, tolerance)
  }

  def assertGeometryEquals(expectedWkt: String, actualGeom: Geometry, tolerance: Double): Unit = {
    val reader = new WKTReader
    val expectedGeom = reader.read(expectedWkt)
    assertGeometryEquals(expectedGeom, actualGeom, tolerance)
  }

  def assertGeometryEquals(
      expectedGeom: Geometry,
      actualGeom: Geometry,
      tolerance: Double): Unit = {
    if (!(expectedGeom == actualGeom)) {
      if (!expectedGeom
          .buffer(tolerance)
          .contains(actualGeom) || !actualGeom.buffer(tolerance).contains(expectedGeom)) {
        fail(String.format("Geometry %s should equal to %s", actualGeom, expectedGeom))
      }
    }
  }

  def assertGeometryEquals(expectedGeom: Geometry, actualGeom: Geometry): Unit = {
    assertGeometryEquals(expectedGeom, actualGeom, 1e-6)
  }

  def assertGeometryEquals(expectedWkt: String, actualWkt: String): Unit = {
    assertGeometryEquals(expectedWkt, actualWkt, 1e-6)
  }

  def assertGeometryEquals(expectedWkt: String, actualGeom: Geometry): Unit = {
    assertGeometryEquals(expectedWkt, actualGeom, 1e-6)
>>>>>>> 3d0d54dd
  }
}<|MERGE_RESOLUTION|>--- conflicted
+++ resolved
@@ -321,13 +321,12 @@
     (hdfsCluster, "hdfs://127.0.0.1:" + hdfsCluster.getNameNodePort + "/")
   }
 
-<<<<<<< HEAD
   protected def assertDataFramesEqual(df1: DataFrame, df2: DataFrame): Unit = {
     val dfDiff1 = df1.except(df2)
     val dfDiff2 = df2.except(df1)
 
     assert(dfDiff1.isEmpty && dfDiff2.isEmpty)
-=======
+
   def assertGeometryEquals(expectedWkt: String, actualWkt: String, tolerance: Double): Unit = {
     val reader = new WKTReader
     val expectedGeom = reader.read(expectedWkt)
@@ -364,6 +363,5 @@
 
   def assertGeometryEquals(expectedWkt: String, actualGeom: Geometry): Unit = {
     assertGeometryEquals(expectedWkt, actualGeom, 1e-6)
->>>>>>> 3d0d54dd
   }
 }