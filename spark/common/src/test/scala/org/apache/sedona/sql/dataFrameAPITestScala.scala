--- conflicted
+++ resolved
@@ -1218,17 +1218,17 @@
       assertEquals(expectedGeomDefaultValue, wktWriter.write(actualGeomDefaultValue))
     }
 
-<<<<<<< HEAD
     it("Passed ST_TriangulatePolygon") {
       val baseDf = sparkSession.sql("SELECT ST_GeomFromWKT('POLYGON ((0 0, 10 0, 10 10, 0 10, 0 0), (5 5, 5 8, 8 8, 8 5, 5 5))') as poly")
       val actual = baseDf.select(ST_AsText(ST_TriangulatePolygon("poly"))).first().getString(0)
       val expected = "GEOMETRYCOLLECTION (POLYGON ((0 0, 0 10, 5 5, 0 0)), POLYGON ((5 8, 5 5, 0 10, 5 8)), POLYGON ((10 0, 0 0, 5 5, 10 0)), POLYGON ((10 10, 5 8, 0 10, 10 10)), POLYGON ((10 0, 5 5, 8 5, 10 0)), POLYGON ((5 8, 10 10, 8 8, 5 8)), POLYGON ((10 10, 10 0, 8 5, 10 10)), POLYGON ((8 5, 8 8, 10 10, 8 5)))"
-=======
+      assertEquals(expected, actual)
+    }
+    
     it("Passed ST_ForceRHR") {
       val baseDf = sparkSession.sql("SELECT ST_GeomFromWKT('POLYGON ((20 35, 10 30, 10 10, 30 5, 45 20, 20 35),(30 20, 20 15, 20 25, 30 20))') AS poly")
       val actual = baseDf.select(ST_AsText(ST_ForceRHR("poly"))).take(1)(0).get(0).asInstanceOf[String]
       val expected = "POLYGON ((20 35, 45 20, 30 5, 10 10, 10 30, 20 35), (30 20, 20 25, 20 15, 30 20))"
->>>>>>> 5dda0e0d
       assertEquals(expected, actual)
     }
 
