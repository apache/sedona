--- conflicted
+++ resolved
@@ -334,12 +334,9 @@
         name: run oxipng
         description: check PNG files with oxipng
         args: ['--fix', '-o', '4', '--strip', 'safe', '--alpha']
-<<<<<<< HEAD
         stages: [manual]
-=======
   - repo: https://github.com/adamchainz/blacken-docs
     rev: 1.19.1
     hooks:
       - id: blacken-docs
-        additional_dependencies: [black==25.1.0]
->>>>>>> bde53771
+        additional_dependencies: [black==25.1.0]