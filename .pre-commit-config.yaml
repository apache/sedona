# Licensed to the Apache Software Foundation (ASF) under one
# or more contributor license agreements.  See the NOTICE file
# distributed with this work for additional information
# regarding copyright ownership.  The ASF licenses this file
# to you under the Apache License, Version 2.0 (the
# "License"); you may not use this file except in compliance
# with the License.  You may obtain a copy of the License at
#
#   http://www.apache.org/licenses/LICENSE-2.0
#
# Unless required by applicable law or agreed to in writing,
# software distributed under the License is distributed on an
# "AS IS" BASIS, WITHOUT WARRANTIES OR CONDITIONS OF ANY
# KIND, either express or implied.  See the License for the
# specific language governing permissions and limitations
# under the License.

---
# https://pre-commit.com/#installation
default_stages: [pre-commit, pre-push]
default_language_version:
  # force all unspecified Python hooks to run python3
  python: python3
  # force all unspecified Node hooks to run Node.js v22.17.0 LTS
  node: 22.20.0
minimum_pre_commit_version: '3.2.0'
repos:
  - repo: meta
    hooks:
      - id: identity
        name: run identity check
        description: check you have set your git identity
      - id: check-hooks-apply
        name: run check hooks apply
        description: check that all the hooks apply to the repository
  - repo: https://github.com/thlorenz/doctoc.git
    rev: v2.2.0
    hooks:
      - id: doctoc
        name: add TOC for Markdown files
        description: automatically keeps your table of contents up to date
        files: ^README\.md$
  - repo: local
    hooks:
      - id: prettier
        name: run prettier
        description: format files with prettier
        entry: prettier --write '**/*.js' '**/*.yaml' '**/*.yml'
        files: \.(js|ya?ml)$
        language: node
        additional_dependencies: ['prettier@3.6.2']
      - id: maven-spotless-apply
        name: maven spotless apply
        description: automatically formats Java and Scala code using mvn spotless:apply.
        entry: mvn spotless:apply
        language: system # Indicates that the 'entry' command should be run directly as a system command.
        types: [java, scala] # Specifies that this hook should run on Java and Scala files.
        pass_filenames:
          false # Crucial: tells pre-commit NOT to pass filenames as arguments to 'mvn spotless:apply'.
          # Spotless typically scans the whole project based on its configuration.
        always_run:
          true # Ensures this hook runs even if no Java files are changed.
          # This is useful for spotless:apply which might affect files not staged.
        stages: [manual]
      - id: check-zip-file-is-not-committed
        name: check no zip files are committed
        description: Zip files are not allowed in the repository
        language: fail
        entry: |
          Zip files are not allowed in the repository as they are hard to
          track and have security implications. Please remove the zip file from the repository.
        files: (?i)\.zip$
      - id: check-makefiles-tabs
        name: check Makefiles files for tabs
        description: ensures that Makefiles are indented with tabs
        entry: ./scripts/pre-commit/check_makefiles_for_tabs.sh # Path to your script
        language: system
        files: '(?i)makefile$'
        pass_filenames: true # <-- Crucial change: pass filenames to the script
        types: [file] # Ensure only regular files are passed, not directories
        stages: [manual]
  - repo: https://github.com/Lucas-C/pre-commit-hooks
    rev: v1.5.5
    hooks:
      - id: chmod
        name: set file permissions
        description: manual hook to be run by macOS or Linux users for a full repository clean up
        args: ['644']
        files: \.md$
        stages: [manual]
      - id: insert-license
        name: add license for all .c files
        description: automatically adds a licence header to all C files that don't have a license header
        files: \.c$
        args:
          - --comment-style
          - '/*|*|*/'
          - --license-filepath
          - .github/workflows/license-templates/LICENSE.txt
          - --fuzzy-match-generates-todo
      - id: insert-license
        name: add license for all .h files
        description: automatically adds a licence header to all header files that don't have a license header
        files: \.h$
        args:
          - --comment-style
          - '/*| *| */'
          - --license-filepath
          - .github/workflows/license-templates/LICENSE.txt
          - --fuzzy-match-generates-todo
      - id: insert-license
        name: add license for all Java files
        description: automatically adds a licence header to all Java files that don't have a license header
        files: \.java$
        args:
          - --comment-style
          - '/*|*|*/'
          - --license-filepath
          - .github/workflows/license-templates/LICENSE.txt
          - --fuzzy-match-generates-todo
      - id: insert-license
        name: add license for all Markdown files
        description: automatically adds a licence header to all Markdown files that don't have a license header
        files: \.md$
        args:
          - --comment-style
          - '<!--|| -->'
          - --license-filepath
          - .github/workflows/license-templates/LICENSE.txt
          - --fuzzy-match-generates-todo
        exclude: ^docs/index\.md$|^\.github/pull_request_template\.md$|\.github/issue_template\.md$|^docs/blog/.*\.md$
      - id: insert-license
        name: add license for all Makefile files
        description: automatically adds a licence header to all Makefiles that don't have a license header
        files: ^Makefile$
        args:
          - --comment-style
          - '|#|'
          - --license-filepath
          - .github/workflows/license-templates/LICENSE.txt
          - --fuzzy-match-generates-todo
      - id: insert-license
        name: add license for all R files
        description: automatically adds a licence header to all R files that don't have a license header
        files: \.R$
        args:
          - --comment-style
          - '|#|'
          - --license-filepath
          - .github/workflows/license-templates/LICENSE.txt
          - --fuzzy-match-generates-todo
      - id: insert-license
        name: add license for all Scala files
        description: automatically adds a licence header to all Scala files that don't have a license header
        files: \.scala$
        args:
          - --comment-style
          - '/*| *| */'
          - --license-filepath
          - .github/workflows/license-templates/LICENSE.txt
          - --fuzzy-match-generates-todo
      - id: insert-license
        name: add license for all Shell files
        files: \.sh$
        args:
          - --comment-style
          - '|#|'
          - --license-filepath
          - .github/workflows/license-templates/LICENSE.txt
          - --fuzzy-match-generates-todo
      - id: insert-license
        name: add license for all TOML files
        description: automatically adds a licence header to all TOML files that don't have a license header
        files: \.toml$
        args:
          - --comment-style
          - '|#|'
          - --license-filepath
          - .github/workflows/license-templates/LICENSE.txt
          - --fuzzy-match-generates-todo
      - id: insert-license
        name: add license for all YAML files
        description: automatically adds a licence header to all YAML files that don't have a license header
        files: \.ya?ml$
        args:
          - --comment-style
          - '|#|'
          - --license-filepath
          - .github/workflows/license-templates/LICENSE.txt
          - --fuzzy-match-generates-todo
      - id: insert-license
        name: add license for all Python files
        description: automatically adds a licence header to all Python files that don't have a license header
        files: \.py$
        args:
          - --comment-style
          - '|#|'
          - --license-filepath
          - .github/workflows/license-templates/LICENSE.txt
          - --fuzzy-match-generates-todo
      - id: insert-license
        name: add license for all other files
<<<<<<< HEAD
        files: ^\.(editorconfig|gitattributes|prettierignore|prettierrc|shellcheckrc)$|^.*/\.gitignore$|^tools/maven/scalafmt\.conf$
=======
        description: automatically adds a licence header to all other files that don't have a license header
        files: ^\.(editorconfig|gitattributes|prettierignore|prettierrc|shellcheckrc)$|^.*/\.gitignore$
>>>>>>> 1eb5769b
        args:
          - --comment-style
          - '|#|'
          - --license-filepath
          - .github/workflows/license-templates/LICENSE.txt
          - --fuzzy-match-generates-todo
  - repo: https://github.com/asottile/pyupgrade
    rev: v3.21.0
    hooks:
      - id: pyupgrade
        name: run pyupgrade
        description: a tool (and pre-commit hook) to automatically upgrade syntax for newer versions of the language
        args: [--py37-plus]
  - repo: https://github.com/psf/black-pre-commit-mirror
    rev: 25.9.0
    hooks:
      - id: black-jupyter
        name: run black-jupyter
        description: format Python files and Jupyter Notebooks with black
  - repo: https://github.com/pre-commit/mirrors-clang-format
    rev: v20.1.7
    hooks:
      - id: clang-format
        name: run clang-format
        description: format C files with clang-format
        args: [--style=Google]
        types_or: [c]
  - repo: https://github.com/PyCQA/bandit
    rev: 1.8.6
    hooks:
      - id: bandit
        name: run bandit
        description: check Python code for security issues
        args: ['-c=pyproject.toml', '-r']
        additional_dependencies: ['bandit[toml]']
  - repo: https://github.com/codespell-project/codespell
    rev: v2.4.1
    hooks:
      - id: codespell
        name: run codespell
        description: check spelling with codespell
        args: [--ignore-words=.github/linters/codespell.txt]
        exclude: ^docs/image|^spark/common/src/test/resources|^docs/usecases|^tools/maven/scalafmt|osmpbf/build|^docker/zeppelin|^docs-overrides
  - repo: https://github.com/gitleaks/gitleaks
    rev: v8.28.0
    hooks:
      - id: gitleaks
        name: run gitleaks
        description: check for secrets with gitleaks
  - repo: https://github.com/pre-commit/pygrep-hooks
    rev: v1.10.0
    hooks:
      - id: rst-backticks
        name: detect common mistake of using single backticks when writing rst
      - id: rst-directive-colons
        name: detect mistake of rst directive not ending with double colon or space before the double colon
      - id: rst-inline-touching-normal
        name: detect mistake of inline code touching normal text in rst
  - repo: https://github.com/pre-commit/pre-commit-hooks
    rev: v6.0.0
    hooks:
      - id: check-ast
        name: run check-ast
        description: check Python files for syntax errors
      - id: check-builtin-literals
        name: run check-builtin-literals
        description: check Python files for proper use of built-in literals
      - id: check-case-conflict
        name: run check-case-conflict
        description: check for case conflicts in file names
      - id: check-docstring-first
        name: run check-docstring-first
        description: check that docstrings are at the start of functions
      - id: check-executables-have-shebangs
        name: run check-executables-have-shebangs
        description: check that executable scripts have shebang lines
      - id: check-illegal-windows-names
        name: run check-illegal-windows-names
        description: check for Windows-illegal file names
      - id: check-json
        name: run check-json
        description: check JSON files for syntax errors
        exclude: ^docs/usecases/data/testPolygon\.json$|^spark/common/src/test/resources/.*\.json$
      - id: check-merge-conflict
        name: run check-merge-conflict
        description: check for merge conflict markers
      - id: check-shebang-scripts-are-executable
        name: run check-shebang-scripts-are-executable
        description: check that scripts with shebangs are executable
      - id: check-toml
        name: run check-toml
        description: check TOML files for syntax errors
      - id: check-vcs-permalinks
        name: run check-vcs-permalinks
        description: ensures that links to vcs websites are permalinks
      - id: check-xml
        name: run check-xml
        description: attempts to load all xml files to verify syntax
      - id: check-yaml
        name: run check-yaml
        description: attempts to load all yaml files to verify syntax
        exclude: ^mkdocs\.yml$
      - id: debug-statements
        name: run debug-statements
        description: check for debugger imports and py37+ `breakpoint()` calls in python source.
      - id: destroyed-symlinks
        name: run destroyed-symlinks
        description: detects symlinks which are changed to regular files with a content of a path which that symlink was pointing to
      - id: detect-aws-credentials
        name: run detect-aws-credentials
        description: checks for the existence of AWS secrets that you have set up with the AWS CLI
        args: [--allow-missing-credentials]
      - id: detect-private-key
        name: run detect-private-key
        description: checks for the existence of private keys
      - id: end-of-file-fixer
        name: run end-of-file-fixer
        description: makes sure files end in a newline and only a newline
        exclude: \.svg$|^docs/image|^spark/common/src/test/resources
      - id: file-contents-sorter
        name: run file-contents-sorter
        description: sort the lines in specified files (defaults to alphabetical)
        args: [--unique]
        files: ^\.github/linters/codespell\.txt$
      - id: fix-byte-order-marker
        name: run fix-byte-order-marker
        description: removes UTF-8 byte order marker
      - id: forbid-submodules
        name: run forbid-submodules
        description: forbids any submodules in the repository
      - id: mixed-line-ending
        name: run mixed-line-ending
        description: replaces or checks mixed line ending
        exclude: \.csv$
      - id: name-tests-test
        name: run name-tests-test
        description: verifies that test files are named correctly
        args: [--pytest-test-first]
        exclude: |
          (?x)^(
              python/tests/properties/crs_transform\.py|
              python/tests/properties/linestring_properties\.py|
              python/tests/properties/point_properties\.py|
              python/tests/properties/polygon_properties\.py|
              python/tests/sql/resource/sample_data\.py|
              python/tests/streaming/spark/cases_builder\.py|
              python/tests/tools\.py
          )$
      - id: requirements-txt-fixer
        name: run requirements-txt-fixer
        description: sorts entries in the Python requirements files and removes incorrect entry for pkg-resources==0.0.0
        files: ^docker/requirements\.txt$
      - id: trailing-whitespace
        name: run trailing-whitespace
        description: trims trailing whitespace
        args: [--markdown-linebreak-ext=md]
        exclude: ^docs-overrides/main\.html$|\.Rd$
  - repo: https://github.com/igorshubovych/markdownlint-cli
    rev: v0.45.0
    hooks:
      - id: markdownlint
        name: run markdownlint
        description: check Markdown files with markdownlint
        args: [--config=.github/linters/.markdown-lint.yml]
        exclude: ^\.github/.*$
        types: [markdown]
        files: \.(md|mdown|markdown)$
  - repo: https://github.com/shellcheck-py/shellcheck-py
    rev: v0.11.0.1
    hooks:
      - id: shellcheck
        name: run shellcheck
        description: check Shell scripts with shellcheck
  - repo: https://github.com/adrienverge/yamllint
    rev: v1.37.1
    hooks:
      - id: yamllint
        name: run yamllint
        description: check YAML files with yamllint
        args: [--strict, -c=.github/linters/.yaml-lint.yml]
        types: [yaml]
        files: \.ya?ml$
  - repo: https://github.com/shssoichiro/oxipng
    rev: v9.1.5
    hooks:
      - id: oxipng
        name: run oxipng
        description: check PNG files with oxipng
        args: ['--fix', '-o', '4', '--strip', 'safe', '--alpha']
        stages: [manual]
  - repo: https://github.com/adamchainz/blacken-docs
    rev: 1.20.0
    hooks:
      - id: blacken-docs
        name: run blacken-docs
        description: run `black` on python code blocks in documentation files
        additional_dependencies: [black==25.1.0]<|MERGE_RESOLUTION|>--- conflicted
+++ resolved
@@ -200,12 +200,8 @@
           - --fuzzy-match-generates-todo
       - id: insert-license
         name: add license for all other files
-<<<<<<< HEAD
+        description: automatically adds a licence header to all other files that don't have a license header
         files: ^\.(editorconfig|gitattributes|prettierignore|prettierrc|shellcheckrc)$|^.*/\.gitignore$|^tools/maven/scalafmt\.conf$
-=======
-        description: automatically adds a licence header to all other files that don't have a license header
-        files: ^\.(editorconfig|gitattributes|prettierignore|prettierrc|shellcheckrc)$|^.*/\.gitignore$
->>>>>>> 1eb5769b
         args:
           - --comment-style
           - '|#|'
