# Licensed to the Apache Software Foundation (ASF) under one
# or more contributor license agreements.  See the NOTICE file
# distributed with this work for additional information
# regarding copyright ownership.  The ASF licenses this file
# to you under the Apache License, Version 2.0 (the
# "License"); you may not use this file except in compliance
# with the License.  You may obtain a copy of the License at
#
#   http://www.apache.org/licenses/LICENSE-2.0
#
# Unless required by applicable law or agreed to in writing,
# software distributed under the License is distributed on an
# "AS IS" BASIS, WITHOUT WARRANTIES OR CONDITIONS OF ANY
# KIND, either express or implied.  See the License for the
# specific language governing permissions and limitations
# under the License.

---
# https://pre-commit.com/#installation
default_stages: [pre-commit, pre-push]
default_language_version:
  # force all unspecified Python hooks to run python3
  python: python3
minimum_pre_commit_version: '3.2.0'
repos:
  - repo: meta
    hooks:
      - id: identity
        name: run identity check
      - id: check-hooks-apply
        name: run check hooks apply
  - repo: https://github.com/Lucas-C/pre-commit-hooks
    rev: v1.5.5
    hooks:
      - id: insert-license
        name: add license for all .c files
        files: \.c$
        args:
          - --comment-style
          - "/*| *| */"
          - --license-filepath
          - .github/workflows/license-templates/LICENSE.txt
          - --fuzzy-match-generates-todo
      - id: insert-license
        name: add license for all .h files
        files: \.h$
        args:
          - --comment-style
          - "/*| *| */"
          - --license-filepath
          - .github/workflows/license-templates/LICENSE.txt
          - --fuzzy-match-generates-todo
      - id: insert-license
        name: add license for all Java files
        files: \.java$
        args:
          - --comment-style
          - "/*|*|*/"
          - --license-filepath
          - .github/workflows/license-templates/LICENSE.txt
          - --fuzzy-match-generates-todo
      - id: insert-license
        name: add license for all Markdown files
        files: \.md$
        args:
          - --comment-style
          - "<!--|| -->"
          - --license-filepath
          - .github/workflows/license-templates/LICENSE.txt
          - --fuzzy-match-generates-todo
        exclude: ^docs/index\.md$|^\.github/pull_request_template\.md$|\.github/issue_template\.md$
      - id: insert-license
        name: add license for all Makefile files
        files: ^Makefile$
        args:
          - --comment-style
          - "|#|"
          - --license-filepath
          - .github/workflows/license-templates/LICENSE.txt
          - --fuzzy-match-generates-todo
      - id: insert-license
        name: add license for all R files
        files: \.R$
        args:
          - --comment-style
          - "|#|"
          - --license-filepath
          - .github/workflows/license-templates/LICENSE.txt
          - --fuzzy-match-generates-todo
      - id: insert-license
        name: add license for all Scala files
        files: \.scala$
        args:
          - --comment-style
          - "/*| *| */"
          - --license-filepath
          - .github/workflows/license-templates/LICENSE.txt
          - --fuzzy-match-generates-todo
      - id: insert-license
        name: add license for all TOML files
        files: \.toml$
        args:
          - --comment-style
          - "|#|"
          - --license-filepath
          - .github/workflows/license-templates/LICENSE.txt
          - --fuzzy-match-generates-todo
      - id: insert-license
        name: add license for all YAML files
        files: \.ya?ml$
        args:
          - --comment-style
          - "|#|"
          - --license-filepath
          - .github/workflows/license-templates/LICENSE.txt
          - --fuzzy-match-generates-todo
  - repo: https://github.com/psf/black-pre-commit-mirror
    rev: 25.1.0
    hooks:
      - id: black-jupyter
        name: run black-jupyter
        description: format Python files and Jupyter Notebooks with black
  - repo: https://github.com/pre-commit/mirrors-clang-format
    rev: v20.1.0
    hooks:
      - id: clang-format
        name: run clang-format
        description: format C files with clang-format
        args: [--style=Google]
        types_or: [c]
  - repo: https://github.com/PyCQA/bandit
    rev: 1.8.3
    hooks:
      - id: bandit
        name: run bandit
        description: check Python code for security issues
        args: ["-c=pyproject.toml", "-r"]
        additional_dependencies: ["bandit[toml]"]
  - repo: https://github.com/codespell-project/codespell
    rev: v2.4.1
    hooks:
      - id: codespell
        name: run codespell
<<<<<<< HEAD
        description: Check spelling with codespell
=======
        description: check spelling with codespell
>>>>>>> 34874ca1
        args: [--ignore-words=.github/linters/codespell.txt]
        exclude: ^docs/image|^spark/common/src/test/resources|^docs/usecases|^tools/maven/scalafmt|osmpbf/build|^docker/zeppelin
  - repo: https://github.com/gitleaks/gitleaks
    rev: v8.24.0
    hooks:
      - id: gitleaks
        name: run gitleaks
        description: check for secrets with gitleaks
  - repo: https://github.com/pre-commit/pre-commit-hooks
    rev: v5.0.0
    hooks:
      - id: check-ast
      - id: check-builtin-literals
      - id: check-case-conflict
      - id: check-docstring-first
      - id: check-executables-have-shebangs
      - id: check-illegal-windows-names
      # - id: check-json
      - id: check-merge-conflict
      - id: check-shebang-scripts-are-executable
      - id: check-toml
      - id: check-vcs-permalinks
      - id: check-xml
      - id: check-yaml
        exclude: ^mkdocs\.yml$
      - id: debug-statements
      - id: destroyed-symlinks
      - id: detect-aws-credentials
        args: [--allow-missing-credentials]
      - id: detect-private-key
      - id: end-of-file-fixer
        exclude: \.svg$|^docs/image|^spark/common/src/test/resources
      - id: file-contents-sorter
        args: [--unique]
        files: ^\.github/linters/codespell\.txt$
      - id: fix-byte-order-marker
      - id: forbid-submodules
      - id: mixed-line-ending
        exclude: \.csv$
      - id: name-tests-test
        args: [--pytest-test-first]
        exclude: |
          (?x)^(
              python/tests/properties/crs_transform\.py|
              python/tests/properties/linestring_properties\.py|
              python/tests/properties/point_properties\.py|
              python/tests/properties/polygon_properties\.py|
              python/tests/sql/resource/sample_data\.py|
              python/tests/streaming/spark/cases_builder\.py|
              python/tests/tools\.py
          )$
      - id: requirements-txt-fixer
        files: ^docker/requirements\.txt$
      - id: trailing-whitespace
        args: [--markdown-linebreak-ext=md]
        exclude: ^docs-overrides/main\.html$|\.Rd$
  - repo: https://github.com/lycheeverse/lychee.git
    rev: v0.15.0
    hooks:
      - id: lychee
        name: run lychee
        args: [--config=.github/linters/lychee.toml]
        files: \.md$
  - repo: https://github.com/igorshubovych/markdownlint-cli
    rev: v0.44.0
    hooks:
      - id: markdownlint
        name: run markdownlint
<<<<<<< HEAD
        description: Check Markdown files with markdownlint
=======
        description: check Markdown files with markdownlint
>>>>>>> 34874ca1
        args: [--config=.github/linters/.markdown-lint.yml]
        exclude: ^\.github/.*$
        types: [markdown]
        files: \.(md|mdown|markdown)$
  - repo: https://github.com/shellcheck-py/shellcheck-py
    rev: v0.10.0.1
    hooks:
      - id: shellcheck
        name: run shellcheck
        description: check Shell scripts with shellcheck
  - repo: https://github.com/adrienverge/yamllint
    rev: v1.36.2
    hooks:
      - id: yamllint
        name: run yamllint
        description: check YAML files with yamllint
        args: [--strict, -c=.github/linters/.yaml-lint.yml]
        types: [yaml]
        files: \.ya?ml$
  - repo: https://github.com/shssoichiro/oxipng
    rev: v9.1.4
    hooks:
      - id: oxipng
        name: run oxipng
        description: check PNG files with oxipng
        args: ["-o", "4", "--strip", "safe", "--alpha"]<|MERGE_RESOLUTION|>--- conflicted
+++ resolved
@@ -141,11 +141,7 @@
     hooks:
       - id: codespell
         name: run codespell
-<<<<<<< HEAD
-        description: Check spelling with codespell
-=======
         description: check spelling with codespell
->>>>>>> 34874ca1
         args: [--ignore-words=.github/linters/codespell.txt]
         exclude: ^docs/image|^spark/common/src/test/resources|^docs/usecases|^tools/maven/scalafmt|osmpbf/build|^docker/zeppelin
   - repo: https://github.com/gitleaks/gitleaks
@@ -214,11 +210,7 @@
     hooks:
       - id: markdownlint
         name: run markdownlint
-<<<<<<< HEAD
-        description: Check Markdown files with markdownlint
-=======
         description: check Markdown files with markdownlint
->>>>>>> 34874ca1
         args: [--config=.github/linters/.markdown-lint.yml]
         exclude: ^\.github/.*$
         types: [markdown]
