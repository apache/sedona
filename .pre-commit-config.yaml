--- conflicted
+++ resolved
@@ -30,12 +30,6 @@
       - id: identity
         name: run identity check
       - id: check-hooks-apply
-<<<<<<< HEAD
-  - repo: https://github.com/jendrikseipp/vulture
-    rev: v2.13
-    hooks:
-      - id: vulture
-=======
         name: run check hooks apply
   - repo: local
     hooks:
@@ -136,13 +130,18 @@
     hooks:
       - id: pyupgrade
         args: [--py37-plus]
->>>>>>> 343f79c9
   - repo: https://github.com/psf/black-pre-commit-mirror
     rev: 25.1.0
     hooks:
       - id: black-jupyter
         name: run black-jupyter
         description: format Python files and Jupyter Notebooks with black
+  - repo: https://github.com/jendrikseipp/vulture
+    rev: v2.14
+    hooks:
+      - id: vulture
+        name: run vulture
+        description: find dead Python code
   - repo: https://github.com/pre-commit/mirrors-clang-format
     rev: v20.1.0
     hooks:
