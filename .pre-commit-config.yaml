--- conflicted
+++ resolved
@@ -78,7 +78,6 @@
       - id: forbid-submodules
       - id: mixed-line-ending
         exclude: \.csv$
-<<<<<<< HEAD
       - id: name-tests-test
         args: [--pytest-test-first]
         exclude: |
@@ -91,10 +90,8 @@
               python/tests/streaming/spark/cases_builder\.py|
               python/tests/tools\.py
           )$
-=======
       - id: requirements-txt-fixer
         files: ^docker/sedona-spark-jupyterlab/requirements\.txt$
->>>>>>> f8a4a8a4
       - id: trailing-whitespace
         args: [--markdown-linebreak-ext=md]
         exclude: ^docs-overrides/main\.html$|\.Rd$
