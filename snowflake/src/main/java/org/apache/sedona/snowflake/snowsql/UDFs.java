/**
 * Licensed under the Apache License, Version 2.0 (the "License");
 * you may not use this file except in compliance with the License.
 * You may obtain a copy of the License at
 * <p>
 * http://www.apache.org/licenses/LICENSE-2.0
 * <p>
 * Unless required by applicable law or agreed to in writing, software
 * distributed under the License is distributed on an "AS IS" BASIS,
 * WITHOUT WARRANTIES OR CONDITIONS OF ANY KIND, either express or implied.
 * See the License for the specific language governing permissions and
 * limitations under the License.
 */
package org.apache.sedona.snowflake.snowsql;

import org.apache.sedona.common.Constructors;
import org.apache.sedona.common.Functions;
import org.apache.sedona.common.FunctionsGeoTools;
import org.apache.sedona.common.Predicates;
import org.apache.sedona.common.enums.FileDataSplitter;
import org.apache.sedona.common.sphere.Haversine;
import org.apache.sedona.common.sphere.Spheroid;
import org.apache.sedona.snowflake.snowsql.annotations.UDFAnnotations;
import org.locationtech.jts.geom.Geometry;
import org.locationtech.jts.geom.Point;
import org.locationtech.jts.io.ParseException;
import org.locationtech.jts.io.WKBWriter;
import org.xml.sax.SAXException;

import javax.xml.parsers.ParserConfigurationException;
import java.io.IOException;

/**
 * User defined functions for Apache Sedona
 * All functions in this class takes a WKB binary as input and return a WKB binary as output.
 * These functions can interact with Snowflake native functions but users must manually convert
 * Snowflake native geometry type to WKB using ST_AsWKB (geom to WKB) and to_geometry (wkb to geom) function.
 */
public class UDFs {

    @UDFAnnotations.ParamMeta(argNames = {"geometry"})
    public static String GeometryType(byte[] geometry) {
        return Functions.geometryTypeWithMeasured(GeometrySerde.deserialize(geometry));
    }
    @UDFAnnotations.ParamMeta(argNames = {"linestring", "point", "position"})
    public static byte[] ST_AddPoint(byte[] linestring, byte[] point, int position) {
        return GeometrySerde.serialize(
                Functions.addPoint(
                        GeometrySerde.deserialize(linestring),
                        GeometrySerde.deserialize(point),
                        position
                )
        );
    }

    @UDFAnnotations.ParamMeta(argNames = {"geometry", "a", "b", "c", "d", "e", "f", "g", "h", "i", "xOff", "yOff", "zOff"})
    public static byte[] ST_Affine(byte[] geometry, double a, double b, double c, double d, double e, double f, double g, double h, double i, double xOff, double yOff,
            double zOff) {
        return GeometrySerde.serialize(
                Functions.affine(GeometrySerde.deserialize(geometry), a, b, c, d, e, f, g, h, i, xOff, yOff, zOff)
        );
    }

    @UDFAnnotations.ParamMeta(argNames = {"geometry", "a", "b", "c", "d", "e", "f", "xOff", "yOff"})
    public static byte[] ST_Affine(byte[] geometry, double a, double b, double d, double e, double xOff, double yOff) {
        return GeometrySerde.serialize(
                Functions.affine(GeometrySerde.deserialize(geometry), a, b, d, e, xOff, yOff)
        );
    }

    @UDFAnnotations.ParamMeta(argNames = {"geom1", "geom2"})
    public static double ST_Angle(byte[] geom1, byte[] geom2) {
        return Functions.angle(GeometrySerde.deserialize(geom1), GeometrySerde.deserialize(geom2));
    }

    @UDFAnnotations.ParamMeta(argNames = {"geom1", "geom2", "geom3"})
    public static double ST_Angle(byte[] geom1, byte[] geom2, byte[] geom3) {
        return Functions.angle(GeometrySerde.deserialize(geom1), GeometrySerde.deserialize(geom2), GeometrySerde.deserialize(geom3));
    }

    @UDFAnnotations.ParamMeta(argNames = {"geom1", "geom2", "geom3", "geom4"})
    public static double ST_Angle(byte[] geom1, byte[] geom2, byte[] geom3, byte[] geom4) {
        return Functions.angle(GeometrySerde.deserialize(geom1), GeometrySerde.deserialize(geom2), GeometrySerde.deserialize(geom3), GeometrySerde.deserialize(geom4));
    }

    @UDFAnnotations.ParamMeta(argNames = {"geometry"})
    public static double ST_Area(byte[] geometry) {
        return Functions.area(
                GeometrySerde.deserialize(geometry)
        );
    }

    @UDFAnnotations.ParamMeta(argNames = {"geometry"})
    public static byte[] ST_AsBinary(byte[] geometry) {
        return Functions.asWKB(
                GeometrySerde.deserialize(geometry)
        );
    }

    @UDFAnnotations.ParamMeta(argNames = {"geometry"})
    public static byte[] ST_AsEWKB(byte[] geometry) {
        return Functions.asEWKB(
                GeometrySerde.deserialize(geometry)
        );
    }

    @UDFAnnotations.ParamMeta(argNames = {"geometry"})
    public static String ST_AsEWKT(byte[] geometry) {
        return Functions.asEWKT(
                GeometrySerde.deserialize(geometry)
        );
    }

    @UDFAnnotations.ParamMeta(argNames = {"geometry"})
    public static String ST_AsGML(byte[] geometry) {
        return Functions.asGML(
                GeometrySerde.deserialize(geometry)
        );
    }

    @UDFAnnotations.ParamMeta(argNames = {"geometry"})
    public static String ST_AsGeoJSON(byte[] geometry) {
        return Functions.asGeoJson(
                GeometrySerde.deserialize(geometry)
        );
    }

    @UDFAnnotations.ParamMeta(argNames = {"geometry"})
    public static String ST_AsKML(byte[] geometry) {
        return Functions.asKML(
                GeometrySerde.deserialize(geometry)
        );
    }

    @UDFAnnotations.ParamMeta(argNames = {"left", "right"})
    public static double ST_Azimuth(byte[] left, byte[] right) {
        return Functions.azimuth(
                GeometrySerde.deserialize(left),
                GeometrySerde.deserialize(right)
        );
    }

    @UDFAnnotations.ParamMeta(argNames = {"geometry"})
    public static byte[] ST_Boundary(byte[] geometry) {
        return GeometrySerde.serialize(
                Functions.boundary(
                        GeometrySerde.deserialize(geometry)
                )
        );
    }

    @UDFAnnotations.ParamMeta(argNames = {"geometry"})
    public static byte[] ST_BoundingDiagonal(byte[] geometry) {
        return GeometrySerde.serialize(
                Functions.boundingDiagonal(
                        GeometrySerde.deserialize(geometry)
                )
        );
    }

    @UDFAnnotations.ParamMeta(argNames = {"geometry", "radius"})
    public static byte[] ST_Buffer(byte[] geometry, double radius) throws IllegalArgumentException {
        return GeometrySerde.serialize(
                Functions.buffer(
                        GeometrySerde.deserialize(geometry),
                        radius
                )
        );
    }

    @UDFAnnotations.ParamMeta(argNames = {"geometry", "radius", "useSpheroid"})
    public static byte[] ST_Buffer(byte[] geometry, double radius, boolean useSpheroid) throws IllegalArgumentException {
        return GeometrySerde.serialize(
                Functions.buffer(
                        GeometrySerde.deserialize(geometry),
                        radius,
                        useSpheroid
                )
        );
    }

    @UDFAnnotations.ParamMeta(argNames = {"geometry", "radius", "useSpheroid", "parameters"})
    public static byte[] ST_Buffer(byte[] geometry, double radius, boolean useSpheroid, String parameters) throws IllegalArgumentException {
        return GeometrySerde.serialize(
                Functions.buffer(
                        GeometrySerde.deserialize(geometry),
                        radius,
                        useSpheroid,
                        parameters
                )
        );
    }

    @UDFAnnotations.ParamMeta(argNames = {"geometry"})
    public static int ST_BestSRID(byte[] geometry) {
        return Functions.bestSRID(
                GeometrySerde.deserialize(geometry)
        );
    }

    @UDFAnnotations.ParamMeta(argNames = {"geometry"})
    public static byte[] ST_ShiftLongitude(byte[] geometry) {
        return GeometrySerde.serialize(
                Functions.shiftLongitude(
                        GeometrySerde.deserialize(geometry)
                )
        );
    }

    @UDFAnnotations.ParamMeta(argNames = {"geometry"})
    public static byte[] ST_BuildArea(byte[] geometry) {
        return GeometrySerde.serialize(
                Functions.buildArea(
                        GeometrySerde.deserialize(geometry)
                )
        );
    }

    @UDFAnnotations.ParamMeta(argNames = {"geometry"})
    public static byte[] ST_Centroid(byte[] geometry) {
        return GeometrySerde.serialize(
                Functions.getCentroid(
                        GeometrySerde.deserialize(geometry)
                )
        );
    }

    @UDFAnnotations.ParamMeta(argNames = {"geometry1", "geometry2"})
    public static byte[] ST_ClosestPoint(byte[] geom1, byte[] geom2) {
        return GeometrySerde.serialize(
                Functions.closestPoint(
                        GeometrySerde.deserialize(geom1),
                        GeometrySerde.deserialize(geom2)
                )
        );
    }

    @UDFAnnotations.ParamMeta(argNames = {"geometry"})
    public static byte[] ST_CollectionExtract(byte[] geometry) throws IOException {
        return GeometrySerde.serialize(
                Functions.collectionExtract(
                        GeometrySerde.deserialize(geometry)
                )
        );
    }

    @UDFAnnotations.ParamMeta(argNames = {"geometry", "geomType"})
    public static byte[] ST_CollectionExtract(byte[] geometry, int geomType) throws IOException {
        return GeometrySerde.serialize(
                Functions.collectionExtract(
                        GeometrySerde.deserialize(geometry),
                        geomType
                )
        );
    }

    @UDFAnnotations.ParamMeta(argNames = {"geometry", "pctConvex"})
    public static byte[] ST_ConcaveHull(byte[] geometry, double pctConvex) {
        return GeometrySerde.serialize(
                Functions.concaveHull(
                        GeometrySerde.deserialize(geometry),
                        pctConvex,
                        false
                )
        );
    }

    @UDFAnnotations.ParamMeta(argNames = {"geometry", "pctConvex", "allowHoles"})
    public static byte[] ST_ConcaveHull(byte[] geometry, double pctConvex, boolean allowHoles) {
        return GeometrySerde.serialize(
                Functions.concaveHull(
                        GeometrySerde.deserialize(geometry),
                        pctConvex,
                        allowHoles
                )
        );
    }

    @UDFAnnotations.ParamMeta(argNames = {"leftGeometry", "rightGeometry"})
    public static boolean ST_Contains(byte[] leftGeometry, byte[] rightGeometry) {
        return Predicates.contains(
                GeometrySerde.deserialize(leftGeometry),
                GeometrySerde.deserialize(rightGeometry)
        );
    }
    @UDFAnnotations.ParamMeta(argNames = {"geometry"})
    public static int ST_CoordDim(byte[] geometry) {
        return Functions.nDims(GeometrySerde.deserialize(geometry));
    }
    @UDFAnnotations.ParamMeta(argNames = {"geometry"})
    public static byte[] ST_ConvexHull(byte[] geometry) {
        return GeometrySerde.serialize(
                Functions.convexHull(
                        GeometrySerde.deserialize(geometry)
                )
        );
    }
    @UDFAnnotations.ParamMeta(argNames = {"leftGeometry", "rightGeometry"})
    public static boolean ST_CoveredBy(byte[] leftGeometry, byte[] rightGeometry) {
        return Predicates.coveredBy(
                GeometrySerde.deserialize(leftGeometry),
                GeometrySerde.deserialize(rightGeometry)
        );
    }

    @UDFAnnotations.ParamMeta(argNames = {"leftGeometry", "rightGeometry"})
    public static boolean ST_Covers(byte[] leftGeometry, byte[] rightGeometry) {
        return Predicates.covers(
                GeometrySerde.deserialize(leftGeometry),
                GeometrySerde.deserialize(rightGeometry)
        );
    }

    @UDFAnnotations.ParamMeta(argNames = {"leftGeometry", "rightGeometry"})
    public static boolean ST_Crosses(byte[] leftGeometry, byte[] rightGeometry) {
        return Predicates.crosses(
                GeometrySerde.deserialize(leftGeometry),
                GeometrySerde.deserialize(rightGeometry)
        );
    }

    @UDFAnnotations.ParamMeta(argNames = {"geometry"})
    public static boolean ST_CrossesDateLine(byte[] geometry) {
        return Functions.crossesDateLine(
                GeometrySerde.deserialize(geometry)
        );
    }

    @UDFAnnotations.ParamMeta(argNames = {"angleInRadian"})
    public static double ST_Degrees(double angleInRadian) {
        return Functions.degrees(angleInRadian);
    }

    @UDFAnnotations.ParamMeta(argNames = {"leftGeometry", "rightGeometry"})
    public static byte[] ST_Difference(byte[] leftGeometry, byte[] rightGeometry) {
        return GeometrySerde.serialize(
                Functions.difference(
                        GeometrySerde.deserialize(leftGeometry),
                        GeometrySerde.deserialize(rightGeometry)
                )
        );
    }

    @UDFAnnotations.ParamMeta(argNames = {"geometry"})
    public static Integer ST_Dimension(byte[] geometry) {
        return Functions.dimension(
                GeometrySerde.deserialize(geometry)
        );
    }

    @UDFAnnotations.ParamMeta(argNames = {"leftGeometry", "rightGeometry"})
    public static boolean ST_Disjoint(byte[] leftGeometry, byte[] rightGeometry) {
        return Predicates.disjoint(
                GeometrySerde.deserialize(leftGeometry),
                GeometrySerde.deserialize(rightGeometry)
        );
    }

    @UDFAnnotations.ParamMeta(argNames = {"left", "right"})
    public static double ST_Distance(byte[] left, byte[] right) {
        return Functions.distance(
                GeometrySerde.deserialize(left),
                GeometrySerde.deserialize(right)
        );
    }

    @UDFAnnotations.ParamMeta(argNames = {"left", "right"})
    public static double ST_3DDistance(byte[] left, byte[] right) {
        return Functions.distance3d(
                GeometrySerde.deserialize(left),
                GeometrySerde.deserialize(right)
        );
    }

    @UDFAnnotations.ParamMeta(argNames = {"geometry"})
    public static byte[] ST_DumpPoints(byte[] geometry) {
        Geometry[] points = Functions.dumpPoints(
                GeometrySerde.deserialize(geometry)
        );
        return GeometrySerde.serialize(
                GeometrySerde.GEOMETRY_FACTORY.createMultiPoint((Point[]) points)
        );
    }

    @UDFAnnotations.ParamMeta(argNames = {"geometry"})
    public static byte[] ST_EndPoint(byte[] geometry) {
        return GeometrySerde.serialize(
                Functions.endPoint(
                        GeometrySerde.deserialize(geometry)
                )
        );
    }

    @UDFAnnotations.ParamMeta(argNames = {"geometry"})
    public static byte[] ST_Envelope(byte[] geometry) {
        return GeometrySerde.serialize(
                Functions.envelope(
                        GeometrySerde.deserialize(geometry)
                )
        );
    }

    @UDFAnnotations.ParamMeta(argNames = {"leftGeometry", "rightGeometry"})
    public static boolean ST_Equals(byte[] leftGeometry, byte[] rightGeometry) {
        return Predicates.equals(
                GeometrySerde.deserialize(leftGeometry),
                GeometrySerde.deserialize(rightGeometry)
        );
    }

    @UDFAnnotations.ParamMeta(argNames = {"geometry"})
    public static byte[] ST_ExteriorRing(byte[] geometry) {
        return GeometrySerde.serialize(
                Functions.exteriorRing(
                        GeometrySerde.deserialize(geometry)
                )
        );
    }

    @UDFAnnotations.ParamMeta(argNames = {"geometry"})
    public static byte[] ST_FlipCoordinates(byte[] geometry) {
        return GeometrySerde.serialize(
                Functions.flipCoordinates(
                        GeometrySerde.deserialize(geometry)
                )
        );
    }

    @UDFAnnotations.ParamMeta(argNames = {"geometry"})
    public static byte[] ST_Force_2D(byte[] geometry) {
        return GeometrySerde.serialize(
                Functions.force2D(
                        GeometrySerde.deserialize(geometry)
                )
        );
    }

    @UDFAnnotations.ParamMeta(argNames = {"geometry"})
    public static byte[] ST_Force2D(byte[] geometry) {
        return GeometrySerde.serialize(
                Functions.force2D(
                        GeometrySerde.deserialize(geometry)
                )
        );
    }

    @UDFAnnotations.ParamMeta(argNames = {"geometry", "precision"})
    public static String ST_GeoHash(byte[] geometry, int precision) {
        return Functions.geohash(
                GeometrySerde.deserialize(geometry),
                precision
        );
    }

    @UDFAnnotations.ParamMeta(argNames = {"gml"})
    public static byte[] ST_GeomFromGML(String gml) throws IOException, ParserConfigurationException, SAXException {
        return GeometrySerde.serialize(Constructors.geomFromGML(gml));
    }

    @UDFAnnotations.ParamMeta(argNames = {"geoHash", "precision"})
    public static byte[] ST_GeomFromGeoHash(String geoHash, Integer precision) {
        return GeometrySerde.serialize(
                Constructors.geomFromGeoHash(geoHash, precision)
        );
    }

    @UDFAnnotations.ParamMeta(argNames = {"geoJson"})
    public static byte[] ST_GeomFromGeoJSON(String geoJson) {
        return GeometrySerde.serialize(
                Constructors.geomFromText(geoJson, FileDataSplitter.GEOJSON)
        );
    }

    @UDFAnnotations.ParamMeta(argNames = {"kml"})
    public static byte[] ST_GeomFromKML(String kml) throws ParseException {
        return GeometrySerde.serialize(
                Constructors.geomFromKML(kml)
        );
    }

    @UDFAnnotations.ParamMeta(argNames = {"wkt"})
    public static byte[] ST_GeomFromText(String geomString) throws ParseException {
        return GeometrySerde.serialize(
                Constructors.geomFromWKT(geomString, 0)
        );
    }

    @UDFAnnotations.ParamMeta(argNames = {"wkt", "srid"})
    public static byte[] ST_GeomFromText(String geomString, int srid) throws ParseException {
        return GeometrySerde.serialize(
                Constructors.geomFromWKT(geomString, srid)
        );
    }

    @UDFAnnotations.ParamMeta(argNames = {"wkb"})
    public static byte[] ST_GeomFromWKB(byte[] wkb) throws ParseException {
        return wkb;
    }

    @UDFAnnotations.ParamMeta(argNames = {"wkt", "srid"})
    public static byte[] ST_GeomFromWKT(String wkt, int srid) throws ParseException {
        return GeometrySerde.serialize(
                Constructors.geomFromWKT(wkt, srid)
        );
    }

    @UDFAnnotations.ParamMeta(argNames = {"wkt"})
    public static byte[] ST_GeomFromWKT(String wkt) throws ParseException {
        return GeometrySerde.serialize(
                Constructors.geomFromWKT(wkt, 0)
        );
    }

    @UDFAnnotations.ParamMeta(argNames = {"geometry", "n"})
    public static byte[] ST_GeometryN(byte[] geometry, int n) {
        return GeometrySerde.serialize(
                Functions.geometryN(
                        GeometrySerde.deserialize(geometry),
                        n
                )
        );
    }

    @UDFAnnotations.ParamMeta(argNames = {"geometry"})
    public static String ST_GeometryType(byte[] geometry) {
        return Functions.geometryType(
                GeometrySerde.deserialize(geometry)
        );
    }

    @UDFAnnotations.ParamMeta(argNames = {"geom1", "geom2"})
    public static double ST_HausdorffDistance(byte[] geom1, byte[] geom2)
    {
        return Functions.hausdorffDistance(
                GeometrySerde.deserialize(geom1),
                GeometrySerde.deserialize(geom2)
        );
    }

    @UDFAnnotations.ParamMeta(argNames = {"geom1", "geom2", "densifyFrac"})
    public static double ST_HausdorffDistance(byte[] geom1, byte[] geom2, double densifyFrac)
    {
        return Functions.hausdorffDistance(
                GeometrySerde.deserialize(geom1),
                GeometrySerde.deserialize(geom2),
                densifyFrac
        );
    }

    @UDFAnnotations.ParamMeta(argNames = {"geometry", "n"})
    public static byte[] ST_InteriorRingN(byte[] geometry, int n) {
        return GeometrySerde.serialize(
                Functions.interiorRingN(
                        GeometrySerde.deserialize(geometry),
                        n
                )
        );
    }

    @UDFAnnotations.ParamMeta(argNames = {"leftGeometry", "rightGeometry"})
    public static byte[] ST_Intersection(byte[] leftGeometry, byte[] rightGeometry) {
        return GeometrySerde.serialize(
                Functions.intersection(
                        GeometrySerde.deserialize(leftGeometry),
                        GeometrySerde.deserialize(rightGeometry)
                )
        );
    }

    @UDFAnnotations.ParamMeta(argNames = {"leftGeometry", "rightGeometry"})
    public static boolean ST_Intersects(byte[] leftGeometry, byte[] rightGeometry) {
        return Predicates.intersects(
                GeometrySerde.deserialize(leftGeometry),
                GeometrySerde.deserialize(rightGeometry)
        );
    }

    @UDFAnnotations.ParamMeta(argNames = {"geometry"})
    public static boolean ST_IsClosed(byte[] geometry) {
        return Functions.isClosed(
                GeometrySerde.deserialize(geometry)
        );
    }

    @UDFAnnotations.ParamMeta(argNames = {"geometry"})
    public static boolean ST_IsCollection(byte[] geometry) {
        return Functions.isCollection(
                GeometrySerde.deserialize(geometry)
        );
    }

    @UDFAnnotations.ParamMeta(argNames = {"geometry"})
    public static boolean ST_IsEmpty(byte[] geometry) {
        return Functions.isEmpty(
                GeometrySerde.deserialize(geometry)
        );
    }

    @UDFAnnotations.ParamMeta(argNames = {"geometry"})
<<<<<<< HEAD
    public static boolean ST_IsPolygonCW(byte[] geom) {
        return Functions.isPolygonCW(
=======
    public static boolean ST_IsPolygonCCW(byte[] geom) {
        return Functions.isPolygonCCW(
>>>>>>> d347e741
                GeometrySerde.deserialize(geom)
        );
    }

    @UDFAnnotations.ParamMeta(argNames = {"geometry"})
    public static boolean ST_IsRing(byte[] geometry) {
        return Functions.isRing(
                GeometrySerde.deserialize(geometry)
        );
    }

    @UDFAnnotations.ParamMeta(argNames = {"geometry"})
    public static boolean ST_IsSimple(byte[] geometry) {
        return Functions.isSimple(
                GeometrySerde.deserialize(geometry)
        );
    }

    @UDFAnnotations.ParamMeta(argNames = {"geometry"})
    public static boolean ST_IsValid(byte[] geometry) {
        return Functions.isValid(
                GeometrySerde.deserialize(geometry)
        );
    }

    @UDFAnnotations.ParamMeta(argNames = {"geometry", "flags"})
    public static boolean ST_IsValid(byte[] geometry, int flags) {
        return Functions.isValid(
                GeometrySerde.deserialize(geometry), flags
        );
    }

    @UDFAnnotations.ParamMeta(argNames = {"geometry"})
    public static String ST_IsValidReason(byte[] geometry) {
        return Functions.isValidReason(
                GeometrySerde.deserialize(geometry)
        );
    }

    @UDFAnnotations.ParamMeta(argNames = {"geometry", "flags"})
    public static String ST_IsValidReason(byte[] geometry, int flags) {
        return Functions.isValidReason(
                GeometrySerde.deserialize(geometry), flags
        );
    }

    @UDFAnnotations.ParamMeta(argNames = {"geometry"})
    public static double ST_Length(byte[] geometry) {
        return Functions.length(
                GeometrySerde.deserialize(geometry)
        );
    }

    @UDFAnnotations.ParamMeta(argNames = {"geometry"})
    public static byte[] ST_LineFromMultiPoint(byte[] geometry) {
        return GeometrySerde.serialize(
                Functions.lineFromMultiPoint(
                        GeometrySerde.deserialize(geometry)
                )
        );
    }

    @UDFAnnotations.ParamMeta(argNames = {"geomString"})
    public static byte[] ST_LineFromText(String geomString) {
        return GeometrySerde.serialize(
                Constructors.lineFromText(geomString)
        );
    }

    @UDFAnnotations.ParamMeta(argNames = {"geom", "fraction"})
    public static byte[] ST_LineInterpolatePoint(byte[] geom, double fraction) {
        return GeometrySerde.serialize(
                Functions.lineInterpolatePoint(
                        GeometrySerde.deserialize(geom),
                        fraction
                )
        );
    }

    @UDFAnnotations.ParamMeta(argNames = {"geom", "point"})
    public static double ST_LineLocatePoint(byte[] geom, byte[] point) {
        return Functions.lineLocatePoint(
                GeometrySerde.deserialize(geom),
                GeometrySerde.deserialize(point)
        );
    }

    @UDFAnnotations.ParamMeta(argNames = {"geometry"})
    public static byte[] ST_LineMerge(byte[] geometry) {
        return GeometrySerde.serialize(
                Functions.lineMerge(
                        GeometrySerde.deserialize(geometry)
                )
        );
    }

    @UDFAnnotations.ParamMeta(argNames = {"geomString", "delimiter"})
    public static byte[] ST_LineStringFromText(String geomString, String delimiter) {
        return GeometrySerde.serialize(
                Constructors.lineStringFromText(geomString, delimiter)
        );
    }

    @UDFAnnotations.ParamMeta(argNames = {"geom", "fromFraction", "toFraction"})
    public static byte[] ST_LineSubstring(byte[] geom, double fromFraction, double toFraction) {
        return GeometrySerde.serialize(
                Functions.lineSubString(
                        GeometrySerde.deserialize(geom),
                        fromFraction,
                        toFraction
                )
        );
    }
    @UDFAnnotations.ParamMeta(argNames = {"point1", "point2"})
    public static byte[] ST_MakeLine(byte[] geom1, byte[] geom2) {
        return GeometrySerde.serialize(
                Functions.makeLine(GeometrySerde.deserialize(geom1), GeometrySerde.deserialize(geom2))
        );
    }

    @UDFAnnotations.ParamMeta(argNames = {"geometryCollection"})
    public static byte[] ST_MakeLine(byte[] geometry) {
        return GeometrySerde.serialize(
                Functions.makeLine(GeometrySerde.deserialize2List(geometry))
        );
    }

    @UDFAnnotations.ParamMeta(argNames = {"x", "y"})
    public static byte[] ST_MakePoint(double x, double y) {
        return GeometrySerde.serialize(
                Constructors.makePoint(x, y, null, null)
        );
    }
    @UDFAnnotations.ParamMeta(argNames = {"x", "y", "z"})
    public static byte[] ST_MakePoint(double x, double y, double z) {
        return GeometrySerde.serialize(
                Constructors.makePoint(x, y, z, null)
        );
    }
    @UDFAnnotations.ParamMeta(argNames = {"x", "y", "z", "m"})
    public static byte[] ST_MakePoint(double x, double y, double z, double m) {
        return GeometrySerde.serialize(
                Constructors.makePoint(x, y, z, m)
        );
    }
    @UDFAnnotations.ParamMeta(argNames = {"wkt", "srid"})
    public static byte[] ST_MLineFromText(String wkt, int srid) throws ParseException {
        return GeometrySerde.serialize(
                Constructors.mLineFromText(wkt, srid)
        );
    }

    @UDFAnnotations.ParamMeta(argNames = {"wkt"})
    public static byte[] ST_MLineFromText(String wkt) throws ParseException {
        return GeometrySerde.serialize(
                Constructors.mLineFromText(wkt, 0)
        );
    }

    @UDFAnnotations.ParamMeta(argNames = {"wkt", "srid"})
    public static byte[] ST_MPolyFromText(String wkt, int srid) throws ParseException {
        return GeometrySerde.serialize(
                Constructors.mPolyFromText(wkt, srid)
        );
    }

    @UDFAnnotations.ParamMeta(argNames = {"wkt"})
    public static byte[] ST_MPolyFromText(String wkt) throws ParseException {
        return GeometrySerde.serialize(
                Constructors.mPolyFromText(wkt, 0)
        );
    }

    @UDFAnnotations.ParamMeta(argNames = {"shell"})
    public static byte[] ST_MakePolygon(byte[] shell) {
        return GeometrySerde.serialize(
                Functions.makePolygon(
                        GeometrySerde.deserialize(shell),
                        null
                )
        );
    }

    @UDFAnnotations.ParamMeta(argNames = {"shell", "holes"})
    public static byte[] ST_MakePolygon(byte[] shell, byte[] holes) {
        return GeometrySerde.serialize(
                Functions.makePolygon(
                        GeometrySerde.deserialize(shell),
                        GeometrySerde.deserialize2List(holes)
                )
        );
    }

    @UDFAnnotations.ParamMeta(argNames = {"geometry"})
    public static byte[] ST_MakeValid(byte[] geometry) {
        return GeometrySerde.serialize(
                Functions.makeValid(
                        GeometrySerde.deserialize(geometry),
                        false
                )
        );
    }

    @UDFAnnotations.ParamMeta(argNames = {"geometry", "keepCollapsed"})
    public static byte[] ST_MakeValid(byte[] geometry, boolean keepCollapsed) {
        return GeometrySerde.serialize(
                Functions.makeValid(
                        GeometrySerde.deserialize(geometry),
                        keepCollapsed
                )
        );
    }

    @UDFAnnotations.ParamMeta(argNames = {"geometry", "quadrantSegments"})
    public static byte[] ST_MinimumBoundingCircle(byte[] geometry, int quadrantSegments) {
        return GeometrySerde.serialize(
                Functions.minimumBoundingCircle(
                        GeometrySerde.deserialize(geometry),
                        quadrantSegments
                )
        );
    }

    @UDFAnnotations.ParamMeta(argNames = {"geometry"})
    public static byte[] ST_Multi(byte[] geometry) throws IOException {
        return GeometrySerde.serialize(
                Functions.createMultiGeometryFromOneElement(
                        GeometrySerde.deserialize(geometry)
                )
        );
    }

    @UDFAnnotations.ParamMeta(argNames = {"geometry"})
    public static int ST_NDims(byte[] geometry) {
        return Functions.nDims(
                GeometrySerde.deserialize(geometry)
        );
    }

    @UDFAnnotations.ParamMeta(argNames = {"geometry"})
    public static int ST_NPoints(byte[] geometry) {
        return Functions.nPoints(
                GeometrySerde.deserialize(geometry)
        );
    }

    @UDFAnnotations.ParamMeta(argNames = {"geometry"})
    public static byte[] ST_Normalize(byte[] geometry) {
        return GeometrySerde.serialize(
                Functions.normalize(
                        GeometrySerde.deserialize(geometry)
                )
        );
    }

    @UDFAnnotations.ParamMeta(argNames = {"geometry"})
    public static int ST_NumGeometries(byte[] geometry) {
        return Functions.numGeometries(
                GeometrySerde.deserialize(geometry)
        );
    }

    @UDFAnnotations.ParamMeta(argNames = {"geometry"})
    public static Integer ST_NumInteriorRings(byte[] geometry) {
        return Functions.numInteriorRings(
                GeometrySerde.deserialize(geometry)
        );
    }

    @UDFAnnotations.ParamMeta(argNames = {"leftGeometry", "rightGeometry"})
    public static boolean ST_OrderingEquals(byte[] leftGeometry, byte[] rightGeometry) {
        return Predicates.orderingEquals(
                GeometrySerde.deserialize(leftGeometry),
                GeometrySerde.deserialize(rightGeometry)
        );
    }

    @UDFAnnotations.ParamMeta(argNames = {"leftGeometry", "rightGeometry"})
    public static boolean ST_Overlaps(byte[] leftGeometry, byte[] rightGeometry) {
        return Predicates.overlaps(
                GeometrySerde.deserialize(leftGeometry),
                GeometrySerde.deserialize(rightGeometry)
        );
    }

    @UDFAnnotations.ParamMeta(argNames = {"x", "y"})
    public static byte[] ST_Point(double x, double y) {
        return GeometrySerde.serialize(
                Constructors.point(x, y)
        );
    }

    @UDFAnnotations.ParamMeta(argNames = {"geomString", "geomFormat"})
    public static byte[] ST_PointFromText(String geomString, String geomFormat) {
        return GeometrySerde.serialize(
                Constructors.pointFromText(geomString, geomFormat)
        );
    }

    @UDFAnnotations.ParamMeta(argNames = {"geometry", "n"})
    public static byte[] ST_PointN(byte[] geometry, int n) {
        return GeometrySerde.serialize(
                Functions.pointN(
                        GeometrySerde.deserialize(geometry),
                        n
                )
        );
    }

    @UDFAnnotations.ParamMeta(argNames = {"geometry"})
    public static byte[] ST_PointOnSurface(byte[] geometry) {
        return GeometrySerde.serialize(
                Functions.pointOnSurface(
                        GeometrySerde.deserialize(geometry)
                )
        );
    }

    @UDFAnnotations.ParamMeta(argNames = {"x", "y", "z"})
    public static byte[] ST_PointZ(double x, double y, double z) {
        return GeometrySerde.serialize(
                Constructors.pointZ(x, y, z, 0)
        );
    }

    @UDFAnnotations.ParamMeta(argNames = {"x", "y", "z", "srid"})
    public static byte[] ST_PointZ(double x, double y, double z, int srid) {
        return GeometrySerde.serialize(
                Constructors.pointZ(x, y, z, srid)
        );
    }

    @UDFAnnotations.ParamMeta(argNames = {"geometry", "srid"})
    public static byte[] ST_Polygon(byte[] geometry, int srid) {
        return GeometrySerde.serialize(
                Functions.makepolygonWithSRID(
                        GeometrySerde.deserialize(geometry), srid
                )
        );
    }

    @UDFAnnotations.ParamMeta(argNames = {"minX", "minY", "maxX", "maxY"})
    public static byte[] ST_PolygonFromEnvelope(double minX, double minY, double maxX, double maxY) {
        return GeometrySerde.serialize(
                Constructors.polygonFromEnvelope(minX, minY, maxX, maxY)
        );
    }

    @UDFAnnotations.ParamMeta(argNames = {"geomString", "delimiter"})
    public static byte[] ST_PolygonFromText(String geomString, String geomFormat) {
        return GeometrySerde.serialize(
                Constructors.polygonFromText(geomString, geomFormat)
        );
    }

    @UDFAnnotations.ParamMeta(argNames = {"geometry", "precisionScale"})
    public static byte[] ST_PrecisionReduce(byte[] geometry, int precisionScale) {
        return GeometrySerde.serialize(
                Functions.reducePrecision(
                        GeometrySerde.deserialize(geometry),
                        precisionScale
                )
        );
    }

    @UDFAnnotations.ParamMeta(argNames = {"geometry", "precisionScale"})
    public static byte[] ST_ReducePrecision(byte[] geometry, int precisionScale) {
        return GeometrySerde.serialize(
                Functions.reducePrecision(
                        GeometrySerde.deserialize(geometry),
                        precisionScale
                )
        );
    }

    @UDFAnnotations.ParamMeta(argNames = {"linestring"})
    public static byte[] ST_RemovePoint(byte[] linestring) {
        return GeometrySerde.serialize(
                Functions.removePoint(
                        GeometrySerde.deserialize(linestring)
                )
        );
    }

    @UDFAnnotations.ParamMeta(argNames = {"linestring", "position"})
    public static byte[] ST_RemovePoint(byte[] linestring, int position) {
        return GeometrySerde.serialize(
                Functions.removePoint(
                        GeometrySerde.deserialize(linestring),
                        position
                )
        );
    }

    @UDFAnnotations.ParamMeta(argNames = {"geometry"})
    public static byte[] ST_Reverse(byte[] geometry) {
        return GeometrySerde.serialize(
                Functions.reverse(
                        GeometrySerde.deserialize(geometry)
                )
        );
    }

    @UDFAnnotations.ParamMeta(argNames = {"input", "level"})
    public static long[] ST_S2CellIDs(byte[] input, int level) {
        return TypeUtils.castLong(
                Functions.s2CellIDs(
                        GeometrySerde.deserialize(input),
                        level
                )
        );
    }

    @UDFAnnotations.ParamMeta(argNames = {"geometry"})
    public static int ST_SRID(byte[] geometry) {
        return Functions.getSRID(
                GeometrySerde.deserialize(geometry)
        );
    }

    @UDFAnnotations.ParamMeta(argNames = {"geometry"})
    public static String ST_AsText(byte[] geometry) {
        return Functions.asWKT(
                GeometrySerde.deserialize(geometry)
        );
    }

    @UDFAnnotations.ParamMeta(argNames = {"linestring", "position", "point"})
    public static byte[] ST_SetPoint(byte[] linestring, int position, byte[] point) {
        return GeometrySerde.serialize(
                Functions.setPoint(
                        GeometrySerde.deserialize(linestring),
                        position,
                        GeometrySerde.deserialize(point)
                )
        );
    }

    @UDFAnnotations.ParamMeta(argNames = {"geometry", "srid"})
    public static byte[] ST_SetSRID(byte[] geometry, int srid) {
        return GeometrySerde.serialize(
                Functions.setSRID(
                        GeometrySerde.deserialize(geometry),
                        srid
                )
        );
    }

    @UDFAnnotations.ParamMeta(argNames = {"geometry", "distanceTolerance"})
    public static byte[] ST_SimplifyPreserveTopology(byte[] geometry, double distanceTolerance) {
        return GeometrySerde.serialize(
                Functions.simplifyPreserveTopology(
                        GeometrySerde.deserialize(geometry),
                        distanceTolerance
                )
        );
    }

    @UDFAnnotations.ParamMeta(argNames = {"input", "blade"})
    public static byte[] ST_Split(byte[] input, byte[] blade) {
        return GeometrySerde.serialize(
                Functions.split(
                        GeometrySerde.deserialize(input),
                        GeometrySerde.deserialize(blade)
                )
        );
    }

    @UDFAnnotations.ParamMeta(argNames = {"geometry"})
    public static byte[] ST_StartPoint(byte[] geometry) {
        return GeometrySerde.serialize(
                Functions.startPoint(
                        GeometrySerde.deserialize(geometry)
                )
        );
    }

    @UDFAnnotations.ParamMeta(argNames = {"input", "reference", "tolerance"})
    public static byte[] ST_Snap(byte[] input, byte[] reference, double tolerance) {
        return GeometrySerde.serialize(
                Functions.snap(
                        GeometrySerde.deserialize(input),
                        GeometrySerde.deserialize(reference),
                        tolerance
                )
        );
    }

    @UDFAnnotations.ParamMeta(argNames = {"geometry", "maxVertices"})
    public static byte[] ST_SubDivide(byte[] geometry, int maxVertices) {
        return GeometrySerde.serialize(
                Functions.subDivide(
                        GeometrySerde.deserialize(geometry),
                        maxVertices
                )
        );
    }

    @UDFAnnotations.ParamMeta(argNames = {"leftGeom", "rightGeom"})
    public static byte[] ST_SymDifference(byte[] leftGeom, byte[] rightGeom) {
        return GeometrySerde.serialize(
                Functions.symDifference(
                        GeometrySerde.deserialize(leftGeom),
                        GeometrySerde.deserialize(rightGeom)
                )
        );
    }

    @UDFAnnotations.ParamMeta(argNames = {"leftGeometry", "rightGeometry"})
    public static boolean ST_Touches(byte[] leftGeometry, byte[] rightGeometry) {
        return Predicates.touches(
                GeometrySerde.deserialize(leftGeometry),
                GeometrySerde.deserialize(rightGeometry)
        );
    }

    @UDFAnnotations.ParamMeta(argNames = {"geometry", "sourceCRS", "targetCRS"})
    public static byte[] ST_Transform(byte[] geometry, String sourceCRS, String targetCRS) {
        return GeometrySerde.serialize(
                GeoToolsWrapper.transform(
                        GeometrySerde.deserialize(geometry),
                        sourceCRS,
                        targetCRS
                )
        );
    }

    @UDFAnnotations.ParamMeta(argNames = {"geometry", "sourceCRS", "targetCRS", "lenient"})
    public static byte[] ST_Transform(byte[] geometry, String sourceCRS, String targetCRS, boolean lenient) {
        return GeometrySerde.serialize(
                GeoToolsWrapper.transform(
                        GeometrySerde.deserialize(geometry),
                        sourceCRS,
                        targetCRS,
                        lenient
                )
        );
    }

    @UDFAnnotations.ParamMeta(argNames = {"leftGeom", "rightGeom"})
    public static byte[] ST_Union(byte[] leftGeom, byte[] rightGeom) {
        return GeometrySerde.serialize(
                Functions.union(
                        GeometrySerde.deserialize(leftGeom),
                        GeometrySerde.deserialize(rightGeom)
                )
        );
    }

    @UDFAnnotations.ParamMeta(argNames = {"geometry"})
    public static byte[] ST_VoronoiPolygons(byte[] geometry) {
        return GeometrySerde.serialize(
                FunctionsGeoTools.voronoiPolygons(GeometrySerde.deserialize(geometry), 0.0, null)
        );
    }

    @UDFAnnotations.ParamMeta(argNames = {"geometry", "tolerance"})
    public static byte[] ST_VoronoiPolygons(byte[] geometry, double tolerance) {
        return GeometrySerde.serialize(
                FunctionsGeoTools.voronoiPolygons(GeometrySerde.deserialize(geometry), tolerance, null)
        );
    }

    @UDFAnnotations.ParamMeta(argNames = {"geometry", "tolerance", "extent"})
    public static byte[] ST_VoronoiPolygons(byte[] geometry, double tolerance, byte[] extent) {
        return GeometrySerde.serialize(
                FunctionsGeoTools.voronoiPolygons(GeometrySerde.deserialize(geometry), tolerance, GeometrySerde.deserialize(extent))
        );
    }

    @UDFAnnotations.ParamMeta(argNames = {"leftGeometry", "rightGeometry"})
    public static boolean ST_Within(byte[] leftGeometry, byte[] rightGeometry) {
        return Predicates.within(
                GeometrySerde.deserialize(leftGeometry),
                GeometrySerde.deserialize(rightGeometry)
        );
    }

    @UDFAnnotations.ParamMeta(argNames = {"geometry"})
    public static Double ST_X(byte[] geometry) {
        return Functions.x(
                GeometrySerde.deserialize(geometry)
        );
    }

    @UDFAnnotations.ParamMeta(argNames = {"geometry"})
    public static double ST_XMax(byte[] geometry) {
        return Functions.xMax(
                GeometrySerde.deserialize(geometry)
        );
    }

    @UDFAnnotations.ParamMeta(argNames = {"geometry"})
    public static double ST_XMin(byte[] geometry) {
        return Functions.xMin(
                GeometrySerde.deserialize(geometry)
        );
    }

    @UDFAnnotations.ParamMeta(argNames = {"geometry"})
    public static Double ST_Y(byte[] geometry) {
        return Functions.y(
                GeometrySerde.deserialize(geometry)
        );
    }

    @UDFAnnotations.ParamMeta(argNames = {"geometry"})
    public static double ST_YMax(byte[] geometry) {
        return Functions.yMax(
                GeometrySerde.deserialize(geometry)
        );
    }

    @UDFAnnotations.ParamMeta(argNames = {"geometry"})
    public static double ST_YMin(byte[] geometry) {
        return Functions.yMin(
                GeometrySerde.deserialize(geometry)
        );
    }

    @UDFAnnotations.ParamMeta(argNames = {"geometry"})
    public static Double ST_Z(byte[] geometry) {
        return Functions.z(
                GeometrySerde.deserialize(geometry)
        );
    }

    @UDFAnnotations.ParamMeta(argNames = {"geometry"})
    public static Double ST_ZMax(byte[] geometry) {
        return Functions.zMax(
                GeometrySerde.deserialize(geometry)
        );
    }

    @UDFAnnotations.ParamMeta(argNames = {"geometry"})
    public static Double ST_ZMin(byte[] geometry) {
        return Functions.zMin(
                GeometrySerde.deserialize(geometry)
        );
    }

    @UDFAnnotations.ParamMeta(argNames = {"geometry"})
    public static Double ST_AreaSpheroid(byte[] geometry) {
        return Spheroid.area(
                GeometrySerde.deserialize(geometry)
        );
    }

    @UDFAnnotations.ParamMeta(argNames = {"geomA", "geomB"})
    public static Double ST_DistanceSphere(byte[] geomA, byte[] geomB) {
        return Haversine.distance(
                GeometrySerde.deserialize(geomA),
                GeometrySerde.deserialize(geomB)
        );
    }

    @UDFAnnotations.ParamMeta(argNames = {"geomA", "geomB", "radius"})
    public static Double ST_DistanceSphere(byte[] geomA, byte[] geomB, double radius) {
        return Haversine.distance(
                GeometrySerde.deserialize(geomA),
                GeometrySerde.deserialize(geomB),
                radius
        );
    }

    @UDFAnnotations.ParamMeta(argNames = {"geomA", "geomB"})
    public static Double ST_DistanceSpheroid(byte[] geomA, byte[] geomB) {
        return Spheroid.distance(
                GeometrySerde.deserialize(geomA),
                GeometrySerde.deserialize(geomB)
        );
    }

    @UDFAnnotations.ParamMeta(argNames = {"geomA", "geomB", "distance"})
    public static boolean ST_DWithin(byte[] geomA, byte[] geomB, double distance) {
        return Predicates.dWithin(
                GeometrySerde.deserialize(geomA),
                GeometrySerde.deserialize(geomB),
                distance
        );
    }

    @UDFAnnotations.ParamMeta(argNames = {"geomA", "geomB"})
    public static double ST_FrechetDistance(byte[] geomA, byte[] geomB) {
        return Functions.frechetDistance(
                GeometrySerde.deserialize(geomA),
                GeometrySerde.deserialize(geomB)
        );
    }

    @UDFAnnotations.ParamMeta(argNames = {"geom", "zValue"})
    public static byte[] ST_Force3D(byte[] geom, double zValue) {
        WKBWriter writer = new WKBWriter(3);
        return GeometrySerde.serialize(
                Functions.force3D(
                        GeometrySerde.deserialize(
                                writer.write(GeometrySerde.deserialize(geom))
                        ),
                        zValue
                )
        );
    }

    @UDFAnnotations.ParamMeta(argNames = {"geom"})
    public static byte[] ST_Force3D(byte[] geom) {
        WKBWriter writer = new WKBWriter(3);
        return GeometrySerde.serialize(
                Functions.force3D(
                        GeometrySerde.deserialize(
                                writer.write(GeometrySerde.deserialize(geom))
                        )
                )
        );
    }

    @UDFAnnotations.ParamMeta(argNames = {"geom"})
<<<<<<< HEAD
    public static byte[] ST_ForcePolygonCW(byte[] geom) {
        return GeometrySerde.serialize(
                Functions.forcePolygonCW(
=======
    public static byte[] ST_ForcePolygonCCW(byte[] geom) {
        return GeometrySerde.serialize(
                Functions.forcePolygonCCW(
>>>>>>> d347e741
                        GeometrySerde.deserialize(geom)
                )
        );
    }

    @UDFAnnotations.ParamMeta(argNames = {"geom"})
    public static double ST_LengthSpheroid(byte[] geom) {
        return Spheroid.length(
                GeometrySerde.deserialize(geom)
        );
    }

    @UDFAnnotations.ParamMeta(argNames = {"geom"})
    public static byte[] ST_GeometricMedian(byte[] geom) throws Exception {
        return GeometrySerde.serialize(
                Functions.geometricMedian(
                        GeometrySerde.deserialize(geom)
                )
        );
    }

    @UDFAnnotations.ParamMeta(argNames = {"geom", "tolerance"})
    public static byte[] ST_GeometricMedian(byte[] geom, float tolerance) throws Exception {
        return GeometrySerde.serialize(
                Functions.geometricMedian(
                        GeometrySerde.deserialize(geom),
                        tolerance
                )
        );
    }

    @UDFAnnotations.ParamMeta(argNames = {"geom", "tolerance", "maxIter"})
    public static byte[] ST_GeometricMedian(byte[] geom, float tolerance, int maxIter) throws Exception {
        return GeometrySerde.serialize(
                Functions.geometricMedian(
                        GeometrySerde.deserialize(geom),
                        tolerance,
                        maxIter
                )
        );
    }

    @UDFAnnotations.ParamMeta(argNames = {"geom", "tolerance", "maxIter", "failIfNotConverged"})
    public static byte[] ST_GeometricMedian(byte[] geom, float tolerance, int maxIter, boolean failIfNotConverged) throws Exception {
        return GeometrySerde.serialize(
                Functions.geometricMedian(
                        GeometrySerde.deserialize(geom),
                        tolerance,
                        maxIter,
                        failIfNotConverged
                )
        );
    }

    @UDFAnnotations.ParamMeta(argNames = {"geom"})
    public static int ST_NRings(byte[] geom) throws Exception {
        return Functions.nRings(
                GeometrySerde.deserialize(geom)
        );
    }

    @UDFAnnotations.ParamMeta(argNames = {"geom"})
    public static int ST_NumPoints(byte[] geom) throws Exception {
        return Functions.numPoints(
                GeometrySerde.deserialize(geom)
        );
    }

    @UDFAnnotations.ParamMeta(argNames = {"geom", "deltaX", "deltaY"})
    public static byte[] ST_Translate(byte[] geom, double deltaX, double deltaY) {
        return GeometrySerde.serialize(
                Functions.translate(
                        GeometrySerde.deserialize(geom),
                        deltaX,
                        deltaY
                )
        );
    }

    @UDFAnnotations.ParamMeta(argNames = {"geom", "deltaX", "deltaY", "deltaZ"})
    public static byte[] ST_Translate(byte[] geom, double deltaX, double deltaY, double deltaZ) {
        return GeometrySerde.serialize(
                Functions.translate(
                        GeometrySerde.deserialize(geom),
                        deltaX,
                        deltaY,
                        deltaZ
                )
        );
    }
}<|MERGE_RESOLUTION|>--- conflicted
+++ resolved
@@ -597,13 +597,15 @@
     }
 
     @UDFAnnotations.ParamMeta(argNames = {"geometry"})
-<<<<<<< HEAD
     public static boolean ST_IsPolygonCW(byte[] geom) {
         return Functions.isPolygonCW(
-=======
+                GeometrySerde.deserialize(geom)
+        );
+    }
+  
+    @UDFAnnotations.ParamMeta(argNames = {"geometry"})
     public static boolean ST_IsPolygonCCW(byte[] geom) {
         return Functions.isPolygonCCW(
->>>>>>> d347e741
                 GeometrySerde.deserialize(geom)
         );
     }
@@ -1320,15 +1322,18 @@
     }
 
     @UDFAnnotations.ParamMeta(argNames = {"geom"})
-<<<<<<< HEAD
     public static byte[] ST_ForcePolygonCW(byte[] geom) {
         return GeometrySerde.serialize(
                 Functions.forcePolygonCW(
-=======
+                        GeometrySerde.deserialize(geom)
+                )
+        );
+    }
+
+    @UDFAnnotations.ParamMeta(argNames = {"geom"})
     public static byte[] ST_ForcePolygonCCW(byte[] geom) {
         return GeometrySerde.serialize(
                 Functions.forcePolygonCCW(
->>>>>>> d347e741
                         GeometrySerde.deserialize(geom)
                 )
         );
