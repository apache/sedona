--- conflicted
+++ resolved
@@ -1165,15 +1165,18 @@
     }
 
     @UDFAnnotations.ParamMeta(argNames = {"geom"}, argTypes = {"Geometry"}, returnTypes = "Geometry")
-<<<<<<< HEAD
     public static String ST_ForcePolygonCW(String geom) {
         return GeometrySerde.serGeoJson(
                 Functions.forcePolygonCW(
-=======
+                        GeometrySerde.deserGeoJson(geom)
+                )
+        );
+    }
+
+    @UDFAnnotations.ParamMeta(argNames = {"geom"}, argTypes = {"Geometry"}, returnTypes = "Geometry")
     public static String ST_ForcePolygonCCW(String geom) {
         return GeometrySerde.serGeoJson(
                 Functions.forcePolygonCCW(
->>>>>>> d347e741
                         GeometrySerde.deserGeoJson(geom)
                 )
         );
