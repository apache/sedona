name: Python build

on:
  push:
    branches:
      - master
    paths:
      - 'common/**'
      - 'spark/**'
      - 'spark-shaded/**'
      - 'pom.xml'
      - 'python/**'
      - '.github/workflows/python.yml'
  pull_request:
    branches:
      - '*'
    paths:
      - 'common/**'
      - 'spark/**'
      - 'spark-shaded/**'
      - 'pom.xml'
      - 'python/**'
      - '.github/workflows/python.yml'

env:
  MAVEN_OPTS: -Dmaven.wagon.httpconnectionManager.ttlSeconds=60
  JAI_CORE_VERSION: "1.1.3"
  JAI_CODEC_VERSION: "1.1.3"
  JAI_IMAGEIO_VERSION: "1.1"
  DO_NOT_TRACK: true

permissions:
  contents: read

jobs:
  build:
    runs-on: ubuntu-22.04
    strategy:
      matrix:
        include:
          - spark: '3.5.0'
            scala: '2.12.8'
            python: '3.10'
            shapely: '1'
          - spark: '3.5.0'
            scala: '2.12.8'
            python: '3.10'
          - spark: '3.5.0'
            scala: '2.12.8'
            python: '3.9'
          - spark: '3.5.0'
            scala: '2.12.8'
            python: '3.8'
          - spark: '3.4.0'
            scala: '2.12.8'
            python: '3.10'
          - spark: '3.4.0'
            scala: '2.12.8'
            python: '3.9'
          - spark: '3.4.0'
            scala: '2.12.8'
            python: '3.8'
          - spark: '3.4.0'
            scala: '2.12.8'
            python: '3.7'
          - spark: '3.4.0'
            scala: '2.12.8'
            python: '3.7'
            shapely: '1'
          - spark: '3.3.0'
            scala: '2.12.8'
            python: '3.8'
<<<<<<< HEAD
          - spark: '3.2.0'
            scala: '2.12.8'
            python: '3.7'
          - spark: '3.1.2'
            scala: '2.12.8'
            python: '3.7'
          - spark: '3.0.3'
            scala: '2.12.8'
            python: '3.7'
=======
>>>>>>> 3d0d54dd
    env:
      VENV_PATH: /home/runner/.local/share/virtualenvs/python-${{ matrix.python }}
    steps:
      - uses: actions/checkout@v4
      - uses: actions/setup-java@v4
        with:
          distribution: 'zulu'
          java-version: '8'
      - uses: actions/setup-python@v5
        with:
          python-version: ${{ matrix.python }}
      - name: Cache Maven packages
        uses: actions/cache@v3
        with:
          path: ~/.m2
          key: ${{ runner.os }}-m2-${{ hashFiles('**/pom.xml') }}
          restore-keys: ${{ runner.os }}-m2
      - env:
          SPARK_VERSION: ${{ matrix.spark }}
          SCALA_VERSION: ${{ matrix.scala }}
        run: |
            SPARK_COMPAT_VERSION=${SPARK_VERSION:0:3}
            mvn -q clean install -DskipTests -Dspark=${SPARK_COMPAT_VERSION} -Dscala=${SCALA_VERSION:0:4} -Dgeotools
      - run: sudo apt-get -y install python3-pip python-dev-is-python3
      - run: sudo pip3 install -U setuptools
      - run: sudo pip3 install -U wheel
      - run: sudo pip3 install -U virtualenvwrapper
      - run: python3 -m pip install pipenv
      - run: cd python; python3 setup.py build_ext --inplace
      - env:
          SPARK_VERSION: ${{ matrix.spark }}
          PYTHON_VERSION: ${{ matrix.python }}
          SHAPELY_VERSION: ${{ matrix.shapely }}
        run: |
          cd python
          if [ "${SHAPELY_VERSION}" == "1" ]; then
            echo "Patching Pipfile to use Shapely 1.x"
            sed -i 's/^shapely.*$/shapely="<2.0.0"/g' Pipfile
          fi
          export PIPENV_CUSTOM_VENV_NAME=python-${PYTHON_VERSION}
          pipenv --python ${PYTHON_VERSION}
          pipenv install pyspark==${SPARK_VERSION}
          pipenv install --dev
          pipenv graph
      - env:
          PYTHON_VERSION: ${{ matrix.python }}
        run: |
          wget --retry-connrefused --waitretry=10 --read-timeout=20 --timeout=15 --tries=5 https://repo.osgeo.org/repository/release/javax/media/jai_core/${JAI_CORE_VERSION}/jai_core-${JAI_CORE_VERSION}.jar
          wget --retry-connrefused --waitretry=10 --read-timeout=20 --timeout=15 --tries=5 https://repo.osgeo.org/repository/release/javax/media/jai_codec/${JAI_CODEC_VERSION}/jai_codec-${JAI_CODEC_VERSION}.jar
          wget --retry-connrefused --waitretry=10 --read-timeout=20 --timeout=15 --tries=5 https://repo.osgeo.org/repository/release/javax/media/jai_imageio/${JAI_IMAGEIO_VERSION}/jai_imageio-${JAI_IMAGEIO_VERSION}.jar
          mv -v jai_core-${JAI_CORE_VERSION}.jar ${VENV_PATH}/lib/python${PYTHON_VERSION}/site-packages/pyspark/jars
          mv -v jai_codec-${JAI_CODEC_VERSION}.jar ${VENV_PATH}/lib/python${PYTHON_VERSION}/site-packages/pyspark/jars
          mv -v jai_imageio-${JAI_IMAGEIO_VERSION}.jar ${VENV_PATH}/lib/python${PYTHON_VERSION}/site-packages/pyspark/jars
      - env:
          PYTHON_VERSION: ${{ matrix.python }}
        run: find spark-shaded/target -name sedona-*.jar -exec cp {} ${VENV_PATH}/lib/python${PYTHON_VERSION}/site-packages/pyspark/jars/ \;
      - env:
          PYTHON_VERSION: ${{ matrix.python }}
        run: |
          export SPARK_HOME=${VENV_PATH}/lib/python${PYTHON_VERSION}/site-packages/pyspark
          cd python
          source ${VENV_PATH}/bin/activate
          pytest tests
      - env:
          PYTHON_VERSION: ${{ matrix.python }}
        run: |
          if [ ! -f "${VENV_PATH}/lib/python${PYTHON_VERSION}/site-packages/pyspark/sbin/start-connect-server.sh" ]
          then
            echo "Skipping connect tests for Spark $SPARK_VERSION"
            exit
          fi

          export SPARK_HOME=${VENV_PATH}/lib/python${PYTHON_VERSION}/site-packages/pyspark
          export SPARK_REMOTE=local

          cd python
          source ${VENV_PATH}/bin/activate
          pip install "pyspark[connect]==${SPARK_VERSION}"
          pytest tests/sql/test_dataframe_api.py<|MERGE_RESOLUTION|>--- conflicted
+++ resolved
@@ -70,18 +70,6 @@
           - spark: '3.3.0'
             scala: '2.12.8'
             python: '3.8'
-<<<<<<< HEAD
-          - spark: '3.2.0'
-            scala: '2.12.8'
-            python: '3.7'
-          - spark: '3.1.2'
-            scala: '2.12.8'
-            python: '3.7'
-          - spark: '3.0.3'
-            scala: '2.12.8'
-            python: '3.7'
-=======
->>>>>>> 3d0d54dd
     env:
       VENV_PATH: /home/runner/.local/share/virtualenvs/python-${{ matrix.python }}
     steps:
