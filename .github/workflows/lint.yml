--- conflicted
+++ resolved
@@ -50,11 +50,7 @@
       - name: Run pre-commit
         run: pre-commit run lychee --all-files
   pre-commit:
-<<<<<<< HEAD
-    name: Run pre-commit
-=======
     name: Run pre-commit # https://pre-commit.com/
->>>>>>> 343f79c9
     runs-on: ubuntu-latest
     steps:
       - name: 'Checkout ${{ github.ref }} ( ${{ github.sha }} )'
