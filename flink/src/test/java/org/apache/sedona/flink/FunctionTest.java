/**
 * Licensed under the Apache License, Version 2.0 (the "License");
 * you may not use this file except in compliance with the License.
 * You may obtain a copy of the License at
 * <p>
 * http://www.apache.org/licenses/LICENSE-2.0
 * <p>
 * Unless required by applicable law or agreed to in writing, software
 * distributed under the License is distributed on an "AS IS" BASIS,
 * WITHOUT WARRANTIES OR CONDITIONS OF ANY KIND, either express or implied.
 * See the License for the specific language governing permissions and
 * limitations under the License.
 */
package org.apache.sedona.flink;

import org.apache.commons.codec.binary.Hex;
import org.apache.flink.table.api.Table;
import org.apache.sedona.flink.expressions.Functions;
import org.geotools.referencing.CRS;
import org.junit.Assert;
import org.junit.BeforeClass;
import org.junit.Test;
import org.locationtech.jts.geom.Geometry;
import org.locationtech.jts.geom.LineString;
import org.locationtech.jts.geom.Point;
import org.locationtech.jts.geom.Polygon;
import org.locationtech.jts.io.ParseException;
import org.opengis.referencing.FactoryException;
import org.opengis.referencing.crs.CoordinateReferenceSystem;

import java.util.Arrays;
import java.util.Objects;
import java.util.stream.Collectors;

import static junit.framework.TestCase.assertNull;
import static org.apache.flink.table.api.Expressions.$;
import static org.apache.flink.table.api.Expressions.call;
import static org.junit.Assert.*;

public class FunctionTest extends TestBase{

    @BeforeClass
    public static void onceExecutedBeforeAll() {
        initialize();
    }

    @Test
    public void testArea() {
        Table polygonTable = createPolygonTable(1);
        Table ResultTable = polygonTable.select(call(Functions.ST_Area.class.getSimpleName(), $(polygonColNames[0])));
        assertNotNull(first(ResultTable).getField(0));
        double result = (double) first(ResultTable).getField(0);
        assertEquals(1.0, result, 0);
    }

    @Test
    public void testAreaSpheroid() {
        Table tbl = tableEnv.sqlQuery(
                "SELECT ST_AreaSpheroid(ST_GeomFromWKT('Polygon ((35 34, 30 28, 34 25, 35 34))'))");
        Double expected = 201824850811.76245;
        Double actual = (Double) first(tbl).getField(0);
        assertEquals(expected, actual, 0.1);
    }

    @Test
    public void testAzimuth() {
        Table pointTable = tableEnv.sqlQuery("SELECT ST_Azimuth(ST_GeomFromWKT('POINT (0 0)'), ST_GeomFromWKT('POINT (1 1)'))");
        assertEquals(45, ((double) first(pointTable).getField(0)) / (Math.PI * 2) * 360, 0);
    }

    @Test
    public void testBoundary() {
        Table polygonTable = tableEnv.sqlQuery("SELECT ST_GeomFromWKT('POLYGON ((1 1, 0 0, -1 1, 1 1))') AS geom");
        Table boundaryTable = polygonTable.select(call(Functions.ST_Boundary.class.getSimpleName(), $("geom")));
        Geometry result = (Geometry) first(boundaryTable).getField(0);
        assertEquals("LINESTRING (1 1, 0 0, -1 1, 1 1)", result.toString());
    }

    @Test
    public void testBuffer() {
        Table pointTable = createPointTable_real(testDataSize);
        Table bufferTable = pointTable.select(call(Functions.ST_Buffer.class.getSimpleName(), $(pointColNames[0]), 1));
        Geometry result = (Geometry) first(bufferTable).getField(0);
        assert(result instanceof Polygon);
    }

    @Test
    public void testConcaveHull() {
        Table polygonTable = tableEnv.sqlQuery("SELECT ST_GeomFromWKT('Polygon ((0 0, 1 2, 2 2, 3 2, 5 0, 4 0, 3 1, 2 1, 1 0, 0 0))') as geom");
        Table concaveHullPolygonTable = polygonTable.select(call(Functions.ST_ConcaveHull.class.getSimpleName(), $("geom"), 1.0, true));
        Geometry result = (Geometry) first(concaveHullPolygonTable).getField(0);
        assertEquals("POLYGON ((1 2, 2 2, 3 2, 5 0, 4 0, 1 0, 0 0, 1 2))", result.toString());

        Table polygonTable2 = tableEnv.sqlQuery("SELECT ST_GeomFromWKT('POLYGON ((0 0, 1 0, 1 1, 0 0))') as geom");
        Table concaveHullPolygonTable2 = polygonTable2.select(call(Functions.ST_ConcaveHull.class.getSimpleName(), $("geom"), 1.0));
        Geometry result2 = (Geometry) first(concaveHullPolygonTable2).getField(0);
        assertEquals("POLYGON ((0 0, 1 1, 1 0, 0 0))", result2.toString());
    }

    @Test
    public void testEnvelope() {
        Table linestringTable = createLineStringTable(1);
        linestringTable = linestringTable.select(call(Functions.ST_Envelope.class.getSimpleName(), $(linestringColNames[0])));
        assertEquals("POLYGON ((-0.5 -0.5, -0.5 0.5, 0.5 0.5, 0.5 -0.5, -0.5 -0.5))", first(linestringTable).getField(0).toString());
    }

    @Test
    public void testFlipCoordinates() {
        Table pointTable = createPointTable_real(testDataSize);
        Table flippedTable = pointTable.select(call(Functions.ST_FlipCoordinates.class.getSimpleName(), $(pointColNames[0])));
        Geometry result = (Geometry) first(flippedTable).getField(0);
        assertEquals("POINT (-117.99 32.01)", result.toString());
    }

    @Test
    public void testTransform() {
        Table pointTable = createPointTable_real(testDataSize);
        Table transformedTable = pointTable.select(call(Functions.ST_Transform.class.getSimpleName(), $(pointColNames[0])
                , "epsg:4326", "epsg:3857"));
        String result = first(transformedTable).getField(0).toString();
        assertEquals("POINT (-13134586.718698347 3764623.3541299687)", result);
    }

    @Test
    public void testTransformWKT() throws FactoryException {
        Table pointTable = createPointTable_real(testDataSize);

        CoordinateReferenceSystem CRS_SRC = CRS.decode("epsg:4326");
        CoordinateReferenceSystem CRS_TGT = CRS.decode("epsg:3857");

        String SRC_WKT = CRS_SRC.toWKT();
        String TGT_WKT = CRS_TGT.toWKT();

        Table transformedTable_SRC = pointTable.select(call(Functions.ST_Transform.class.getSimpleName(), $(pointColNames[0])
                , SRC_WKT, "epsg:3857"));
        String result_SRC = first(transformedTable_SRC).getField(0).toString();
        assertEquals("POINT (-13134586.718698347 3764623.3541299687)", result_SRC);

        Table transformedTable_TGT = pointTable.select(call(Functions.ST_Transform.class.getSimpleName(), $(pointColNames[0])
                , "epsg:4326", TGT_WKT));
        String result_TGT = first(transformedTable_TGT).getField(0).toString();
        assertEquals("POINT (-13134586.718698347 3764623.3541299687)", result_TGT);

        Table transformedTable_SRC_TGT = pointTable.select(call(Functions.ST_Transform.class.getSimpleName(), $(pointColNames[0])
                , SRC_WKT, TGT_WKT));
        String result_SRC_TGT = first(transformedTable_SRC_TGT).getField(0).toString();
        assertEquals("POINT (-13134586.718698347 3764623.3541299687)", result_SRC_TGT);

        Table transformedTable_SRC_TGT_lenient = pointTable.select(call(Functions.ST_Transform.class.getSimpleName(), $(pointColNames[0])
                , SRC_WKT, TGT_WKT,false));
        String result_SRC_TGT_lenient = first(transformedTable_SRC_TGT_lenient).getField(0).toString();
        assertEquals("POINT (-13134586.718698347 3764623.3541299687)", result_SRC_TGT_lenient);

    }


    @Test
    public void testDistance() {
        Table pointTable = createPointTable(testDataSize);
        pointTable = pointTable.select(call(Functions.ST_Distance.class.getSimpleName(), $(pointColNames[0])
                , call("ST_GeomFromWKT", "POINT (0 0)")));
        assertEquals(0.0, first(pointTable).getField(0));
    }

    @Test
    public void testDistanceSpheroid() {
        Table tbl = tableEnv.sqlQuery(
                "SELECT ST_DistanceSpheroid(ST_GeomFromWKT('POINT (51.3168 -0.56)'), ST_GeomFromWKT('POINT (55.9533 -3.1883)'))");
        Double expected = 544430.9411996207;
        Double actual = (Double) first(tbl).getField(0);
        assertEquals(expected, actual, 0.1);
    }

    @Test
    public void testDistanceSphere() {
        Table tbl = tableEnv.sqlQuery(
                "SELECT ST_DistanceSphere(ST_GeomFromWKT('POINT (51.3168 -0.56)'), ST_GeomFromWKT('POINT (55.9533 -3.1883)'))");
        Double expected = 543796.9506134904;
        Double actual = (Double) first(tbl).getField(0);
        assertEquals(expected, actual, 0.1);
    }

    @Test
    public void testDistanceSphereWithRadius() {
        Table tbl = tableEnv.sqlQuery(
                "SELECT ST_DistanceSphere(ST_GeomFromWKT('POINT (51.3168 -0.56)'), ST_GeomFromWKT('POINT (55.9533 -3.1883)'), 6378137.0)");
        Double expected = 544405.4459192449;
        Double actual = (Double) first(tbl).getField(0);
        assertEquals(expected, actual, 0.1);
    }

    @Test
    public void test3dDistance() {
        Table pointTable = tableEnv.sqlQuery("SELECT ST_3DDistance(ST_GeomFromWKT('POINT (0 0 0)'), ST_GeomFromWKT('POINT (1 1 1)'))");
        assertEquals(Math.sqrt(3), first(pointTable).getField(0));
    }

    @Test
    public void testLength() {
        Table polygonTable = createPolygonTable(1);
        Table resultTable = polygonTable.select(call(Functions.ST_Length.class.getSimpleName(), $(polygonColNames[0])));
        assertNotNull(first(resultTable).getField(0));
        double result = (double) first(resultTable).getField(0);
        assertEquals(4, result, 0);
    }

    @Test
    public void testLengthSpheroid() {
        Table tbl = tableEnv.sqlQuery(
                "SELECT ST_LengthSpheroid(ST_GeomFromWKT('Polygon ((0 0, 0 90, 0 0))'))");
        Double expected = 20037508.342789244;
        Double actual = (Double) first(tbl).getField(0);
        assertEquals(expected, actual, 0.1);
    }

    @Test
    public void testYMax() {
        Table polygonTable = createPolygonTable(1);
        Table ResultTable = polygonTable.select(call(Functions.ST_YMax.class.getSimpleName(), $(polygonColNames[0])));
        assertNotNull(first(ResultTable).getField(0));
        double result = (double) first(ResultTable).getField(0);
        assertEquals(0.5, result,0);
    }

    @Test
    public void testYMin() {
        Table polygonTable = createPolygonTable(1);
        Table ResultTable = polygonTable.select(call(Functions.ST_YMin.class.getSimpleName(), $(polygonColNames[0])));
        assertNotNull(first(ResultTable).getField(0));
        double result = (double) first(ResultTable).getField(0);
        assertEquals(-0.5, result, 0);
    }

    @Test
    public void testGeomToGeoHash() {
        Table pointTable = createPointTable(testDataSize);
        pointTable = pointTable.select(
                call("ST_GeoHash", $(pointColNames[0]), 5)
        );
        assertEquals(first(pointTable).getField(0), "s0000");
    }

    @Test
    public void testPointOnSurface() {
        Table pointTable = createPointTable_real(testDataSize);
        Table surfaceTable = pointTable.select(call(Functions.ST_PointOnSurface.class.getSimpleName(), $(pointColNames[0])));
        Geometry result = (Geometry) first(surfaceTable).getField(0);
        assertEquals("POINT (32.01 -117.99)", result.toString());
    }

    @Test
    public void testReverse() {
        Table polygonTable = createPolygonTable(1);
        Table ReversedTable = polygonTable.select(call(Functions.ST_Reverse.class.getSimpleName(), $(polygonColNames[0])));
        Geometry result = (Geometry) first(ReversedTable).getField(0);
        assertEquals("POLYGON ((-0.5 -0.5, 0.5 -0.5, 0.5 0.5, -0.5 0.5, -0.5 -0.5))", result.toString());
    }

    @Test
    public void testGeometryN() {
        Table collectionTable = tableEnv.sqlQuery("SELECT ST_GeomFromWKT('GEOMETRYCOLLECTION(POINT(10 10), POINT(30 30), LINESTRING(15 15, 20 20))') AS collection");
        Table resultTable = collectionTable.select(call(Functions.ST_GeometryN.class.getSimpleName(), $("collection"), 1));
        Point point = (Point) first(resultTable).getField(0);
        assertEquals("POINT (30 30)", point.toString());
    }

    @Test
    public void testInteriorRingN() {
        Table polygonTable = tableEnv.sqlQuery("SELECT ST_GeomFromText('POLYGON((7 9,8 7,11 6,15 8,16 6,17 7,17 10,18 12,17 14,15 15,11 15,10 13,9 12,7 9),(9 9,10 10,11 11,11 10,10 8,9 9),(12 14,15 14,13 11,12 14))') AS polygon");
        Table resultTable = polygonTable.select(call(Functions.ST_InteriorRingN.class.getSimpleName(), $("polygon"), 1));
        LineString lineString = (LineString) first(resultTable).getField(0);
        assertEquals("LINESTRING (12 14, 15 14, 13 11, 12 14)", lineString.toString());
    }

    @Test
    public void testPointN_positiveN() {
        int n = 1;
        Table polygonTable = createPolygonTable(1);
        Table linestringTable = polygonTable.select(call(Functions.ST_ExteriorRing.class.getSimpleName(), $(polygonColNames[0])));
        Table pointTable = linestringTable.select(call(Functions.ST_PointN.class.getSimpleName(), $("_c0"), n));
        Point point = (Point) first(pointTable).getField(0);
        assertNotNull(point);
        assertEquals("POINT (-0.5 -0.5)", point.toString());
    }

    @Test
    public void testPointN_negativeN() {
        int n = -3;
        Table polygonTable = createPolygonTable(1);
        Table linestringTable = polygonTable.select(call(Functions.ST_ExteriorRing.class.getSimpleName(), $(polygonColNames[0])));
        Table pointTable = linestringTable.select(call(Functions.ST_PointN.class.getSimpleName(), $("_c0"), n));
        Point point = (Point) first(pointTable).getField(0);
        assertNotNull(point);
        assertEquals("POINT (0.5 0.5)", point.toString());
    }

    @Test
    public void testNPoints() {
        Table polygonTable = createPolygonTable(1);
        Table resultTable = polygonTable.select(call(Functions.ST_NPoints.class.getSimpleName(), $(polygonColNames[0])));
        assertEquals(5, first(resultTable).getField(0));
    }

    @Test
    public void testNumGeometries() {
        Table collectionTable = tableEnv.sqlQuery("SELECT ST_GeomFromWKT('GEOMETRYCOLLECTION(POINT(10 10), POINT(30 30), LINESTRING(15 15, 20 20))') AS collection");
        Table resultTable = collectionTable.select(call(Functions.ST_NumGeometries.class.getSimpleName(), $("collection")));
        assertEquals(3, first(resultTable).getField(0));
    }

    @Test
    public void testNumInteriorRings() {
        Table polygonTable = tableEnv.sqlQuery("SELECT ST_GeomFromText('POLYGON((7 9,8 7,11 6,15 8,16 6,17 7,17 10,18 12,17 14,15 15,11 15,10 13,9 12,7 9),(9 9,10 10,11 11,11 10,10 8,9 9),(12 14,15 14,13 11,12 14))') AS polygon");
        Table resultTable = polygonTable.select(call(Functions.ST_NumInteriorRings.class.getSimpleName(), $("polygon")));
        assertEquals(2, first(resultTable).getField(0));
    }

    @Test
    public void testExteriorRing() {
        Table polygonTable = createPolygonTable(1);
        Table linearRingTable = polygonTable.select(call(Functions.ST_ExteriorRing.class.getSimpleName(), $(polygonColNames[0])));
        LineString lineString = (LineString) first(linearRingTable).getField(0);
        assertNotNull(lineString);
        Assert.assertEquals("LINESTRING (-0.5 -0.5, -0.5 0.5, 0.5 0.5, 0.5 -0.5, -0.5 -0.5)", lineString.toString());
    }

    @Test
    public void testAsEWKT() {
        Table polygonTable = createPolygonTable(testDataSize);
        polygonTable = polygonTable.select(call(Functions.ST_AsEWKT.class.getSimpleName(), $(polygonColNames[0])));
        String result = (String) first(polygonTable).getField(0);
        assertEquals("POLYGON ((-0.5 -0.5, -0.5 0.5, 0.5 0.5, 0.5 -0.5, -0.5 -0.5))", result);
    }

    @Test
    public void testAsText() {
        Table polygonTable = createPolygonTable(testDataSize);
        polygonTable = polygonTable.select(call(Functions.ST_AsText.class.getSimpleName(), $(polygonColNames[0])));
        String result = (String) first(polygonTable).getField(0);
        assertEquals("POLYGON ((-0.5 -0.5, -0.5 0.5, 0.5 0.5, 0.5 -0.5, -0.5 -0.5))", result);
    }

    @Test
    public void testAsEWKB() {
        Table polygonTable = createPolygonTable(testDataSize);
        polygonTable = polygonTable.select(call(Functions.ST_AsEWKB.class.getSimpleName(), $(polygonColNames[0])));
        String result = Hex.encodeHexString((byte[]) first(polygonTable).getField(0));
        assertEquals("01030000000100000005000000000000000000e0bf000000000000e0bf000000000000e0bf000000000000e03f000000000000e03f000000000000e03f000000000000e03f000000000000e0bf000000000000e0bf000000000000e0bf", result);
    }

    @Test
    public void testAsBinary() {
        Table polygonTable = createPolygonTable(testDataSize);
        polygonTable = polygonTable.select(call(Functions.ST_AsBinary.class.getSimpleName(), $(polygonColNames[0])));
        String result = Hex.encodeHexString((byte[]) first(polygonTable).getField(0));
        assertEquals("01030000000100000005000000000000000000e0bf000000000000e0bf000000000000e0bf000000000000e03f000000000000e03f000000000000e03f000000000000e03f000000000000e0bf000000000000e0bf000000000000e0bf", result);
    }

    @Test
    public void testAsGML() throws Exception {
        Table polygonTable = createPolygonTable(testDataSize);
        polygonTable = polygonTable.select(call(Functions.ST_AsGML.class.getSimpleName(), $(polygonColNames[0])));
        String result = (String) first(polygonTable).getField(0);
        String expected =
                "<gml:Polygon>\n" +
                "  <gml:outerBoundaryIs>\n" +
                "    <gml:LinearRing>\n" +
                "      <gml:coordinates>\n" +
                "        -0.5,-0.5 -0.5,0.5 0.5,0.5 0.5,-0.5 -0.5,-0.5 \n" +
                "      </gml:coordinates>\n" +
                "    </gml:LinearRing>\n" +
                "  </gml:outerBoundaryIs>\n" +
                "</gml:Polygon>\n";
        assertEquals(expected, result);
    }

    @Test
    public void testAsKML() {
        Table polygonTable = createPolygonTable(testDataSize);
        polygonTable = polygonTable.select(call(Functions.ST_AsKML.class.getSimpleName(), $(polygonColNames[0])));
        String result = (String) first(polygonTable).getField(0);
        String expected =
                "<Polygon>\n" +
                "  <outerBoundaryIs>\n" +
                "  <LinearRing>\n" +
                "    <coordinates>-0.5,-0.5 -0.5,0.5 0.5,0.5 0.5,-0.5 -0.5,-0.5</coordinates>\n" +
                "  </LinearRing>\n" +
                "  </outerBoundaryIs>\n" +
                "</Polygon>\n";
        assertEquals(expected, result);
    }

    @Test
    public void testGeoJSON() {
        Table polygonTable = createPolygonTable(testDataSize);
        polygonTable = polygonTable.select(call(Functions.ST_AsGeoJSON.class.getSimpleName(), $(polygonColNames[0])));
        String result = (String) first(polygonTable).getField(0);
        assertEquals("{\"type\":\"Polygon\",\"coordinates\":[[[-0.5,-0.5],[-0.5,0.5],[0.5,0.5],[0.5,-0.5],[-0.5,-0.5]]]}", result);
    }

    @Test
    public void testForce2D() {
        Table polygonTable = createPolygonTable(1);
        Table Forced2DTable = polygonTable.select(call(Functions.ST_Force_2D.class.getSimpleName(), $(polygonColNames[0])));
        Geometry result = (Geometry) first(Forced2DTable).getField(0);
        assertEquals("POLYGON ((-0.5 -0.5, -0.5 0.5, 0.5 0.5, 0.5 -0.5, -0.5 -0.5))", result.toString());
    }

    @Test
    public void testIsEmpty() {
        Table polygonTable = createPolygonTable(testDataSize);
        polygonTable = polygonTable.select(call(Functions.ST_IsEmpty.class.getSimpleName(), $(polygonColNames[0])));
        boolean result = (boolean) first(polygonTable).getField(0);
        assertEquals(false, result);
    }

    @Test
    public void testX() {
        Table pointTable = tableEnv.sqlQuery("SELECT ST_GeomFromWKT('POINT (1.23 4.56 7.89)') AS " + pointColNames[0]);
        pointTable = pointTable.select(call(Functions.ST_X.class.getSimpleName(), $(pointColNames[0])));
        assertEquals(1.23, first(pointTable).getField(0));
    }

    @Test
    public void testY() {
        Table pointTable = tableEnv.sqlQuery("SELECT ST_GeomFromWKT('POINT (1.23 4.56 7.89)') AS " + pointColNames[0]);
        pointTable = pointTable.select(call(Functions.ST_Y.class.getSimpleName(), $(pointColNames[0])));
        assertEquals(4.56, first(pointTable).getField(0));
    }

    @Test
    public void testZ() {
        Table pointTable = tableEnv.sqlQuery("SELECT ST_GeomFromWKT('POINT (1.23 4.56 7.89)') AS " + pointColNames[0]);
        pointTable = pointTable.select(call(Functions.ST_Z.class.getSimpleName(), $(pointColNames[0])));
        assertEquals(7.89, first(pointTable).getField(0));
    }

    @Test
    public void testZMax() {
        Table polygonTable = tableEnv.sqlQuery("SELECT ST_GeomFromWKT('LINESTRING(1 3 4, 5 6 7)') AS " + polygonColNames[0]);
        polygonTable = polygonTable.select(call(Functions.ST_ZMax.class.getSimpleName(), $(polygonColNames[0])));
        double result = (double) first(polygonTable).getField(0);
        assertEquals(7.0, result, 0);
    }

    @Test
    public void testZMaxWithNoZCoordinate() {
        Table polygonTable = tableEnv.sqlQuery("SELECT ST_GeomFromWKT('LINESTRING(1 3, 5 6)') AS " + polygonColNames[0]);
        polygonTable = polygonTable.select(call(Functions.ST_ZMax.class.getSimpleName(), $(polygonColNames[0])));
        assertNull(first(polygonTable).getField(0));
    }

    @Test
    public void testZMin() {
        Table polygonTable = tableEnv.sqlQuery("SELECT ST_GeomFromWKT('LINESTRING(1 3 4, 5 6 7)') AS " + polygonColNames[0]);
        polygonTable = polygonTable.select(call(Functions.ST_ZMin.class.getSimpleName(), $(polygonColNames[0])));
        double result = (double) first(polygonTable).getField(0);
        assertEquals(4.0, result, 0);
    }

    @Test
    public void testZMinWithNoZCoordinate() {
        Table polygonTable = tableEnv.sqlQuery("SELECT ST_GeomFromWKT('LINESTRING(1 3, 5 6)') AS " + polygonColNames[0]);
        polygonTable = polygonTable.select(call(Functions.ST_ZMin.class.getSimpleName(), $(polygonColNames[0])));
        assertNull(first(polygonTable).getField(0));
    }

    @Test
    public void testNDimsFor2D() {
        Table polygonTable = tableEnv.sqlQuery("SELECT ST_GeomFromWKT('POINT(1 1)') AS " + polygonColNames[0]);
        polygonTable = polygonTable.select(call(Functions.ST_NDims.class.getSimpleName(), $(polygonColNames[0])));
        int result = (int) first(polygonTable).getField(0);
        assertEquals(2, result, 0);
    }

    @Test
    public void testNDims() {
        Table polygonTable = tableEnv.sqlQuery("SELECT ST_GeomFromWKT('POINT(1 1 2)') AS " + polygonColNames[0]);
        polygonTable = polygonTable.select(call(Functions.ST_NDims.class.getSimpleName(), $(polygonColNames[0])));
        int result = (int) first(polygonTable).getField(0);
        assertEquals(3, result, 0);
    }

    @Test
    public void testNDimsForMCoordinate() {
        Object result = first(tableEnv.sqlQuery("SELECT ST_NDims(ST_GeomFromWKT('POINT M (1 2 3)'))")).getField(0);
        assertEquals(result, 3);
        result = first(tableEnv.sqlQuery("SELECT ST_NDims(ST_GeomFromWKT('POINT ZM (1 2 3 4)'))")).getField(0);
        assertEquals(result, 4);
    }

    @Test
    public void testXMax() {
        Table polygonTable = createPolygonTable(1);
        Table MaxTable = polygonTable.select(call(Functions.ST_XMax.class.getSimpleName(), $(polygonColNames[0])));
        double result = (double) first(MaxTable).getField(0);
        assertEquals(0.5, result,0);
    }

    @Test
    public void testXMin() {
        Table polygonTable = createPolygonTable(1);
        Table MinTable = polygonTable.select(call(Functions.ST_XMin.class.getSimpleName(), $(polygonColNames[0])));
        double result = (double) first(MinTable).getField(0);
        assertEquals(-0.5, result,0);
    }

    @Test
    public void testBuildArea() {
        Table polygonTable = createPolygonTable(1);
        Table arealGeomTable = polygonTable.select(call(Functions.ST_BuildArea.class.getSimpleName(), $(polygonColNames[0])));
        Geometry result = (Geometry) first(arealGeomTable).getField(0);
        assertEquals("POLYGON ((-0.5 -0.5, -0.5 0.5, 0.5 0.5, 0.5 -0.5, -0.5 -0.5))", result.toString());
    }

    @Test
    public void testSetSRID() {
        Table polygonTable = createPolygonTable(1);
        polygonTable = polygonTable
                .select(call(Functions.ST_SetSRID.class.getSimpleName(), $(polygonColNames[0]), 3021))
                .select(call(Functions.ST_SRID.class.getSimpleName(), $("_c0")));
        int result = (int) first(polygonTable).getField(0);
        assertEquals(3021, result);
    }

    @Test
    public void testSRID() {
        Table polygonTable = createPolygonTable(1);
        polygonTable = polygonTable.select(call(Functions.ST_SRID.class.getSimpleName(), $(polygonColNames[0])));
        int result = (int) first(polygonTable).getField(0);
        assertEquals(0, result);
    }

    @Test
    public void testIsClosedForOpen() {
        Table linestringTable = createLineStringTable(1);
        linestringTable = linestringTable.select(call(Functions.ST_IsClosed.class.getSimpleName(), $(linestringColNames[0])));
        assertFalse((boolean) first(linestringTable).getField(0));
    }

    @Test
    public void testIsClosedForClosed() {
        Table polygonTable = createPolygonTable(1);
        polygonTable = polygonTable.select(call(Functions.ST_IsClosed.class.getSimpleName(), $(polygonColNames[0])));
        assertTrue((boolean) first(polygonTable).getField(0));
    }

    @Test
    public void testIsRingForRing() {
        Table polygonTable = createPolygonTable(1);
        Table linestringTable = polygonTable.select(call(Functions.ST_ExteriorRing.class.getSimpleName(), $(polygonColNames[0])));
        linestringTable = linestringTable.select(call(Functions.ST_IsRing.class.getSimpleName(), $("_c0")));
        assertTrue((boolean) first(linestringTable).getField(0));
    }

    @Test
    public void testIsRingForNonRing() {
        Table linestringTable = createLineStringTable(1);
        linestringTable = linestringTable.select(call(Functions.ST_IsClosed.class.getSimpleName(), $(linestringColNames[0])));
        assertFalse((boolean) first(linestringTable).getField(0));
    }

    @Test
    public void testIsSimple() {
        Table polygonTable = createPolygonTable(1);
        polygonTable = polygonTable.select(call(Functions.ST_IsSimple.class.getSimpleName(), $(polygonColNames[0])));
        assertTrue((boolean) first(polygonTable).getField(0));
    }

    @Test
    public void testIsValid() {
        Table polygonTable = createPolygonTable(1);
        polygonTable = polygonTable.select(call(Functions.ST_IsValid.class.getSimpleName(), $(polygonColNames[0])));
        assertTrue((boolean) first(polygonTable).getField(0));
    }

    @Test
    public void testNormalize() {
        Table polygonTable = tableEnv.sqlQuery("SELECT ST_GeomFromText('POLYGON((0 1, 1 1, 1 0, 0 0, 0 1))') AS polygon");
        polygonTable = polygonTable.select(call(Functions.ST_Normalize.class.getSimpleName(), $("polygon")));
        Geometry result = (Geometry) first(polygonTable).getField(0);
        assertEquals("POLYGON ((0 0, 0 1, 1 1, 1 0, 0 0))", result.toString());
    }

    @Test
    public void testAddPoint() {
        Table pointTable = tableEnv.sqlQuery("SELECT ST_AddPoint(ST_GeomFromWKT('LINESTRING (0 0, 1 1)'), ST_GeomFromWKT('POINT (2 2)'))");
        assertEquals("LINESTRING (0 0, 1 1, 2 2)", first(pointTable).getField(0).toString());
    }

    @Test
    public void testAddPointWithIndex() {
        Table pointTable = tableEnv.sqlQuery("SELECT ST_AddPoint(ST_GeomFromWKT('LINESTRING (0 0, 1 1)'), ST_GeomFromWKT('POINT (2 2)'), 1)");
        assertEquals("LINESTRING (0 0, 2 2, 1 1)", first(pointTable).getField(0).toString());
    }

    @Test
    public void testRemovePoint() {
        Table pointTable = tableEnv.sqlQuery("SELECT ST_RemovePoint(ST_GeomFromWKT('LINESTRING (0 0, 1 1, 2 2)'))");
        assertEquals("LINESTRING (0 0, 1 1)", first(pointTable).getField(0).toString());
    }

    @Test
    public void testRemovePointWithIndex() {
        Table pointTable = tableEnv.sqlQuery("SELECT ST_RemovePoint(ST_GeomFromWKT('LINESTRING (0 0, 1 1, 2 2)'), 1)");
        assertEquals("LINESTRING (0 0, 2 2)", first(pointTable).getField(0).toString());
    }

    @Test
    public void testSetPoint() {
        Table pointTable = tableEnv.sqlQuery("SELECT ST_SetPoint(ST_GeomFromWKT('LINESTRING (0 0, 1 1, 2 2)'), 0, ST_GeomFromWKT('POINT (3 3)'))");
        assertEquals("LINESTRING (3 3, 1 1, 2 2)", first(pointTable).getField(0).toString());
    }

    @Test
    public void testSetPointWithNegativeIndex() {
        Table pointTable = tableEnv.sqlQuery("SELECT ST_SetPoint(ST_GeomFromWKT('LINESTRING (0 0, 1 1, 2 2)'), -1, ST_GeomFromWKT('POINT (3 3)'))");
        assertEquals("LINESTRING (0 0, 1 1, 3 3)", first(pointTable).getField(0).toString());
    }

    @Test
    public void testLineFromMultiPoint() {
        Table pointTable = tableEnv.sqlQuery("SELECT ST_LineFromMultiPoint(ST_GeomFromWKT('MULTIPOINT((10 40), (40 30), (20 20), (30 10))'))");
        assertEquals("LINESTRING (10 40, 40 30, 20 20, 30 10)", first(pointTable).getField(0).toString());
    }

    @Test
    public void testSplit() {
        Table pointTable = tableEnv.sqlQuery("SELECT ST_Split(ST_GeomFromWKT('LINESTRING (0 0, 1.5 1.5, 2 2)'), ST_GeomFromWKT('MULTIPOINT (0.5 0.5, 1 1)'))");
        assertEquals("MULTILINESTRING ((0 0, 0.5 0.5), (0.5 0.5, 1 1), (1 1, 1.5 1.5, 2 2))", ((Geometry)first(pointTable).getField(0)).norm().toText());
    }

    @Test
    public void testS2CellIDs() {
        String initExplodeQuery = "SELECT id, geom, cell_tbl.cell from (VALUES %s) as raw_tbl(id, geom, cells) CROSS JOIN UNNEST(raw_tbl.cells) AS cell_tbl (cell)";
        // left is a polygon
        tableEnv.createTemporaryView(
                "lefts",
                tableEnv.sqlQuery(String.format(initExplodeQuery, "(1, ST_GeomFromWKT('POLYGON ((0 0, 0.2 0, 0.2 0.2, 0 0.2, 0 0))'), ST_S2CellIDs(ST_GeomFromWKT('POLYGON ((0 0, 0.2 0, 0.2 0.2, 0 0.2, 0 0))'), 10))"))
        );
        // points for test
        String points = String.join(", ", new String[] {
                "(2, ST_GeomFromWKT('POINT (0.1 0.1)'), ST_S2CellIDs(ST_GeomFromWKT('POINT (0.1 0.1)'), 10))", // points within polygon
                "(3, ST_GeomFromWKT('POINT (0.25 0.1)'), ST_S2CellIDs(ST_GeomFromWKT('POINT (0.25 0.1)'), 10))", // points outside of polygon
                "(4, ST_GeomFromWKT('POINT (0.2005 0.1)'), ST_S2CellIDs(ST_GeomFromWKT('POINT (0.2005 0.1)'), 10))" // points outside of polygon, but very close to border
        });
        tableEnv.createTemporaryView(
                "rights",
                tableEnv.sqlQuery(String.format(initExplodeQuery, points))
        );
        Table joinTable = tableEnv.sqlQuery("select lefts.id, rights.id from lefts join rights on lefts.cell = rights.cell group by (lefts.id, rights.id)");
        assertEquals(2, count(joinTable));
        ;
        assert take(joinTable, 2).stream().map(
                r -> Objects.requireNonNull(r.getField(1)).toString()
        ).collect(Collectors.toSet()).containsAll(Arrays.asList("2", "4"));
        // This is due to under level = 10, point id = 4 fall into same cell as the boarder of polygon id = 1
        // join and filter by st_intersects to exclude the wrong join
        Table joinCleanedTable = tableEnv.sqlQuery("select lefts.id, rights.id from lefts join rights on lefts.cell = rights.cell where ST_Intersects(lefts.geom, rights.geom) is true group by (lefts.id, rights.id)");
        // after filter by ST_Intersects, only id =2 point
        assertEquals(1, count(joinCleanedTable));
        assertEquals(2, first(joinCleanedTable).getField(1));
    }

    @Test
    public void testGeometricMedian() throws ParseException {
        Table pointTable = tableEnv.sqlQuery("SELECT ST_GeometricMedian(ST_GeomFromWKT('MULTIPOINT((0 0), (1 1), (2 2), (200 200))'))");
        Geometry expected = wktReader.read("POINT (1.9761550281255005 1.9761550281255005)");
        Geometry actual = (Geometry) first(pointTable).getField(0);
        assertEquals(String.format("expected: %s was %s", expected.toText(), actual != null ? actual.toText() : "null"),
                0, expected.compareTo(actual, COORDINATE_SEQUENCE_COMPARATOR));
    }

    @Test
    public void testGeometricMedianParamsTolerance() throws ParseException {
        Table pointTable = tableEnv.sqlQuery(
                "SELECT ST_GeometricMedian(ST_GeomFromWKT('MULTIPOINT ((0 0), (1 1), (0 1), (2 2))'), 1e-5)");
        Geometry expected = wktReader.read("POINT (0.996230268436779 0.9999899629155288)");
        Geometry actual = (Geometry) first(pointTable).getField(0);
        assertEquals(String.format("expected: %s was %s", expected.toText(), actual != null ? actual.toText() : "null"),
                0, expected.compareTo(actual, COORDINATE_SEQUENCE_COMPARATOR));
    }

    @Test
    public void testGeometricMedianParamsFull() throws ParseException {
        Table pointTable = tableEnv.sqlQuery(
                "SELECT ST_GeometricMedian(ST_GeomFromWKT('MULTIPOINT ((0 0), (1 1), (0 1), (2 2))'), 1e-5, 10, false)");
        Geometry expected = wktReader.read("POINT (0.8844442206215307 0.9912184073718183)");
        Geometry actual = (Geometry) first(pointTable).getField(0);
        assertEquals(String.format("expected: %s was %s", expected.toText(), actual != null ? actual.toText() : "null"),
                0, expected.compareTo(actual, COORDINATE_SEQUENCE_COMPARATOR));
    }

    @Test
    public void testNumPoints() {
        Integer expected = 3;
        Table pointTable = tableEnv.sqlQuery("SELECT ST_NumPoints(ST_GeomFromWKT('LINESTRING(0 1, 1 0, 2 0)'))");
        Integer actual =  (Integer) first(pointTable).getField(0);
        assertEquals(expected, actual);
    }

    @Test
    public void testForce3D() {
        Integer expectedDims = 3;
        Table pointTable = tableEnv.sqlQuery("SELECT ST_Force3D(ST_GeomFromWKT('LINESTRING(0 1, 1 0, 2 0)'), 1.2) " +
                                                "AS " + polygonColNames[0]);
        pointTable = pointTable.select(call(Functions.ST_NDims.class.getSimpleName(), $(polygonColNames[0])));
        Integer actual = (Integer) first(pointTable).getField(0);
        assertEquals(expectedDims, actual);
    }

    @Test
    public void testForce3DDefaultValue() {
        Integer expectedDims = 3;
        Table pointTable = tableEnv.sqlQuery("SELECT ST_Force3D(ST_GeomFromWKT('LINESTRING(0 1, 1 0, 2 0)')) " +
                "AS " + polygonColNames[0]);
        pointTable = pointTable.select(call(Functions.ST_NDims.class.getSimpleName(), $(polygonColNames[0])));
        Integer actual = (Integer) first(pointTable).getField(0);
        assertEquals(expectedDims, actual);
    }

    @Test
    public void testNRings() {
        Integer expected = 1;
        Table pointTable = tableEnv.sqlQuery("SELECT ST_NRings(ST_GeomFromWKT('POLYGON ((1 0, 1 1, 2 1, 2 0, 1 0))'))");
        Integer actual =  (Integer) first(pointTable).getField(0);
        assertEquals(expected, actual);
    }

    @Test
    public void testTranslate() {
        Table polyTable = tableEnv.sqlQuery("SELECT ST_Translate(ST_GeomFromWKT('POLYGON ((1 0, 1 1, 2 1, 2 0, 1 0))'), 2, 5)" + "AS " + polygonColNames[0]);
        polyTable = polyTable.select(call(Functions.ST_AsText.class.getSimpleName(), $(polygonColNames[0])));
        String expected = "POLYGON ((3 5, 3 6, 4 6, 4 5, 3 5))";
        String actual = (String) first(polyTable).getField(0);
        assertEquals(expected, actual);
    }

    @Test
    public void testBoundingDiagonal() {
        Table polyTable = tableEnv.sqlQuery("SELECT ST_BoundingDiagonal(ST_GeomFromWKT('POLYGON ((1 0, 1 1, 2 1, 2 0, 1 0))'))" +" AS " + polygonColNames[0]);
        polyTable = polyTable.select(call(Functions.ST_AsText.class.getSimpleName(), $(polygonColNames[0])));
        String expected = "LINESTRING (1 0, 2 1)";
        String actual = (String) first(polyTable).getField(0);
        assertEquals(expected, actual);
    }

<<<<<<< HEAD
    @Test
    public void testHausdorffDistance() {
        Table polyTable = tableEnv.sqlQuery("SELECT ST_GeomFromWKT('POINT (0.0 1.0)') AS g1, ST_GeomFromWKT('LINESTRING (0 0, 1 0, 2 0, 3 0, 4 0, 5 0)') AS g2");
        Table actualTable = polyTable.select(call(Functions.ST_HausdorffDistance.class.getSimpleName(), $("g1"), $("g2"), 0.4));
        Table actualTableDefault = polyTable.select(call(Functions.ST_HausdorffDistance.class.getSimpleName(), $("g1"), $("g2")));
        Double expected = 5.0990195135927845;
        Double expectedDefault = 5.0990195135927845;
        Double actual = (Double) first(actualTable).getField(0);
        Double actualDefault = (Double) first(actualTableDefault).getField(0);
        assertEquals(expected, actual);
        assertEquals(expectedDefault, actualDefault);
    }

=======
>>>>>>> f8800d6b
}<|MERGE_RESOLUTION|>--- conflicted
+++ resolved
@@ -745,7 +745,6 @@
         assertEquals(expected, actual);
     }
 
-<<<<<<< HEAD
     @Test
     public void testHausdorffDistance() {
         Table polyTable = tableEnv.sqlQuery("SELECT ST_GeomFromWKT('POINT (0.0 1.0)') AS g1, ST_GeomFromWKT('LINESTRING (0 0, 1 0, 2 0, 3 0, 4 0, 5 0)') AS g2");
@@ -758,7 +757,4 @@
         assertEquals(expected, actual);
         assertEquals(expectedDefault, actualDefault);
     }
-
-=======
->>>>>>> f8800d6b
 }