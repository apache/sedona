--- conflicted
+++ resolved
@@ -85,14 +85,12 @@
     }
 
     @Test
-<<<<<<< HEAD
     public void testClosestPoint() {
         Table table = tableEnv.sqlQuery("SELECT ST_GeomFromWKT('POINT (160 40)') AS g1, ST_GeomFromWKT('POINT (10 10)') as g2");
         table = table.select(call(Functions.ST_ClosestPoint.class.getSimpleName(), $("g1"), $("g2")));
         Geometry result = (Geometry) first(table).getField(0);
         assertEquals("POINT (160 40)", result.toString());
     }   
-=======
     public void testCentroid() {
         Table polygonTable = tableEnv.sqlQuery("SELECT ST_GeomFromText('POLYGON ((2 2, 0 0, 2 0, 0 2, 2 2))') as geom");
         Table resultTable = polygonTable.select(call(Functions.ST_Centroid.class.getSimpleName(), $("geom")));
@@ -107,7 +105,6 @@
         Geometry result = (Geometry) first(resultTable).getField(0);
         assertEquals("MULTILINESTRING ((1 1, 2 2))", result.toString());
     }
->>>>>>> e9f30b2c
 
     @Test
     public void testConcaveHull() {
