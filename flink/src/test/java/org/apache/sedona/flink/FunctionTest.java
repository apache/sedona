/**
 * Licensed under the Apache License, Version 2.0 (the "License");
 * you may not use this file except in compliance with the License.
 * You may obtain a copy of the License at
 * <p>
 * http://www.apache.org/licenses/LICENSE-2.0
 * <p>
 * Unless required by applicable law or agreed to in writing, software
 * distributed under the License is distributed on an "AS IS" BASIS,
 * WITHOUT WARRANTIES OR CONDITIONS OF ANY KIND, either express or implied.
 * See the License for the specific language governing permissions and
 * limitations under the License.
 */
package org.apache.sedona.flink;

import org.apache.commons.codec.binary.Hex;
import org.apache.flink.table.api.Table;
import org.apache.sedona.flink.expressions.Functions;
import org.geotools.referencing.CRS;
import org.junit.Assert;
import org.junit.BeforeClass;
import org.junit.Test;
import org.locationtech.jts.geom.Geometry;
import org.locationtech.jts.geom.LineString;
import org.locationtech.jts.geom.Point;
import org.locationtech.jts.geom.Polygon;
import org.locationtech.jts.io.ParseException;
import org.opengis.referencing.FactoryException;
import org.opengis.referencing.crs.CoordinateReferenceSystem;

import java.util.Arrays;
import java.util.Objects;
import java.util.stream.Collectors;

import static junit.framework.TestCase.assertNull;
import static org.apache.flink.table.api.Expressions.$;
import static org.apache.flink.table.api.Expressions.call;
import static org.junit.Assert.*;

public class FunctionTest extends TestBase{

    @BeforeClass
    public static void onceExecutedBeforeAll() {
        initialize();
    }

    @Test
    public void testArea() {
        Table polygonTable = createPolygonTable(1);
        Table ResultTable = polygonTable.select(call(Functions.ST_Area.class.getSimpleName(), $(polygonColNames[0])));
        assertNotNull(first(ResultTable).getField(0));
        double result = (double) first(ResultTable).getField(0);
        assertEquals(1.0, result, 0);
    }

    @Test
    public void testAreaSpheroid() {
        Table tbl = tableEnv.sqlQuery(
                "SELECT ST_AreaSpheroid(ST_GeomFromWKT('Polygon ((35 34, 30 28, 34 25, 35 34))'))");
        Double expected = 201824850811.76245;
        Double actual = (Double) first(tbl).getField(0);
        assertEquals(expected, actual, 0.1);
    }

    @Test
    public void testAzimuth() {
        Table pointTable = tableEnv.sqlQuery("SELECT ST_Azimuth(ST_GeomFromWKT('POINT (0 0)'), ST_GeomFromWKT('POINT (1 1)'))");
        assertEquals(45, ((double) first(pointTable).getField(0)) / (Math.PI * 2) * 360, 0);
    }

    @Test
    public void testBoundary() {
        Table polygonTable = tableEnv.sqlQuery("SELECT ST_GeomFromWKT('POLYGON ((1 1, 0 0, -1 1, 1 1))') AS geom");
        Table boundaryTable = polygonTable.select(call(Functions.ST_Boundary.class.getSimpleName(), $("geom")));
        Geometry result = (Geometry) first(boundaryTable).getField(0);
        assertEquals("LINESTRING (1 1, 0 0, -1 1, 1 1)", result.toString());
    }

    @Test
    public void testBuffer() {
        Table pointTable = createPointTable_real(testDataSize);
        Table bufferTable = pointTable.select(call(Functions.ST_Buffer.class.getSimpleName(), $(pointColNames[0]), 1));
        Geometry result = (Geometry) first(bufferTable).getField(0);
        assert(result instanceof Polygon);
    }

    @Test
    public void testConcaveHull() {
        Table polygonTable = tableEnv.sqlQuery("SELECT ST_GeomFromWKT('Polygon ((0 0, 1 2, 2 2, 3 2, 5 0, 4 0, 3 1, 2 1, 1 0, 0 0))') as geom");
        Table concaveHullPolygonTable = polygonTable.select(call(Functions.ST_ConcaveHull.class.getSimpleName(), $("geom"), 1.0, true));
        Geometry result = (Geometry) first(concaveHullPolygonTable).getField(0);
        assertEquals("POLYGON ((1 2, 2 2, 3 2, 5 0, 4 0, 1 0, 0 0, 1 2))", result.toString());

        Table polygonTable2 = tableEnv.sqlQuery("SELECT ST_GeomFromWKT('POLYGON ((0 0, 1 0, 1 1, 0 0))') as geom");
        Table concaveHullPolygonTable2 = polygonTable2.select(call(Functions.ST_ConcaveHull.class.getSimpleName(), $("geom"), 1.0));
        Geometry result2 = (Geometry) first(concaveHullPolygonTable2).getField(0);
        assertEquals("POLYGON ((0 0, 1 1, 1 0, 0 0))", result2.toString());
    }

    @Test
    public void testEnvelope() {
        Table linestringTable = createLineStringTable(1);
        linestringTable = linestringTable.select(call(Functions.ST_Envelope.class.getSimpleName(), $(linestringColNames[0])));
        assertEquals("POLYGON ((-0.5 -0.5, -0.5 0.5, 0.5 0.5, 0.5 -0.5, -0.5 -0.5))", first(linestringTable).getField(0).toString());
    }

    @Test
    public void testFlipCoordinates() {
        Table pointTable = createPointTable_real(testDataSize);
        Table flippedTable = pointTable.select(call(Functions.ST_FlipCoordinates.class.getSimpleName(), $(pointColNames[0])));
        Geometry result = (Geometry) first(flippedTable).getField(0);
        assertEquals("POINT (-117.99 32.01)", result.toString());
    }

    @Test
    public void testTransform() {
        Table pointTable = createPointTable_real(testDataSize);
        Table transformedTable = pointTable.select(call(Functions.ST_Transform.class.getSimpleName(), $(pointColNames[0])
                , "epsg:4326", "epsg:3857"));
        String result = first(transformedTable).getField(0).toString();
        assertEquals("POINT (-13134586.718698347 3764623.3541299687)", result);
    }

    @Test
    public void testTransformWKT() throws FactoryException {
        Table pointTable = createPointTable_real(testDataSize);

        CoordinateReferenceSystem CRS_SRC = CRS.decode("epsg:4326");
        CoordinateReferenceSystem CRS_TGT = CRS.decode("epsg:3857");

        String SRC_WKT = CRS_SRC.toWKT();
        String TGT_WKT = CRS_TGT.toWKT();

        Table transformedTable_SRC = pointTable.select(call(Functions.ST_Transform.class.getSimpleName(), $(pointColNames[0])
                , SRC_WKT, "epsg:3857"));
        String result_SRC = first(transformedTable_SRC).getField(0).toString();
        assertEquals("POINT (-13134586.718698347 3764623.3541299687)", result_SRC);

        Table transformedTable_TGT = pointTable.select(call(Functions.ST_Transform.class.getSimpleName(), $(pointColNames[0])
                , "epsg:4326", TGT_WKT));
        String result_TGT = first(transformedTable_TGT).getField(0).toString();
        assertEquals("POINT (-13134586.718698347 3764623.3541299687)", result_TGT);

        Table transformedTable_SRC_TGT = pointTable.select(call(Functions.ST_Transform.class.getSimpleName(), $(pointColNames[0])
                , SRC_WKT, TGT_WKT));
        String result_SRC_TGT = first(transformedTable_SRC_TGT).getField(0).toString();
        assertEquals("POINT (-13134586.718698347 3764623.3541299687)", result_SRC_TGT);

        Table transformedTable_SRC_TGT_lenient = pointTable.select(call(Functions.ST_Transform.class.getSimpleName(), $(pointColNames[0])
                , SRC_WKT, TGT_WKT,false));
        String result_SRC_TGT_lenient = first(transformedTable_SRC_TGT_lenient).getField(0).toString();
        assertEquals("POINT (-13134586.718698347 3764623.3541299687)", result_SRC_TGT_lenient);

    }


    @Test
    public void testDimension(){
        Table pointTable = tableEnv.sqlQuery(
                        "SELECT ST_Dimension(ST_GeomFromWKT('GEOMETRYCOLLECTION EMPTY'))");
        assertEquals(0, first(pointTable).getField(0));

        pointTable = tableEnv.sqlQuery(
                "SELECT ST_Dimension(ST_GeomFromWKT('GEOMETRYCOLLECTION(MULTIPOLYGON(((0 0, 0 1, 1 1, 1 0, 0 0)), ((2 2, 2 3, 3 3, 3 2, 2 2))), MULTIPOINT(6 6, 7 7, 8 8))'))");
        assertEquals(2, first(pointTable).getField(0));
    }
    @Test
    public void testDistance() {
        Table pointTable = createPointTable(testDataSize);
        pointTable = pointTable.select(call(Functions.ST_Distance.class.getSimpleName(), $(pointColNames[0])
                , call("ST_GeomFromWKT", "POINT (0 0)")));
        assertEquals(0.0, first(pointTable).getField(0));
    }

    @Test
    public void testDistanceSpheroid() {
        Table tbl = tableEnv.sqlQuery(
                "SELECT ST_DistanceSpheroid(ST_GeomFromWKT('POINT (51.3168 -0.56)'), ST_GeomFromWKT('POINT (55.9533 -3.1883)'))");
        Double expected = 544430.9411996207;
        Double actual = (Double) first(tbl).getField(0);
        assertEquals(expected, actual, 0.1);
    }

    @Test
    public void testDistanceSphere() {
        Table tbl = tableEnv.sqlQuery(
                "SELECT ST_DistanceSphere(ST_GeomFromWKT('POINT (51.3168 -0.56)'), ST_GeomFromWKT('POINT (55.9533 -3.1883)'))");
        Double expected = 543796.9506134904;
        Double actual = (Double) first(tbl).getField(0);
        assertEquals(expected, actual, 0.1);
    }

    @Test
    public void testDistanceSphereWithRadius() {
        Table tbl = tableEnv.sqlQuery(
                "SELECT ST_DistanceSphere(ST_GeomFromWKT('POINT (51.3168 -0.56)'), ST_GeomFromWKT('POINT (55.9533 -3.1883)'), 6378137.0)");
        Double expected = 544405.4459192449;
        Double actual = (Double) first(tbl).getField(0);
        assertEquals(expected, actual, 0.1);
    }

    @Test
    public void test3dDistance() {
        Table pointTable = tableEnv.sqlQuery("SELECT ST_3DDistance(ST_GeomFromWKT('POINT (0 0 0)'), ST_GeomFromWKT('POINT (1 1 1)'))");
        assertEquals(Math.sqrt(3), first(pointTable).getField(0));
    }

    @Test
    public void testLength() {
        Table polygonTable = createPolygonTable(1);
        Table resultTable = polygonTable.select(call(Functions.ST_Length.class.getSimpleName(), $(polygonColNames[0])));
        assertNotNull(first(resultTable).getField(0));
        double result = (double) first(resultTable).getField(0);
        assertEquals(4, result, 0);
    }

    @Test
    public void testLengthSpheroid() {
        Table tbl = tableEnv.sqlQuery(
                "SELECT ST_LengthSpheroid(ST_GeomFromWKT('Polygon ((0 0, 0 90, 0 0))'))");
        Double expected = 20037508.342789244;
        Double actual = (Double) first(tbl).getField(0);
        assertEquals(expected, actual, 0.1);
    }

    @Test
    public void testYMax() {
        Table polygonTable = createPolygonTable(1);
        Table ResultTable = polygonTable.select(call(Functions.ST_YMax.class.getSimpleName(), $(polygonColNames[0])));
        assertNotNull(first(ResultTable).getField(0));
        double result = (double) first(ResultTable).getField(0);
        assertEquals(0.5, result,0);
    }

    @Test
    public void testYMin() {
        Table polygonTable = createPolygonTable(1);
        Table ResultTable = polygonTable.select(call(Functions.ST_YMin.class.getSimpleName(), $(polygonColNames[0])));
        assertNotNull(first(ResultTable).getField(0));
        double result = (double) first(ResultTable).getField(0);
        assertEquals(-0.5, result, 0);
    }

    @Test
    public void testGeomToGeoHash() {
        Table pointTable = createPointTable(testDataSize);
        pointTable = pointTable.select(
                call("ST_GeoHash", $(pointColNames[0]), 5)
        );
        assertEquals(first(pointTable).getField(0), "s0000");
    }

    @Test
    public void testPointOnSurface() {
        Table pointTable = createPointTable_real(testDataSize);
        Table surfaceTable = pointTable.select(call(Functions.ST_PointOnSurface.class.getSimpleName(), $(pointColNames[0])));
        Geometry result = (Geometry) first(surfaceTable).getField(0);
        assertEquals("POINT (32.01 -117.99)", result.toString());
    }

    @Test
    public void testReverse() {
        Table polygonTable = createPolygonTable(1);
        Table ReversedTable = polygonTable.select(call(Functions.ST_Reverse.class.getSimpleName(), $(polygonColNames[0])));
        Geometry result = (Geometry) first(ReversedTable).getField(0);
        assertEquals("POLYGON ((-0.5 -0.5, 0.5 -0.5, 0.5 0.5, -0.5 0.5, -0.5 -0.5))", result.toString());
    }

    @Test
    public void testGeometryN() {
        Table collectionTable = tableEnv.sqlQuery("SELECT ST_GeomFromWKT('GEOMETRYCOLLECTION(POINT(10 10), POINT(30 30), LINESTRING(15 15, 20 20))') AS collection");
        Table resultTable = collectionTable.select(call(Functions.ST_GeometryN.class.getSimpleName(), $("collection"), 1));
        Point point = (Point) first(resultTable).getField(0);
        assertEquals("POINT (30 30)", point.toString());
    }

    @Test
    public void testInteriorRingN() {
        Table polygonTable = tableEnv.sqlQuery("SELECT ST_GeomFromText('POLYGON((7 9,8 7,11 6,15 8,16 6,17 7,17 10,18 12,17 14,15 15,11 15,10 13,9 12,7 9),(9 9,10 10,11 11,11 10,10 8,9 9),(12 14,15 14,13 11,12 14))') AS polygon");
        Table resultTable = polygonTable.select(call(Functions.ST_InteriorRingN.class.getSimpleName(), $("polygon"), 1));
        LineString lineString = (LineString) first(resultTable).getField(0);
        assertEquals("LINESTRING (12 14, 15 14, 13 11, 12 14)", lineString.toString());
    }

    @Test
    public void testPointN_positiveN() {
        int n = 1;
        Table polygonTable = createPolygonTable(1);
        Table linestringTable = polygonTable.select(call(Functions.ST_ExteriorRing.class.getSimpleName(), $(polygonColNames[0])));
        Table pointTable = linestringTable.select(call(Functions.ST_PointN.class.getSimpleName(), $("_c0"), n));
        Point point = (Point) first(pointTable).getField(0);
        assertNotNull(point);
        assertEquals("POINT (-0.5 -0.5)", point.toString());
    }

    @Test
    public void testPointN_negativeN() {
        int n = -3;
        Table polygonTable = createPolygonTable(1);
        Table linestringTable = polygonTable.select(call(Functions.ST_ExteriorRing.class.getSimpleName(), $(polygonColNames[0])));
        Table pointTable = linestringTable.select(call(Functions.ST_PointN.class.getSimpleName(), $("_c0"), n));
        Point point = (Point) first(pointTable).getField(0);
        assertNotNull(point);
        assertEquals("POINT (0.5 0.5)", point.toString());
    }

    @Test
    public void testNPoints() {
        Table polygonTable = createPolygonTable(1);
        Table resultTable = polygonTable.select(call(Functions.ST_NPoints.class.getSimpleName(), $(polygonColNames[0])));
        assertEquals(5, first(resultTable).getField(0));
    }

    @Test
    public void testNumGeometries() {
        Table collectionTable = tableEnv.sqlQuery("SELECT ST_GeomFromWKT('GEOMETRYCOLLECTION(POINT(10 10), POINT(30 30), LINESTRING(15 15, 20 20))') AS collection");
        Table resultTable = collectionTable.select(call(Functions.ST_NumGeometries.class.getSimpleName(), $("collection")));
        assertEquals(3, first(resultTable).getField(0));
    }

    @Test
    public void testNumInteriorRings() {
        Table polygonTable = tableEnv.sqlQuery("SELECT ST_GeomFromText('POLYGON((7 9,8 7,11 6,15 8,16 6,17 7,17 10,18 12,17 14,15 15,11 15,10 13,9 12,7 9),(9 9,10 10,11 11,11 10,10 8,9 9),(12 14,15 14,13 11,12 14))') AS polygon");
        Table resultTable = polygonTable.select(call(Functions.ST_NumInteriorRings.class.getSimpleName(), $("polygon")));
        assertEquals(2, first(resultTable).getField(0));
    }

    @Test
    public void testExteriorRing() {
        Table polygonTable = createPolygonTable(1);
        Table linearRingTable = polygonTable.select(call(Functions.ST_ExteriorRing.class.getSimpleName(), $(polygonColNames[0])));
        LineString lineString = (LineString) first(linearRingTable).getField(0);
        assertNotNull(lineString);
        Assert.assertEquals("LINESTRING (-0.5 -0.5, -0.5 0.5, 0.5 0.5, 0.5 -0.5, -0.5 -0.5)", lineString.toString());
    }

    @Test
    public void testAsEWKT() {
        Table polygonTable = createPolygonTable(testDataSize);
        polygonTable = polygonTable.select(call(Functions.ST_AsEWKT.class.getSimpleName(), $(polygonColNames[0])));
        String result = (String) first(polygonTable).getField(0);
        assertEquals("POLYGON ((-0.5 -0.5, -0.5 0.5, 0.5 0.5, 0.5 -0.5, -0.5 -0.5))", result);
    }

    @Test
    public void testAsText() {
        Table polygonTable = createPolygonTable(testDataSize);
        polygonTable = polygonTable.select(call(Functions.ST_AsText.class.getSimpleName(), $(polygonColNames[0])));
        String result = (String) first(polygonTable).getField(0);
        assertEquals("POLYGON ((-0.5 -0.5, -0.5 0.5, 0.5 0.5, 0.5 -0.5, -0.5 -0.5))", result);
    }

    @Test
    public void testAsEWKB() {
        Table polygonTable = createPolygonTable(testDataSize);
        polygonTable = polygonTable.select(call(Functions.ST_AsEWKB.class.getSimpleName(), $(polygonColNames[0])));
        String result = Hex.encodeHexString((byte[]) first(polygonTable).getField(0));
        assertEquals("01030000000100000005000000000000000000e0bf000000000000e0bf000000000000e0bf000000000000e03f000000000000e03f000000000000e03f000000000000e03f000000000000e0bf000000000000e0bf000000000000e0bf", result);
    }

    @Test
    public void testAsBinary() {
        Table polygonTable = createPolygonTable(testDataSize);
        polygonTable = polygonTable.select(call(Functions.ST_AsBinary.class.getSimpleName(), $(polygonColNames[0])));
        String result = Hex.encodeHexString((byte[]) first(polygonTable).getField(0));
        assertEquals("01030000000100000005000000000000000000e0bf000000000000e0bf000000000000e0bf000000000000e03f000000000000e03f000000000000e03f000000000000e03f000000000000e0bf000000000000e0bf000000000000e0bf", result);
    }

    @Test
    public void testAsGML() throws Exception {
        Table polygonTable = createPolygonTable(testDataSize);
        polygonTable = polygonTable.select(call(Functions.ST_AsGML.class.getSimpleName(), $(polygonColNames[0])));
        String result = (String) first(polygonTable).getField(0);
        String expected =
                "<gml:Polygon>\n" +
                "  <gml:outerBoundaryIs>\n" +
                "    <gml:LinearRing>\n" +
                "      <gml:coordinates>\n" +
                "        -0.5,-0.5 -0.5,0.5 0.5,0.5 0.5,-0.5 -0.5,-0.5 \n" +
                "      </gml:coordinates>\n" +
                "    </gml:LinearRing>\n" +
                "  </gml:outerBoundaryIs>\n" +
                "</gml:Polygon>\n";
        assertEquals(expected, result);
    }

    @Test
    public void testAsKML() {
        Table polygonTable = createPolygonTable(testDataSize);
        polygonTable = polygonTable.select(call(Functions.ST_AsKML.class.getSimpleName(), $(polygonColNames[0])));
        String result = (String) first(polygonTable).getField(0);
        String expected =
                "<Polygon>\n" +
                "  <outerBoundaryIs>\n" +
                "  <LinearRing>\n" +
                "    <coordinates>-0.5,-0.5 -0.5,0.5 0.5,0.5 0.5,-0.5 -0.5,-0.5</coordinates>\n" +
                "  </LinearRing>\n" +
                "  </outerBoundaryIs>\n" +
                "</Polygon>\n";
        assertEquals(expected, result);
    }

    @Test
    public void testGeoJSON() {
        Table polygonTable = createPolygonTable(testDataSize);
        polygonTable = polygonTable.select(call(Functions.ST_AsGeoJSON.class.getSimpleName(), $(polygonColNames[0])));
        String result = (String) first(polygonTable).getField(0);
        assertEquals("{\"type\":\"Polygon\",\"coordinates\":[[[-0.5,-0.5],[-0.5,0.5],[0.5,0.5],[0.5,-0.5],[-0.5,-0.5]]]}", result);
    }

    @Test
    public void testForce2D() {
        Table polygonTable = createPolygonTable(1);
        Table Forced2DTable = polygonTable.select(call(Functions.ST_Force_2D.class.getSimpleName(), $(polygonColNames[0])));
        Geometry result = (Geometry) first(Forced2DTable).getField(0);
        assertEquals("POLYGON ((-0.5 -0.5, -0.5 0.5, 0.5 0.5, 0.5 -0.5, -0.5 -0.5))", result.toString());
    }

    @Test
    public void testIsEmpty() {
        Table polygonTable = createPolygonTable(testDataSize);
        polygonTable = polygonTable.select(call(Functions.ST_IsEmpty.class.getSimpleName(), $(polygonColNames[0])));
        boolean result = (boolean) first(polygonTable).getField(0);
        assertEquals(false, result);
    }

    @Test
    public void testX() {
        Table pointTable = tableEnv.sqlQuery("SELECT ST_GeomFromWKT('POINT (1.23 4.56 7.89)') AS " + pointColNames[0]);
        pointTable = pointTable.select(call(Functions.ST_X.class.getSimpleName(), $(pointColNames[0])));
        assertEquals(1.23, first(pointTable).getField(0));
    }

    @Test
    public void testY() {
        Table pointTable = tableEnv.sqlQuery("SELECT ST_GeomFromWKT('POINT (1.23 4.56 7.89)') AS " + pointColNames[0]);
        pointTable = pointTable.select(call(Functions.ST_Y.class.getSimpleName(), $(pointColNames[0])));
        assertEquals(4.56, first(pointTable).getField(0));
    }

    @Test
    public void testZ() {
        Table pointTable = tableEnv.sqlQuery("SELECT ST_GeomFromWKT('POINT (1.23 4.56 7.89)') AS " + pointColNames[0]);
        pointTable = pointTable.select(call(Functions.ST_Z.class.getSimpleName(), $(pointColNames[0])));
        assertEquals(7.89, first(pointTable).getField(0));
    }

    @Test
    public void testZMax() {
        Table polygonTable = tableEnv.sqlQuery("SELECT ST_GeomFromWKT('LINESTRING(1 3 4, 5 6 7)') AS " + polygonColNames[0]);
        polygonTable = polygonTable.select(call(Functions.ST_ZMax.class.getSimpleName(), $(polygonColNames[0])));
        double result = (double) first(polygonTable).getField(0);
        assertEquals(7.0, result, 0);
    }

    @Test
    public void testZMaxWithNoZCoordinate() {
        Table polygonTable = tableEnv.sqlQuery("SELECT ST_GeomFromWKT('LINESTRING(1 3, 5 6)') AS " + polygonColNames[0]);
        polygonTable = polygonTable.select(call(Functions.ST_ZMax.class.getSimpleName(), $(polygonColNames[0])));
        assertNull(first(polygonTable).getField(0));
    }

    @Test
    public void testZMin() {
        Table polygonTable = tableEnv.sqlQuery("SELECT ST_GeomFromWKT('LINESTRING(1 3 4, 5 6 7)') AS " + polygonColNames[0]);
        polygonTable = polygonTable.select(call(Functions.ST_ZMin.class.getSimpleName(), $(polygonColNames[0])));
        double result = (double) first(polygonTable).getField(0);
        assertEquals(4.0, result, 0);
    }

    @Test
    public void testZMinWithNoZCoordinate() {
        Table polygonTable = tableEnv.sqlQuery("SELECT ST_GeomFromWKT('LINESTRING(1 3, 5 6)') AS " + polygonColNames[0]);
        polygonTable = polygonTable.select(call(Functions.ST_ZMin.class.getSimpleName(), $(polygonColNames[0])));
        assertNull(first(polygonTable).getField(0));
    }

    @Test
    public void testNDimsFor2D() {
        Table polygonTable = tableEnv.sqlQuery("SELECT ST_GeomFromWKT('POINT(1 1)') AS " + polygonColNames[0]);
        polygonTable = polygonTable.select(call(Functions.ST_NDims.class.getSimpleName(), $(polygonColNames[0])));
        int result = (int) first(polygonTable).getField(0);
        assertEquals(2, result, 0);
    }

    @Test
    public void testNDims() {
        Table polygonTable = tableEnv.sqlQuery("SELECT ST_GeomFromWKT('POINT(1 1 2)') AS " + polygonColNames[0]);
        polygonTable = polygonTable.select(call(Functions.ST_NDims.class.getSimpleName(), $(polygonColNames[0])));
        int result = (int) first(polygonTable).getField(0);
        assertEquals(3, result, 0);
    }

    @Test
    public void testNDimsForMCoordinate() {
        Object result = first(tableEnv.sqlQuery("SELECT ST_NDims(ST_GeomFromWKT('POINT M (1 2 3)'))")).getField(0);
        assertEquals(result, 3);
        result = first(tableEnv.sqlQuery("SELECT ST_NDims(ST_GeomFromWKT('POINT ZM (1 2 3 4)'))")).getField(0);
        assertEquals(result, 4);
    }

    @Test
    public void testXMax() {
        Table polygonTable = createPolygonTable(1);
        Table MaxTable = polygonTable.select(call(Functions.ST_XMax.class.getSimpleName(), $(polygonColNames[0])));
        double result = (double) first(MaxTable).getField(0);
        assertEquals(0.5, result,0);
    }

    @Test
    public void testXMin() {
        Table polygonTable = createPolygonTable(1);
        Table MinTable = polygonTable.select(call(Functions.ST_XMin.class.getSimpleName(), $(polygonColNames[0])));
        double result = (double) first(MinTable).getField(0);
        assertEquals(-0.5, result,0);
    }

    @Test
    public void testBuildArea() {
        Table polygonTable = createPolygonTable(1);
        Table arealGeomTable = polygonTable.select(call(Functions.ST_BuildArea.class.getSimpleName(), $(polygonColNames[0])));
        Geometry result = (Geometry) first(arealGeomTable).getField(0);
        assertEquals("POLYGON ((-0.5 -0.5, -0.5 0.5, 0.5 0.5, 0.5 -0.5, -0.5 -0.5))", result.toString());
    }

    @Test
    public void testSetSRID() {
        Table polygonTable = createPolygonTable(1);
        polygonTable = polygonTable
                .select(call(Functions.ST_SetSRID.class.getSimpleName(), $(polygonColNames[0]), 3021))
                .select(call(Functions.ST_SRID.class.getSimpleName(), $("_c0")));
        int result = (int) first(polygonTable).getField(0);
        assertEquals(3021, result);
    }

    @Test
    public void testSRID() {
        Table polygonTable = createPolygonTable(1);
        polygonTable = polygonTable.select(call(Functions.ST_SRID.class.getSimpleName(), $(polygonColNames[0])));
        int result = (int) first(polygonTable).getField(0);
        assertEquals(0, result);
    }

    @Test
    public void testIsClosedForOpen() {
        Table linestringTable = createLineStringTable(1);
        linestringTable = linestringTable.select(call(Functions.ST_IsClosed.class.getSimpleName(), $(linestringColNames[0])));
        assertFalse((boolean) first(linestringTable).getField(0));
    }

    @Test
    public void testIsClosedForClosed() {
        Table polygonTable = createPolygonTable(1);
        polygonTable = polygonTable.select(call(Functions.ST_IsClosed.class.getSimpleName(), $(polygonColNames[0])));
        assertTrue((boolean) first(polygonTable).getField(0));
    }

    @Test
    public void testIsRingForRing() {
        Table polygonTable = createPolygonTable(1);
        Table linestringTable = polygonTable.select(call(Functions.ST_ExteriorRing.class.getSimpleName(), $(polygonColNames[0])));
        linestringTable = linestringTable.select(call(Functions.ST_IsRing.class.getSimpleName(), $("_c0")));
        assertTrue((boolean) first(linestringTable).getField(0));
    }

    @Test
    public void testIsRingForNonRing() {
        Table linestringTable = createLineStringTable(1);
        linestringTable = linestringTable.select(call(Functions.ST_IsClosed.class.getSimpleName(), $(linestringColNames[0])));
        assertFalse((boolean) first(linestringTable).getField(0));
    }

    @Test
    public void testIsSimple() {
        Table polygonTable = createPolygonTable(1);
        polygonTable = polygonTable.select(call(Functions.ST_IsSimple.class.getSimpleName(), $(polygonColNames[0])));
        assertTrue((boolean) first(polygonTable).getField(0));
    }

    @Test
    public void testIsValid() {
        Table polygonTable = createPolygonTable(1);
        polygonTable = polygonTable.select(call(Functions.ST_IsValid.class.getSimpleName(), $(polygonColNames[0])));
        assertTrue((boolean) first(polygonTable).getField(0));
    }

    @Test
    public void testNormalize() {
        Table polygonTable = tableEnv.sqlQuery("SELECT ST_GeomFromText('POLYGON((0 1, 1 1, 1 0, 0 0, 0 1))') AS polygon");
        polygonTable = polygonTable.select(call(Functions.ST_Normalize.class.getSimpleName(), $("polygon")));
        Geometry result = (Geometry) first(polygonTable).getField(0);
        assertEquals("POLYGON ((0 0, 0 1, 1 1, 1 0, 0 0))", result.toString());
    }

    @Test
    public void testAddPoint() {
        Table pointTable = tableEnv.sqlQuery("SELECT ST_AddPoint(ST_GeomFromWKT('LINESTRING (0 0, 1 1)'), ST_GeomFromWKT('POINT (2 2)'))");
        assertEquals("LINESTRING (0 0, 1 1, 2 2)", first(pointTable).getField(0).toString());
    }

    @Test
    public void testAddPointWithIndex() {
        Table pointTable = tableEnv.sqlQuery("SELECT ST_AddPoint(ST_GeomFromWKT('LINESTRING (0 0, 1 1)'), ST_GeomFromWKT('POINT (2 2)'), 1)");
        assertEquals("LINESTRING (0 0, 2 2, 1 1)", first(pointTable).getField(0).toString());
    }

    @Test
    public void testRemovePoint() {
        Table pointTable = tableEnv.sqlQuery("SELECT ST_RemovePoint(ST_GeomFromWKT('LINESTRING (0 0, 1 1, 2 2)'))");
        assertEquals("LINESTRING (0 0, 1 1)", first(pointTable).getField(0).toString());
    }

    @Test
    public void testRemovePointWithIndex() {
        Table pointTable = tableEnv.sqlQuery("SELECT ST_RemovePoint(ST_GeomFromWKT('LINESTRING (0 0, 1 1, 2 2)'), 1)");
        assertEquals("LINESTRING (0 0, 2 2)", first(pointTable).getField(0).toString());
    }

    @Test
    public void testSetPoint() {
        Table pointTable = tableEnv.sqlQuery("SELECT ST_SetPoint(ST_GeomFromWKT('LINESTRING (0 0, 1 1, 2 2)'), 0, ST_GeomFromWKT('POINT (3 3)'))");
        assertEquals("LINESTRING (3 3, 1 1, 2 2)", first(pointTable).getField(0).toString());
    }

    @Test
    public void testSetPointWithNegativeIndex() {
        Table pointTable = tableEnv.sqlQuery("SELECT ST_SetPoint(ST_GeomFromWKT('LINESTRING (0 0, 1 1, 2 2)'), -1, ST_GeomFromWKT('POINT (3 3)'))");
        assertEquals("LINESTRING (0 0, 1 1, 3 3)", first(pointTable).getField(0).toString());
    }

    @Test
    public void testLineFromMultiPoint() {
        Table pointTable = tableEnv.sqlQuery("SELECT ST_LineFromMultiPoint(ST_GeomFromWKT('MULTIPOINT((10 40), (40 30), (20 20), (30 10))'))");
        assertEquals("LINESTRING (10 40, 40 30, 20 20, 30 10)", first(pointTable).getField(0).toString());
    }

    @Test
    public void testSplit() {
        Table pointTable = tableEnv.sqlQuery("SELECT ST_Split(ST_GeomFromWKT('LINESTRING (0 0, 1.5 1.5, 2 2)'), ST_GeomFromWKT('MULTIPOINT (0.5 0.5, 1 1)'))");
        assertEquals("MULTILINESTRING ((0 0, 0.5 0.5), (0.5 0.5, 1 1), (1 1, 1.5 1.5, 2 2))", ((Geometry)first(pointTable).getField(0)).norm().toText());
    }

    @Test
    public void testS2CellIDs() {
        String initExplodeQuery = "SELECT id, geom, cell_tbl.cell from (VALUES %s) as raw_tbl(id, geom, cells) CROSS JOIN UNNEST(raw_tbl.cells) AS cell_tbl (cell)";
        // left is a polygon
        tableEnv.createTemporaryView(
                "lefts",
                tableEnv.sqlQuery(String.format(initExplodeQuery, "(1, ST_GeomFromWKT('POLYGON ((0 0, 0.2 0, 0.2 0.2, 0 0.2, 0 0))'), ST_S2CellIDs(ST_GeomFromWKT('POLYGON ((0 0, 0.2 0, 0.2 0.2, 0 0.2, 0 0))'), 10))"))
        );
        // points for test
        String points = String.join(", ", new String[] {
                "(2, ST_GeomFromWKT('POINT (0.1 0.1)'), ST_S2CellIDs(ST_GeomFromWKT('POINT (0.1 0.1)'), 10))", // points within polygon
                "(3, ST_GeomFromWKT('POINT (0.25 0.1)'), ST_S2CellIDs(ST_GeomFromWKT('POINT (0.25 0.1)'), 10))", // points outside of polygon
                "(4, ST_GeomFromWKT('POINT (0.2005 0.1)'), ST_S2CellIDs(ST_GeomFromWKT('POINT (0.2005 0.1)'), 10))" // points outside of polygon, but very close to border
        });
        tableEnv.createTemporaryView(
                "rights",
                tableEnv.sqlQuery(String.format(initExplodeQuery, points))
        );
        Table joinTable = tableEnv.sqlQuery("select lefts.id, rights.id from lefts join rights on lefts.cell = rights.cell group by (lefts.id, rights.id)");
        assertEquals(2, count(joinTable));
        ;
        assert take(joinTable, 2).stream().map(
                r -> Objects.requireNonNull(r.getField(1)).toString()
        ).collect(Collectors.toSet()).containsAll(Arrays.asList("2", "4"));
        // This is due to under level = 10, point id = 4 fall into same cell as the boarder of polygon id = 1
        // join and filter by st_intersects to exclude the wrong join
        Table joinCleanedTable = tableEnv.sqlQuery("select lefts.id, rights.id from lefts join rights on lefts.cell = rights.cell where ST_Intersects(lefts.geom, rights.geom) is true group by (lefts.id, rights.id)");
        // after filter by ST_Intersects, only id =2 point
        assertEquals(1, count(joinCleanedTable));
        assertEquals(2, first(joinCleanedTable).getField(1));
    }

    @Test
    public void testGeometricMedian() throws ParseException {
        Table pointTable = tableEnv.sqlQuery("SELECT ST_GeometricMedian(ST_GeomFromWKT('MULTIPOINT((0 0), (1 1), (2 2), (200 200))'))");
        Geometry expected = wktReader.read("POINT (1.9761550281255005 1.9761550281255005)");
        Geometry actual = (Geometry) first(pointTable).getField(0);
        assertEquals(String.format("expected: %s was %s", expected.toText(), actual != null ? actual.toText() : "null"),
                0, expected.compareTo(actual, COORDINATE_SEQUENCE_COMPARATOR));
    }

    @Test
    public void testGeometricMedianParamsTolerance() throws ParseException {
        Table pointTable = tableEnv.sqlQuery(
                "SELECT ST_GeometricMedian(ST_GeomFromWKT('MULTIPOINT ((0 0), (1 1), (0 1), (2 2))'), 1e-5)");
        Geometry expected = wktReader.read("POINT (0.996230268436779 0.9999899629155288)");
        Geometry actual = (Geometry) first(pointTable).getField(0);
        assertEquals(String.format("expected: %s was %s", expected.toText(), actual != null ? actual.toText() : "null"),
                0, expected.compareTo(actual, COORDINATE_SEQUENCE_COMPARATOR));
    }

    @Test
    public void testGeometricMedianParamsFull() throws ParseException {
        Table pointTable = tableEnv.sqlQuery(
                "SELECT ST_GeometricMedian(ST_GeomFromWKT('MULTIPOINT ((0 0), (1 1), (0 1), (2 2))'), 1e-5, 10, false)");
        Geometry expected = wktReader.read("POINT (0.8844442206215307 0.9912184073718183)");
        Geometry actual = (Geometry) first(pointTable).getField(0);
        assertEquals(String.format("expected: %s was %s", expected.toText(), actual != null ? actual.toText() : "null"),
                0, expected.compareTo(actual, COORDINATE_SEQUENCE_COMPARATOR));
    }

    @Test
    public void testNumPoints() {
        Integer expected = 3;
        Table pointTable = tableEnv.sqlQuery("SELECT ST_NumPoints(ST_GeomFromWKT('LINESTRING(0 1, 1 0, 2 0)'))");
        Integer actual =  (Integer) first(pointTable).getField(0);
        assertEquals(expected, actual);
    }

    @Test
    public void testForce3D() {
        Integer expectedDims = 3;
        Table pointTable = tableEnv.sqlQuery("SELECT ST_Force3D(ST_GeomFromWKT('LINESTRING(0 1, 1 0, 2 0)'), 1.2) " +
                                                "AS " + polygonColNames[0]);
        pointTable = pointTable.select(call(Functions.ST_NDims.class.getSimpleName(), $(polygonColNames[0])));
        Integer actual = (Integer) first(pointTable).getField(0);
        assertEquals(expectedDims, actual);
    }

    @Test
    public void testForce3DDefaultValue() {
        Integer expectedDims = 3;
        Table pointTable = tableEnv.sqlQuery("SELECT ST_Force3D(ST_GeomFromWKT('LINESTRING(0 1, 1 0, 2 0)')) " +
                "AS " + polygonColNames[0]);
        pointTable = pointTable.select(call(Functions.ST_NDims.class.getSimpleName(), $(polygonColNames[0])));
        Integer actual = (Integer) first(pointTable).getField(0);
        assertEquals(expectedDims, actual);
    }

    @Test
    public void testNRings() {
        Integer expected = 1;
        Table pointTable = tableEnv.sqlQuery("SELECT ST_NRings(ST_GeomFromWKT('POLYGON ((1 0, 1 1, 2 1, 2 0, 1 0))'))");
        Integer actual =  (Integer) first(pointTable).getField(0);
        assertEquals(expected, actual);
    }

    @Test
    public void testTranslate() {
        Table polyTable = tableEnv.sqlQuery("SELECT ST_Translate(ST_GeomFromWKT('POLYGON ((1 0, 1 1, 2 1, 2 0, 1 0))'), 2, 5)" + "AS " + polygonColNames[0]);
        polyTable = polyTable.select(call(Functions.ST_AsText.class.getSimpleName(), $(polygonColNames[0])));
        String expected = "POLYGON ((3 5, 3 6, 4 6, 4 5, 3 5))";
        String actual = (String) first(polyTable).getField(0);
        assertEquals(expected, actual);
    }

    @Test
<<<<<<< HEAD
    public void testFrechet() {
        Table polyTable = tableEnv.sqlQuery("SELECT ST_GeomFromWKT('POINT (1 2)') AS g1, ST_GeomFromWKT('POINT (10 10)') as g2");
        polyTable = polyTable.select(call(Functions.ST_FrechetDistance.class.getSimpleName(), $("g1"), $("g2")));
        Double expected =  12.041594578792296;
        Double actual = (Double) first(polyTable).getField(0);
        assertEquals(expected, actual);
    }

=======
    public void testBoundingDiagonal() {
        Table polyTable = tableEnv.sqlQuery("SELECT ST_BoundingDiagonal(ST_GeomFromWKT('POLYGON ((1 0, 1 1, 2 1, 2 0, 1 0))'))" +" AS " + polygonColNames[0]);
        polyTable = polyTable.select(call(Functions.ST_AsText.class.getSimpleName(), $(polygonColNames[0])));
        String expected = "LINESTRING (1 0, 2 1)";
        String actual = (String) first(polyTable).getField(0);
        assertEquals(expected, actual);
    }

    @Test
    public void testHausdorffDistance() {
        Table polyTable = tableEnv.sqlQuery("SELECT ST_GeomFromWKT('POINT (0.0 1.0)') AS g1, ST_GeomFromWKT('LINESTRING (0 0, 1 0, 2 0, 3 0, 4 0, 5 0)') AS g2");
        Table actualTable = polyTable.select(call(Functions.ST_HausdorffDistance.class.getSimpleName(), $("g1"), $("g2"), 0.4));
        Table actualTableDefault = polyTable.select(call(Functions.ST_HausdorffDistance.class.getSimpleName(), $("g1"), $("g2")));
        Double expected = 5.0990195135927845;
        Double expectedDefault = 5.0990195135927845;
        Double actual = (Double) first(actualTable).getField(0);
        Double actualDefault = (Double) first(actualTableDefault).getField(0);
        assertEquals(expected, actual);
        assertEquals(expectedDefault, actualDefault);
    }
>>>>>>> 9669a838
}<|MERGE_RESOLUTION|>--- conflicted
+++ resolved
@@ -747,7 +747,6 @@
     }
 
     @Test
-<<<<<<< HEAD
     public void testFrechet() {
         Table polyTable = tableEnv.sqlQuery("SELECT ST_GeomFromWKT('POINT (1 2)') AS g1, ST_GeomFromWKT('POINT (10 10)') as g2");
         polyTable = polyTable.select(call(Functions.ST_FrechetDistance.class.getSimpleName(), $("g1"), $("g2")));
@@ -756,7 +755,6 @@
         assertEquals(expected, actual);
     }
 
-=======
     public void testBoundingDiagonal() {
         Table polyTable = tableEnv.sqlQuery("SELECT ST_BoundingDiagonal(ST_GeomFromWKT('POLYGON ((1 0, 1 1, 2 1, 2 0, 1 0))'))" +" AS " + polygonColNames[0]);
         polyTable = polyTable.select(call(Functions.ST_AsText.class.getSimpleName(), $(polygonColNames[0])));
@@ -777,5 +775,4 @@
         assertEquals(expected, actual);
         assertEquals(expectedDefault, actualDefault);
     }
->>>>>>> 9669a838
 }