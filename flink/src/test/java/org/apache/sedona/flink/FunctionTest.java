--- conflicted
+++ resolved
@@ -764,7 +764,6 @@
     }
 
     @Test
-<<<<<<< HEAD
     public void testAngle() {
         Table polyTable = tableEnv.sqlQuery("SELECT ST_Angle(ST_GeomFromWKT('LINESTRING (0 0, 1 1)'), ST_GeomFromWKT('LINESTRING (0 0, 3 2)'))" + " AS " + polygonColNames[0]);
         polyTable = polyTable.select(call(Functions.ST_Degrees.class.getSimpleName(), $(polygonColNames[0])));
@@ -774,7 +773,7 @@
 
     }
 
-=======
+    @Test
     public void testHausdorffDistance() {
         Table polyTable = tableEnv.sqlQuery("SELECT ST_GeomFromWKT('POINT (0.0 1.0)') AS g1, ST_GeomFromWKT('LINESTRING (0 0, 1 0, 2 0, 3 0, 4 0, 5 0)') AS g2");
         Table actualTable = polyTable.select(call(Functions.ST_HausdorffDistance.class.getSimpleName(), $("g1"), $("g2"), 0.4));
@@ -786,5 +785,4 @@
         assertEquals(expected, actual);
         assertEquals(expectedDefault, actualDefault);
     }
->>>>>>> 4663cf52
 }