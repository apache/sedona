/**
 * Licensed under the Apache License, Version 2.0 (the "License");
 * you may not use this file except in compliance with the License.
 * You may obtain a copy of the License at
 * <p>
 * http://www.apache.org/licenses/LICENSE-2.0
 * <p>
 * Unless required by applicable law or agreed to in writing, software
 * distributed under the License is distributed on an "AS IS" BASIS,
 * WITHOUT WARRANTIES OR CONDITIONS OF ANY KIND, either express or implied.
 * See the License for the specific language governing permissions and
 * limitations under the License.
 */
package org.apache.sedona.flink;

import org.apache.commons.codec.binary.Hex;
import org.apache.commons.lang3.tuple.Pair;
import org.apache.flink.table.api.Table;
import org.apache.sedona.flink.expressions.Functions;
import org.apache.sedona.flink.expressions.FunctionsGeoTools;
import org.geotools.referencing.CRS;
import org.junit.Assert;
import org.junit.BeforeClass;
import org.junit.Test;
import org.locationtech.jts.geom.*;
import org.locationtech.jts.io.ParseException;
import org.locationtech.jts.operation.buffer.BufferParameters;
import org.opengis.referencing.FactoryException;
import org.opengis.referencing.crs.CoordinateReferenceSystem;
import scala.collection.immutable.Stream;

import java.util.Arrays;
import java.util.List;
import java.util.Objects;
import java.util.stream.Collectors;

import static junit.framework.TestCase.assertNull;
import static org.apache.flink.table.api.Expressions.*;
import static org.junit.Assert.*;

public class FunctionTest extends TestBase{

    @BeforeClass
    public static void onceExecutedBeforeAll() {
        initialize();
    }

    @Test
    public void testArea() {
        Table polygonTable = createPolygonTable(1);
        Table ResultTable = polygonTable.select(call(Functions.ST_Area.class.getSimpleName(), $(polygonColNames[0])));
        assertNotNull(first(ResultTable).getField(0));
        double result = (double) first(ResultTable).getField(0);
        assertEquals(1.0, result, 0);
    }

    @Test
    public void testAreaSpheroid() {
        Table tbl = tableEnv.sqlQuery(
                "SELECT ST_AreaSpheroid(ST_GeomFromWKT('Polygon ((34 35, 28 30, 25 34, 34 35))'))");
        Double expected = 201824850811.76245;
        Double actual = (Double) first(tbl).getField(0);
        assertEquals(expected, actual, 0.1);
    }

    @Test
    public void testAzimuth() {
        Table pointTable = tableEnv.sqlQuery("SELECT ST_Azimuth(ST_GeomFromWKT('POINT (0 0)'), ST_GeomFromWKT('POINT (1 1)'))");
        assertEquals(45, ((double) first(pointTable).getField(0)) / (Math.PI * 2) * 360, 0);
    }

    @Test
    public void testBoundary() {
        Table polygonTable = tableEnv.sqlQuery("SELECT ST_GeomFromWKT('POLYGON ((1 1, 0 0, -1 1, 1 1))') AS geom");
        Table boundaryTable = polygonTable.select(call(Functions.ST_Boundary.class.getSimpleName(), $("geom")));
        Geometry result = (Geometry) first(boundaryTable).getField(0);
        assertEquals("LINESTRING (1 1, 0 0, -1 1, 1 1)", result.toString());
    }

    @Test
    public void testBuffer() {
        Table pointTable = createPointTable_real(testDataSize);
        Table bufferTable = pointTable.select(call(Functions.ST_Buffer.class.getSimpleName(), $(pointColNames[0]), 1));
        Geometry result = (Geometry) first(bufferTable).getField(0);
        assert(result instanceof Polygon);

        String actual = (String) first(tableEnv.sqlQuery("SELECT ST_AsText(ST_ReducePrecision(ST_Buffer(ST_GeomFromWKT('LINESTRING(0 0, 50 70, 100 100)'), 10, false, 'side=left'), 4))")).getField(0);
        String expected = "POLYGON ((50 70, 0 0, -8.1373 5.8124, 41.8627 75.8124, 43.2167 77.3476, 44.855 78.5749, 94.855 108.5749, 100 100, 50 70))";
        assertEquals(expected, actual);

        actual = (String) first(tableEnv.sqlQuery("SELECT ST_AsText(ST_ReducePrecision(ST_Buffer(ST_GeomFromWKT('LINESTRING(0 0, 50 70, 70 -3)'), 10, false, 'endcap=square'), 4))")).getField(0);
        expected = "POLYGON ((43.2156 77.3465, 44.8523 78.5733, 46.7044 79.4413, 48.6944 79.9144, 50.739 79.9727, 52.7527 79.6137, 54.6512 78.8525, 56.3552 77.7209, 57.7932 76.2663, 58.9052 74.5495, 59.6446 72.6424, 79.6446 -0.3576, 82.2869 -10.0022, 62.9978 -15.2869, 45.9128 47.0733, 8.1373 -5.8124, 2.325 -13.9497, -13.9497 -2.325, 41.8627 75.8124, 43.2156 77.3465))";
        assertEquals(expected, actual);

        actual = (String) first(tableEnv.sqlQuery("SELECT ST_AsText(ST_ReducePrecision(ST_Buffer(ST_Point(100, 90), 200, false, 'quad_segs=4'), 4))")).getField(0);
        expected = "POLYGON ((284.7759 13.4633, 241.4214 -51.4214, 176.5367 -94.7759, 100 -110, 23.4633 -94.7759, -41.4214 -51.4214, -84.7759 13.4633, -100 90, -84.7759 166.5367, -41.4214 231.4214, 23.4633 274.7759, 100 290, 176.5367 274.7759, 241.4214 231.4214, 284.7759 166.5367, 300 90, 284.7759 13.4633))";
        assertEquals(expected, actual);

        actual = (String) first(tableEnv.sqlQuery("SELECT ST_AsText(ST_ReducePrecision(ST_Buffer(ST_GeomFromWKT('LINESTRING(0 0, 50 70, 70 -3)'), 10, true, 'endcap=square'), 4))")).getField(0);
        expected = "POLYGON ((50 70, 50.0001 70, 70.0001 -3, 70.0001 -3.0001, 69.9999 -3.0001, 50 69.9999, 0.0001 0, 0 -0.0001, -0.0001 0, 49.9999 70, 50 70))";
        assertEquals(expected, actual);

        actual = (String) first(tableEnv.sqlQuery("SELECT ST_AsText(ST_ReducePrecision(ST_Buffer(ST_GeomFromWKT('POLYGON((-120 30, -80 30, -80 50, -120 50, -120 30))'), 200, true, 'quad_segs=4'), 4))")).getField(0);
        expected = "POLYGON ((-120.0018 50, -120.0017 50.0004, -120.0013 50.0008, -120.0007 50.0011, -120 50.0012, -80 50.0012, -79.9993 50.0011, -79.9987 50.0008, -79.9983 50.0004, -79.9982 50, -79.9982 30, -79.9983 29.9994, -79.9987 29.9989, -79.9993 29.9986, -80 29.9984, -120 29.9984, -120.0007 29.9986, -120.0013 29.9989, -120.0017 29.9994, -120.0018 30, -120.0018 50))";
        assertEquals(expected, actual);
    }

    @Test
    public void testBestSRID() {
        Table table1 = tableEnv.sqlQuery("SELECT ST_GeomFromWKT('POINT (160 40)') AS geom");
        table1 = table1.select(call(Functions.ST_BestSRID.class.getSimpleName(), $("geom")));
        int result = (int) first(table1).getField(0);
        assertEquals(32657, result);

        Table table2 = tableEnv.sqlQuery("SELECT ST_GeomFromWKT('LINESTRING(-91.185 30.4505, -91.187 30.452, -91.189 30.4535)') AS geom");
        table2 = table2.select(call(Functions.ST_BestSRID.class.getSimpleName(), $("geom")));
        result = (int) first(table2).getField(0);
        assertEquals(32615, result);

        Table table3 = tableEnv.sqlQuery("SELECT ST_GeomFromWKT('POLYGON((-120 30, -80 30, -80 50, -120 50, -120 30))') AS geom");
        table3 = table3.select(call(Functions.ST_BestSRID.class.getSimpleName(), $("geom")));
        result = (int) first(table3).getField(0);
        assertEquals(3395, result);
    }

    @Test
    public void testShiftLogitude() {
        String actual = (String) first(tableEnv.sqlQuery("SELECT ST_AsText(ST_ShiftLongitude(ST_GeomFromWKT('POLYGON((179 10, -179 10, -179 20, 179 20, 179 10))')))")).getField(0);
        String expected = "POLYGON ((179 10, 181 10, 181 20, 179 20, 179 10))";
        assertEquals(expected, actual);

        actual = (String) first(tableEnv.sqlQuery("SELECT ST_AsText(ST_ShiftLongitude(ST_GeomFromWKT('MULTIPOLYGON(((179 10, -179 10, -179 20, 179 20, 179 10)), ((-185 10, -185 20, -175 20, -175 10, -185 10)))')))")).getField(0);
        expected = "MULTIPOLYGON (((179 10, 181 10, 181 20, 179 20, 179 10)), ((175 10, 175 20, 185 20, 185 10, 175 10)))";
        assertEquals(expected, actual);

        actual = (String) first(tableEnv.sqlQuery("SELECT ST_AsText(ST_ShiftLongitude(ST_GeomFromWKT('LINESTRING(179 10, 181 10)')))")).getField(0);
        expected = "LINESTRING (179 10, -179 10)";
        assertEquals(expected, actual);
    }

    @Test
    public void testClosestPoint() {
        Table table = tableEnv.sqlQuery("SELECT ST_GeomFromWKT('POINT (160 40)') AS g1, ST_GeomFromWKT('POINT (10 10)') as g2");
        table = table.select(call(Functions.ST_ClosestPoint.class.getSimpleName(), $("g1"), $("g2")));
        Geometry result = (Geometry) first(table).getField(0);
        assertEquals("POINT (160 40)", result.toString());
    }

    @Test
    public void testCentroid() {
        Table polygonTable = tableEnv.sqlQuery("SELECT ST_GeomFromText('POLYGON ((2 2, 0 0, 2 0, 0 2, 2 2))') as geom");
        Table resultTable = polygonTable.select(call(Functions.ST_Centroid.class.getSimpleName(), $("geom")));
        Geometry result = (Geometry) first(resultTable).getField(0);
        assertEquals("POINT (1 1)", result.toString());
    }

    @Test
    public void testCollectWithTwoInputs() {
        Table pointTable = tableEnv.sqlQuery("SELECT ST_GeomFromWKT('POINT (1 2)') AS g1, ST_GeomFromWKT('POINT (-2 3)') as g2");
        Table resultTable = pointTable.select(call(Functions.ST_Collect.class.getSimpleName(), $("g1"), $("g2")));
        Geometry result1 = (Geometry) first(resultTable).getField(0);
        assertEquals("MULTIPOINT ((1 2), (-2 3))", result1.toString());

        Table collectionTable = tableEnv.sqlQuery("SELECT ST_GeomFromWKT('POINT (1 2)') AS g1, ST_GeomFromWKT('LINESTRING(1 2, 3 4)') as g2");
        resultTable = collectionTable.select(call(Functions.ST_Collect.class.getSimpleName(), $("g1"), $("g2")));
        Geometry result2 = (Geometry) first(resultTable).getField(0);
        assertEquals("GEOMETRYCOLLECTION (POINT (1 2), LINESTRING (1 2, 3 4))", result2.toString());
    }

    @Test
    public void testCollectWithArray() {
        Table lineTable = tableEnv.sqlQuery("SELECT array[ST_GeomFromText('LINESTRING(1 2, 3 4)'), ST_GeomFromText('LINESTRING(3 4, 4 5)')] as lines");
        Table resultTable = lineTable.select(call(Functions.ST_Collect.class.getSimpleName(), $("lines")));
        Geometry result1 = (Geometry) first(resultTable).getField(0);
        assertEquals("MULTILINESTRING ((1 2, 3 4), (3 4, 4 5))", result1.toString());

        Table collectionTable = tableEnv.sqlQuery("SELECT array[ST_GeomFromText('POINT(0 0)'), ST_GeomFromText('LINESTRING(3 4, 4 5)')] as lines");
        resultTable = collectionTable.select(call(Functions.ST_Collect.class.getSimpleName(), $("lines")));
        Geometry result2 = (Geometry) first(resultTable).getField(0);
        assertEquals("GEOMETRYCOLLECTION (POINT (0 0), LINESTRING (3 4, 4 5))", result2.toString());
    }

    @Test
    public void testCollectionExtract() {
        Table collectionTable = tableEnv.sqlQuery("SELECT ST_GeomFromText('GEOMETRYCOLLECTION(POINT(0 0), LINESTRING(1 1, 2 2))') as collection");
        Table resultTable = collectionTable.select(call(Functions.ST_CollectionExtract.class.getSimpleName(), $("collection")));
        Geometry result = (Geometry) first(resultTable).getField(0);
        assertEquals("MULTILINESTRING ((1 1, 2 2))", result.toString());
    }

    @Test
    public void testConcaveHull() {
        Table polygonTable = tableEnv.sqlQuery("SELECT ST_GeomFromWKT('Polygon ((0 0, 1 2, 2 2, 3 2, 5 0, 4 0, 3 1, 2 1, 1 0, 0 0))') as geom");
        Table concaveHullPolygonTable = polygonTable.select(call(Functions.ST_ConcaveHull.class.getSimpleName(), $("geom"), 1.0, true));
        Geometry result = (Geometry) first(concaveHullPolygonTable).getField(0);
        assertEquals("POLYGON ((1 2, 2 2, 3 2, 5 0, 4 0, 1 0, 0 0, 1 2))", result.toString());

        Table polygonTable2 = tableEnv.sqlQuery("SELECT ST_GeomFromWKT('POLYGON ((0 0, 1 0, 1 1, 0 0))') as geom");
        Table concaveHullPolygonTable2 = polygonTable2.select(call(Functions.ST_ConcaveHull.class.getSimpleName(), $("geom"), 1.0));
        Geometry result2 = (Geometry) first(concaveHullPolygonTable2).getField(0);
        assertEquals("POLYGON ((0 0, 1 1, 1 0, 0 0))", result2.toString());
    }

    @Test
    public void testConvexHull() {
        Table polygonTable = tableEnv.sqlQuery("SELECT ST_GeomFromWKT('Polygon ((0 0, 1 2, 2 2, 3 2, 5 0, 4 0, 3 1, 2 1, 1 0, 0 0))') as geom");
        Table concaveHullPolygonTable = polygonTable.select(call(Functions.ST_ConvexHull.class.getSimpleName(), $("geom")));
        Geometry result = (Geometry) first(concaveHullPolygonTable).getField(0);
        assertEquals("POLYGON ((0 0, 1 2, 3 2, 5 0, 0 0))", result.toString());
    }

    @Test
    public void testCrossesDateLine() {
        // Test line crossing the Date Line
        Table table1 = tableEnv.sqlQuery("SELECT ST_GeomFromWKT('LINESTRING(170 30, -170 30)') AS geom");
        table1 = table1.select(call("ST_CrossesDateLine", $("geom")));
        Boolean actual1 = (Boolean) first(table1).getField(0);
        assertEquals(true, actual1);

        // Test line not crossing the Date Line
        Table table2 = tableEnv.sqlQuery("SELECT ST_GeomFromWKT('LINESTRING(-120 30, -130 40)') AS geom");
        table2 = table2.select(call("ST_CrossesDateLine", $("geom")));
        Boolean actual2 = (Boolean) first(table2).getField(0);
        assertEquals(false, actual2);

        // Test polygon crossing the Date Line
        Table table3 = tableEnv.sqlQuery("SELECT ST_GeomFromWKT('POLYGON((175 10, -175 10, -175 -10, 175 -10, 175 10))') AS geom");
        table3 = table3.select(call("ST_CrossesDateLine", $("geom")));
        Boolean actual3 = (Boolean) first(table3).getField(0);
        assertEquals(true, actual3);

        // Test polygon not crossing the Date Line
        Table table4 = tableEnv.sqlQuery("SELECT ST_GeomFromWKT('POLYGON((-120 10, -130 10, -130 -10, -120 -10, -120 10))') AS geom");
        table4 = table4.select(call("ST_CrossesDateLine", $("geom")));
        Boolean actual4 = (Boolean) first(table4).getField(0);
        assertEquals(false, actual4);
    }

    @Test
    public void testDifference() {
        Table lineTable = tableEnv.sqlQuery("SELECT ST_GeomFromWKT('LINESTRING(50 100, 50 200)') AS g1, ST_GeomFromWKT('LINESTRING(50 50, 50 150)') as g2");
        Table resultTable = lineTable.select(call(Functions.ST_Difference.class.getSimpleName(), $("g1"), $("g2")));
        Geometry result = (Geometry) first(resultTable).getField(0);
        assertEquals("LINESTRING (50 150, 50 200)", result.toString());
    }

    @Test
    public void testDump() {
        Table table = tableEnv.sqlQuery("SELECT ST_GeomFromWKT('MULTIPOINT ((0 0), (1 1))') AS geom");
        table = table.select(call(Functions.ST_Dump.class.getSimpleName(), $("geom")));
        Geometry[] result = (Geometry[]) first(table).getField(0);
        assertEquals("POINT (0 0)", result[0].toString());
        assertEquals("POINT (1 1)", result[1].toString());
    }

    @Test
    public void testDumpPoints() {
        Table table = tableEnv.sqlQuery("SELECT ST_GeomFromWKT('LINESTRING (0 0, 1 0)') AS geom");
        table = table.select(call(Functions.ST_DumpPoints.class.getSimpleName(), $("geom")));
        Geometry[] result = (Geometry[]) first(table).getField(0);
        assertEquals("POINT (0 0)", result[0].toString());
        assertEquals("POINT (1 0)", result[1].toString());
    }

    @Test
    public void testEndPoint() {
        Table table = tableEnv.sqlQuery("SELECT ST_GeomFromWKT('LINESTRING(1 1, 2 2, 3 3)') AS geom");
        table = table.select(call(Functions.ST_EndPoint.class.getSimpleName(), $("geom")));
        Geometry result = (Geometry) first(table).getField(0);
        assertEquals("POINT (3 3)", result.toString());
    }

    @Test
    public void testEnvelope() {
        Table linestringTable = createLineStringTable(1);
        linestringTable = linestringTable.select(call(Functions.ST_Envelope.class.getSimpleName(), $(linestringColNames[0])));
        assertEquals("POLYGON ((-0.5 -0.5, -0.5 0.5, 0.5 0.5, 0.5 -0.5, -0.5 -0.5))", first(linestringTable).getField(0).toString());
    }

    @Test
    public void testFlipCoordinates() {
        Table pointTable = createPointTable_real(testDataSize);
        Table flippedTable = pointTable.select(call(Functions.ST_FlipCoordinates.class.getSimpleName(), $(pointColNames[0])));
        Geometry result = (Geometry) first(flippedTable).getField(0);
        assertEquals("POINT (32.01 -117.99)", result.toString());
    }

    @Test
    public void testSTGeometryType() {
        Table table = tableEnv.sqlQuery("SELECT ST_GeomFromWKT('LINESTRING(1 1, 2 2, 3 3)') AS geom");
        table = table.select(call(Functions.ST_GeometryType.class.getSimpleName(), $("geom")));
        String result = (String) first(table).getField(0);
        assertEquals("ST_LineString", result.toString());
    }

    @Test
    public void testTransform() {
        Table pointTable = createPointTable_real(testDataSize);
        Table transformedTable = pointTable.select(call(FunctionsGeoTools.ST_Transform.class.getSimpleName(), $(pointColNames[0])
                , "epsg:4326", "epsg:3857"));
        String result = first(transformedTable).getField(0).toString();
        assertEquals("POINT (-13134586.718698347 3764623.3541299687)", result);

        pointTable = pointTable.select(call(Functions.ST_SetSRID.class.getSimpleName(), $(pointColNames[0]), 4326)).as(pointColNames[0]);
        transformedTable = pointTable.select(call(FunctionsGeoTools.ST_Transform.class.getSimpleName(), $(pointColNames[0]), "epsg:3857"))
                .as(pointColNames[0]).select(call(Functions.ST_ReducePrecision.class.getSimpleName(), $(pointColNames[0]), 2));
        result = first(transformedTable).getField(0).toString();
        assertEquals("POINT (-13134586.72 3764623.35)", result);
    }

    @Test
    public void testUnion() {
        Table polyTable = tableEnv.sqlQuery("select ST_GeomFromWKT('POLYGON ((-3 -3, 3 -3, 3 3, -3 3, -3 -3))') as a, ST_GeomFromWKT('POLYGON ((-2 1, 2 1, 2 4, -2 4, -2 1))') as b");
        String actual = first(polyTable.select(call(Functions.ST_Union.class.getSimpleName(), $("a"), $("b")))).getField(0).toString();
        String expected = "POLYGON ((2 3, 3 3, 3 -3, -3 -3, -3 3, -2 3, -2 4, 2 4, 2 3))";
        assertEquals(expected, actual);
    }

    @Test
    public void testUnionArrayVariant() {
        Table polyTable = tableEnv.sqlQuery("SELECT ARRAY[ST_GeomFromWKT('POLYGON ((-3 -3, 3 -3, 3 3, -3 3, -3 -3))'), ST_GeomFromWKT('POLYGON ((-2 1, 2 1, 2 4, -2 4, -2 1))')] as polys");
        String actual = first(polyTable.select(call(Functions.ST_Union.class.getSimpleName(), $("polys")))).getField(0).toString();
        String expected = "POLYGON ((2 3, 3 3, 3 -3, -3 -3, -3 3, -2 3, -2 4, 2 4, 2 3))";
        assertEquals(expected, actual);
    }

    @Test
    public void testTransformWKT() throws FactoryException {
        Table pointTable = createPointTable_real(testDataSize);

        CoordinateReferenceSystem CRS_SRC = CRS.decode("epsg:4326", true);
        CoordinateReferenceSystem CRS_TGT = CRS.decode("epsg:3857", true);

        String SRC_WKT = CRS_SRC.toWKT();
        String TGT_WKT = CRS_TGT.toWKT();

        Table transformedTable_SRC = pointTable.select(call(FunctionsGeoTools.ST_Transform.class.getSimpleName(), $(pointColNames[0])
                , SRC_WKT, "epsg:3857"));
        String result_SRC = first(transformedTable_SRC).getField(0).toString();
        assertEquals("POINT (-13134586.718698347 3764623.3541299687)", result_SRC);

        Table transformedTable_TGT = pointTable.select(call(FunctionsGeoTools.ST_Transform.class.getSimpleName(), $(pointColNames[0])
                , "epsg:4326", TGT_WKT));
        String result_TGT = first(transformedTable_TGT).getField(0).toString();
        assertEquals("POINT (-13134586.718698347 3764623.3541299687)", result_TGT);

        Table transformedTable_SRC_TGT = pointTable.select(call(FunctionsGeoTools.ST_Transform.class.getSimpleName(), $(pointColNames[0])
                , SRC_WKT, TGT_WKT));
        String result_SRC_TGT = first(transformedTable_SRC_TGT).getField(0).toString();
        assertEquals("POINT (-13134586.718698347 3764623.3541299687)", result_SRC_TGT);

        Table transformedTable_SRC_TGT_lenient = pointTable.select(call(FunctionsGeoTools.ST_Transform.class.getSimpleName(), $(pointColNames[0])
                , SRC_WKT, TGT_WKT,false));
        String result_SRC_TGT_lenient = first(transformedTable_SRC_TGT_lenient).getField(0).toString();
        assertEquals("POINT (-13134586.718698347 3764623.3541299687)", result_SRC_TGT_lenient);

    }

    @Test
    public void testDimension(){
        Table pointTable = tableEnv.sqlQuery(
                "SELECT ST_Dimension(ST_GeomFromWKT('GEOMETRYCOLLECTION EMPTY'))");
        assertEquals(0, first(pointTable).getField(0));

        pointTable = tableEnv.sqlQuery(
                "SELECT ST_Dimension(ST_GeomFromWKT('GEOMETRYCOLLECTION(MULTIPOLYGON(((0 0, 0 1, 1 1, 1 0, 0 0)), ((2 2, 2 3, 3 3, 3 2, 2 2))), MULTIPOINT(6 6, 7 7, 8 8))'))");
        assertEquals(2, first(pointTable).getField(0));
    }

    @Test
    public void testDistance() {
        Table pointTable = createPointTable(testDataSize);
        pointTable = pointTable.select(call(Functions.ST_Distance.class.getSimpleName(), $(pointColNames[0])
                , call("ST_GeomFromWKT", "POINT (0 0)")));
        assertEquals(0.0, first(pointTable).getField(0));
    }

    @Test
    public void testDistanceSpheroid() {
        Table tbl = tableEnv.sqlQuery(
                "SELECT ST_DistanceSpheroid(ST_GeomFromWKT('POINT (-0.56 51.3168)'), ST_GeomFromWKT('POINT (-3.1883 55.9533)'))");
        Double expected = 544430.9411996207;
        Double actual = (Double) first(tbl).getField(0);
        assertEquals(expected, actual, 0.1);
    }

    @Test
    public void testDistanceSphere() {
        Table tbl = tableEnv.sqlQuery(
                "SELECT ST_DistanceSphere(ST_GeomFromWKT('POINT (-0.56 51.3168)'), ST_GeomFromWKT('POINT (-3.1883 55.9533)'))");
        Double expected = 543796.9506134904;
        Double actual = (Double) first(tbl).getField(0);
        assertEquals(expected, actual, 0.1);
    }

    @Test
    public void testDistanceSphereWithRadius() {
        Table tbl = tableEnv.sqlQuery(
                "SELECT ST_DistanceSphere(ST_GeomFromWKT('POINT (-0.56 51.3168)'), ST_GeomFromWKT('POINT (-3.1883 55.9533)'), 6378137.0)");
        Double expected = 544405.4459192449;
        Double actual = (Double) first(tbl).getField(0);
        assertEquals(expected, actual, 0.1);
    }

    @Test
    public void test3dDistance() {
        Table pointTable = tableEnv.sqlQuery("SELECT ST_3DDistance(ST_GeomFromWKT('POINT (0 0 0)'), ST_GeomFromWKT('POINT (1 1 1)'))");
        assertEquals(Math.sqrt(3), first(pointTable).getField(0));
    }


    @Test
    public void testIntersection() {
        Table table = tableEnv.sqlQuery("SELECT ST_GeomFromWKT('POINT (0 0)') AS g1, ST_GeomFromWKT('LINESTRING ( 0 0, 0 2 )') as g2");
        table = table.select(call(Functions.ST_Intersection.class.getSimpleName(), $("g1"), $("g2")));
        Geometry result = (Geometry) first(table).getField(0);
        assertEquals("POINT (0 0)", result.toString());
    }

    @Test
    public void testLength() {
        Table polygonTable = createPolygonTable(1);
        Table resultTable = polygonTable.select(call(Functions.ST_Length.class.getSimpleName(), $(polygonColNames[0])));
        assertNotNull(first(resultTable).getField(0));
        double result = (double) first(resultTable).getField(0);
        assertEquals(4, result, 0);
    }

    @Test
    public void testLengthSpheroid() {
        Table tbl = tableEnv.sqlQuery(
                "SELECT ST_LengthSpheroid(ST_GeomFromWKT('Polygon ((0 0, 90 0, 0 0))'))");
        Double expected = 20037508.342789244;
        Double actual = (Double) first(tbl).getField(0);
        assertEquals(expected, actual, 0.1);
    }

    @Test
    public void testLineInterpolatePoint() {
        Table table = tableEnv.sqlQuery("SELECT ST_GeomFromWKT('LINESTRING (0 0, 2 0)') AS line");
        table = table.select(call(Functions.ST_LineInterpolatePoint.class.getSimpleName(), $("line"), 0.5));
        Geometry result = (Geometry) first(table).getField(0);
        assertEquals("POINT (1 0)", result.toString());
    }

    @Test
    public void testLineLocatePoint() {
        Table resultTable = tableEnv.sqlQuery("SELECT ST_LineLocatePoint(ST_GeomFromWKT('LINESTRING (0 2, 1 1, 2 0)'), ST_GeomFromWKT('POINT (0 0)'))");
        Double result = (Double) first(resultTable).getField(0);
        Double expectedResult = 0.5;
        assertEquals(expectedResult, result, 0.1);
    }

    @Test
    public void testYMax() {
        Table polygonTable = createPolygonTable(1);
        Table ResultTable = polygonTable.select(call(Functions.ST_YMax.class.getSimpleName(), $(polygonColNames[0])));
        assertNotNull(first(ResultTable).getField(0));
        double result = (double) first(ResultTable).getField(0);
        assertEquals(0.5, result,0);
    }

    @Test
    public void testYMin() {
        Table polygonTable = createPolygonTable(1);
        Table ResultTable = polygonTable.select(call(Functions.ST_YMin.class.getSimpleName(), $(polygonColNames[0])));
        assertNotNull(first(ResultTable).getField(0));
        double result = (double) first(ResultTable).getField(0);
        assertEquals(-0.5, result, 0);
    }

    @Test
    public void testGeomToGeoHash() {
        Table pointTable = createPointTable(testDataSize);
        pointTable = pointTable.select(
                call("ST_GeoHash", $(pointColNames[0]), 5)
        );
        assertEquals(first(pointTable).getField(0), "s0000");
    }

    @Test
    public void testGeometryType() {
        Table pointTable = tableEnv.sqlQuery(
                "SELECT GeometryType(ST_GeomFromText('LINESTRING(77.29 29.07,77.42 29.26,77.27 29.31,77.29 29.07)'))");
        assertEquals("LINESTRING", first(pointTable).getField(0));

        pointTable = tableEnv.sqlQuery(
                "SELECT GeometryType(ST_GeomFromText('POINTM(2.0 3.5 10.2)'))");
        assertEquals("POINTM", first(pointTable).getField(0));
    }

    @Test
    public void testPointOnSurface() {
        Table pointTable = createPointTable_real(testDataSize);
        Table surfaceTable = pointTable.select(call(Functions.ST_PointOnSurface.class.getSimpleName(), $(pointColNames[0])));
        Geometry result = (Geometry) first(surfaceTable).getField(0);
        assertEquals("POINT (-117.99 32.01)", result.toString());
    }

    @Test
    public void testReducePrecision() {
        Table polygonTable = tableEnv.sqlQuery("SELECT ST_GeomFromText('POINT(0.12 0.23)') AS geom");
        Table resultTable = polygonTable.select(call(Functions.ST_ReducePrecision.class.getSimpleName(), $("geom"), 1));
        Geometry point = (Geometry) first(resultTable).getField(0);
        assertEquals("POINT (0.1 0.2)", point.toString());
    }

    @Test
    public void testReverse() {
        Table polygonTable = createPolygonTable(1);
        Table ReversedTable = polygonTable.select(call(Functions.ST_Reverse.class.getSimpleName(), $(polygonColNames[0])));
        Geometry result = (Geometry) first(ReversedTable).getField(0);
        assertEquals("POLYGON ((-0.5 -0.5, 0.5 -0.5, 0.5 0.5, -0.5 0.5, -0.5 -0.5))", result.toString());
    }

    @Test
    public void testGeometryN() {
        Table collectionTable = tableEnv.sqlQuery("SELECT ST_GeomFromWKT('GEOMETRYCOLLECTION(POINT(10 10), POINT(30 30), LINESTRING(15 15, 20 20))') AS collection");
        Table resultTable = collectionTable.select(call(Functions.ST_GeometryN.class.getSimpleName(), $("collection"), 1));
        Point point = (Point) first(resultTable).getField(0);
        assertEquals("POINT (30 30)", point.toString());
    }

    @Test
    public void testInteriorRingN() {
        Table polygonTable = tableEnv.sqlQuery("SELECT ST_GeomFromText('POLYGON((7 9,8 7,11 6,15 8,16 6,17 7,17 10,18 12,17 14,15 15,11 15,10 13,9 12,7 9),(9 9,10 10,11 11,11 10,10 8,9 9),(12 14,15 14,13 11,12 14))') AS polygon");
        Table resultTable = polygonTable.select(call(Functions.ST_InteriorRingN.class.getSimpleName(), $("polygon"), 1));
        LineString lineString = (LineString) first(resultTable).getField(0);
        assertEquals("LINESTRING (12 14, 15 14, 13 11, 12 14)", lineString.toString());
    }

    @Test
    public void testPointN_positiveN() {
        int n = 1;
        Table polygonTable = createPolygonTable(1);
        Table linestringTable = polygonTable.select(call(Functions.ST_ExteriorRing.class.getSimpleName(), $(polygonColNames[0])));
        Table pointTable = linestringTable.select(call(Functions.ST_PointN.class.getSimpleName(), $("_c0"), n));
        Point point = (Point) first(pointTable).getField(0);
        assertNotNull(point);
        assertEquals("POINT (-0.5 -0.5)", point.toString());
    }

    @Test
    public void testPointN_negativeN() {
        int n = -3;
        Table polygonTable = createPolygonTable(1);
        Table linestringTable = polygonTable.select(call(Functions.ST_ExteriorRing.class.getSimpleName(), $(polygonColNames[0])));
        Table pointTable = linestringTable.select(call(Functions.ST_PointN.class.getSimpleName(), $("_c0"), n));
        Point point = (Point) first(pointTable).getField(0);
        assertNotNull(point);
        assertEquals("POINT (0.5 0.5)", point.toString());
    }

    @Test
    public void testNPoints() {
        Table polygonTable = createPolygonTable(1);
        Table resultTable = polygonTable.select(call(Functions.ST_NPoints.class.getSimpleName(), $(polygonColNames[0])));
        assertEquals(5, first(resultTable).getField(0));
    }

    @Test
    public void testNumGeometries() {
        Table collectionTable = tableEnv.sqlQuery("SELECT ST_GeomFromWKT('GEOMETRYCOLLECTION(POINT(10 10), POINT(30 30), LINESTRING(15 15, 20 20))') AS collection");
        Table resultTable = collectionTable.select(call(Functions.ST_NumGeometries.class.getSimpleName(), $("collection")));
        assertEquals(3, first(resultTable).getField(0));
    }

    @Test
    public void testNumInteriorRings() {
        Table polygonTable = tableEnv.sqlQuery("SELECT ST_GeomFromText('POLYGON((7 9,8 7,11 6,15 8,16 6,17 7,17 10,18 12,17 14,15 15,11 15,10 13,9 12,7 9),(9 9,10 10,11 11,11 10,10 8,9 9),(12 14,15 14,13 11,12 14))') AS polygon");
        Table resultTable = polygonTable.select(call(Functions.ST_NumInteriorRings.class.getSimpleName(), $("polygon")));
        assertEquals(2, first(resultTable).getField(0));
    }

    @Test
    public void testNumInteriorRing() {
        Table polygonTable = tableEnv.sqlQuery("SELECT ST_GeomFromText('POLYGON((7 9,8 7,11 6,15 8,16 6,17 7,17 10,18 12,17 14,15 15,11 15,10 13,9 12,7 9),(9 9,10 10,11 11,11 10,10 8,9 9),(12 14,15 14,13 11,12 14))') AS polygon");
        Table resultTable = polygonTable.select(call(Functions.ST_NumInteriorRing.class.getSimpleName(), $("polygon")));
        assertEquals(2, first(resultTable).getField(0));
    }

    @Test
    public void testExteriorRing() {
        Table polygonTable = createPolygonTable(1);
        Table linearRingTable = polygonTable.select(call(Functions.ST_ExteriorRing.class.getSimpleName(), $(polygonColNames[0])));
        LineString lineString = (LineString) first(linearRingTable).getField(0);
        assertNotNull(lineString);
        Assert.assertEquals("LINESTRING (-0.5 -0.5, -0.5 0.5, 0.5 0.5, 0.5 -0.5, -0.5 -0.5)", lineString.toString());
    }

    @Test
    public void testAsEWKT() {
        Table polygonTable = createPolygonTable(testDataSize);
        polygonTable = polygonTable.select(call(Functions.ST_AsEWKT.class.getSimpleName(), $(polygonColNames[0])));
        String result = (String) first(polygonTable).getField(0);
        assertEquals("POLYGON ((-0.5 -0.5, -0.5 0.5, 0.5 0.5, 0.5 -0.5, -0.5 -0.5))", result);
    }

    @Test
    public void testAsText() {
        Table polygonTable = createPolygonTable(testDataSize);
        polygonTable = polygonTable.select(call(Functions.ST_AsText.class.getSimpleName(), $(polygonColNames[0])));
        String result = (String) first(polygonTable).getField(0);
        assertEquals("POLYGON ((-0.5 -0.5, -0.5 0.5, 0.5 0.5, 0.5 -0.5, -0.5 -0.5))", result);
    }

    @Test
    public void testAsEWKB() {
        Table polygonTable = createPolygonTable(testDataSize);
        polygonTable = polygonTable.select(call(Functions.ST_AsEWKB.class.getSimpleName(), $(polygonColNames[0])));
        String result = Hex.encodeHexString((byte[]) first(polygonTable).getField(0));
        assertEquals("01030000000100000005000000000000000000e0bf000000000000e0bf000000000000e0bf000000000000e03f000000000000e03f000000000000e03f000000000000e03f000000000000e0bf000000000000e0bf000000000000e0bf", result);
    }

    @Test
    public void testAsBinary() {
        Table polygonTable = createPolygonTable(testDataSize);
        polygonTable = polygonTable.select(call(Functions.ST_AsBinary.class.getSimpleName(), $(polygonColNames[0])));
        String result = Hex.encodeHexString((byte[]) first(polygonTable).getField(0));
        assertEquals("01030000000100000005000000000000000000e0bf000000000000e0bf000000000000e0bf000000000000e03f000000000000e03f000000000000e03f000000000000e03f000000000000e0bf000000000000e0bf000000000000e0bf", result);
    }

    @Test
    public void testAsGML() throws Exception {
        Table polygonTable = createPolygonTable(testDataSize);
        polygonTable = polygonTable.select(call(Functions.ST_AsGML.class.getSimpleName(), $(polygonColNames[0])));
        String result = (String) first(polygonTable).getField(0);
        String expected =
                "<gml:Polygon>\n" +
                        "  <gml:outerBoundaryIs>\n" +
                        "    <gml:LinearRing>\n" +
                        "      <gml:coordinates>\n" +
                        "        -0.5,-0.5 -0.5,0.5 0.5,0.5 0.5,-0.5 -0.5,-0.5 \n" +
                        "      </gml:coordinates>\n" +
                        "    </gml:LinearRing>\n" +
                        "  </gml:outerBoundaryIs>\n" +
                        "</gml:Polygon>\n";
        assertEquals(expected, result);
    }

    @Test
    public void testAsKML() {
        Table polygonTable = createPolygonTable(testDataSize);
        polygonTable = polygonTable.select(call(Functions.ST_AsKML.class.getSimpleName(), $(polygonColNames[0])));
        String result = (String) first(polygonTable).getField(0);
        String expected =
                "<Polygon>\n" +
                        "  <outerBoundaryIs>\n" +
                        "  <LinearRing>\n" +
                        "    <coordinates>-0.5,-0.5 -0.5,0.5 0.5,0.5 0.5,-0.5 -0.5,-0.5</coordinates>\n" +
                        "  </LinearRing>\n" +
                        "  </outerBoundaryIs>\n" +
                        "</Polygon>\n";
        assertEquals(expected, result);
    }

    @Test
    public void testGeoJSON() {
        Table polygonTable = createPolygonTable(testDataSize);
        polygonTable = polygonTable.select(call(Functions.ST_AsGeoJSON.class.getSimpleName(), $(polygonColNames[0])));
        String result = (String) first(polygonTable).getField(0);
        assertEquals("{\"type\":\"Polygon\",\"coordinates\":[[[-0.5,-0.5],[-0.5,0.5],[0.5,0.5],[0.5,-0.5],[-0.5,-0.5]]]}", result);
    }

    @Test
    public void testForce2D() {
        Table polygonTable = createPolygonTable(1);
        Table Forced2DTable = polygonTable.select(call(Functions.ST_Force_2D.class.getSimpleName(), $(polygonColNames[0])));
        Geometry result = (Geometry) first(Forced2DTable).getField(0);
        assertEquals("POLYGON ((-0.5 -0.5, -0.5 0.5, 0.5 0.5, 0.5 -0.5, -0.5 -0.5))", result.toString());
    }

    @Test
    public void testIsEmpty() {
        Table polygonTable = createPolygonTable(testDataSize);
        polygonTable = polygonTable.select(call(Functions.ST_IsEmpty.class.getSimpleName(), $(polygonColNames[0])));
        boolean result = (boolean) first(polygonTable).getField(0);
        assertEquals(false, result);
    }

    @Test
    public void testX() {
        Table pointTable = tableEnv.sqlQuery("SELECT ST_GeomFromWKT('POINT (1.23 4.56 7.89)') AS " + pointColNames[0]);
        pointTable = pointTable.select(call(Functions.ST_X.class.getSimpleName(), $(pointColNames[0])));
        assertEquals(1.23, first(pointTable).getField(0));
    }

    @Test
    public void testY() {
        Table pointTable = tableEnv.sqlQuery("SELECT ST_GeomFromWKT('POINT (1.23 4.56 7.89)') AS " + pointColNames[0]);
        pointTable = pointTable.select(call(Functions.ST_Y.class.getSimpleName(), $(pointColNames[0])));
        assertEquals(4.56, first(pointTable).getField(0));
    }

    @Test
    public void testZ() {
        Table pointTable = tableEnv.sqlQuery("SELECT ST_GeomFromWKT('POINT (1.23 4.56 7.89)') AS " + pointColNames[0]);
        pointTable = pointTable.select(call(Functions.ST_Z.class.getSimpleName(), $(pointColNames[0])));
        assertEquals(7.89, first(pointTable).getField(0));
    }

    @Test
    public void testM() {
        Table pointTable = tableEnv.sqlQuery("SELECT ST_GeomFromWKT('POINT ZM(1 2 3 4)') AS point");
        double actual = (double) first(pointTable.select(call(Functions.ST_M.class.getSimpleName(), $("point")))).getField(0);
        assertEquals(4, actual, FP_TOLERANCE);
    }

    @Test
    public void testZMax() {
        Table polygonTable = tableEnv.sqlQuery("SELECT ST_GeomFromWKT('LINESTRING(1 3 4, 5 6 7)') AS " + polygonColNames[0]);
        polygonTable = polygonTable.select(call(Functions.ST_ZMax.class.getSimpleName(), $(polygonColNames[0])));
        double result = (double) first(polygonTable).getField(0);
        assertEquals(7.0, result, 0);
    }

    @Test
    public void testZMaxWithNoZCoordinate() {
        Table polygonTable = tableEnv.sqlQuery("SELECT ST_GeomFromWKT('LINESTRING(1 3, 5 6)') AS " + polygonColNames[0]);
        polygonTable = polygonTable.select(call(Functions.ST_ZMax.class.getSimpleName(), $(polygonColNames[0])));
        assertNull(first(polygonTable).getField(0));
    }

    @Test
    public void testZMin() {
        Table polygonTable = tableEnv.sqlQuery("SELECT ST_GeomFromWKT('LINESTRING(1 3 4, 5 6 7)') AS " + polygonColNames[0]);
        polygonTable = polygonTable.select(call(Functions.ST_ZMin.class.getSimpleName(), $(polygonColNames[0])));
        double result = (double) first(polygonTable).getField(0);
        assertEquals(4.0, result, 0);
    }

    @Test
    public void testZMinWithNoZCoordinate() {
        Table polygonTable = tableEnv.sqlQuery("SELECT ST_GeomFromWKT('LINESTRING(1 3, 5 6)') AS " + polygonColNames[0]);
        polygonTable = polygonTable.select(call(Functions.ST_ZMin.class.getSimpleName(), $(polygonColNames[0])));
        assertNull(first(polygonTable).getField(0));
    }

    @Test
    public void testNDimsFor2D() {
        Table polygonTable = tableEnv.sqlQuery("SELECT ST_GeomFromWKT('POINT(1 1)') AS " + polygonColNames[0]);
        polygonTable = polygonTable.select(call(Functions.ST_NDims.class.getSimpleName(), $(polygonColNames[0])));
        int result = (int) first(polygonTable).getField(0);
        assertEquals(2, result, 0);
    }

    @Test
    public void testNDims() {
        Table polygonTable = tableEnv.sqlQuery("SELECT ST_GeomFromWKT('POINT(1 1 2)') AS " + polygonColNames[0]);
        polygonTable = polygonTable.select(call(Functions.ST_NDims.class.getSimpleName(), $(polygonColNames[0])));
        int result = (int) first(polygonTable).getField(0);
        assertEquals(3, result, 0);
    }

    @Test
    public void testNDimsForMCoordinate() {
        Object result = first(tableEnv.sqlQuery("SELECT ST_NDims(ST_GeomFromWKT('POINT M (1 2 3)'))")).getField(0);
        assertEquals(result, 3);
        result = first(tableEnv.sqlQuery("SELECT ST_NDims(ST_GeomFromWKT('POINT ZM (1 2 3 4)'))")).getField(0);
        assertEquals(result, 4);
    }

    @Test
    public void testXMax() {
        Table polygonTable = createPolygonTable(1);
        Table MaxTable = polygonTable.select(call(Functions.ST_XMax.class.getSimpleName(), $(polygonColNames[0])));
        double result = (double) first(MaxTable).getField(0);
        assertEquals(0.5, result,0);
    }

    @Test
    public void testXMin() {
        Table polygonTable = createPolygonTable(1);
        Table MinTable = polygonTable.select(call(Functions.ST_XMin.class.getSimpleName(), $(polygonColNames[0])));
        double result = (double) first(MinTable).getField(0);
        assertEquals(-0.5, result,0);
    }

    @Test
    public void testBuildArea() {
        Table polygonTable = createPolygonTable(1);
        Table arealGeomTable = polygonTable.select(call(Functions.ST_BuildArea.class.getSimpleName(), $(polygonColNames[0])));
        Geometry result = (Geometry) first(arealGeomTable).getField(0);
        assertEquals("POLYGON ((-0.5 -0.5, -0.5 0.5, 0.5 0.5, 0.5 -0.5, -0.5 -0.5))", result.toString());
    }

    @Test
    public void testSetSRID() {
        Table polygonTable = createPolygonTable(1);
        polygonTable = polygonTable
                .select(call(Functions.ST_SetSRID.class.getSimpleName(), $(polygonColNames[0]), 3021))
                .select(call(Functions.ST_SRID.class.getSimpleName(), $("_c0")));
        int result = (int) first(polygonTable).getField(0);
        assertEquals(3021, result);
    }

    @Test
    public void testSRID() {
        Table polygonTable = createPolygonTable(1);
        polygonTable = polygonTable.select(call(Functions.ST_SRID.class.getSimpleName(), $(polygonColNames[0])));
        int result = (int) first(polygonTable).getField(0);
        assertEquals(0, result);
    }

    @Test
    public void testIsClosedForOpen() {
        Table linestringTable = createLineStringTable(1);
        linestringTable = linestringTable.select(call(Functions.ST_IsClosed.class.getSimpleName(), $(linestringColNames[0])));
        assertFalse((boolean) first(linestringTable).getField(0));
    }

    @Test
    public void testIsClosedForClosed() {
        Table polygonTable = createPolygonTable(1);
        polygonTable = polygonTable.select(call(Functions.ST_IsClosed.class.getSimpleName(), $(polygonColNames[0])));
        assertTrue((boolean) first(polygonTable).getField(0));
    }

    @Test
    public void testIsRingForRing() {
        Table polygonTable = createPolygonTable(1);
        Table linestringTable = polygonTable.select(call(Functions.ST_ExteriorRing.class.getSimpleName(), $(polygonColNames[0])));
        linestringTable = linestringTable.select(call(Functions.ST_IsRing.class.getSimpleName(), $("_c0")));
        assertTrue((boolean) first(linestringTable).getField(0));
    }

    @Test
    public void testIsRingForNonRing() {
        Table linestringTable = createLineStringTable(1);
        linestringTable = linestringTable.select(call(Functions.ST_IsClosed.class.getSimpleName(), $(linestringColNames[0])));
        assertFalse((boolean) first(linestringTable).getField(0));
    }

    @Test
    public void testIsSimple() {
        Table polygonTable = createPolygonTable(1);
        polygonTable = polygonTable.select(call(Functions.ST_IsSimple.class.getSimpleName(), $(polygonColNames[0])));
        assertTrue((boolean) first(polygonTable).getField(0));
    }

    @Test
    public void testIsValid() {
        Table polygonTable = createPolygonTable(1);
        polygonTable = polygonTable.select(call(Functions.ST_IsValid.class.getSimpleName(), $(polygonColNames[0])));
        assertTrue((boolean) first(polygonTable).getField(0));

        final int OGC_SFS_VALIDITY = 0;
        final int ESRI_VALIDITY = 1;

        // Geometry that is invalid under both OGC and ESRI standards
        String selfTouchingWKT = "POLYGON ((0 0, 2 0, 1 1, 2 2, 0 2, 1 1, 0 0))";
        Table specialCaseTable = tableEnv.sqlQuery("SELECT ST_GeomFromText('" + selfTouchingWKT + "') AS geom");

        // Test with OGC flag
        Table ogcValidityTable = specialCaseTable.select(call("ST_IsValid", $("geom"), OGC_SFS_VALIDITY));
        java.lang.Boolean ogcValidity = (java.lang.Boolean)first(ogcValidityTable).getField(0);
        assertEquals(false, ogcValidity); // Expecting a self-intersection error as per OGC standards

        // Test with ESRI flag
        Table esriValidityTable = specialCaseTable.select(call("ST_IsValid", $("geom"), ESRI_VALIDITY));
        java.lang.Boolean esriValidity = (java.lang.Boolean) first(esriValidityTable).getField(0);
        assertEquals(false, esriValidity); // Expecting an error related to interior disconnection as per ESRI standards
    }

    @Test
    public void testNormalize() {
        Table polygonTable = tableEnv.sqlQuery("SELECT ST_GeomFromText('POLYGON((0 1, 1 1, 1 0, 0 0, 0 1))') AS polygon");
        polygonTable = polygonTable.select(call(Functions.ST_Normalize.class.getSimpleName(), $("polygon")));
        Geometry result = (Geometry) first(polygonTable).getField(0);
        assertEquals("POLYGON ((0 0, 0 1, 1 1, 1 0, 0 0))", result.toString());
    }

    @Test
    public void testAddPoint() {
        Table pointTable = tableEnv.sqlQuery("SELECT ST_AddPoint(ST_GeomFromWKT('LINESTRING (0 0, 1 1)'), ST_GeomFromWKT('POINT (2 2)'))");
        assertEquals("LINESTRING (0 0, 1 1, 2 2)", first(pointTable).getField(0).toString());
    }

    @Test
    public void testAddPointWithIndex() {
        Table pointTable = tableEnv.sqlQuery("SELECT ST_AddPoint(ST_GeomFromWKT('LINESTRING (0 0, 1 1)'), ST_GeomFromWKT('POINT (2 2)'), 1)");
        assertEquals("LINESTRING (0 0, 2 2, 1 1)", first(pointTable).getField(0).toString());
    }

    @Test
    public void testRemovePoint() {
        Table pointTable = tableEnv.sqlQuery("SELECT ST_RemovePoint(ST_GeomFromWKT('LINESTRING (0 0, 1 1, 2 2)'))");
        assertEquals("LINESTRING (0 0, 1 1)", first(pointTable).getField(0).toString());
    }

    @Test
    public void testRemovePointWithIndex() {
        Table pointTable = tableEnv.sqlQuery("SELECT ST_RemovePoint(ST_GeomFromWKT('LINESTRING (0 0, 1 1, 2 2)'), 1)");
        assertEquals("LINESTRING (0 0, 2 2)", first(pointTable).getField(0).toString());
    }

    @Test
    public void testSetPoint() {
        Table pointTable = tableEnv.sqlQuery("SELECT ST_SetPoint(ST_GeomFromWKT('LINESTRING (0 0, 1 1, 2 2)'), 0, ST_GeomFromWKT('POINT (3 3)'))");
        assertEquals("LINESTRING (3 3, 1 1, 2 2)", first(pointTable).getField(0).toString());
    }

    @Test
    public void testSetPointWithNegativeIndex() {
        Table pointTable = tableEnv.sqlQuery("SELECT ST_SetPoint(ST_GeomFromWKT('LINESTRING (0 0, 1 1, 2 2)'), -1, ST_GeomFromWKT('POINT (3 3)'))");
        assertEquals("LINESTRING (0 0, 1 1, 3 3)", first(pointTable).getField(0).toString());
    }

    @Test
    public void testLineFromMultiPoint() {
        Table pointTable = tableEnv.sqlQuery("SELECT ST_LineFromMultiPoint(ST_GeomFromWKT('MULTIPOINT((10 40), (40 30), (20 20), (30 10))'))");
        assertEquals("LINESTRING (10 40, 40 30, 20 20, 30 10)", first(pointTable).getField(0).toString());
    }

    @Test
    public void testLineMerge() {
        Table table = tableEnv.sqlQuery("SELECT ST_GeomFromWKT('MULTILINESTRING((10 160, 60 120), (120 140, 60 120), (120 140, 180 120))') AS multiline");
        table = table.select(call(Functions.ST_LineMerge.class.getSimpleName(), $("multiline")));
        Geometry result = (Geometry) first(table).getField(0);
        assertEquals("LINESTRING (10 160, 60 120, 120 140, 180 120)", result.toString());
    }

    @Test
    public void testLineSubString() {
        Table table = tableEnv.sqlQuery("SELECT ST_GeomFromWKT('LINESTRING (0 0, 2 0)') AS line");
        table = table.select(call(Functions.ST_LineSubstring.class.getSimpleName(), $("line"), 0.5, 1.0));
        Geometry result = (Geometry) first(table).getField(0);
        assertEquals("LINESTRING (1 0, 2 0)", result.toString());
    }

    @Test
    public void testMakeLine() {
        Table table = tableEnv.sqlQuery("SELECT ST_GeomFromWKT('POINT (0 0)') AS point1, ST_GeomFromWKT('POINT (1 1)') AS point2");
        table = table.select(call(Functions.ST_MakeLine.class.getSimpleName(), $("point1"), $("point2")));
        Geometry result = (Geometry) first(table).getField(0);
        assertEquals("LINESTRING (0 0, 1 1)", result.toString());

        table = tableEnv.sqlQuery("SELECT ST_MakeLine(ARRAY[ST_Point(2, 2), ST_Point(3, 3)]) AS line");
        result = (Geometry) first(table).getField(0);
        assertEquals("LINESTRING (2 2, 3 3)", result.toString());
    }

    @Test
    public void testPolygon() {
        Table table = tableEnv.sqlQuery("SELECT ST_GeomFromWKT('LINESTRING (0 0, 1 0, 1 1, 0 0)') AS line");
        table = table.select(call(Functions.ST_Polygon.class.getSimpleName(), $("line"), 4236));
        Geometry result = (Geometry) first(table).getField(0);
        assertEquals("POLYGON ((0 0, 1 0, 1 1, 0 0))", result.toString());
        assertEquals(4236, result.getSRID());
    }

    @Test
    public void testPolygonize() {
        Table table = tableEnv.sqlQuery("SELECT ST_GeomFromEWKT('GEOMETRYCOLLECTION (LINESTRING (180 40, 30 20, 20 90), LINESTRING (180 40, 160 160), LINESTRING (80 60, 120 130, 150 80), LINESTRING (80 60, 150 80), LINESTRING (20 90, 70 70, 80 130), LINESTRING (80 130, 160 160), LINESTRING (20 90, 20 160, 70 190), LINESTRING (70 190, 80 130), LINESTRING (70 190, 160 160))') AS geom");
        table = table.select(call(Functions.ST_Polygonize.class.getSimpleName(), $("geom")));
        Geometry result = (Geometry) first(table).getField(0);
        result.normalize();
        String expected = "GEOMETRYCOLLECTION (POLYGON ((20 90, 20 160, 70 190, 80 130, 70 70, 20 90)), POLYGON ((20 90, 70 70, 80 130, 160 160, 180 40, 30 20, 20 90), (80 60, 150 80, 120 130, 80 60)), POLYGON ((70 190, 160 160, 80 130, 70 190)), POLYGON ((80 60, 120 130, 150 80, 80 60)))";
        assertEquals(expected, result.toString());
    }

    @Test
    public void testMakePolygon() {
        Table table = tableEnv.sqlQuery("SELECT ST_GeomFromWKT('LINESTRING (0 0, 1 0, 1 1, 0 0)') AS line");
        table = table.select(call(Functions.ST_MakePolygon.class.getSimpleName(), $("line")));
        Geometry result = (Geometry) first(table).getField(0);
        assertEquals("POLYGON ((0 0, 1 0, 1 1, 0 0))", result.toString());
    }

    @Test
    public void testMakePolygonWithHoles() {
        Table table = tableEnv.sqlQuery("SELECT ST_GeomFromText('LINESTRING (0 0, 1 0, 1 1, 0 0)') AS line," +
                "array[ST_GeomFromText('LINESTRING (0.5 0.1, 0.7 0.1, 0.7 0.3, 0.5 0.1)')] AS holes");
        table = table.select(call(Functions.ST_MakePolygon.class.getSimpleName(), $("line"), $("holes")));
        Geometry result = (Geometry) first(table).getField(0);
        assertEquals("POLYGON ((0 0, 1 0, 1 1, 0 0), (0.5 0.1, 0.7 0.1, 0.7 0.3, 0.5 0.1))", result.toString());
    }

    @Test
    public void testMakeValid() {
        Table table = tableEnv.sqlQuery("SELECT ST_GeomFromWKT('POLYGON ((1 5, 1 1, 3 3, 5 3, 7 1, 7 5, 5 3, 3 3, 1 5))') AS polygon");
        table = table.select(call(Functions.ST_MakeValid.class.getSimpleName(), $("polygon")));
        Geometry result = (Geometry) first(table).getField(0);
        assertEquals("MULTIPOLYGON (((1 5, 3 3, 1 1, 1 5)), ((5 3, 7 5, 7 1, 5 3)))", result.toString());
    }

    @Test
    public void testMinimumBoundingCircle() {
        Table table = tableEnv.sqlQuery("SELECT ST_GeomFromWKT('LINESTRING (0 0, 1 0)') AS geom");
        table = table.select(call(Functions.ST_MinimumBoundingCircle.class.getSimpleName(), $("geom")));
        Geometry result = (Geometry) first(table).getField(0);
        Integer actual = result.getCoordinates().length;
        Integer expected = BufferParameters.DEFAULT_QUADRANT_SEGMENTS * 6 * 4 + 1;
        assertEquals(actual, expected);
    }

    @Test
    public void testMinimumBoundingCircleWithQuadrantSegments() {
        Table table = tableEnv.sqlQuery("SELECT ST_GeomFromWKT('LINESTRING (0 0, 1 0)') AS geom");
        table = table.select(call(Functions.ST_MinimumBoundingCircle.class.getSimpleName(), $("geom"), 2));
        Geometry result = (Geometry) first(table).getField(0);
        Integer actual = result.getCoordinates().length;
        Integer expected = 2 * 4 + 1;
        assertEquals(actual, expected);
    }

    @Test
    public void testMinimumBoundingRadius() {
        Table table = tableEnv.sqlQuery("SELECT ST_GeomFromWKT('LINESTRING (0 0, 1 0)') AS geom");
        table = table.select(call(Functions.ST_MinimumBoundingRadius.class.getSimpleName(), $("geom")));
        Pair<Geometry, Double> result = (Pair<Geometry, Double>) first(table).getField(0);
        assertEquals("POINT (0.5 0)", result.getLeft().toString());
        assertEquals(0.5, result.getRight(), 1e-6);
    }

    @Test
    public void testSnap() {
        Table base = tableEnv.sqlQuery("SELECT ST_GeomFromWKT('POLYGON((2.6 12.5, 2.6 20.0, 12.6 20.0, 12.6 12.5, 2.6 12.5 ))') AS poly, ST_GeomFromWKT('LINESTRING (0.5 10.7, 5.4 8.4, 10.1 10.0)') AS line");
        Table table = base.select(call(Functions.ST_Snap.class.getSimpleName(), $("poly"), $("line"), 2.525).as("result"));
        String actual = (String) first(table.select(call(Functions.ST_AsText.class.getSimpleName(), $("result")))).getField(0);
        String expected = "POLYGON ((2.6 12.5, 2.6 20, 12.6 20, 12.6 12.5, 10.1 10, 2.6 12.5))";
        assertEquals(expected, actual);

        table = base.select(call(Functions.ST_Snap.class.getSimpleName(), $("poly"), $("line"), 3.125).as("result"));
        actual = (String) first(table.select(call(Functions.ST_AsText.class.getSimpleName(), $("result")))).getField(0);
        expected = "POLYGON ((0.5 10.7, 2.6 20, 12.6 20, 12.6 12.5, 10.1 10, 5.4 8.4, 0.5 10.7))";
        assertEquals(expected, actual);
    }

    @Test
    public void testMulti() {
        Table table = tableEnv.sqlQuery("SELECT ST_GeomFromWKT('POINT (0 0)') AS geom");
        table = table.select(call(Functions.ST_Multi.class.getSimpleName(), $("geom")));
        Geometry result = (Geometry) first(table).getField(0);
        assertEquals("MULTIPOINT ((0 0))", result.toString());
    }

    @Test
    public void testStartPoint() {
        Table table = tableEnv.sqlQuery("SELECT ST_GeomFromWKT('LINESTRING (0 0, 1 0)') AS geom");
        table = table.select(call(Functions.ST_StartPoint.class.getSimpleName(), $("geom")));
        Geometry result = (Geometry) first(table).getField(0);
        assertEquals("POINT (0 0)", result.toString());
    }

    @Test
    public void testSimplifyPreserveTopology() {
        Table table = tableEnv.sqlQuery("SELECT ST_GeomFromWKT('POLYGON ((0 0, 1 0, 1 0.9, 1 1, 0 0))') AS geom");
        table = table.select(call(Functions.ST_SimplifyPreserveTopology.class.getSimpleName(), $("geom"), 0.2));
        Geometry result = (Geometry) first(table).getField(0);
        assertEquals("POLYGON ((0 0, 1 0, 1 1, 0 0))", result.toString());
    }

    @Test
    public void testSplit() {
        Table pointTable = tableEnv.sqlQuery("SELECT ST_Split(ST_GeomFromWKT('LINESTRING (0 0, 1.5 1.5, 2 2)'), ST_GeomFromWKT('MULTIPOINT (0.5 0.5, 1 1)'))");
        assertEquals("MULTILINESTRING ((0 0, 0.5 0.5), (0.5 0.5, 1 1), (1 1, 1.5 1.5, 2 2))", ((Geometry)first(pointTable).getField(0)).norm().toText());
    }

    @Test
    public void testSubdivide() {
        Table table = tableEnv.sqlQuery("SELECT ST_GeomFromWKT('LINESTRING (0 0, 1 0, 2 0, 3 0, 4 0, 5 0)') AS geom");
        table = table.select(call(Functions.ST_Subdivide.class.getSimpleName(), $("geom"), 5));
        Geometry[] result = (Geometry[]) first(table).getField(0);
        assertEquals("LINESTRING (0 0, 2.5 0)", result[0].toString());
        assertEquals("LINESTRING (2.5 0, 5 0)", result[1].toString());
    }

    @Test
    public void testSymDifference() {
        Table table = tableEnv.sqlQuery("SELECT ST_GeomFromWKT('POLYGON ((-1 -1, 1 -1, 1 1, -1 1, -1 -1))') AS a, ST_GeomFromWKT('POLYGON ((0 -2, 2 -2, 2 0, 0 0, 0 -2))') AS b");
        table = table.select(call(Functions.ST_SymDifference.class.getSimpleName(), $("a"), $("b")));
        Geometry result = (Geometry) first(table).getField(0);
        assertEquals("MULTIPOLYGON (((0 -1, -1 -1, -1 1, 1 1, 1 0, 0 0, 0 -1)), ((0 -1, 1 -1, 1 0, 2 0, 2 -2, 0 -2, 0 -1)))", result.toString());
    }

    @Test
    public void testS2CellIDs() {
        String initExplodeQuery = "SELECT id, geom, cell_tbl.cell from (VALUES %s) as raw_tbl(id, geom, cells) CROSS JOIN UNNEST(raw_tbl.cells) AS cell_tbl (cell)";
        // left is a polygon
        tableEnv.createTemporaryView(
                "lefts",
                tableEnv.sqlQuery(String.format(initExplodeQuery, "(1, ST_GeomFromWKT('POLYGON ((0 0, 0.2 0, 0.2 0.2, 0 0.2, 0 0))'), ST_S2CellIDs(ST_GeomFromWKT('POLYGON ((0 0, 0.2 0, 0.2 0.2, 0 0.2, 0 0))'), 10))"))
        );
        // points for test
        String points = String.join(", ", new String[] {
                "(2, ST_GeomFromWKT('POINT (0.1 0.1)'), ST_S2CellIDs(ST_GeomFromWKT('POINT (0.1 0.1)'), 10))", // points within polygon
                "(3, ST_GeomFromWKT('POINT (0.25 0.1)'), ST_S2CellIDs(ST_GeomFromWKT('POINT (0.25 0.1)'), 10))", // points outside of polygon
                "(4, ST_GeomFromWKT('POINT (0.2005 0.1)'), ST_S2CellIDs(ST_GeomFromWKT('POINT (0.2005 0.1)'), 10))" // points outside of polygon, but very close to border
        });
        tableEnv.createTemporaryView(
                "rights",
                tableEnv.sqlQuery(String.format(initExplodeQuery, points))
        );
        Table joinTable = tableEnv.sqlQuery("select lefts.id, rights.id from lefts join rights on lefts.cell = rights.cell group by (lefts.id, rights.id)");
        assertEquals(2, count(joinTable));
        ;
        assert take(joinTable, 2).stream().map(
                r -> Objects.requireNonNull(r.getField(1)).toString()
        ).collect(Collectors.toSet()).containsAll(Arrays.asList("2", "4"));
        // This is due to under level = 10, point id = 4 fall into same cell as the boarder of polygon id = 1
        // join and filter by st_intersects to exclude the wrong join
        Table joinCleanedTable = tableEnv.sqlQuery("select lefts.id, rights.id from lefts join rights on lefts.cell = rights.cell where ST_Intersects(lefts.geom, rights.geom) is true group by (lefts.id, rights.id)");
        // after filter by ST_Intersects, only id =2 point
        assertEquals(1, count(joinCleanedTable));
        assertEquals(2, first(joinCleanedTable).getField(1));
    }

    @Test
    public void testS2ToGeom() {
        Table pointTable = tableEnv.sqlQuery("select ST_S2ToGeom(ST_S2CellIDs(ST_GeomFromWKT('POLYGON ((0.1 0.1, 0.5 0.1, 1 0.3, 1 1, 0.1 1, 0.1 0.1))'), 10))");
        Geometry target = (Geometry) first(tableEnv.sqlQuery("select ST_GeomFromWKT('POLYGON ((0.1 0.1, 0.5 0.1, 1 0.3, 1 1, 0.1 1, 0.1 0.1))')")).getField(0);
        Geometry[] actual = (Geometry[]) Objects.requireNonNull(first(pointTable).getField(0));
        assertTrue(actual[0].intersects(target));
        assertTrue(actual[20].intersects(target));
        assertTrue(actual[100].intersects(target));
    }

    @Test
    public void testH3CellIDs() {
        String initExplodeQuery = "SELECT id, geom, cell_tbl.cell from (VALUES %s) as raw_tbl(id, geom, cells) CROSS JOIN UNNEST(raw_tbl.cells) AS cell_tbl (cell)";
        // left is a polygon
        tableEnv.createTemporaryView(
                "lefts_h3",
                tableEnv.sqlQuery(String.format(initExplodeQuery, "(1, ST_GeomFromWKT('POLYGON ((0 0, 0.2 0, 0.2 0.2, 0 0.2, 0 0))'), ST_H3CellIDs(ST_GeomFromWKT('POLYGON ((0 0, 0.2 0, 0.2 0.2, 0 0.2, 0 0))'), 8, true))"))
        );
        // points for test
        String points = String.join(", ", new String[] {
                "(2, ST_GeomFromWKT('POINT (0.1 0.1)'), ST_H3CellIDs(ST_GeomFromWKT('POINT (0.1 0.1)'), 8, true))", // points within polygon
                "(3, ST_GeomFromWKT('POINT (0.25 0.1)'), ST_H3CellIDs(ST_GeomFromWKT('POINT (0.25 0.1)'), 8, true))", // points outside of polygon
                "(4, ST_GeomFromWKT('POINT (0.2005 0.1)'), ST_H3CellIDs(ST_GeomFromWKT('POINT (0.2005 0.1)'), 8, true))" // points outside of polygon, but very close to border
        });
        tableEnv.createTemporaryView(
                "rights_h3",
                tableEnv.sqlQuery(String.format(initExplodeQuery, points))
        );
        Table joinTable = tableEnv.sqlQuery("select lefts_h3.id, rights_h3.id from lefts_h3 join rights_h3 on lefts_h3.cell = rights_h3.cell group by (lefts_h3.id, rights_h3.id)");
        assertEquals(2, count(joinTable));
        ;
        assert take(joinTable, 2).stream().map(
                r -> Objects.requireNonNull(r.getField(1)).toString()
        ).collect(Collectors.toSet()).containsAll(Arrays.asList("2", "4"));
        // This is due to under level = 10, point id = 4 fall into same cell as the boarder of polygon id = 1
        // join and filter by st_intersects to exclude the wrong join
        Table joinCleanedTable = tableEnv.sqlQuery("select lefts_h3.id, rights_h3.id from lefts_h3 join rights_h3 on lefts_h3.cell = rights_h3.cell where ST_Intersects(lefts_h3.geom, rights_h3.geom) is true group by (lefts_h3.id, rights_h3.id)");
        // after filter by ST_Intersects, only id =2 point
        assertEquals(1, count(joinCleanedTable));
        assertEquals(2, first(joinCleanedTable).getField(1));
    }

    @Test
    public void testH3CellDistance() {
        Table pointTable = tableEnv.sqlQuery("select ST_H3CellDistance(ST_H3CellIDs(ST_GeomFromWKT('POINT(1 2)'), 8, true)[1], ST_H3CellIDs(ST_GeomFromWKT('POINT(1.23 1.59)'), 8, true)[1])");
        long exact = Long.parseLong(Objects.requireNonNull(first(pointTable).getField(0)).toString());
        assertEquals(exact, 78);
    }

    @Test
    public void testH3KRing() {
        Table pointTable = tableEnv.sqlQuery("select ST_H3KRing(ST_H3CellIDs(ST_GeomFromWKT('POINT(1 2)'), 8, true)[1], 3, false), ST_H3KRing(ST_H3CellIDs(ST_GeomFromWKT('POINT(1 2)'), 8, true)[1], 3, true)");
        List<Long> full = Arrays.asList((Long[]) Objects.requireNonNull(first(pointTable).getField(0)));
        List<Long> exactRing = Arrays.asList((Long[]) Objects.requireNonNull(first(pointTable).getField(0)));
        assert full.containsAll(exactRing);
    }

    @Test
    public void testH3ToGeom() {
        Table pointTable = tableEnv.sqlQuery("select ST_H3ToGeom(ST_H3CellIDs(ST_GeomFromWKT('POLYGON ((0.1 0.1, 0.5 0.1, 1 0.3, 1 1, 0.1 1, 0.1 0.1))'), 4, true))");
        Geometry target = (Geometry) first(tableEnv.sqlQuery("select ST_GeomFromWKT('POLYGON ((0.1 0.1, 0.5 0.1, 1 0.3, 1 1, 0.1 1, 0.1 0.1))')")).getField(0);
        Geometry[] actual = (Geometry[]) first(pointTable).getField(0);
        assertTrue(actual[0].intersects(target));
        assertTrue(actual[11].intersects(target));
        assertTrue(actual[20].intersects(target));
    }

    @Test
    public void testGeometricMedian() throws ParseException {
        Table pointTable = tableEnv.sqlQuery("SELECT ST_GeometricMedian(ST_GeomFromWKT('MULTIPOINT((0 0), (1 1), (2 2), (200 200))'))");
        Geometry expected = wktReader.read("POINT (1.9761550281255005 1.9761550281255005)");
        Geometry actual = (Geometry) first(pointTable).getField(0);
        assertEquals(String.format("expected: %s was %s", expected.toText(), actual != null ? actual.toText() : "null"),
                0, expected.compareTo(actual, COORDINATE_SEQUENCE_COMPARATOR));
    }

    @Test
    public void testGeometricMedianParamsTolerance() throws ParseException {
        Table pointTable = tableEnv.sqlQuery(
                "SELECT ST_GeometricMedian(ST_GeomFromWKT('MULTIPOINT ((0 0), (1 1), (0 1), (2 2))'), 1e-5)");
        Geometry expected = wktReader.read("POINT (0.996230268436779 0.9999899629155288)");
        Geometry actual = (Geometry) first(pointTable).getField(0);
        assertEquals(String.format("expected: %s was %s", expected.toText(), actual != null ? actual.toText() : "null"),
                0, expected.compareTo(actual, COORDINATE_SEQUENCE_COMPARATOR));
    }

    @Test
    public void testGeometricMedianParamsFull() throws ParseException {
        Table pointTable = tableEnv.sqlQuery(
                "SELECT ST_GeometricMedian(ST_GeomFromWKT('MULTIPOINT ((0 0), (1 1), (0 1), (2 2))'), 1e-5, 10, false)");
        Geometry expected = wktReader.read("POINT (0.8844442206215307 0.9912184073718183)");
        Geometry actual = (Geometry) first(pointTable).getField(0);
        assertEquals(String.format("expected: %s was %s", expected.toText(), actual != null ? actual.toText() : "null"),
                0, expected.compareTo(actual, COORDINATE_SEQUENCE_COMPARATOR));
    }

    @Test
    public void testNumPoints() {
        Integer expected = 3;
        Table pointTable = tableEnv.sqlQuery("SELECT ST_NumPoints(ST_GeomFromWKT('LINESTRING(0 1, 1 0, 2 0)'))");
        Integer actual =  (Integer) first(pointTable).getField(0);
        assertEquals(expected, actual);
    }

    @Test
    public void testForce3D() {
        Integer expectedDims = 3;
        Table pointTable = tableEnv.sqlQuery("SELECT ST_Force3D(ST_GeomFromWKT('LINESTRING(0 1, 1 0, 2 0)'), 1.2) " +
                "AS " + polygonColNames[0]);
        pointTable = pointTable.select(call(Functions.ST_NDims.class.getSimpleName(), $(polygonColNames[0])));
        Integer actual = (Integer) first(pointTable).getField(0);
        assertEquals(expectedDims, actual);
    }

    @Test
    public void testForce3DDefaultValue() {
        Integer expectedDims = 3;
        Table pointTable = tableEnv.sqlQuery("SELECT ST_Force3D(ST_GeomFromWKT('LINESTRING(0 1, 1 0, 2 0)')) " +
                "AS " + polygonColNames[0]);
        pointTable = pointTable.select(call(Functions.ST_NDims.class.getSimpleName(), $(polygonColNames[0])));
        Integer actual = (Integer) first(pointTable).getField(0);
        assertEquals(expectedDims, actual);
    }

    @Test
<<<<<<< HEAD
    public void testTriangulatePolygon() {
        Table polyTable = tableEnv.sqlQuery("SELECT ST_TriangulatePolygon(ST_GeomFromWKT('POLYGON ((0 0, 10 0, 10 10, 0 10, 0 0), (5 5, 5 8, 8 8, 8 5, 5 5))')) as poly");
        String actual = (String) first(polyTable.select(call(Functions.ST_AsText.class.getSimpleName(), $("poly")))).getField(0);
        String expected = "GEOMETRYCOLLECTION (POLYGON ((0 0, 0 10, 5 5, 0 0)), POLYGON ((5 8, 5 5, 0 10, 5 8)), POLYGON ((10 0, 0 0, 5 5, 10 0)), POLYGON ((10 10, 5 8, 0 10, 10 10)), POLYGON ((10 0, 5 5, 8 5, 10 0)), POLYGON ((5 8, 10 10, 8 8, 5 8)), POLYGON ((10 10, 10 0, 8 5, 10 10)), POLYGON ((8 5, 8 8, 10 10, 8 5)))";
        assertEquals(expected, actual);
    }

=======
    public void testForceRHR() {
        Table polyTable = tableEnv.sqlQuery("SELECT ST_ForceRHR(ST_GeomFromWKT('POLYGON ((20 35, 10 30, 10 10, 30 5, 45 20, 20 35),(30 20, 20 15, 20 25, 30 20))')) AS polyCW");
        String actual = (String) first(polyTable.select(call(Functions.ST_AsText.class.getSimpleName(), $("polyCW")))).getField(0);
        String expected = "POLYGON ((20 35, 45 20, 30 5, 10 10, 10 30, 20 35), (30 20, 20 25, 20 15, 30 20))";
        assertEquals(expected, actual);
    }

    @Test
>>>>>>> 5dda0e0d
    public void testForcePolygonCW() {
        Table polyTable = tableEnv.sqlQuery("SELECT ST_ForcePolygonCW(ST_GeomFromWKT('POLYGON ((20 35, 10 30, 10 10, 30 5, 45 20, 20 35),(30 20, 20 15, 20 25, 30 20))')) AS polyCW");
        String actual = (String) first(polyTable.select(call(Functions.ST_AsText.class.getSimpleName(), $("polyCW")))).getField(0);
        String expected = "POLYGON ((20 35, 45 20, 30 5, 10 10, 10 30, 20 35), (30 20, 20 25, 20 15, 30 20))";
        assertEquals(expected, actual);
    }

    @Test
    public void testIsPolygonCW() {
        Table polyTable = tableEnv.sqlQuery("SELECT ST_GeomFromWKT('POLYGON ((20 35, 10 30, 10 10, 30 5, 45 20, 20 35),(30 20, 20 15, 20 25, 30 20))') AS polyCCW");
        boolean actual = (boolean) first(polyTable.select(call(Functions.ST_IsPolygonCW.class.getSimpleName(), $("polyCCW")))).getField(0);
        assertFalse(actual);

        polyTable = tableEnv.sqlQuery("SELECT ST_GeomFromWKT('POLYGON ((20 35, 45 20, 30 5, 10 10, 10 30, 20 35), (30 20, 20 25, 20 15, 30 20))') AS polyCW");
        actual = (boolean) first(polyTable.select(call(Functions.ST_IsPolygonCW.class.getSimpleName(), $("polyCW")))).getField(0);
        assertTrue(actual);
    }

    @Test
    public void testNRings() {
        Integer expected = 1;
        Table pointTable = tableEnv.sqlQuery("SELECT ST_NRings(ST_GeomFromWKT('POLYGON ((1 0, 1 1, 2 1, 2 0, 1 0))'))");
        Integer actual =  (Integer) first(pointTable).getField(0);
        assertEquals(expected, actual);
    }

    @Test
    public void testForcePolygonCCW() {
        Table polyTable = tableEnv.sqlQuery("SELECT ST_ForcePolygonCCW(ST_GeomFromWKT('POLYGON ((20 35, 45 20, 30 5, 10 10, 10 30, 20 35), (30 20, 20 25, 20 15, 30 20))')) AS polyCW");
        String actual = (String) first(polyTable.select(call(Functions.ST_AsText.class.getSimpleName(), $("polyCW")))).getField(0);
        String expected = "POLYGON ((20 35, 10 30, 10 10, 30 5, 45 20, 20 35), (30 20, 20 15, 20 25, 30 20))";
        assertEquals(expected, actual);
    }

    @Test
    public void testIsPolygonCCW() {
        Table polyTable = tableEnv.sqlQuery("SELECT ST_GeomFromWKT('POLYGON ((20 35, 10 30, 10 10, 30 5, 45 20, 20 35),(30 20, 20 15, 20 25, 30 20))') AS polyCCW");
        boolean actual = (boolean) first(polyTable.select(call(Functions.ST_IsPolygonCCW.class.getSimpleName(), $("polyCCW")))).getField(0);
        assertTrue(actual);

        polyTable = tableEnv.sqlQuery("SELECT ST_GeomFromWKT('POLYGON ((20 35, 45 20, 30 5, 10 10, 10 30, 20 35), (30 20, 20 25, 20 15, 30 20))') AS polyCW");
        actual = (boolean) first(polyTable.select(call(Functions.ST_IsPolygonCCW.class.getSimpleName(), $("polyCW")))).getField(0);
        assertFalse(actual);
    }

    @Test
    public void testTranslate() {
        Table polyTable = tableEnv.sqlQuery("SELECT ST_Translate(ST_GeomFromWKT('POLYGON ((1 0, 1 1, 2 1, 2 0, 1 0))'), 2, 5)" + "AS " + polygonColNames[0]);
        polyTable = polyTable.select(call(Functions.ST_AsText.class.getSimpleName(), $(polygonColNames[0])));
        String expected = "POLYGON ((3 5, 3 6, 4 6, 4 5, 3 5))";
        String actual = (String) first(polyTable).getField(0);
        assertEquals(expected, actual);
    }

    @Test
    public void testVoronoiPolygons() {
        Table polyTable1 = tableEnv.sqlQuery("SELECT ST_VoronoiPolygons(ST_GeomFromWKT('MULTIPOINT ((0 0), (2 2))'))");
        Geometry result = (Geometry) first(polyTable1).getField(0);
        assertEquals("GEOMETRYCOLLECTION (POLYGON ((-2 -2, -2 4, 4 -2, -2 -2)), POLYGON ((-2 4, 4 4, 4 -2, -2 4)))", result.toString());

        Table polyTable2 = tableEnv.sqlQuery("SELECT ST_VoronoiPolygons(ST_GeomFromWKT('MULTIPOINT ((0 0), (2 2))'), 0, ST_Buffer(ST_GeomFromWKT('POINT(1 1)'), 10.0) )");
        result = (Geometry) first(polyTable2).getField(0);
        assertEquals("GEOMETRYCOLLECTION (POLYGON ((-9 -9, -9 11, 11 -9, -9 -9)), POLYGON ((-9 11, 11 11, 11 -9, -9 11)))", result.toString());

        Table polyTable3 = tableEnv.sqlQuery("SELECT ST_VoronoiPolygons(ST_GeomFromWKT('MULTIPOINT ((0 0), (2 2))'), 30)");
        result = (Geometry) first(polyTable3).getField(0);
        assertEquals("GEOMETRYCOLLECTION (POLYGON ((-2 -2, -2 4, 4 4, 4 -2, -2 -2)))", result.toString());

        Table polyTable4 = tableEnv.sqlQuery("SELECT ST_VoronoiPolygons(ST_GeomFromWKT('MULTIPOINT ((0 0), (2 2))'), 30, ST_Buffer(ST_GeomFromWKT('POINT(1 1)'), 10) )");
        result = (Geometry) first(polyTable4).getField(0);
        assertEquals("GEOMETRYCOLLECTION (POLYGON ((-9 -9, -9 11, 11 11, 11 -9, -9 -9)))", result.toString());

        Table polyTable5 = tableEnv.sqlQuery("SELECT ST_VoronoiPolygons(null, 30, ST_Buffer(ST_GeomFromWKT('POINT(1 1)'), 10))");
        result = (Geometry) first(polyTable5).getField(0);
        assertEquals(null, result);
    }

    @Test
    public void testFrechet() {
        Table polyTable = tableEnv.sqlQuery("SELECT ST_GeomFromWKT('POINT (1 2)') AS g1, ST_GeomFromWKT('POINT (10 10)') as g2");
        polyTable = polyTable.select(call(Functions.ST_FrechetDistance.class.getSimpleName(), $("g1"), $("g2")));
        Double expected =  12.041594578792296;
        Double actual = (Double) first(polyTable).getField(0);
        assertEquals(expected, actual);
    }

    @Test
    public void testAffine() {
        Table polyTable = tableEnv.sqlQuery("SELECT ST_GeomFromWKT('POLYGON ((1 0 1, 1 1 1, 2 2 2, 1 0 1))')" + " AS " + polygonColNames[0]);
        Table polyTableDefault = polyTable.select(call(Functions.ST_Affine.class.getSimpleName(), $(polygonColNames[0]), 1, 2, 1, 2, 1, 2)).as(polygonColNames[0]).select(call(Functions.ST_AsText.class.getSimpleName(), $(polygonColNames[0])));
        polyTable = polyTable.select(call(Functions.ST_Affine.class.getSimpleName(), $(polygonColNames[0]), 1, 2, 4, 1, 1, 2, 3, 2, 5, 4, 8, 3)).as(polygonColNames[0]).select(call(Functions.ST_AsText.class.getSimpleName(), $(polygonColNames[0])));
        String expectedDefault = "POLYGON Z((2 3 1, 4 5 1, 7 8 2, 2 3 1))";
        String actualDefault = (String) first(polyTableDefault).getField(0);
        String expected = "POLYGON Z((9 11 11, 11 12 13, 18 16 23, 9 11 11))";
        String actual = (String) first(polyTable).getField(0);
        assertEquals(expected, actual);
        assertEquals(expectedDefault, actualDefault);
    }

    @Test
    public void testBoundingDiagonal() {
        Table polyTable = tableEnv.sqlQuery("SELECT ST_BoundingDiagonal(ST_GeomFromWKT('POLYGON ((1 0, 1 1, 2 1, 2 0, 1 0))'))" +" AS " + polygonColNames[0]);
        polyTable = polyTable.select(call(Functions.ST_AsText.class.getSimpleName(), $(polygonColNames[0])));
        String expected = "LINESTRING (1 0, 2 1)";
        String actual = (String) first(polyTable).getField(0);
        assertEquals(expected, actual);
    }

    @Test
    public void testAngle() {
        Table polyTable = tableEnv.sqlQuery("SELECT ST_Angle(ST_GeomFromWKT('LINESTRING (0 0, 1 1)'), ST_GeomFromWKT('LINESTRING (0 0, 3 2)'))" + " AS " + polygonColNames[0]);
        polyTable = polyTable.select(call(Functions.ST_Degrees.class.getSimpleName(), $(polygonColNames[0])));
        Double expected = 11.309932474020195;
        Double actual = (Double) first(polyTable).getField(0);
        assertEquals(expected, actual, 1e-9);

    }

    @Test
    public void testHausdorffDistance() {
        Table polyTable = tableEnv.sqlQuery("SELECT ST_GeomFromWKT('POINT (0.0 1.0)') AS g1, ST_GeomFromWKT('LINESTRING (0 0, 1 0, 2 0, 3 0, 4 0, 5 0)') AS g2");
        Table actualTable = polyTable.select(call(Functions.ST_HausdorffDistance.class.getSimpleName(), $("g1"), $("g2"), 0.4));
        Table actualTableDefault = polyTable.select(call(Functions.ST_HausdorffDistance.class.getSimpleName(), $("g1"), $("g2")));
        Double expected = 5.0990195135927845;
        Double expectedDefault = 5.0990195135927845;
        Double actual = (Double) first(actualTable).getField(0);
        Double actualDefault = (Double) first(actualTableDefault).getField(0);
        assertEquals(expected, actual);
        assertEquals(expectedDefault, actualDefault);
    }

    @Test
    public void testIsCollectionForCollection() {
        Table collectionTable = tableEnv.sqlQuery("SELECT ST_GeomFromWKT('GEOMETRYCOLLECTION(POINT(2 3), POINT(4 6), LINESTRING(15 15, 20 20))') AS collection");
        Table resultTable = collectionTable.select(call(Functions.ST_IsCollection.class.getSimpleName(), $("collection")));
        boolean result = (boolean) first(resultTable).getField(0);
        assertTrue(result);
    }

    @Test
    public void testIsCollectionForNotCollection() {
        Table collectionTable = tableEnv.sqlQuery("SELECT ST_GeomFromWKT('POINT(10 10)') AS collection");
        Table resultTable = collectionTable.select(call(Functions.ST_IsCollection.class.getSimpleName(), $("collection")));
        boolean result = (boolean) first(resultTable).getField(0);
        assertFalse(result);
    }

    @Test
    public void testCoordDimFor2D() {
        Table polygonTable = tableEnv.sqlQuery("SELECT ST_GeomFromWKT('POINT(3 7)') AS " + polygonColNames[0]);
        polygonTable = polygonTable.select(call(Functions.ST_CoordDim.class.getSimpleName(), $(polygonColNames[0])));
        int result = (int) first(polygonTable).getField(0);
        assertEquals(2, result, 0);
    }

    @Test
    public void testCoordDimFor3D() {
        Table polygonTable = tableEnv.sqlQuery("SELECT ST_GeomFromWKT('POINT(1 2 1)') AS " + polygonColNames[0]);
        polygonTable = polygonTable.select(call(Functions.ST_CoordDim.class.getSimpleName(), $(polygonColNames[0])));
        int result = (int) first(polygonTable).getField(0);
        assertEquals(3, result, 0);
    }

    @Test
    public void testIsValidReason() {
        // Test with an invalid geometry (bow-tie polygon)
        String bowTieWKT = "POLYGON ((100 200, 100 100, 200 200, 200 100, 100 200))";
        Table bowTieTable = tableEnv.sqlQuery("SELECT ST_GeomFromText('" + bowTieWKT + "') AS geom");
        Table bowTieValidityTable = bowTieTable.select(call("ST_IsValidReason", $("geom")));
        String bowTieValidityReason = (String) first(bowTieValidityTable).getField(0);
        System.out.println(bowTieValidityReason);
        assertTrue(bowTieValidityReason.contains("Self-intersection"));

        // Test with a valid geometry (simple linestring)
        String lineWKT = "LINESTRING (220227 150406, 2220227 150407, 222020 150410)";
        Table lineTable = tableEnv.sqlQuery("SELECT ST_GeomFromText('" + lineWKT + "') AS geom");
        Table lineValidityTable = lineTable.select(call("ST_IsValidReason", $("geom")));
        String lineValidityReason = (String) first(lineValidityTable).getField(0);
        assertEquals("Valid Geometry", lineValidityReason);

        final int OGC_SFS_VALIDITY = 0;
        final int ESRI_VALIDITY = 1;

        // Geometry that is invalid under both OGC and ESRI standards, but with different reasons
        String selfTouchingWKT = "POLYGON ((0 0, 2 0, 1 1, 2 2, 0 2, 1 1, 0 0))";
        Table specialCaseTable = tableEnv.sqlQuery("SELECT ST_GeomFromText('" + selfTouchingWKT + "') AS geom");

        // Test with OGC flag
        Table ogcValidityTable = specialCaseTable.select(call("ST_IsValidReason", $("geom"), OGC_SFS_VALIDITY));
        String ogcValidityReason = (String) first(ogcValidityTable).getField(0);
        assertEquals("Ring Self-intersection at or near point (1.0, 1.0, NaN)", ogcValidityReason); // Expecting a self-intersection error as per OGC standards

        // Test with ESRI flag
        Table esriValidityTable = specialCaseTable.select(call("ST_IsValidReason", $("geom"), ESRI_VALIDITY));
        String esriValidityReason = (String) first(esriValidityTable).getField(0);
        assertEquals("Interior is disconnected at or near point (1.0, 1.0, NaN)", esriValidityReason); // Expecting an error related to interior disconnection as per ESRI standards
    }

}<|MERGE_RESOLUTION|>--- conflicted
+++ resolved
@@ -1231,7 +1231,6 @@
     }
 
     @Test
-<<<<<<< HEAD
     public void testTriangulatePolygon() {
         Table polyTable = tableEnv.sqlQuery("SELECT ST_TriangulatePolygon(ST_GeomFromWKT('POLYGON ((0 0, 10 0, 10 10, 0 10, 0 0), (5 5, 5 8, 8 8, 8 5, 5 5))')) as poly");
         String actual = (String) first(polyTable.select(call(Functions.ST_AsText.class.getSimpleName(), $("poly")))).getField(0);
@@ -1239,7 +1238,7 @@
         assertEquals(expected, actual);
     }
 
-=======
+    @Test
     public void testForceRHR() {
         Table polyTable = tableEnv.sqlQuery("SELECT ST_ForceRHR(ST_GeomFromWKT('POLYGON ((20 35, 10 30, 10 10, 30 5, 45 20, 20 35),(30 20, 20 15, 20 25, 30 20))')) AS polyCW");
         String actual = (String) first(polyTable.select(call(Functions.ST_AsText.class.getSimpleName(), $("polyCW")))).getField(0);
@@ -1248,7 +1247,6 @@
     }
 
     @Test
->>>>>>> 5dda0e0d
     public void testForcePolygonCW() {
         Table polyTable = tableEnv.sqlQuery("SELECT ST_ForcePolygonCW(ST_GeomFromWKT('POLYGON ((20 35, 10 30, 10 10, 30 5, 45 20, 20 35),(30 20, 20 15, 20 25, 30 20))')) AS polyCW");
         String actual = (String) first(polyTable.select(call(Functions.ST_AsText.class.getSimpleName(), $("polyCW")))).getField(0);
