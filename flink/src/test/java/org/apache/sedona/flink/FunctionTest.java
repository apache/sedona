--- conflicted
+++ resolved
@@ -89,7 +89,6 @@
     }
 
     @Test
-<<<<<<< HEAD
     public void testPointN_positiveN() {
         int n = 1;
         Table polygonTable = createPolygonTable(1);
@@ -109,12 +108,12 @@
         Point point = (Point) first(pointTable).getField(0);
         assert point != null;
         Assert.assertEquals("POINT (0.5 0.5)", point.toString());
-=======
+    }
+
     public void testAsEWKT() {
         Table polygonTable = createPolygonTable(testDataSize);
         polygonTable = polygonTable.select(call(Functions.ST_AsEWKT.class.getSimpleName(), $(polygonColNames[0])));
         String result = (String) first(polygonTable).getField(0);
         assertEquals("POLYGON ((-0.5 -0.5, -0.5 0.5, 0.5 0.5, 0.5 -0.5, -0.5 -0.5))", result);
->>>>>>> edb234e3
     }
 }