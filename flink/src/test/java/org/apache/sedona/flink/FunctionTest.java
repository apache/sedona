--- conflicted
+++ resolved
@@ -95,7 +95,6 @@
     }
 
     @Test
-<<<<<<< HEAD
     public void testXMax() {
         Table polygonTable = createPolygonTable(1);
         Table MaxTable = polygonTable.select(call(Functions.ST_XMax.class.getSimpleName(), $(polygonColNames[0])));
@@ -110,19 +109,12 @@
         double result = (double) first(MinTable).getField(0);
         assertEquals(-0.5, result,0);
     }
-
+  
     @Test
-=======
->>>>>>> 5874e1b2
     public void testForce2D() {
         Table polygonTable = createPolygonTable(1);
         Table Forced2DTable = polygonTable.select(call(Functions.ST_Force_2D.class.getSimpleName(), $(polygonColNames[0])));
         Geometry result = (Geometry) first(Forced2DTable).getField(0);
         assertEquals("POLYGON ((-0.5 -0.5, -0.5 0.5, 0.5 0.5, 0.5 -0.5, -0.5 -0.5))", result.toString());
     }
-<<<<<<< HEAD
-
-}
-=======
-}
->>>>>>> 5874e1b2
+}