--- conflicted
+++ resolved
@@ -85,20 +85,20 @@
         }
     }
 
-<<<<<<< HEAD
     public static class ST_PointOnSurface extends ScalarFunction {
         @DataTypeHint(value = "RAW", bridgedTo = org.locationtech.jts.geom.Geometry.class)
         public Geometry eval(@DataTypeHint(value = "RAW", bridgedTo = org.locationtech.jts.geom.Geometry.class) Object o) {
             Geometry geom = (Geometry) o;
             GeomUtils.pointOnSurface(geom);
             return geom;
-=======
+        }
+    }
+
     public static class ST_Reverse extends ScalarFunction {
         @DataTypeHint(value = "RAW", bridgedTo = org.locationtech.jts.geom.Geometry.class)
         public Geometry eval(@DataTypeHint(value = "RAW", bridgedTo = org.locationtech.jts.geom.Geometry.class) Object o) {
             Geometry geom = (Geometry) o;
             return geom.reverse();
->>>>>>> 5ef6ab3f
         }
     }
 }