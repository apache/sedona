--- conflicted
+++ resolved
@@ -414,7 +414,6 @@
         }
     }
 
-<<<<<<< HEAD
     public static class ST_SetPoint extends ScalarFunction {
         @DataTypeHint(value = "RAW", bridgedTo = org.locationtech.jts.geom.Geometry.class)
         public Geometry eval(@DataTypeHint(value = "RAW", bridgedTo = org.locationtech.jts.geom.Geometry.class) Object o1, int position,
@@ -422,13 +421,14 @@
             Geometry linestring = (Geometry) o1;
             Geometry point = (Geometry) o2;
             return org.apache.sedona.common.Functions.setPoint(linestring, position, point);
-=======
+        }
+    }
+
     public static class ST_LineFromMultiPoint extends ScalarFunction {
         @DataTypeHint(value = "RAW", bridgedTo = org.locationtech.jts.geom.Geometry.class)
         public Geometry eval(@DataTypeHint(value = "RAW", bridgedTo = org.locationtech.jts.geom.Geometry.class) Object o) {
             Geometry geom = (Geometry) o;
             return org.apache.sedona.common.Functions.lineFromMultiPoint(geom);
->>>>>>> a352a7b6
         }
     }
 }