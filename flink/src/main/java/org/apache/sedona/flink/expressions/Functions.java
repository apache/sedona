/**
 * Licensed under the Apache License, Version 2.0 (the "License");
 * you may not use this file except in compliance with the License.
 * You may obtain a copy of the License at
 * <p>
 * http://www.apache.org/licenses/LICENSE-2.0
 * <p>
 * Unless required by applicable law or agreed to in writing, software
 * distributed under the License is distributed on an "AS IS" BASIS,
 * WITHOUT WARRANTIES OR CONDITIONS OF ANY KIND, either express or implied.
 * See the License for the specific language governing permissions and
 * limitations under the License.
 */
package org.apache.sedona.flink.expressions;

import org.apache.flink.table.annotation.DataTypeHint;
import org.apache.flink.table.annotation.InputGroup;
import org.apache.flink.table.functions.ScalarFunction;
import org.locationtech.jts.geom.Geometry;
import org.locationtech.jts.operation.buffer.BufferParameters;
import org.opengis.referencing.FactoryException;
import org.opengis.referencing.operation.TransformException;

public class Functions {
    public static class GeometryType extends ScalarFunction {
        @DataTypeHint("String")
        public String eval(@DataTypeHint(value = "RAW", bridgedTo = org.locationtech.jts.geom.Geometry.class) Object o) {
            Geometry geom = (Geometry) o;
            return org.apache.sedona.common.Functions.geometryTypeWithMeasured(geom);
        }
    }

    public static class ST_Area extends ScalarFunction {
        @DataTypeHint("Double")
        public Double eval(@DataTypeHint(value = "RAW", bridgedTo = org.locationtech.jts.geom.Geometry.class) Object o) {
            Geometry geom = (Geometry) o;
            return org.apache.sedona.common.Functions.area(geom);
        }
    }

    public static class ST_AreaSpheroid extends ScalarFunction {
        @DataTypeHint("Double")
        public Double eval(@DataTypeHint(value = "RAW", bridgedTo = org.locationtech.jts.geom.Geometry.class) Object o) {
            Geometry geom = (Geometry) o;
            return org.apache.sedona.common.sphere.Spheroid.area(geom);
        }
    }

    public static class ST_Azimuth extends ScalarFunction {
        @DataTypeHint("Double")
        public Double eval(@DataTypeHint(value = "RAW", bridgedTo = org.locationtech.jts.geom.Geometry.class) Object o1,
                           @DataTypeHint(value = "RAW", bridgedTo = org.locationtech.jts.geom.Geometry.class) Object o2) {
            Geometry geom1 = (Geometry) o1;
            Geometry geom2 = (Geometry) o2;
            return org.apache.sedona.common.Functions.azimuth(geom1, geom2);
        }
    }

    public static class ST_Boundary extends ScalarFunction {
        @DataTypeHint(value = "RAW", bridgedTo = org.locationtech.jts.geom.Geometry.class)
        public Geometry eval(@DataTypeHint(value = "RAW", bridgedTo = org.locationtech.jts.geom.Geometry.class) Object o) {
            Geometry geom = (Geometry) o;
            return org.apache.sedona.common.Functions.boundary(geom);
        }
    }

    public static class ST_Buffer extends ScalarFunction {
        @DataTypeHint(value = "RAW", bridgedTo = org.locationtech.jts.geom.Geometry.class)
        public Geometry eval(@DataTypeHint(value = "RAW", bridgedTo = org.locationtech.jts.geom.Geometry.class)
                Object o, @DataTypeHint("Double") Double radius) {
            Geometry geom = (Geometry) o;
            return org.apache.sedona.common.Functions.buffer(geom, radius);
        }
    }

    public static class ST_ClosestPoint extends ScalarFunction {
        @DataTypeHint(value = "RAW", bridgedTo = org.locationtech.jts.geom.Geometry.class)
        public Geometry eval(@DataTypeHint(value = "RAW", bridgedTo = org.locationtech.jts.geom.Geometry.class) Object g1,
        @DataTypeHint(value = "RAW", bridgedTo = org.locationtech.jts.geom.Geometry.class) Object g2) {
            Geometry geom1 = (Geometry) g1;
            Geometry geom2 = (Geometry) g2;
            return org.apache.sedona.common.Functions.closestPoint(geom1, geom2);
        }
    }
    
    public static class ST_Centroid extends ScalarFunction {
        @DataTypeHint(value = "RAW", bridgedTo = org.locationtech.jts.geom.Geometry.class)
        public Geometry eval(@DataTypeHint(value = "RAW", bridgedTo = org.locationtech.jts.geom.Geometry.class) Object o) {
            Geometry geom = (Geometry) o;
            return org.apache.sedona.common.Functions.getCentroid(geom);
        }
    }
    
    public static class ST_CollectionExtract extends ScalarFunction {
        @DataTypeHint(value = "RAW", bridgedTo = org.locationtech.jts.geom.Geometry.class)
        public Geometry eval(@DataTypeHint(value = "RAW", bridgedTo = org.locationtech.jts.geom.Geometry.class) Object o) {
            Geometry geom = (Geometry) o;
            return org.apache.sedona.common.Functions.collectionExtract(geom);
        }

        @DataTypeHint(value = "RAW", bridgedTo = org.locationtech.jts.geom.Geometry.class)
        public Geometry eval(@DataTypeHint(value = "RAW", bridgedTo = org.locationtech.jts.geom.Geometry.class) Object o,
                             @DataTypeHint("Integer") Integer geoType) {
            Geometry geom = (Geometry) o;
            return org.apache.sedona.common.Functions.collectionExtract(geom, geoType);
        }
    }

    public static class ST_ConcaveHull extends ScalarFunction {
        @DataTypeHint(value = "RAW", bridgedTo = org.locationtech.jts.geom.Geometry.class)
        public Geometry eval(@DataTypeHint(value = "RAW", bridgedTo = org.locationtech.jts.geom.Geometry.class) Object o,
                             @DataTypeHint("Double") Double pctConvex) {
            Geometry geom = (Geometry) o;
            return org.apache.sedona.common.Functions.concaveHull(geom, pctConvex, false);
        }

        @DataTypeHint(value = "RAW", bridgedTo = org.locationtech.jts.geom.Geometry.class)
        public Geometry eval(@DataTypeHint(value = "RAW", bridgedTo = org.locationtech.jts.geom.Geometry.class) Object o,
                             @DataTypeHint("Double") Double pctConvex, @DataTypeHint("Boolean") Boolean allowHoles) {
            Geometry geom = (Geometry) o;
            return org.apache.sedona.common.Functions.concaveHull(geom, pctConvex, allowHoles);
        }
    }

    public static class ST_ConvexHull extends ScalarFunction {
        @DataTypeHint(value = "RAW", bridgedTo = org.locationtech.jts.geom.Geometry.class)
        public Geometry eval(@DataTypeHint(value = "RAW", bridgedTo = org.locationtech.jts.geom.Geometry.class) Object o) {
            Geometry geom = (Geometry) o;
            return org.apache.sedona.common.Functions.convexHull(geom);
        }
    }

    public static class ST_Envelope extends ScalarFunction {
        @DataTypeHint(value = "RAW", bridgedTo = org.locationtech.jts.geom.Geometry.class)
        public Geometry eval(@DataTypeHint(value = "RAW", bridgedTo = org.locationtech.jts.geom.Geometry.class) Object o) {
            Geometry geom = (Geometry) o;
            return org.apache.sedona.common.Functions.envelope(geom);
        }
    }

    public static class ST_Dimension extends ScalarFunction {
        @DataTypeHint("Integer")
        public Integer eval(@DataTypeHint(value = "RAW", bridgedTo = org.locationtech.jts.geom.Geometry.class) Object o) {
            Geometry geom = (Geometry) o;
            return org.apache.sedona.common.Functions.dimension(geom);
        }
    }

    public static class ST_Difference extends ScalarFunction {
        @DataTypeHint(value = "RAW", bridgedTo = org.locationtech.jts.geom.Geometry.class)
        public Geometry eval(@DataTypeHint(value = "RAW", bridgedTo = org.locationtech.jts.geom.Geometry.class) Object o1,
                           @DataTypeHint(value = "RAW", bridgedTo = org.locationtech.jts.geom.Geometry.class) Object o2) {
            Geometry geom1 = (Geometry) o1;
            Geometry geom2 = (Geometry) o2;
            return org.apache.sedona.common.Functions.difference(geom1, geom2);
        }
    }

    public static class ST_Distance extends ScalarFunction {
        @DataTypeHint("Double")
        public Double eval(@DataTypeHint(value = "RAW", bridgedTo = org.locationtech.jts.geom.Geometry.class) Object o1,
                @DataTypeHint(value = "RAW", bridgedTo = org.locationtech.jts.geom.Geometry.class) Object o2) {
            Geometry geom1 = (Geometry) o1;
            Geometry geom2 = (Geometry) o2;
            return org.apache.sedona.common.Functions.distance(geom1, geom2);
        }
    }

    public static class ST_DistanceSphere extends ScalarFunction {
        @DataTypeHint("Double")
        public Double eval(@DataTypeHint(value = "RAW", bridgedTo = org.locationtech.jts.geom.Geometry.class) Object o1,
                @DataTypeHint(value = "RAW", bridgedTo = org.locationtech.jts.geom.Geometry.class) Object o2) {
            Geometry geom1 = (Geometry) o1;
            Geometry geom2 = (Geometry) o2;
            return org.apache.sedona.common.sphere.Haversine.distance(geom1, geom2);
        }

        @DataTypeHint("Double")
        public Double eval(@DataTypeHint(value = "RAW", bridgedTo = org.locationtech.jts.geom.Geometry.class) Object o1,
                @DataTypeHint(value = "RAW", bridgedTo = org.locationtech.jts.geom.Geometry.class) Object o2, @DataTypeHint("Double") Double radius) {
            Geometry geom1 = (Geometry) o1;
            Geometry geom2 = (Geometry) o2;
            return org.apache.sedona.common.sphere.Haversine.distance(geom1, geom2, radius);
        }
    }

    public static class ST_DistanceSpheroid extends ScalarFunction {
        @DataTypeHint("Double")
        public Double eval(@DataTypeHint(value = "RAW", bridgedTo = org.locationtech.jts.geom.Geometry.class) Object o1,
                @DataTypeHint(value = "RAW", bridgedTo = org.locationtech.jts.geom.Geometry.class) Object o2) {
            Geometry geom1 = (Geometry) o1;
            Geometry geom2 = (Geometry) o2;
            return org.apache.sedona.common.sphere.Spheroid.distance(geom1, geom2);
        }
    }

    public static class ST_3DDistance extends ScalarFunction {
        @DataTypeHint("Double")
        public Double eval(@DataTypeHint(value = "RAW", bridgedTo = org.locationtech.jts.geom.Geometry.class) Object o1,
                           @DataTypeHint(value = "RAW", bridgedTo = org.locationtech.jts.geom.Geometry.class) Object o2) {
            Geometry geom1 = (Geometry) o1;
            Geometry geom2 = (Geometry) o2;
            return org.apache.sedona.common.Functions.distance3d(geom1, geom2);
        }
    }

    public static class ST_Dump extends ScalarFunction {
        @DataTypeHint(value = "RAW", bridgedTo = org.locationtech.jts.geom.Geometry[].class)
        public Geometry[] eval(@DataTypeHint(value = "RAW", bridgedTo = org.locationtech.jts.geom.Geometry.class) Object o) {
            Geometry geom1 = (Geometry) o;
            return org.apache.sedona.common.Functions.dump(geom1);
        }
    }

    public static class ST_DumpPoints extends ScalarFunction {
        @DataTypeHint(value = "RAW", bridgedTo = org.locationtech.jts.geom.Geometry[].class)
        public Geometry[] eval(@DataTypeHint(value = "RAW", bridgedTo = org.locationtech.jts.geom.Geometry.class) Object o) {
            Geometry geom1 = (Geometry) o;
            return org.apache.sedona.common.Functions.dumpPoints(geom1);
        }
    }

    public static class ST_EndPoint extends ScalarFunction {
        @DataTypeHint(value = "RAW", bridgedTo = org.locationtech.jts.geom.Geometry.class)
        public Geometry eval(@DataTypeHint(value = "RAW", bridgedTo = org.locationtech.jts.geom.Geometry.class) Object o) {
            Geometry geom1 = (Geometry) o;
            return org.apache.sedona.common.Functions.endPoint(geom1);
        }
    }
    
    public static class ST_GeometryType extends ScalarFunction {
        @DataTypeHint("String")
        public String eval(@DataTypeHint(value = "RAW", bridgedTo = org.locationtech.jts.geom.Geometry.class) Object o) {
            Geometry geom = (Geometry) o;
            return org.apache.sedona.common.Functions.geometryType(geom);
        }
    }

    public static class ST_Intersection extends ScalarFunction {
        @DataTypeHint(value = "RAW", bridgedTo = org.locationtech.jts.geom.Geometry.class)
        public Geometry eval(@DataTypeHint(value = "RAW", bridgedTo = org.locationtech.jts.geom.Geometry.class) Object g1,
        @DataTypeHint(value = "RAW", bridgedTo = org.locationtech.jts.geom.Geometry.class) Object g2) {
            Geometry geom1 = (Geometry) g1;
            Geometry geom2 = (Geometry) g2;
            return org.apache.sedona.common.Functions.intersection(geom1, geom2);
        }
    }

    public static class ST_Length extends ScalarFunction {
        @DataTypeHint("Double")
        public Double eval(@DataTypeHint(value = "RAW", bridgedTo = org.locationtech.jts.geom.Geometry.class) Object o) {
            Geometry geom = (Geometry) o;
            return org.apache.sedona.common.Functions.length(geom);
        }
    }

    public static class ST_LengthSpheroid extends ScalarFunction {
        @DataTypeHint("Double")
        public Double eval(@DataTypeHint(value = "RAW", bridgedTo = org.locationtech.jts.geom.Geometry.class) Object o) {
            Geometry geom = (Geometry) o;
            return org.apache.sedona.common.sphere.Spheroid.length(geom);
        }
    }

    public static class ST_LineInterpolatePoint extends ScalarFunction {
        @DataTypeHint(value = "RAW", bridgedTo = org.locationtech.jts.geom.Geometry.class)
        public Geometry eval(@DataTypeHint(value = "RAW", bridgedTo = org.locationtech.jts.geom.Geometry.class) Object o,
                             @DataTypeHint("Double") Double fraction) {
            Geometry geom = (Geometry) o;
            return org.apache.sedona.common.Functions.lineInterpolatePoint(geom, fraction);
        }
    }

    public static class ST_YMin extends ScalarFunction {
        @DataTypeHint("Double")
        public Double eval(@DataTypeHint(value = "RAW", bridgedTo = org.locationtech.jts.geom.Geometry.class) Object o){
            Geometry geom = (Geometry) o;
            return org.apache.sedona.common.Functions.yMin(geom);
        }
    }

    public static class ST_YMax extends ScalarFunction {
        @DataTypeHint("Double")
        public Double eval(@DataTypeHint(value = "RAW", bridgedTo = org.locationtech.jts.geom.Geometry.class) Object o){
            Geometry geom = (Geometry) o;
            return org.apache.sedona.common.Functions.yMax(geom);
        }
    }

    public static class ST_ZMax extends ScalarFunction {
        @DataTypeHint("Double")
        public Double eval(@DataTypeHint(value = "RAW", bridgedTo = org.locationtech.jts.geom.Geometry.class) Object o){
            Geometry geom = (Geometry) o;
            return org.apache.sedona.common.Functions.zMax(geom);
        }
    }

    public static class ST_ZMin extends ScalarFunction {
        @DataTypeHint("Double")
        public Double eval(@DataTypeHint(value = "RAW", bridgedTo = org.locationtech.jts.geom.Geometry.class) Object o){
            Geometry geom = (Geometry) o;
            return org.apache.sedona.common.Functions.zMin(geom);
        }
    }

    public static class ST_NDims extends ScalarFunction {
        @DataTypeHint("Integer")
        public Integer eval(@DataTypeHint(value = "RAW", bridgedTo = org.locationtech.jts.geom.Geometry.class) Object o){
            Geometry geom = (Geometry) o;
            return org.apache.sedona.common.Functions.nDims(geom);
        }
    }

    public static class ST_Transform extends ScalarFunction {
        @DataTypeHint(value = "RAW", bridgedTo = org.locationtech.jts.geom.Geometry.class)
        public Geometry eval(@DataTypeHint(value = "RAW", bridgedTo = org.locationtech.jts.geom.Geometry.class) Object o, @DataTypeHint("String") String sourceCRS, @DataTypeHint("String") String targetCRS)
            throws FactoryException, TransformException {
            Geometry geom = (Geometry) o;
            return org.apache.sedona.common.Functions.transform(geom, sourceCRS, targetCRS);
        }

        @DataTypeHint(value = "RAW", bridgedTo = org.locationtech.jts.geom.Geometry.class)
        public Geometry eval(@DataTypeHint(value = "RAW", bridgedTo = org.locationtech.jts.geom.Geometry.class) Object o, @DataTypeHint("String") String sourceCRS, @DataTypeHint("String") String targetCRS, @DataTypeHint("Boolean") Boolean lenient)
                throws FactoryException, TransformException {
            Geometry geom = (Geometry) o;
            return org.apache.sedona.common.Functions.transform(geom, sourceCRS, targetCRS, lenient);
        }

    }

    public static class ST_FlipCoordinates extends ScalarFunction {
        @DataTypeHint(value = "RAW", bridgedTo = org.locationtech.jts.geom.Geometry.class)
        public Geometry eval(@DataTypeHint(value = "RAW", bridgedTo = org.locationtech.jts.geom.Geometry.class) Object o) {
            Geometry geom = (Geometry) o;
            return org.apache.sedona.common.Functions.flipCoordinates(geom);
        }
    }

    public static class ST_GeoHash extends ScalarFunction {
        @DataTypeHint("String")
        public String eval(@DataTypeHint(value = "RAW", bridgedTo = org.locationtech.jts.geom.Geometry.class) Object geometry, Integer precision) {
            Geometry geom = (Geometry) geometry;
            return org.apache.sedona.common.Functions.geohash(geom, precision);
        }
    }

    public static class ST_PointOnSurface extends ScalarFunction {
        @DataTypeHint(value = "RAW", bridgedTo = org.locationtech.jts.geom.Geometry.class)
        public Geometry eval(@DataTypeHint(value = "RAW", bridgedTo = org.locationtech.jts.geom.Geometry.class) Object o) {
            Geometry geom = (Geometry) o;
            return org.apache.sedona.common.Functions.pointOnSurface(geom);
        }
    }

    public static class ST_Reverse extends ScalarFunction {
        @DataTypeHint(value = "RAW", bridgedTo = org.locationtech.jts.geom.Geometry.class)
        public Geometry eval(@DataTypeHint(value = "RAW", bridgedTo = org.locationtech.jts.geom.Geometry.class) Object o) {
            Geometry geom = (Geometry) o;
            return org.apache.sedona.common.Functions.reverse(geom);
        }
    }

    public static class ST_GeometryN extends ScalarFunction {
        @DataTypeHint(value = "RAW", bridgedTo = org.locationtech.jts.geom.Geometry.class)
        public Geometry eval(@DataTypeHint(value = "RAW", bridgedTo = org.locationtech.jts.geom.Geometry.class) Object o, int n) {
            Geometry geom = (Geometry) o;
            return org.apache.sedona.common.Functions.geometryN(geom, n);
        }
    }

    public static class ST_InteriorRingN extends ScalarFunction {
        @DataTypeHint(value = "RAW", bridgedTo = org.locationtech.jts.geom.Geometry.class)
        public Geometry eval(@DataTypeHint(value = "RAW", bridgedTo = org.locationtech.jts.geom.Geometry.class) Object o, int n) {
            Geometry geom = (Geometry) o;
            return org.apache.sedona.common.Functions.interiorRingN(geom, n);
        }
    }

    public static class ST_PointN extends ScalarFunction {
        @DataTypeHint(value = "RAW", bridgedTo = org.locationtech.jts.geom.Geometry.class)
        public Geometry eval(@DataTypeHint(value = "RAW", bridgedTo = org.locationtech.jts.geom.Geometry.class) Object o, int n) {
            Geometry geom = (Geometry) o;
            return org.apache.sedona.common.Functions.pointN(geom, n);
        }
    }

    public static class ST_NPoints extends ScalarFunction {
        @DataTypeHint("Integer")
        public Integer eval(@DataTypeHint(value = "RAW", bridgedTo = org.locationtech.jts.geom.Geometry.class) Object o) {
            Geometry geom = (Geometry) o;
            return org.apache.sedona.common.Functions.nPoints(geom);
        }
    }

    public static class ST_NumGeometries extends ScalarFunction {
        @DataTypeHint("Integer")
        public Integer eval(@DataTypeHint(value = "RAW", bridgedTo = org.locationtech.jts.geom.Geometry.class) Object o) {
            Geometry geom = (Geometry) o;
            return org.apache.sedona.common.Functions.numGeometries(geom);
        }
    }

    public static class ST_NumInteriorRings extends ScalarFunction {
        @DataTypeHint("Integer")
        public Integer eval(@DataTypeHint(value = "RAW", bridgedTo = org.locationtech.jts.geom.Geometry.class) Object o) {
            Geometry geom = (Geometry) o;
            return org.apache.sedona.common.Functions.numInteriorRings(geom);
        }
    }

    public static class ST_ExteriorRing extends ScalarFunction {
        @DataTypeHint(value = "RAW", bridgedTo = org.locationtech.jts.geom.Geometry.class)
        public Geometry eval(@DataTypeHint(value = "RAW", bridgedTo = org.locationtech.jts.geom.Geometry.class) Object o) {
            Geometry geom = (Geometry) o;
            return org.apache.sedona.common.Functions.exteriorRing(geom);
        }
    }

    public static class ST_AsEWKT extends ScalarFunction {
        @DataTypeHint("String")
        public String eval(@DataTypeHint(value = "RAW", bridgedTo = org.locationtech.jts.geom.Geometry.class) Object o) {
            Geometry geom = (Geometry) o;
            return org.apache.sedona.common.Functions.asEWKT(geom);
        }
    }

    public static class ST_AsText extends ScalarFunction {
        @DataTypeHint("String")
        public String eval(@DataTypeHint(value = "RAW", bridgedTo = org.locationtech.jts.geom.Geometry.class) Object o) {
            Geometry geom = (Geometry) o;
            return org.apache.sedona.common.Functions.asEWKT(geom);
        }
    }

    public static class ST_AsEWKB extends ScalarFunction {
        @DataTypeHint("Bytes")
        public byte[] eval(@DataTypeHint(value = "RAW", bridgedTo = org.locationtech.jts.geom.Geometry.class) Object o) {
            Geometry geom = (Geometry) o;
            return org.apache.sedona.common.Functions.asEWKB(geom);
        }
    }

    public static class ST_AsBinary extends ScalarFunction {
        @DataTypeHint("Bytes")
        public byte[] eval(@DataTypeHint(value = "RAW", bridgedTo = org.locationtech.jts.geom.Geometry.class) Object o) {
            Geometry geom = (Geometry) o;
            return org.apache.sedona.common.Functions.asEWKB(geom);
        }
    }

    public static class ST_AsGeoJSON extends ScalarFunction {
        @DataTypeHint("String")
        public String eval(@DataTypeHint(value = "RAW", bridgedTo = org.locationtech.jts.geom.Geometry.class) Object o) {
            Geometry geom = (Geometry) o;
            return org.apache.sedona.common.Functions.asGeoJson(geom);
        }
    }

    public static class ST_AsGML extends ScalarFunction {
        @DataTypeHint("String")
        public String eval(@DataTypeHint(value = "RAW", bridgedTo = org.locationtech.jts.geom.Geometry.class) Object o) {
            Geometry geom = (Geometry) o;
            return org.apache.sedona.common.Functions.asGML(geom);
        }
    }

    public static class ST_AsKML extends ScalarFunction {
        @DataTypeHint("String")
        public String eval(@DataTypeHint(value = "RAW", bridgedTo = org.locationtech.jts.geom.Geometry.class) Object o) {
            Geometry geom = (Geometry) o;
            return org.apache.sedona.common.Functions.asKML(geom);
        }
    }

    public static class ST_Force_2D extends ScalarFunction {
        @DataTypeHint(value = "RAW", bridgedTo = org.locationtech.jts.geom.Geometry.class)
        public Geometry eval(@DataTypeHint(value = "RAW", bridgedTo = org.locationtech.jts.geom.Geometry.class) Object o) {
            Geometry geom = (Geometry) o;
            return org.apache.sedona.common.Functions.force2D(geom);
        }
    }

    public static class ST_IsEmpty extends ScalarFunction {
        @DataTypeHint("Boolean")
        public boolean eval(@DataTypeHint(value = "RAW", bridgedTo = org.locationtech.jts.geom.Geometry.class) Object o) {
            Geometry geom = (Geometry) o;
            return org.apache.sedona.common.Functions.isEmpty(geom);
        }
    }

    public static class ST_X extends ScalarFunction {
        @DataTypeHint("Double")
        public Double eval(@DataTypeHint(value = "RAW", bridgedTo = org.locationtech.jts.geom.Geometry.class) Object o) {
            Geometry geom = (Geometry) o;
            return org.apache.sedona.common.Functions.x(geom);
        }
    }

    public static class ST_Y extends ScalarFunction {
        @DataTypeHint("Double")
        public Double eval(@DataTypeHint(value = "RAW", bridgedTo = org.locationtech.jts.geom.Geometry.class) Object o) {
            Geometry geom = (Geometry) o;
            return org.apache.sedona.common.Functions.y(geom);
        }
    }

    public static class ST_Z extends ScalarFunction {
        @DataTypeHint("Double")
        public Double eval(@DataTypeHint(value = "RAW", bridgedTo = org.locationtech.jts.geom.Geometry.class) Object o) {
            Geometry geom = (Geometry) o;
            return org.apache.sedona.common.Functions.z(geom);
        }
    }

    public static class ST_XMax extends ScalarFunction {
        @DataTypeHint("Double")
        public Double eval(@DataTypeHint(value = "RAW", bridgedTo = org.locationtech.jts.geom.Geometry.class) Object o) {
            Geometry geom = (Geometry) o;
            return org.apache.sedona.common.Functions.xMax(geom);
        }
    }

    public static class ST_XMin extends ScalarFunction {
        @DataTypeHint("Double")
        public Double eval(@DataTypeHint(value = "RAW", bridgedTo = org.locationtech.jts.geom.Geometry.class) Object o) {
            Geometry geom = (Geometry) o;
            return org.apache.sedona.common.Functions.xMin(geom);
        }
    }

    public static class ST_BuildArea extends ScalarFunction {
        @DataTypeHint(value = "RAW", bridgedTo = org.locationtech.jts.geom.Geometry.class)
        public Geometry eval(@DataTypeHint(value = "RAW", bridgedTo = org.locationtech.jts.geom.Geometry.class) Object o) {
            Geometry geom = (Geometry) o;
            return org.apache.sedona.common.Functions.buildArea(geom);
        }
    }

    public static class ST_SetSRID extends ScalarFunction {
        @DataTypeHint(value = "RAW", bridgedTo = org.locationtech.jts.geom.Geometry.class)
        public Geometry eval(@DataTypeHint(value = "RAW", bridgedTo = org.locationtech.jts.geom.Geometry.class) Object o, int srid) {
            Geometry geom = (Geometry) o;
            return org.apache.sedona.common.Functions.setSRID(geom, srid);
        }
    }

    public static class ST_SRID extends ScalarFunction {
        @DataTypeHint("Integer")
        public Integer eval(@DataTypeHint(value = "RAW", bridgedTo = org.locationtech.jts.geom.Geometry.class) Object o) {
            Geometry geom = (Geometry) o;
            return org.apache.sedona.common.Functions.getSRID(geom);
        }
    }

    public static class ST_IsClosed extends ScalarFunction {
        @DataTypeHint("Boolean")
        public boolean eval(@DataTypeHint(value = "RAW", bridgedTo = org.locationtech.jts.geom.Geometry.class) Object o) {
            Geometry geom = (Geometry) o;
            return org.apache.sedona.common.Functions.isClosed(geom);
        }
    }

    public static class ST_IsRing extends ScalarFunction {
        @DataTypeHint("Boolean")
        public boolean eval(@DataTypeHint(value = "RAW", bridgedTo = org.locationtech.jts.geom.Geometry.class) Object o) {
            Geometry geom = (Geometry) o;
            return org.apache.sedona.common.Functions.isRing(geom);
        }
    }

    public static class ST_IsSimple extends ScalarFunction {
        @DataTypeHint("Boolean")
        public boolean eval(@DataTypeHint(value = "RAW", bridgedTo = org.locationtech.jts.geom.Geometry.class) Object o) {
            Geometry geom = (Geometry) o;
            return org.apache.sedona.common.Functions.isSimple(geom);
        }
    }

    public static class ST_IsValid extends ScalarFunction {
        @DataTypeHint("Boolean")
        public boolean eval(@DataTypeHint(value = "RAW", bridgedTo = org.locationtech.jts.geom.Geometry.class) Object o) {
            Geometry geom = (Geometry) o;
            return org.apache.sedona.common.Functions.isValid(geom);
        }
    }

    public static class ST_Normalize extends ScalarFunction {
        @DataTypeHint(value = "RAW", bridgedTo = org.locationtech.jts.geom.Geometry.class)
        public Geometry eval(@DataTypeHint(value = "RAW", bridgedTo = org.locationtech.jts.geom.Geometry.class) Object o) {
            Geometry geom = (Geometry) o;
            return org.apache.sedona.common.Functions.normalize(geom);
        }
    }

    public static class ST_AddPoint extends ScalarFunction {
        @DataTypeHint(value = "RAW", bridgedTo = org.locationtech.jts.geom.Geometry.class)
        public Geometry eval(@DataTypeHint(value = "RAW", bridgedTo = org.locationtech.jts.geom.Geometry.class) Object o1,
                             @DataTypeHint(value = "RAW", bridgedTo = org.locationtech.jts.geom.Geometry.class) Object o2) {
            Geometry linestring = (Geometry) o1;
            Geometry point = (Geometry) o2;
            return org.apache.sedona.common.Functions.addPoint(linestring, point);
        }

        @DataTypeHint(value = "RAW", bridgedTo = org.locationtech.jts.geom.Geometry.class)
        public Geometry eval(@DataTypeHint(value = "RAW", bridgedTo = org.locationtech.jts.geom.Geometry.class) Object o1,
                             @DataTypeHint(value = "RAW", bridgedTo = org.locationtech.jts.geom.Geometry.class) Object o2,
                             int position) {
            Geometry linestring = (Geometry) o1;
            Geometry point = (Geometry) o2;
            return org.apache.sedona.common.Functions.addPoint(linestring, point, position);
        }
    }

    public static class ST_RemovePoint extends ScalarFunction {
        @DataTypeHint(value = "RAW", bridgedTo = org.locationtech.jts.geom.Geometry.class)
        public Geometry eval(@DataTypeHint(value = "RAW", bridgedTo = org.locationtech.jts.geom.Geometry.class) Object o) {
            Geometry geom = (Geometry) o;
            return org.apache.sedona.common.Functions.removePoint(geom);
        }

        @DataTypeHint(value = "RAW", bridgedTo = org.locationtech.jts.geom.Geometry.class)
        public Geometry eval(@DataTypeHint(value = "RAW", bridgedTo = org.locationtech.jts.geom.Geometry.class) Object o, int offset) {
            Geometry geom = (Geometry) o;
            return org.apache.sedona.common.Functions.removePoint(geom, offset);
        }
    }

    public static class ST_SetPoint extends ScalarFunction {
        @DataTypeHint(value = "RAW", bridgedTo = org.locationtech.jts.geom.Geometry.class)
        public Geometry eval(@DataTypeHint(value = "RAW", bridgedTo = org.locationtech.jts.geom.Geometry.class) Object o1, int position,
                             @DataTypeHint(value = "RAW", bridgedTo = org.locationtech.jts.geom.Geometry.class) Object o2) {
            Geometry linestring = (Geometry) o1;
            Geometry point = (Geometry) o2;
            return org.apache.sedona.common.Functions.setPoint(linestring, position, point);
        }
    }

    public static class ST_LineFromMultiPoint extends ScalarFunction {
        @DataTypeHint(value = "RAW", bridgedTo = org.locationtech.jts.geom.Geometry.class)
        public Geometry eval(@DataTypeHint(value = "RAW", bridgedTo = org.locationtech.jts.geom.Geometry.class) Object o) {
            Geometry geom = (Geometry) o;
            return org.apache.sedona.common.Functions.lineFromMultiPoint(geom);
        }
    }

    public static class ST_LineMerge extends ScalarFunction {
        @DataTypeHint(value = "RAW", bridgedTo = org.locationtech.jts.geom.Geometry.class)
        public Geometry eval(@DataTypeHint(value = "RAW", bridgedTo = org.locationtech.jts.geom.Geometry.class) Object o) {
            Geometry geom = (Geometry) o;
            return org.apache.sedona.common.Functions.lineMerge(geom);
        }
    }

    public static class ST_LineSubstring extends ScalarFunction {
        @DataTypeHint(value = "RAW", bridgedTo = org.locationtech.jts.geom.Geometry.class)
        public Geometry eval(@DataTypeHint(value = "RAW", bridgedTo = org.locationtech.jts.geom.Geometry.class) Object o,
                             @DataTypeHint("Double") Double startFraction, @DataTypeHint("Double") Double endFraction) {
            Geometry geom = (Geometry) o;
            return org.apache.sedona.common.Functions.lineSubString(geom, startFraction, endFraction);
        }
    }
    
    public static class ST_MakePolygon extends ScalarFunction {
        @DataTypeHint(value = "RAW", bridgedTo = org.locationtech.jts.geom.Geometry.class)
        public Geometry eval(@DataTypeHint(value = "RAW", bridgedTo = org.locationtech.jts.geom.Geometry.class) Object o1,
                             @DataTypeHint(inputGroup = InputGroup.ANY) Object o2) {
            Geometry outerLinestring = (Geometry) o1;
            Geometry[] interiorLinestrings = (Geometry[]) o2;
            return org.apache.sedona.common.Functions.makePolygon(outerLinestring, interiorLinestrings);
        }

        @DataTypeHint(value = "RAW", bridgedTo = org.locationtech.jts.geom.Geometry.class)
        public Geometry eval(@DataTypeHint(value = "RAW", bridgedTo = org.locationtech.jts.geom.Geometry.class) Object o) {
            Geometry linestring = (Geometry) o;
            return org.apache.sedona.common.Functions.makePolygon(linestring, null);
        }
    }

    public static class ST_MakeValid extends ScalarFunction {
        @DataTypeHint(value = "RAW", bridgedTo = org.locationtech.jts.geom.Geometry.class)
        public Geometry eval(@DataTypeHint(value = "RAW", bridgedTo = org.locationtech.jts.geom.Geometry.class) Object o,
                             @DataTypeHint("Boolean") Boolean keepCollapsed) {
            Geometry geom = (Geometry) o;
            return org.apache.sedona.common.Functions.makeValid(geom, keepCollapsed);
        }

        @DataTypeHint(value = "RAW", bridgedTo = org.locationtech.jts.geom.Geometry.class)
        public Geometry eval(@DataTypeHint(value = "RAW", bridgedTo = org.locationtech.jts.geom.Geometry.class) Object o) {
            Geometry geom = (Geometry) o;
            return org.apache.sedona.common.Functions.makeValid(geom, false);
        }
    }

    public static class ST_Multi extends ScalarFunction {
        @DataTypeHint(value = "RAW", bridgedTo = org.locationtech.jts.geom.Geometry.class)
        public Geometry eval(@DataTypeHint(value = "RAW", bridgedTo = org.locationtech.jts.geom.Geometry.class) Object o) {
            Geometry geom = (Geometry) o;
            return org.apache.sedona.common.Functions.createMultiGeometryFromOneElement(geom);
        }
    }

    public static class ST_Split extends ScalarFunction {
        @DataTypeHint(value = "RAW", bridgedTo = org.locationtech.jts.geom.Geometry.class)
        public Geometry eval(@DataTypeHint(value = "RAW", bridgedTo = org.locationtech.jts.geom.Geometry.class) Object o1,
                             @DataTypeHint(value = "RAW", bridgedTo = org.locationtech.jts.geom.Geometry.class) Object o2) {
            Geometry input = (Geometry) o1;
            Geometry blade = (Geometry) o2;
            return org.apache.sedona.common.Functions.split(input, blade);
        }
    }

    public static class ST_S2CellIDs extends ScalarFunction {
        @DataTypeHint(value = "ARRAY<BIGINT>")
        public Long[] eval(@DataTypeHint(value = "RAW", bridgedTo = org.locationtech.jts.geom.Geometry.class) Object o,
                             @DataTypeHint("INT") Integer level) {
            Geometry geom = (Geometry) o;
            return org.apache.sedona.common.Functions.s2CellIDs(geom, level);
        }
    }

    public static class ST_GeometricMedian extends ScalarFunction {
        @DataTypeHint(value = "RAW", bridgedTo = org.locationtech.jts.geom.Geometry.class)
        public Geometry eval(@DataTypeHint(value = "RAW", bridgedTo = org.locationtech.jts.geom.Geometry.class) Object o) throws Exception {
            Geometry geometry = (Geometry) o;
            return org.apache.sedona.common.Functions.geometricMedian(geometry);
        }

        @DataTypeHint(value = "RAW", bridgedTo = org.locationtech.jts.geom.Geometry.class)
        public Geometry eval(@DataTypeHint(value = "RAW", bridgedTo = org.locationtech.jts.geom.Geometry.class) Object o,
                             @DataTypeHint("Double") Double tolerance) throws Exception {
            Geometry geometry = (Geometry) o;
            return org.apache.sedona.common.Functions.geometricMedian(geometry, tolerance);
        }

        @DataTypeHint(value = "RAW", bridgedTo = org.locationtech.jts.geom.Geometry.class)
        public Geometry eval(@DataTypeHint(value = "RAW", bridgedTo = org.locationtech.jts.geom.Geometry.class) Object o,
                             @DataTypeHint("Double") Double tolerance,
                             int maxIter) throws Exception {
            Geometry geometry = (Geometry) o;
            return org.apache.sedona.common.Functions.geometricMedian(geometry, tolerance, maxIter);
        }

        @DataTypeHint(value = "RAW", bridgedTo = org.locationtech.jts.geom.Geometry.class)
        public Geometry eval(@DataTypeHint(value = "RAW", bridgedTo = org.locationtech.jts.geom.Geometry.class) Object o,
                             @DataTypeHint("Double") Double tolerance,
                             int maxIter, @DataTypeHint("Boolean") Boolean failIfNotConverged) throws Exception {
            Geometry geometry = (Geometry) o;
            return org.apache.sedona.common.Functions.geometricMedian(geometry, tolerance, maxIter, failIfNotConverged);
        }
    }

    public static class ST_FrechetDistance extends ScalarFunction {
        @DataTypeHint("Double")
        public Double eval(@DataTypeHint(value = "RAW", bridgedTo = org.locationtech.jts.geom.Geometry.class) Object g1,
        @DataTypeHint(value = "RAW", bridgedTo = org.locationtech.jts.geom.Geometry.class) Object g2) {
            Geometry geom1 = (Geometry) g1;
            Geometry geom2 = (Geometry) g2;
            return org.apache.sedona.common.Functions.frechetDistance(geom1, geom2);
        }
    }

    public static class ST_NumPoints extends ScalarFunction {
        @DataTypeHint(value = "Integer")
        public int eval(@DataTypeHint(value = "RAW", bridgedTo = org.locationtech.jts.geom.Geometry.class) Object o) throws Exception {
            Geometry geometry = (Geometry) o;
            return org.apache.sedona.common.Functions.numPoints(geometry);
        }
    }

    public static class ST_Force3D extends ScalarFunction {

        @DataTypeHint(value = "RAW", bridgedTo = org.locationtech.jts.geom.Geometry.class)
        public Geometry eval(@DataTypeHint(value = "RAW", bridgedTo = org.locationtech.jts.geom.Geometry.class) Object o,
                             @DataTypeHint("Double") Double zValue) {
            Geometry geometry = (Geometry) o;
            return org.apache.sedona.common.Functions.force3D(geometry, zValue);
        }

        @DataTypeHint(value = "RAW", bridgedTo = org.locationtech.jts.geom.Geometry.class)
        public Geometry eval(@DataTypeHint(value = "RAW", bridgedTo = org.locationtech.jts.geom.Geometry.class) Object o) {
            Geometry geometry = (Geometry) o;
            return org.apache.sedona.common.Functions.force3D(geometry);
        }
    }

    public static class ST_NRings extends ScalarFunction {
        @DataTypeHint(value = "Integer")
        public int eval(@DataTypeHint(value = "RAW", bridgedTo = org.locationtech.jts.geom.Geometry.class) Object o) throws Exception {
            Geometry geom = (Geometry) o;
            return org.apache.sedona.common.Functions.nRings(geom);
        }
    }

    public static class ST_Translate extends ScalarFunction {
        @DataTypeHint(value = "RAW", bridgedTo = org.locationtech.jts.geom.Geometry.class)
        public Geometry eval(@DataTypeHint(value = "RAW", bridgedTo = org.locationtech.jts.geom.Geometry.class) Object o,
                             @DataTypeHint("Double") Double deltaX, @DataTypeHint("Double") Double deltaY) {
            Geometry geometry = (Geometry) o;
            return org.apache.sedona.common.Functions.translate(geometry, deltaX, deltaY);
        }

        @DataTypeHint(value = "RAW", bridgedTo = org.locationtech.jts.geom.Geometry.class)
        public Geometry eval(@DataTypeHint(value = "RAW", bridgedTo = org.locationtech.jts.geom.Geometry.class) Object o,
                             @DataTypeHint("Double") Double deltaX, @DataTypeHint("Double") Double deltaY, @DataTypeHint("Double") Double deltaZ) {
            Geometry geometry = (Geometry) o;
            return org.apache.sedona.common.Functions.translate(geometry, deltaX, deltaY, deltaZ);
        }
    }

    public static class ST_Affine extends ScalarFunction {
        @DataTypeHint(value = "RAW", bridgedTo = org.locationtech.jts.geom.Geometry.class)
        public Geometry eval(@DataTypeHint(value = "RAW", bridgedTo = Geometry.class) Object o, @DataTypeHint("Double") Double a,
                             @DataTypeHint("Double") Double b, @DataTypeHint("Double") Double c, @DataTypeHint("Double") Double d, @DataTypeHint("Double") Double e, @DataTypeHint("Double") Double f, @DataTypeHint("Double") Double g, @DataTypeHint("Double") Double h, @DataTypeHint("Double") Double i, @DataTypeHint("Double") Double xOff, @DataTypeHint("Double") Double yOff,
                             @DataTypeHint("Double") Double zOff) {
            Geometry geometry = (Geometry) o;
            return org.apache.sedona.common.Functions.affine(geometry, a, b, c, d, e, f, g, h, i, xOff, yOff, zOff);
        }

        @DataTypeHint(value = "RAW", bridgedTo = org.locationtech.jts.geom.Geometry.class)
        public Geometry eval(@DataTypeHint(value = "RAW", bridgedTo = org.locationtech.jts.geom.Geometry.class) Object o, @DataTypeHint("Double") Double a,
                             @DataTypeHint("Double") Double b,  @DataTypeHint("Double") Double d, @DataTypeHint("Double") Double e,
                             @DataTypeHint("Double") Double xOff, @DataTypeHint("Double") Double yOff) {
            Geometry geometry = (Geometry) o;
            return org.apache.sedona.common.Functions.affine(geometry, a, b, d, e, xOff, yOff);
        }

    }

    public static class ST_BoundingDiagonal extends ScalarFunction {
        @DataTypeHint(value = "RAW", bridgedTo = org.locationtech.jts.geom.Geometry.class)
        public Geometry eval(@DataTypeHint(value = "RAW", bridgedTo = org.locationtech.jts.geom.Geometry.class) Object o) {
            Geometry geometry = (Geometry) o;
            return org.apache.sedona.common.Functions.boundingDiagonal(geometry);
        }
    }

    public static class ST_HausdorffDistance extends ScalarFunction {
        @DataTypeHint("Double")
        public Double eval(@DataTypeHint(value = "RAW", bridgedTo = org.locationtech.jts.geom.Geometry.class) Object g1,
                           @DataTypeHint(value = "RAW", bridgedTo = org.locationtech.jts.geom.Geometry.class) Object g2,
                           @DataTypeHint("Double") Double densityFrac) throws Exception {
            Geometry geom1 = (Geometry) g1;
            Geometry geom2 = (Geometry) g2;
            return org.apache.sedona.common.Functions.hausdorffDistance(geom1, geom2, densityFrac);
        }

        @DataTypeHint("Double")
        public Double eval(@DataTypeHint(value = "RAW", bridgedTo = org.locationtech.jts.geom.Geometry.class) Object g1,
                           @DataTypeHint(value = "RAW", bridgedTo = org.locationtech.jts.geom.Geometry.class) Object g2) throws Exception {
            Geometry geom1 = (Geometry) g1;
            Geometry geom2 = (Geometry) g2;
            return org.apache.sedona.common.Functions.hausdorffDistance(geom1, geom2);
        }
    }

<<<<<<< HEAD
    public static class ST_CoordDim extends ScalarFunction {
        @DataTypeHint("Integer")
        public Integer eval(@DataTypeHint(value = "RAW", bridgedTo = org.locationtech.jts.geom.Geometry.class) Object o) {
            Geometry geom = (Geometry) o;
            return org.apache.sedona.common.Functions.coordDim(geom);
=======
    public static class ST_Angle extends ScalarFunction {

        @DataTypeHint("Double")
        public Double eval(@DataTypeHint(value = "RAW", bridgedTo = org.locationtech.jts.geom.Geometry.class) Object p1,
                           @DataTypeHint(value = "RAW", bridgedTo = org.locationtech.jts.geom.Geometry.class) Object p2,
                           @DataTypeHint(value = "RAW", bridgedTo = org.locationtech.jts.geom.Geometry.class) Object p3,
                           @DataTypeHint(value = "RAW", bridgedTo = org.locationtech.jts.geom.Geometry.class) Object p4) {
            Geometry point1 = (Geometry) p1;
            Geometry point2 = (Geometry) p2;
            Geometry point3 = (Geometry) p3;
            Geometry point4 = (Geometry) p4;

            return org.apache.sedona.common.Functions.angle(point1, point2, point3, point4);
        }

        @DataTypeHint("Double")
        public Double eval(@DataTypeHint(value = "RAW", bridgedTo = org.locationtech.jts.geom.Geometry.class) Object p1,
                           @DataTypeHint(value = "RAW", bridgedTo = org.locationtech.jts.geom.Geometry.class) Object p2,
                           @DataTypeHint(value = "RAW", bridgedTo = org.locationtech.jts.geom.Geometry.class) Object p3) {
            Geometry point1 = (Geometry) p1;
            Geometry point2 = (Geometry) p2;
            Geometry point3 = (Geometry) p3;

            return org.apache.sedona.common.Functions.angle(point1, point2, point3);
        }

        @DataTypeHint("Double")
        public Double eval(@DataTypeHint(value = "RAW", bridgedTo = org.locationtech.jts.geom.Geometry.class) Object line1,
                           @DataTypeHint(value = "RAW", bridgedTo = org.locationtech.jts.geom.Geometry.class) Object line2) {
            Geometry lineString1 = (Geometry) line1;
            Geometry lineString2 = (Geometry) line2;

            return org.apache.sedona.common.Functions.angle(lineString1, lineString2);
        }
    }

    public static class ST_Degrees extends ScalarFunction {
        @DataTypeHint("Double")
        public Double eval(@DataTypeHint("Double") Double angleInRadian) {
            return org.apache.sedona.common.Functions.degrees(angleInRadian);
>>>>>>> bc822490
        }
    }
}<|MERGE_RESOLUTION|>--- conflicted
+++ resolved
@@ -14,22 +14,13 @@
 package org.apache.sedona.flink.expressions;
 
 import org.apache.flink.table.annotation.DataTypeHint;
-import org.apache.flink.table.annotation.InputGroup;
 import org.apache.flink.table.functions.ScalarFunction;
 import org.locationtech.jts.geom.Geometry;
-import org.locationtech.jts.operation.buffer.BufferParameters;
+import org.locationtech.jts.geom.GeometryCollection;
 import org.opengis.referencing.FactoryException;
 import org.opengis.referencing.operation.TransformException;
 
 public class Functions {
-    public static class GeometryType extends ScalarFunction {
-        @DataTypeHint("String")
-        public String eval(@DataTypeHint(value = "RAW", bridgedTo = org.locationtech.jts.geom.Geometry.class) Object o) {
-            Geometry geom = (Geometry) o;
-            return org.apache.sedona.common.Functions.geometryTypeWithMeasured(geom);
-        }
-    }
-
     public static class ST_Area extends ScalarFunction {
         @DataTypeHint("Double")
         public Double eval(@DataTypeHint(value = "RAW", bridgedTo = org.locationtech.jts.geom.Geometry.class) Object o) {
@@ -73,39 +64,6 @@
         }
     }
 
-    public static class ST_ClosestPoint extends ScalarFunction {
-        @DataTypeHint(value = "RAW", bridgedTo = org.locationtech.jts.geom.Geometry.class)
-        public Geometry eval(@DataTypeHint(value = "RAW", bridgedTo = org.locationtech.jts.geom.Geometry.class) Object g1,
-        @DataTypeHint(value = "RAW", bridgedTo = org.locationtech.jts.geom.Geometry.class) Object g2) {
-            Geometry geom1 = (Geometry) g1;
-            Geometry geom2 = (Geometry) g2;
-            return org.apache.sedona.common.Functions.closestPoint(geom1, geom2);
-        }
-    }
-    
-    public static class ST_Centroid extends ScalarFunction {
-        @DataTypeHint(value = "RAW", bridgedTo = org.locationtech.jts.geom.Geometry.class)
-        public Geometry eval(@DataTypeHint(value = "RAW", bridgedTo = org.locationtech.jts.geom.Geometry.class) Object o) {
-            Geometry geom = (Geometry) o;
-            return org.apache.sedona.common.Functions.getCentroid(geom);
-        }
-    }
-    
-    public static class ST_CollectionExtract extends ScalarFunction {
-        @DataTypeHint(value = "RAW", bridgedTo = org.locationtech.jts.geom.Geometry.class)
-        public Geometry eval(@DataTypeHint(value = "RAW", bridgedTo = org.locationtech.jts.geom.Geometry.class) Object o) {
-            Geometry geom = (Geometry) o;
-            return org.apache.sedona.common.Functions.collectionExtract(geom);
-        }
-
-        @DataTypeHint(value = "RAW", bridgedTo = org.locationtech.jts.geom.Geometry.class)
-        public Geometry eval(@DataTypeHint(value = "RAW", bridgedTo = org.locationtech.jts.geom.Geometry.class) Object o,
-                             @DataTypeHint("Integer") Integer geoType) {
-            Geometry geom = (Geometry) o;
-            return org.apache.sedona.common.Functions.collectionExtract(geom, geoType);
-        }
-    }
-
     public static class ST_ConcaveHull extends ScalarFunction {
         @DataTypeHint(value = "RAW", bridgedTo = org.locationtech.jts.geom.Geometry.class)
         public Geometry eval(@DataTypeHint(value = "RAW", bridgedTo = org.locationtech.jts.geom.Geometry.class) Object o,
@@ -119,14 +77,6 @@
                              @DataTypeHint("Double") Double pctConvex, @DataTypeHint("Boolean") Boolean allowHoles) {
             Geometry geom = (Geometry) o;
             return org.apache.sedona.common.Functions.concaveHull(geom, pctConvex, allowHoles);
-        }
-    }
-
-    public static class ST_ConvexHull extends ScalarFunction {
-        @DataTypeHint(value = "RAW", bridgedTo = org.locationtech.jts.geom.Geometry.class)
-        public Geometry eval(@DataTypeHint(value = "RAW", bridgedTo = org.locationtech.jts.geom.Geometry.class) Object o) {
-            Geometry geom = (Geometry) o;
-            return org.apache.sedona.common.Functions.convexHull(geom);
         }
     }
 
@@ -144,16 +94,7 @@
             Geometry geom = (Geometry) o;
             return org.apache.sedona.common.Functions.dimension(geom);
         }
-    }
-
-    public static class ST_Difference extends ScalarFunction {
-        @DataTypeHint(value = "RAW", bridgedTo = org.locationtech.jts.geom.Geometry.class)
-        public Geometry eval(@DataTypeHint(value = "RAW", bridgedTo = org.locationtech.jts.geom.Geometry.class) Object o1,
-                           @DataTypeHint(value = "RAW", bridgedTo = org.locationtech.jts.geom.Geometry.class) Object o2) {
-            Geometry geom1 = (Geometry) o1;
-            Geometry geom2 = (Geometry) o2;
-            return org.apache.sedona.common.Functions.difference(geom1, geom2);
-        }
+
     }
 
     public static class ST_Distance extends ScalarFunction {
@@ -204,48 +145,6 @@
         }
     }
 
-    public static class ST_Dump extends ScalarFunction {
-        @DataTypeHint(value = "RAW", bridgedTo = org.locationtech.jts.geom.Geometry[].class)
-        public Geometry[] eval(@DataTypeHint(value = "RAW", bridgedTo = org.locationtech.jts.geom.Geometry.class) Object o) {
-            Geometry geom1 = (Geometry) o;
-            return org.apache.sedona.common.Functions.dump(geom1);
-        }
-    }
-
-    public static class ST_DumpPoints extends ScalarFunction {
-        @DataTypeHint(value = "RAW", bridgedTo = org.locationtech.jts.geom.Geometry[].class)
-        public Geometry[] eval(@DataTypeHint(value = "RAW", bridgedTo = org.locationtech.jts.geom.Geometry.class) Object o) {
-            Geometry geom1 = (Geometry) o;
-            return org.apache.sedona.common.Functions.dumpPoints(geom1);
-        }
-    }
-
-    public static class ST_EndPoint extends ScalarFunction {
-        @DataTypeHint(value = "RAW", bridgedTo = org.locationtech.jts.geom.Geometry.class)
-        public Geometry eval(@DataTypeHint(value = "RAW", bridgedTo = org.locationtech.jts.geom.Geometry.class) Object o) {
-            Geometry geom1 = (Geometry) o;
-            return org.apache.sedona.common.Functions.endPoint(geom1);
-        }
-    }
-    
-    public static class ST_GeometryType extends ScalarFunction {
-        @DataTypeHint("String")
-        public String eval(@DataTypeHint(value = "RAW", bridgedTo = org.locationtech.jts.geom.Geometry.class) Object o) {
-            Geometry geom = (Geometry) o;
-            return org.apache.sedona.common.Functions.geometryType(geom);
-        }
-    }
-
-    public static class ST_Intersection extends ScalarFunction {
-        @DataTypeHint(value = "RAW", bridgedTo = org.locationtech.jts.geom.Geometry.class)
-        public Geometry eval(@DataTypeHint(value = "RAW", bridgedTo = org.locationtech.jts.geom.Geometry.class) Object g1,
-        @DataTypeHint(value = "RAW", bridgedTo = org.locationtech.jts.geom.Geometry.class) Object g2) {
-            Geometry geom1 = (Geometry) g1;
-            Geometry geom2 = (Geometry) g2;
-            return org.apache.sedona.common.Functions.intersection(geom1, geom2);
-        }
-    }
-
     public static class ST_Length extends ScalarFunction {
         @DataTypeHint("Double")
         public Double eval(@DataTypeHint(value = "RAW", bridgedTo = org.locationtech.jts.geom.Geometry.class) Object o) {
@@ -259,15 +158,6 @@
         public Double eval(@DataTypeHint(value = "RAW", bridgedTo = org.locationtech.jts.geom.Geometry.class) Object o) {
             Geometry geom = (Geometry) o;
             return org.apache.sedona.common.sphere.Spheroid.length(geom);
-        }
-    }
-
-    public static class ST_LineInterpolatePoint extends ScalarFunction {
-        @DataTypeHint(value = "RAW", bridgedTo = org.locationtech.jts.geom.Geometry.class)
-        public Geometry eval(@DataTypeHint(value = "RAW", bridgedTo = org.locationtech.jts.geom.Geometry.class) Object o,
-                             @DataTypeHint("Double") Double fraction) {
-            Geometry geom = (Geometry) o;
-            return org.apache.sedona.common.Functions.lineInterpolatePoint(geom, fraction);
         }
     }
 
@@ -643,62 +533,6 @@
         }
     }
 
-    public static class ST_LineMerge extends ScalarFunction {
-        @DataTypeHint(value = "RAW", bridgedTo = org.locationtech.jts.geom.Geometry.class)
-        public Geometry eval(@DataTypeHint(value = "RAW", bridgedTo = org.locationtech.jts.geom.Geometry.class) Object o) {
-            Geometry geom = (Geometry) o;
-            return org.apache.sedona.common.Functions.lineMerge(geom);
-        }
-    }
-
-    public static class ST_LineSubstring extends ScalarFunction {
-        @DataTypeHint(value = "RAW", bridgedTo = org.locationtech.jts.geom.Geometry.class)
-        public Geometry eval(@DataTypeHint(value = "RAW", bridgedTo = org.locationtech.jts.geom.Geometry.class) Object o,
-                             @DataTypeHint("Double") Double startFraction, @DataTypeHint("Double") Double endFraction) {
-            Geometry geom = (Geometry) o;
-            return org.apache.sedona.common.Functions.lineSubString(geom, startFraction, endFraction);
-        }
-    }
-    
-    public static class ST_MakePolygon extends ScalarFunction {
-        @DataTypeHint(value = "RAW", bridgedTo = org.locationtech.jts.geom.Geometry.class)
-        public Geometry eval(@DataTypeHint(value = "RAW", bridgedTo = org.locationtech.jts.geom.Geometry.class) Object o1,
-                             @DataTypeHint(inputGroup = InputGroup.ANY) Object o2) {
-            Geometry outerLinestring = (Geometry) o1;
-            Geometry[] interiorLinestrings = (Geometry[]) o2;
-            return org.apache.sedona.common.Functions.makePolygon(outerLinestring, interiorLinestrings);
-        }
-
-        @DataTypeHint(value = "RAW", bridgedTo = org.locationtech.jts.geom.Geometry.class)
-        public Geometry eval(@DataTypeHint(value = "RAW", bridgedTo = org.locationtech.jts.geom.Geometry.class) Object o) {
-            Geometry linestring = (Geometry) o;
-            return org.apache.sedona.common.Functions.makePolygon(linestring, null);
-        }
-    }
-
-    public static class ST_MakeValid extends ScalarFunction {
-        @DataTypeHint(value = "RAW", bridgedTo = org.locationtech.jts.geom.Geometry.class)
-        public Geometry eval(@DataTypeHint(value = "RAW", bridgedTo = org.locationtech.jts.geom.Geometry.class) Object o,
-                             @DataTypeHint("Boolean") Boolean keepCollapsed) {
-            Geometry geom = (Geometry) o;
-            return org.apache.sedona.common.Functions.makeValid(geom, keepCollapsed);
-        }
-
-        @DataTypeHint(value = "RAW", bridgedTo = org.locationtech.jts.geom.Geometry.class)
-        public Geometry eval(@DataTypeHint(value = "RAW", bridgedTo = org.locationtech.jts.geom.Geometry.class) Object o) {
-            Geometry geom = (Geometry) o;
-            return org.apache.sedona.common.Functions.makeValid(geom, false);
-        }
-    }
-
-    public static class ST_Multi extends ScalarFunction {
-        @DataTypeHint(value = "RAW", bridgedTo = org.locationtech.jts.geom.Geometry.class)
-        public Geometry eval(@DataTypeHint(value = "RAW", bridgedTo = org.locationtech.jts.geom.Geometry.class) Object o) {
-            Geometry geom = (Geometry) o;
-            return org.apache.sedona.common.Functions.createMultiGeometryFromOneElement(geom);
-        }
-    }
-
     public static class ST_Split extends ScalarFunction {
         @DataTypeHint(value = "RAW", bridgedTo = org.locationtech.jts.geom.Geometry.class)
         public Geometry eval(@DataTypeHint(value = "RAW", bridgedTo = org.locationtech.jts.geom.Geometry.class) Object o1,
@@ -810,10 +644,11 @@
     public static class ST_Affine extends ScalarFunction {
         @DataTypeHint(value = "RAW", bridgedTo = org.locationtech.jts.geom.Geometry.class)
         public Geometry eval(@DataTypeHint(value = "RAW", bridgedTo = Geometry.class) Object o, @DataTypeHint("Double") Double a,
-                             @DataTypeHint("Double") Double b, @DataTypeHint("Double") Double c, @DataTypeHint("Double") Double d, @DataTypeHint("Double") Double e, @DataTypeHint("Double") Double f, @DataTypeHint("Double") Double g, @DataTypeHint("Double") Double h, @DataTypeHint("Double") Double i, @DataTypeHint("Double") Double xOff, @DataTypeHint("Double") Double yOff,
+                             @DataTypeHint("Double") Double b, @DataTypeHint("Double") Double d, @DataTypeHint("Double") Double e, @DataTypeHint("Double") Double xOff, @DataTypeHint("Double") Double yOff, @DataTypeHint("Double") Double c,
+                             @DataTypeHint("Double") Double f, @DataTypeHint("Double") Double g, @DataTypeHint("Double") Double h, @DataTypeHint("Double") Double i,
                              @DataTypeHint("Double") Double zOff) {
             Geometry geometry = (Geometry) o;
-            return org.apache.sedona.common.Functions.affine(geometry, a, b, c, d, e, f, g, h, i, xOff, yOff, zOff);
+            return org.apache.sedona.common.Functions.affine(geometry, a, b, d, e, xOff, yOff, c, f, g, h, i, zOff);
         }
 
         @DataTypeHint(value = "RAW", bridgedTo = org.locationtech.jts.geom.Geometry.class)
@@ -852,55 +687,4 @@
             return org.apache.sedona.common.Functions.hausdorffDistance(geom1, geom2);
         }
     }
-
-<<<<<<< HEAD
-    public static class ST_CoordDim extends ScalarFunction {
-        @DataTypeHint("Integer")
-        public Integer eval(@DataTypeHint(value = "RAW", bridgedTo = org.locationtech.jts.geom.Geometry.class) Object o) {
-            Geometry geom = (Geometry) o;
-            return org.apache.sedona.common.Functions.coordDim(geom);
-=======
-    public static class ST_Angle extends ScalarFunction {
-
-        @DataTypeHint("Double")
-        public Double eval(@DataTypeHint(value = "RAW", bridgedTo = org.locationtech.jts.geom.Geometry.class) Object p1,
-                           @DataTypeHint(value = "RAW", bridgedTo = org.locationtech.jts.geom.Geometry.class) Object p2,
-                           @DataTypeHint(value = "RAW", bridgedTo = org.locationtech.jts.geom.Geometry.class) Object p3,
-                           @DataTypeHint(value = "RAW", bridgedTo = org.locationtech.jts.geom.Geometry.class) Object p4) {
-            Geometry point1 = (Geometry) p1;
-            Geometry point2 = (Geometry) p2;
-            Geometry point3 = (Geometry) p3;
-            Geometry point4 = (Geometry) p4;
-
-            return org.apache.sedona.common.Functions.angle(point1, point2, point3, point4);
-        }
-
-        @DataTypeHint("Double")
-        public Double eval(@DataTypeHint(value = "RAW", bridgedTo = org.locationtech.jts.geom.Geometry.class) Object p1,
-                           @DataTypeHint(value = "RAW", bridgedTo = org.locationtech.jts.geom.Geometry.class) Object p2,
-                           @DataTypeHint(value = "RAW", bridgedTo = org.locationtech.jts.geom.Geometry.class) Object p3) {
-            Geometry point1 = (Geometry) p1;
-            Geometry point2 = (Geometry) p2;
-            Geometry point3 = (Geometry) p3;
-
-            return org.apache.sedona.common.Functions.angle(point1, point2, point3);
-        }
-
-        @DataTypeHint("Double")
-        public Double eval(@DataTypeHint(value = "RAW", bridgedTo = org.locationtech.jts.geom.Geometry.class) Object line1,
-                           @DataTypeHint(value = "RAW", bridgedTo = org.locationtech.jts.geom.Geometry.class) Object line2) {
-            Geometry lineString1 = (Geometry) line1;
-            Geometry lineString2 = (Geometry) line2;
-
-            return org.apache.sedona.common.Functions.angle(lineString1, lineString2);
-        }
-    }
-
-    public static class ST_Degrees extends ScalarFunction {
-        @DataTypeHint("Double")
-        public Double eval(@DataTypeHint("Double") Double angleInRadian) {
-            return org.apache.sedona.common.Functions.degrees(angleInRadian);
->>>>>>> bc822490
-        }
-    }
 }