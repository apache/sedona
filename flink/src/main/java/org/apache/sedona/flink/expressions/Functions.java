--- conflicted
+++ resolved
@@ -71,7 +71,6 @@
         }
     }
 
-<<<<<<< HEAD
     public static class ST_ClosestPoint extends ScalarFunction {
         @DataTypeHint(value = "RAW", bridgedTo = org.locationtech.jts.geom.Geometry.class)
         public Geometry eval(@DataTypeHint(value = "RAW", bridgedTo = org.locationtech.jts.geom.Geometry.class) Object g1,
@@ -79,7 +78,6 @@
             Geometry geom1 = (Geometry) g1;
             Geometry geom2 = (Geometry) g2;
             return org.apache.sedona.common.Functions.closestPoint(geom1, geom2);
-=======
     public static class ST_Centroid extends ScalarFunction {
         @DataTypeHint(value = "RAW", bridgedTo = org.locationtech.jts.geom.Geometry.class)
         public Geometry eval(@DataTypeHint(value = "RAW", bridgedTo = org.locationtech.jts.geom.Geometry.class) Object o) {
@@ -100,7 +98,6 @@
                              @DataTypeHint("Integer") Integer geoType) {
             Geometry geom = (Geometry) o;
             return org.apache.sedona.common.Functions.collectionExtract(geom, geoType);
->>>>>>> e9f30b2c
         }
     }
 
