/**
 * Licensed under the Apache License, Version 2.0 (the "License");
 * you may not use this file except in compliance with the License.
 * You may obtain a copy of the License at
 * <p>
 * http://www.apache.org/licenses/LICENSE-2.0
 * <p>
 * Unless required by applicable law or agreed to in writing, software
 * distributed under the License is distributed on an "AS IS" BASIS,
 * WITHOUT WARRANTIES OR CONDITIONS OF ANY KIND, either express or implied.
 * See the License for the specific language governing permissions and
 * limitations under the License.
 */
package org.apache.sedona.flink.expressions;

import org.apache.flink.table.annotation.DataTypeHint;
import org.apache.flink.table.functions.ScalarFunction;
import org.apache.sedona.core.utils.GeomUtils;
import org.locationtech.jts.io.WKTWriter;
import org.apache.spark.sql.sedona_sql.expressions.geohash.GeometryGeoHashEncoder;
import org.apache.spark.sql.sedona_sql.expressions.geohash.PointGeoHashEncoder;
import org.geotools.geometry.jts.JTS;
import org.geotools.referencing.CRS;
import org.locationtech.jts.geom.Coordinate;
import org.locationtech.jts.geom.CoordinateSequence;
import org.locationtech.jts.geom.Geometry;
<<<<<<< HEAD
import org.locationtech.jts.geom.Coordinate;
import org.locationtech.jts.geom.GeometryFactory;
import org.locationtech.jts.geom.Coordinate;
=======
import org.locationtech.jts.geom.GeometryFactory;
>>>>>>> 5874e1b2
import org.opengis.referencing.FactoryException;
import org.opengis.referencing.crs.CoordinateReferenceSystem;
import org.opengis.referencing.operation.MathTransform;
import org.opengis.referencing.operation.TransformException;
import scala.Option;

import java.util.Optional;

import static org.locationtech.jts.geom.Coordinate.NULL_ORDINATE;

public class Functions {
    public static class ST_Buffer extends ScalarFunction {
        @DataTypeHint(value = "RAW", bridgedTo = org.locationtech.jts.geom.Geometry.class)
        public Geometry eval(Object o, @DataTypeHint("Double") Double radius) {
            Geometry geom = (Geometry) o;
            return geom.buffer(radius);
        }
    }

    public static class ST_Distance extends ScalarFunction {
        @DataTypeHint("Double")
        public Double eval(@DataTypeHint(value = "RAW", bridgedTo = org.locationtech.jts.geom.Geometry.class) Object o1,
                           @DataTypeHint(value = "RAW", bridgedTo = org.locationtech.jts.geom.Geometry.class) Object o2) {
            Geometry geom1 = (Geometry) o1;
            Geometry geom2 = (Geometry) o2;
            return geom1.distance(geom2);
        }
    }

    public static class ST_Transform extends ScalarFunction {
        @DataTypeHint(value = "RAW", bridgedTo = org.locationtech.jts.geom.Geometry.class)
        public Geometry eval(@DataTypeHint(value = "RAW", bridgedTo = org.locationtech.jts.geom.Geometry.class) Object o, @DataTypeHint("String") String sourceCRS, @DataTypeHint("String") String targetCRS) {
            Geometry geom = (Geometry) o;
            try {
                CoordinateReferenceSystem sourceCRScode = CRS.decode(sourceCRS);
                CoordinateReferenceSystem targetCRScode = CRS.decode(targetCRS);
                MathTransform transform = CRS.findMathTransform(sourceCRScode, targetCRScode);
                geom = JTS.transform(geom, transform);
            } catch (FactoryException | TransformException e) {
                e.printStackTrace();
            }
            return geom;
        }
    }

    public static class ST_FlipCoordinates extends ScalarFunction {
        @DataTypeHint(value = "RAW", bridgedTo = org.locationtech.jts.geom.Geometry.class)
        public Geometry eval(@DataTypeHint(value = "RAW", bridgedTo = org.locationtech.jts.geom.Geometry.class) Object o) {
            Geometry geom = (Geometry) o;
            GeomUtils.flipCoordinates(geom);
            return geom;
        }
    }

    public static class ST_GeoHash extends ScalarFunction {
        @DataTypeHint("RAW")
        public Optional<String> eval(@DataTypeHint(value = "RAW", bridgedTo = org.locationtech.jts.geom.Geometry.class) Object geometry, Integer precision) {
            Geometry geom = (Geometry) geometry;
            Option<String> geoHash = GeometryGeoHashEncoder.calculate(geom, precision);
            if (geoHash.isDefined()) {
                return Optional.of(geoHash.get());
            }
            return Optional.empty();
        }
    }

    public static class ST_PointOnSurface extends ScalarFunction {
        @DataTypeHint(value = "RAW", bridgedTo = org.locationtech.jts.geom.Geometry.class)
        public Geometry eval(@DataTypeHint(value = "RAW", bridgedTo = org.locationtech.jts.geom.Geometry.class) Object o) {
            Geometry geom = (Geometry) o;
            GeomUtils.getInteriorPoint(geom);
            return geom;
        }
    }

    public static class ST_Reverse extends ScalarFunction {
        @DataTypeHint(value = "RAW", bridgedTo = org.locationtech.jts.geom.Geometry.class)
        public Geometry eval(@DataTypeHint(value = "RAW", bridgedTo = org.locationtech.jts.geom.Geometry.class) Object o) {
            Geometry geom = (Geometry) o;
            return geom.reverse();
        }
    }

    public static class ST_AsEWKT extends ScalarFunction {
        @DataTypeHint("String")
        public String eval(@DataTypeHint(value = "RAW", bridgedTo = org.locationtech.jts.geom.Geometry.class) Object o) {
            Geometry geom = (Geometry) o;
            return GeomUtils.getEWKT(geom);
        }
    }

<<<<<<< HEAD
    public static class ST_XMax extends ScalarFunction {
        @DataTypeHint("Double")
        public Double eval(@DataTypeHint(value = "RAW", bridgedTo = org.locationtech.jts.geom.Geometry.class) Object o) {
            Geometry geom = (Geometry) o;
            Coordinate[] coord = geom.getCoordinates();
            double max = Double.MIN_VALUE;
            for(int i=0;i< coord.length;i++){
                if(coord[i].getX()>max){
                    max = coord[i].getX();
                }
            }
            return max;
        }

    }

    public static class ST_XMin extends ScalarFunction {
        @DataTypeHint("Double")
        public Double eval(@DataTypeHint(value = "RAW", bridgedTo = org.locationtech.jts.geom.Geometry.class) Object o) {
            Geometry geom = (Geometry) o;
            Coordinate[] coord = geom.getCoordinates();
            double min = Double.MAX_VALUE;
            for(int i=0;i< coord.length;i++){
                if(coord[i].getX()<min){
                    min = coord[i].getX();
                }
            }
            return min;
        }

    }

=======
>>>>>>> 5874e1b2
    public static class ST_Force_2D extends ScalarFunction {
        @DataTypeHint(value = "RAW", bridgedTo = org.locationtech.jts.geom.Geometry.class)
        public Geometry eval(@DataTypeHint(value = "RAW", bridgedTo = org.locationtech.jts.geom.Geometry.class) Object o) {
            Geometry geom = (Geometry) o;
            return GeomUtils.get2dGeom(geom);
        }
    }
}<|MERGE_RESOLUTION|>--- conflicted
+++ resolved
@@ -24,13 +24,10 @@
 import org.locationtech.jts.geom.Coordinate;
 import org.locationtech.jts.geom.CoordinateSequence;
 import org.locationtech.jts.geom.Geometry;
-<<<<<<< HEAD
 import org.locationtech.jts.geom.Coordinate;
 import org.locationtech.jts.geom.GeometryFactory;
 import org.locationtech.jts.geom.Coordinate;
-=======
 import org.locationtech.jts.geom.GeometryFactory;
->>>>>>> 5874e1b2
 import org.opengis.referencing.FactoryException;
 import org.opengis.referencing.crs.CoordinateReferenceSystem;
 import org.opengis.referencing.operation.MathTransform;
@@ -121,8 +118,7 @@
             return GeomUtils.getEWKT(geom);
         }
     }
-
-<<<<<<< HEAD
+  
     public static class ST_XMax extends ScalarFunction {
         @DataTypeHint("Double")
         public Double eval(@DataTypeHint(value = "RAW", bridgedTo = org.locationtech.jts.geom.Geometry.class) Object o) {
@@ -136,7 +132,6 @@
             }
             return max;
         }
-
     }
 
     public static class ST_XMin extends ScalarFunction {
@@ -155,8 +150,6 @@
 
     }
 
-=======
->>>>>>> 5874e1b2
     public static class ST_Force_2D extends ScalarFunction {
         @DataTypeHint(value = "RAW", bridgedTo = org.locationtech.jts.geom.Geometry.class)
         public Geometry eval(@DataTypeHint(value = "RAW", bridgedTo = org.locationtech.jts.geom.Geometry.class) Object o) {
