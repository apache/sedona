/**
 * Licensed under the Apache License, Version 2.0 (the "License");
 * you may not use this file except in compliance with the License.
 * You may obtain a copy of the License at
 * <p>
 * http://www.apache.org/licenses/LICENSE-2.0
 * <p>
 * Unless required by applicable law or agreed to in writing, software
 * distributed under the License is distributed on an "AS IS" BASIS,
 * WITHOUT WARRANTIES OR CONDITIONS OF ANY KIND, either express or implied.
 * See the License for the specific language governing permissions and
 * limitations under the License.
 */
package org.apache.sedona.flink;

import org.apache.flink.table.functions.UserDefinedFunction;
import org.apache.sedona.flink.expressions.*;

public class Catalog {
    public static UserDefinedFunction[] getFuncs() {
        return new UserDefinedFunction[]{
                new Aggregators.ST_Envelope_Aggr(),
                new Aggregators.ST_Union_Aggr(),
                new Constructors.ST_Point(),
                new Constructors.ST_PointFromText(),
                new Constructors.ST_LineStringFromText(),
                new Constructors.ST_LineFromText(),
                new Constructors.ST_PolygonFromText(),
                new Constructors.ST_PolygonFromEnvelope(),
                new Constructors.ST_GeomFromWKT(),
                new Constructors.ST_GeomFromText(),
                new Constructors.ST_GeomFromWKB(),
                new Constructors.ST_GeomFromGeoJSON(),
                new Constructors.ST_GeomFromGeoHash(),
                new Constructors.ST_GeomFromGML(),
                new Constructors.ST_GeomFromKML(),
                new Functions.ST_Area(),
                new Functions.ST_Azimuth(),
                new Functions.ST_Boundary(),
                new Functions.ST_Buffer(),
                new Functions.ST_Envelope(),
                new Functions.ST_Distance(),
                new Functions.ST_3DDistance(),
                new Functions.ST_Length(),
                new Functions.ST_Transform(),
                new Functions.ST_FlipCoordinates(),
                new Functions.ST_GeoHash(),
                new Functions.ST_PointOnSurface(),
                new Functions.ST_Reverse(),
                new Functions.ST_GeometryN(),
                new Functions.ST_InteriorRingN(),
                new Functions.ST_PointN(),
                new Functions.ST_NPoints(),
                new Functions.ST_NumGeometries(),
                new Functions.ST_NumInteriorRings(),
                new Functions.ST_ExteriorRing(),
                new Functions.ST_AsEWKT(),
                new Functions.ST_AsEWKB(),
                new Functions.ST_AsText(),
                new Functions.ST_AsBinary(),
                new Functions.ST_AsGeoJSON(),
                new Functions.ST_AsGML(),
                new Functions.ST_AsKML(),
                new Functions.ST_Force_2D(),
                new Functions.ST_IsEmpty(),
                new Functions.ST_X(),
                new Functions.ST_Y(),
                new Functions.ST_Z(),
                new Functions.ST_YMax(),
                new Functions.ST_YMin(),
                new Functions.ST_XMax(),
                new Functions.ST_XMin(),
                new Functions.ST_BuildArea(),
                new Functions.ST_SetSRID(),
                new Functions.ST_SRID(),
                new Functions.ST_IsClosed(),
                new Functions.ST_IsRing(),
                new Functions.ST_IsSimple(),
                new Functions.ST_IsValid(),
                new Functions.ST_Normalize(),
                new Functions.ST_AddPoint(),
                new Functions.ST_RemovePoint(),
<<<<<<< HEAD
                new Functions.ST_SetPoint()
=======
                new Functions.ST_LineFromMultiPoint(),
>>>>>>> a352a7b6
        };
    }

    public static UserDefinedFunction[] getPredicates() {
        return new UserDefinedFunction[]{
                new Predicates.ST_Intersects(),
                new Predicates.ST_Contains(),
                new Predicates.ST_Disjoint(),
                new Predicates.ST_OrderingEquals(),
        };
    }
}<|MERGE_RESOLUTION|>--- conflicted
+++ resolved
@@ -80,11 +80,8 @@
                 new Functions.ST_Normalize(),
                 new Functions.ST_AddPoint(),
                 new Functions.ST_RemovePoint(),
-<<<<<<< HEAD
-                new Functions.ST_SetPoint()
-=======
+                new Functions.ST_SetPoint(),
                 new Functions.ST_LineFromMultiPoint(),
->>>>>>> a352a7b6
         };
     }
 
