--- conflicted
+++ resolved
@@ -33,12 +33,9 @@
                 new Functions.ST_GeoHash(),
                 new Functions.ST_PointOnSurface(),
                 new Functions.ST_Reverse(),
-<<<<<<< HEAD
                 new Functions.ST_PointN(),
-                new Functions.ST_ExteriorRing()
-=======
+                new Functions.ST_ExteriorRing(),
                 new Functions.ST_AsEWKT()
->>>>>>> edb234e3
         };
     }
 
