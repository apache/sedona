--- conflicted
+++ resolved
@@ -100,11 +100,8 @@
                 new Functions.ST_Force3D(),
                 new Functions.ST_NRings(),
                 new Functions.ST_Translate(),
-<<<<<<< HEAD
                 new Functions.ST_FrechetDistance(),
-=======
                 new Functions.ST_Affine(),
->>>>>>> 5cb7a210
                 new Functions.ST_BoundingDiagonal(),
                 new Functions.ST_HausdorffDistance(),
         };
