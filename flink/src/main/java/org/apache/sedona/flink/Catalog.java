/**
 * Licensed under the Apache License, Version 2.0 (the "License");
 * you may not use this file except in compliance with the License.
 * You may obtain a copy of the License at
 * <p>
 * http://www.apache.org/licenses/LICENSE-2.0
 * <p>
 * Unless required by applicable law or agreed to in writing, software
 * distributed under the License is distributed on an "AS IS" BASIS,
 * WITHOUT WARRANTIES OR CONDITIONS OF ANY KIND, either express or implied.
 * See the License for the specific language governing permissions and
 * limitations under the License.
 */
package org.apache.sedona.flink;

import org.apache.flink.table.functions.UserDefinedFunction;
import org.apache.sedona.flink.expressions.*;

public class Catalog {
    public static UserDefinedFunction[] getFuncs() {
        return new UserDefinedFunction[]{
                new Aggregators.ST_Envelope_Aggr(),
                new Aggregators.ST_Union_Aggr(),
                new Constructors.ST_Point(),
                new Constructors.ST_PointFromText(),
                new Constructors.ST_LineStringFromText(),
                new Constructors.ST_LineFromText(),
                new Constructors.ST_PolygonFromText(),
                new Constructors.ST_PolygonFromEnvelope(),
                new Constructors.ST_GeomFromWKT(),
                new Constructors.ST_GeomFromText(),
                new Constructors.ST_GeomFromWKB(),
                new Constructors.ST_GeomFromGeoJSON(),
                new Constructors.ST_GeomFromGeoHash(),
                new Constructors.ST_GeomFromGML(),
                new Constructors.ST_GeomFromKML(),
                new Constructors.ST_MPolyFromText(),
                new Constructors.ST_MLineFromText(),
                new Functions.ST_Area(),
                new Functions.ST_AreaSpheroid(),
                new Functions.ST_Azimuth(),
                new Functions.ST_Boundary(),
                new Functions.ST_Buffer(),
                new Functions.ST_ConcaveHull(),
                new Functions.ST_Envelope(),
                new Functions.ST_Dimension(),
                new Functions.ST_Distance(),
                new Functions.ST_DistanceSphere(),
                new Functions.ST_DistanceSpheroid(),
                new Functions.ST_3DDistance(),
                new Functions.ST_Length(),
                new Functions.ST_LengthSpheroid(),
                new Functions.ST_Transform(),
                new Functions.ST_FlipCoordinates(),
                new Functions.ST_GeoHash(),
                new Functions.ST_PointOnSurface(),
                new Functions.ST_Reverse(),
                new Functions.ST_GeometryN(),
                new Functions.ST_InteriorRingN(),
                new Functions.ST_PointN(),
                new Functions.ST_NPoints(),
                new Functions.ST_NumGeometries(),
                new Functions.ST_NumInteriorRings(),
                new Functions.ST_ExteriorRing(),
                new Functions.ST_AsEWKT(),
                new Functions.ST_AsEWKB(),
                new Functions.ST_AsText(),
                new Functions.ST_AsBinary(),
                new Functions.ST_AsGeoJSON(),
                new Functions.ST_AsGML(),
                new Functions.ST_AsKML(),
                new Functions.ST_Force_2D(),
                new Functions.ST_IsEmpty(),
                new Functions.ST_X(),
                new Functions.ST_Y(),
                new Functions.ST_Z(),
                new Functions.ST_YMax(),
                new Functions.ST_YMin(),
                new Functions.ST_XMax(),
                new Functions.ST_XMin(),
                new Functions.ST_ZMax(),
                new Functions.ST_ZMin(),
                new Functions.ST_NDims(),
                new Functions.ST_BuildArea(),
                new Functions.ST_SetSRID(),
                new Functions.ST_SRID(),
                new Functions.ST_IsClosed(),
                new Functions.ST_IsRing(),
                new Functions.ST_IsSimple(),
                new Functions.ST_IsValid(),
                new Functions.ST_Normalize(),
                new Functions.ST_AddPoint(),
                new Functions.ST_RemovePoint(),
                new Functions.ST_SetPoint(),
                new Functions.ST_LineFromMultiPoint(),
                new Functions.ST_Split(),
                new Functions.ST_S2CellIDs(),
                new Functions.ST_GeometricMedian(),
                new Functions.ST_NumPoints(),
                new Functions.ST_Force3D(),
                new Functions.ST_NRings(),
                new Functions.ST_Translate(),
<<<<<<< HEAD
                new Functions.ST_FrechetDistance(),
=======
                new Functions.ST_BoundingDiagonal(),
                new Functions.ST_HausdorffDistance(),
>>>>>>> 9669a838
        };
    }

    public static UserDefinedFunction[] getPredicates() {
        return new UserDefinedFunction[]{
                new Predicates.ST_Intersects(),
                new Predicates.ST_Contains(),
                new Predicates.ST_Within(),
                new Predicates.ST_Covers(),
                new Predicates.ST_CoveredBy(),
                new Predicates.ST_Disjoint(),
                new Predicates.ST_OrderingEquals(),
        };
    }
}<|MERGE_RESOLUTION|>--- conflicted
+++ resolved
@@ -100,12 +100,9 @@
                 new Functions.ST_Force3D(),
                 new Functions.ST_NRings(),
                 new Functions.ST_Translate(),
-<<<<<<< HEAD
                 new Functions.ST_FrechetDistance(),
-=======
                 new Functions.ST_BoundingDiagonal(),
                 new Functions.ST_HausdorffDistance(),
->>>>>>> 9669a838
         };
     }
 
