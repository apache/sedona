--- conflicted
+++ resolved
@@ -101,10 +101,7 @@
                 new Functions.ST_Force3D(),
                 new Functions.ST_NRings(),
                 new Functions.ST_Translate(),
-<<<<<<< HEAD
-=======
                 new Functions.ST_FrechetDistance(),
->>>>>>> a768abd3
                 new Functions.ST_Affine(),
                 new Functions.ST_BoundingDiagonal(),
                 new Functions.ST_HausdorffDistance(),
