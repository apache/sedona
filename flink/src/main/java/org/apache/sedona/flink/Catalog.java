--- conflicted
+++ resolved
@@ -31,11 +31,8 @@
                 new Functions.ST_Transform(),
                 new Functions.ST_FlipCoordinates(),
                 new Functions.ST_GeoHash(),
-<<<<<<< HEAD
-                new Functions.ST_PointOnSurface()
-=======
+                new Functions.ST_PointOnSurface(),
                 new Functions.ST_Reverse()
->>>>>>> 5ef6ab3f
         };
     }
 
