## ST_3DDistance

Introduction: Return the 3-dimensional minimum cartesian distance between A and B

Format: `ST_3DDistance (A:geometry, B:geometry)`

Since: `v1.3.0`

Example:

```sql
SELECT ST_3DDistance(polygondf.countyshape, polygondf.countyshape)
FROM polygondf
```

## ST_AddPoint

Introduction: Return Linestring with additional point at the given index, if position is not available the point will be added at the end of line.

Format: `ST_AddPoint(geom: geometry, point: geometry, position: integer)`

Format: `ST_AddPoint(geom: geometry, point: geometry)`

Since: `v1.3.0`

Example:
```sql
SELECT ST_AddPoint(ST_GeomFromText("LINESTRING(0 0, 1 1, 1 0)"), ST_GeomFromText("Point(21 52)"), 1)

SELECT ST_AddPoint(ST_GeomFromText("Linestring(0 0, 1 1, 1 0)"), ST_GeomFromText("Point(21 52)"))
```

Output:
```
LINESTRING(0 0, 21 52, 1 1, 1 0)
LINESTRING(0 0, 1 1, 1 0, 21 52)
```

## ST_Area

Introduction: Return the area of A

Format: `ST_Area (A:geometry)`

Since: `v1.3.0`

Example:

```sql
SELECT ST_Area(polygondf.countyshape)
FROM polygondf
```

## ST_AreaSpheroid

Introduction: Return the geodesic area of A using WGS84 spheroid. Unit is meter. Works better for large geometries (country level) compared to `ST_Area` + `ST_Transform`. It is equivalent to PostGIS `ST_Area(geography, use_spheroid=true)` function and produces nearly identical results.

Geometry must be in EPSG:4326 (WGS84) projection and must be in ==lat/lon== order. You can use ==ST_FlipCoordinates== to swap lat and lon.

Format: `ST_AreaSpheroid (A:geometry)`

Since: `v1.4.1`

Example:

```sql
SELECT ST_AreaSpheroid(ST_GeomFromWKT('Polygon ((35 34, 30 28, 34 25, 35 34))'))
```

Output: `201824850811.76245`

## ST_AsBinary

Introduction: Return the Well-Known Binary representation of a geometry

Format: `ST_AsBinary (A:geometry)`

Since: `v1.3.0`

Example:

```sql
SELECT ST_AsBinary(polygondf.countyshape)
FROM polygondf
```

## ST_AsEWKB

Introduction: Return the Extended Well-Known Binary representation of a geometry.
EWKB is an extended version of WKB which includes the SRID of the geometry.
The format originated in PostGIS but is supported by many GIS tools.
If the geometry is lacking SRID a WKB format is produced.

Format: `ST_AsEWKB (A:geometry)`

Since: `v1.3.0`

Example:

```sql
SELECT ST_AsEWKB(polygondf.countyshape)
FROM polygondf
```

## ST_AsEWKT

Introduction: Return the Extended Well-Known Text representation of a geometry.
EWKT is an extended version of WKT which includes the SRID of the geometry.
The format originated in PostGIS but is supported by many GIS tools.
If the geometry is lacking SRID a WKT format is produced.
[See ST_SetSRID](#ST_SetSRID)

Format: `ST_AsEWKT (A:geometry)`

Since: `v1.2.1`

Spark SQL example:
```sql
SELECT ST_AsEWKT(polygondf.countyshape)
FROM polygondf
```

## ST_AsGeoJSON

Introduction: Return the [GeoJSON](https://geojson.org/) string representation of a geometry

Format: `ST_AsGeoJSON (A:geometry)`

Since: `v1.3.0`

Spark SQL example:
```sql
SELECT ST_AsGeoJSON(polygondf.countyshape)
FROM polygondf
```

## ST_AsGML

Introduction: Return the [GML](https://www.ogc.org/standards/gml) string representation of a geometry

Format: `ST_AsGML (A:geometry)`

Since: `v1.3.0`

Spark SQL example:
```sql
SELECT ST_AsGML(polygondf.countyshape)
FROM polygondf
```

## ST_AsKML

Introduction: Return the [KML](https://www.ogc.org/standards/kml) string representation of a geometry

Format: `ST_AsKML (A:geometry)`

Since: `v1.3.0`

Spark SQL example:
```sql
SELECT ST_AsKML(polygondf.countyshape)
FROM polygondf
```

## ST_AsText

Introduction: Return the Well-Known Text string representation of a geometry

Format: `ST_AsText (A:geometry)`

Since: `v1.3.0`

Example:

```sql
SELECT ST_AsText(polygondf.countyshape)
FROM polygondf
```

## ST_Azimuth

Introduction: Returns Azimuth for two given points in radians null otherwise.

Format: `ST_Azimuth(pointA: Point, pointB: Point)`

Since: `v1.3.0`

Example:

```sql
SELECT ST_Azimuth(ST_POINT(0.0, 25.0), ST_POINT(0.0, 0.0))
```

Output: `3.141592653589793`

## ST_Boundary

Introduction: Returns the closure of the combinatorial boundary of this Geometry.

Format: `ST_Boundary(geom: geometry)`

Since: `v1.3.0`

Example:
```sql
SELECT ST_Boundary(ST_GeomFromText('POLYGON ((1 1, 0 0, -1 1, 1 1))'))
```

Output: `LINEARRING (1 1, 0 0, -1 1, 1 1)`

## ST_BoundingDiagonal

Introduction: Returns a linestring spanning minimum and maximum values of each dimension of the given geometry's coordinates as its start and end point respectively.
If an empty geometry is provided, the returned LineString is also empty.
If a single vertex (POINT) is provided, the returned LineString has both the start and end points same as the points coordinates

Format: `ST_BoundingDiagonal(geom: geometry)`

<<<<<<< HEAD
Since: `v1.4.1`
=======
Since: `v1.5.0`
>>>>>>> f8800d6b

Example:
```sql
SELECT ST_BoundingDiagonal(ST_GeomFromWKT(geom))
```

Input: `POLYGON ((1 1 1, 3 3 3, 0 1 4, 4 4 0, 1 1 1))`

Output: `LINESTRING Z(0 1 1, 4 4 4)`

Input: `POINT (10 10)`

Output: `LINESTRING (10 10, 10 10)`

Input: `GEOMETRYCOLLECTION(POLYGON ((5 5 5, -1 2 3, -1 -1 0, 5 5 5)), POINT (10 3 3))`

Output: `LINESTRING Z(-1 -1 0, 10 5 5)`

## ST_Buffer

Introduction: Returns a geometry/geography that represents all points whose distance from this Geometry/geography is less than or equal to distance.

Format: `ST_Buffer (A:geometry, buffer: Double)`

Since: `v1.2.0`

Spark SQL example:
```sql
SELECT ST_Buffer(polygondf.countyshape, 1)
FROM polygondf
```

## ST_BuildArea

Introduction: Returns the areal geometry formed by the constituent linework of the input geometry.

Format: `ST_BuildArea (A:geometry)`

Since: `v1.2.1`

Example:

```sql
SELECT ST_BuildArea(ST_Collect(smallDf, bigDf)) AS geom
FROM smallDf, bigDf
```

Input: `MULTILINESTRING((0 0, 10 0, 10 10, 0 10, 0 0),(10 10, 20 10, 20 20, 10 20, 10 10))`

Output: `MULTIPOLYGON(((0 0,0 10,10 10,10 0,0 0)),((10 10,10 20,20 20,20 10,10 10)))`

## ST_ConcaveHull

Introduction: Return the Concave Hull of polgyon A, with alpha set to pctConvex[0, 1] in the Delaunay Triangulation method, the concave hull will not contain a hole unless allowHoles is set to true

Format: `ST_ConcaveHull (A:geometry, pctConvex:float)`

Format: `ST_ConcaveHull (A:geometry, pctConvex:float, allowHoles:Boolean)`

Since: `v1.4.0`

Example:

```sql
SELECT ST_ConcaveHull(polygondf.countyshape, pctConvex)`
FROM polygondf
```

Input: `Polygon ((0 0, 1 2, 2 2, 3 2, 5 0, 4 0, 3 1, 2 1, 1 0, 0 0))`

Output: `POLYGON ((1 2, 2 2, 3 2, 5 0, 4 0, 1 0, 0 0, 1 2))`

## ST_Distance

Introduction: Return the Euclidean distance between A and B

Format: `ST_Distance (A:geometry, B:geometry)`

Since: `v1.2.0`

Spark SQL example:
```sql
SELECT ST_Distance(polygondf.countyshape, polygondf.countyshape)
FROM polygondf
```

## ST_DistanceSphere

Introduction: Return the haversine / great-circle distance of A using a given earth radius (default radius: 6371008.0). Unit is meter. Works better for large geometries (country level) compared to `ST_Distance` + `ST_Transform`. It is equivalent to PostGIS `ST_Distance(geography, use_spheroid=false)` and `ST_DistanceSphere` function and produces nearly identical results. It provides faster but less accurate result compared to `ST_DistanceSpheroid`.

Geometry must be in EPSG:4326 (WGS84) projection and must be in lat/lon order. You can use ==ST_FlipCoordinates== to swap lat and lon. For non-point data, we first take the centroids of both geometries and then compute the distance.

Format: `ST_DistanceSphere (A:geometry)`

Since: `v1.4.1`

Example 1:

```sql
SELECT ST_DistanceSphere(ST_GeomFromWKT('POINT (51.3168 -0.56)'), ST_GeomFromWKT('POINT (55.9533 -3.1883)'))
```

Output: `543796.9506134904`

Example 2:

```sql
SELECT ST_DistanceSphere(ST_GeomFromWKT('POINT (51.3168 -0.56)'), ST_GeomFromWKT('POINT (55.9533 -3.1883)'), 6378137.0)
```

Output: `544405.4459192449`

## ST_DistanceSpheroid

Introduction: Return the geodesic distance of A using WGS84 spheroid. Unit is meter. Works better for large geometries (country level) compared to `ST_Distance` + `ST_Transform`. It is equivalent to PostGIS `ST_Distance(geography, use_spheroid=true)` and `ST_DistanceSpheroid` function and produces nearly identical results. It provides slower but more accurate result compared to `ST_DistanceSphere`.

Geometry must be in EPSG:4326 (WGS84) projection and must be in ==lat/lon== order. You can use ==ST_FlipCoordinates== to swap lat and lon. For non-point data, we first take the centroids of both geometries and then compute the distance.

Format: `ST_DistanceSpheroid (A:geometry)`

Since: `v1.4.1`

Example:
```sql
SELECT ST_DistanceSpheroid(ST_GeomFromWKT('POINT (51.3168 -0.56)'), ST_GeomFromWKT('POINT (55.9533 -3.1883)'))
```

Output: `544430.9411996207`

## ST_Envelope

Introduction: Return the envelop boundary of A

Format: `ST_Envelope (A:geometry)`

Since: `v1.3.0`

Example:

```sql
SELECT ST_Envelope(polygondf.countyshape)
FROM polygondf
```

## ST_ExteriorRing

Introduction: Returns a LINESTRING representing the exterior ring (shell) of a POLYGON. Returns NULL if the geometry is not a polygon.

Format: `ST_ExteriorRing(A:geometry)`

Since: `v1.2.1`

Examples:

```sql
SELECT ST_ExteriorRing(df.geometry)
FROM df
```

Input: `POLYGON ((0 0, 1 1, 2 1, 0 1, 1 -1, 0 0))`

Output: `LINESTRING (0 0, 1 1, 2 1, 0 1, 1 -1, 0 0)`

## ST_FlipCoordinates

Introduction: Returns a version of the given geometry with X and Y axis flipped.

Format: `ST_FlipCoordinates(A:geometry)`

Since: `v1.2.0`

Spark SQL example:
```sql
SELECT ST_FlipCoordinates(df.geometry)
FROM df
```

Input: `POINT (1 2)`

Output: `POINT (2 1)`

## ST_Force_2D

Introduction: Forces the geometries into a "2-dimensional mode" so that all output representations will only have the X and Y coordinates

Format: `ST_Force_2D (A:geometry)`

Since: `v1.2.1`

Example:

```sql
SELECT ST_Force_2D(df.geometry) AS geom
FROM df
```

Input: `POLYGON((0 0 2,0 5 2,5 0 2,0 0 2),(1 1 2,3 1 2,1 3 2,1 1 2))`

Output: `POLYGON((0 0,0 5,5 0,0 0),(1 1,3 1,1 3,1 1))`

## ST_Force3D
Introduction: Forces the geometry into a 3-dimensional model so that all output representations will have X, Y and Z coordinates.
An optionally given zValue is tacked onto the geometry if the geometry is 2-dimensional. Default value of zValue is 0.0
If the given geometry is 3-dimensional, no change is performed on it.
If the given geometry is empty, no change is performed on it.

!!!Note
    Example output is after calling ST_AsText() on returned geometry, which adds Z for in the WKT for 3D geometries

Format: `ST_Force3D(geometry, zValue)`

Since: `1.4.1`

Example: 

```sql
SELECT ST_Force3D(df.geometry) AS geom
from df
```

Input: `LINESTRING(0 1, 1 2, 2 1)`

Output: `LINESTRING Z(0 1 0, 1 2 0, 2 1 0)`

Input: `POLYGON((0 0 2,0 5 2,5 0 2,0 0 2),(1 1 2,3 1 2,1 3 2,1 1 2))`

Output: `POLYGON Z((0 0 2,0 5 2,5 0 2,0 0 2),(1 1 2,3 1 2,1 3 2,1 1 2))`

```sql
SELECT ST_Force3D(df.geometry, 2.3) AS geom
from df
```

Input: `LINESTRING(0 1, 1 2, 2 1)`

Output: `LINESTRING Z(0 1 2.3, 1 2 2.3, 2 1 2.3)`

Input: `POLYGON((0 0 2,0 5 2,5 0 2,0 0 2),(1 1 2,3 1 2,1 3 2,1 1 2))`

Output: `POLYGON Z((0 0 2,0 5 2,5 0 2,0 0 2),(1 1 2,3 1 2,1 3 2,1 1 2))`

Input: `LINESTRING EMPTY`

Output: `LINESTRING EMPTY`

## ST_GeoHash

Introduction: Returns GeoHash of the geometry with given precision

Format: `ST_GeoHash(geom: geometry, precision: int)`

Since: `v1.2.0`

Example: 

Query:

```sql
SELECT ST_GeoHash(ST_GeomFromText('POINT(21.427834 52.042576573)'), 5) AS geohash
```

Result:

```
+-----------------------------+
|geohash                      |
+-----------------------------+
|u3r0p                        |
+-----------------------------+
```

## ST_GeometricMedian

Introduction: Computes the approximate geometric median of a MultiPoint geometry using the Weiszfeld algorithm. The geometric median provides a centrality measure that is less sensitive to outlier points than the centroid.

The algorithm will iterate until the distance change between successive iterations is less than the supplied `tolerance` parameter. If this condition has not been met after `maxIter` iterations, the function will produce an error and exit, unless `failIfNotConverged` is set to `false`.

If a `tolerance` value is not provided, a default `tolerance` value is `1e-6`.

Format: `ST_GeometricMedian(geom: geometry, tolerance: float, maxIter: integer, failIfNotConverged: boolean)`

Format: `ST_GeometricMedian(geom: geometry, tolerance: float, maxIter: integer)`

Format: `ST_GeometricMedian(geom: geometry, tolerance: float)`

Format: `ST_GeometricMedian(geom: geometry)`

Default parameters: `tolerance: 1e-6, maxIter: 1000, failIfNotConverged: false`

Since: `1.4.1`

Example:
```sql
SELECT ST_GeometricMedian(ST_GeomFromWKT('MULTIPOINT((0 0), (1 1), (2 2), (200 200))'))
```

Output:
```
POINT (1.9761550281255005 1.9761550281255005)
```

## ST_GeometryN

Introduction: Return the 0-based Nth geometry if the geometry is a GEOMETRYCOLLECTION, (MULTI)POINT, (MULTI)LINESTRING, MULTICURVE or (MULTI)POLYGON. Otherwise, return null

Format: `ST_GeometryN(geom: geometry, n: Int)`

Since: `v1.3.0`

Example:
```sql
SELECT ST_GeometryN(ST_GeomFromText('MULTIPOINT((1 2), (3 4), (5 6), (8 9))'), 1)
```

Output: `POINT (3 4)`

## ST_HausdorffDistance

Introduction: Returns a discretized (and hence approximate) [Hausdorff distance](https://en.wikipedia.org/wiki/Hausdorff_distance) between the given 2 geometries. 
Optionally, a densityFraction parameter can be specified, which gives more accurate results by densifying segments before computing hausdorff distance between them.
Each segment is broken down into equal-length subsegments whose ratio with segment length is closest to the given density fraction.

Hence, the lower the densityFrac value, the more accurate is the computed hausdorff distance, and the more time it takes to compute it.

If any of the geometry is empty, 0.0 is returned.


!!!Note
    Accepted range of densityFrac is (0.0, 1.0], if any other value is provided, ST_HausdorffDistance throws an IllegalArgumentException


!!!Note
    Even though the function accepts 3D geometry, the z ordinate is ignored and the computed hausdorff distance is equivalent to the geometries not having the z ordinate.

Format: `ST_HausdorffDistance(g1: geometry, g2: geometry, densityFrac)`

Since: `v1.5.0`

Example:
```sql
SELECT ST_HausdorffDistance(g1, g2, 0.1)
```

Input: `g1: POINT (0.0 1.0), g2: LINESTRING (0 0, 1 0, 2 0, 3 0, 4 0, 5 0)`

Output: `5.0990195135927845`

```sql
SELECT ST_HausdorffDistance(ST_GeomFromText(), ST_GeomFromText())
```

Input: `g1: POLYGON Z((1 0 1, 1 1 2, 2 1 5, 2 0 1, 1 0 1)), g2: POLYGON Z((4 0 4, 6 1 4, 6 4 9, 6 1 3, 4 0 4))`

Output: `5.0`


## ST_InteriorRingN

Introduction: Returns the Nth interior linestring ring of the polygon geometry. Returns NULL if the geometry is not a polygon or the given N is out of range

Format: `ST_InteriorRingN(geom: geometry, n: Int)`

Since: `v1.3.0`

Example:
```sql
SELECT ST_InteriorRingN(ST_GeomFromText('POLYGON((0 0, 0 5, 5 5, 5 0, 0 0), (1 1, 2 1, 2 2, 1 2, 1 1), (1 3, 2 3, 2 4, 1 4, 1 3), (3 3, 4 3, 4 4, 3 4, 3 3))'), 0)
```

Output: `LINEARRING (1 1, 2 1, 2 2, 1 2, 1 1)`

## ST_IsClosed

Introduction: RETURNS true if the LINESTRING start and end point are the same.

Format: `ST_IsClosed(geom: geometry)`

Since: `v1.3.0`

Example:

```sql
SELECT ST_IsClosed(ST_GeomFromText('LINESTRING(0 0, 1 1, 1 0)'))
```

## ST_IsEmpty

Introduction: Test if a geometry is empty geometry

Format: `ST_IsEmpty (A:geometry)`

Since: `v1.2.1`

Spark SQL example:

```sql
SELECT ST_IsEmpty(polygondf.countyshape)
FROM polygondf
```

## ST_IsRing

Introduction: RETURN true if LINESTRING is ST_IsClosed and ST_IsSimple.

Format: `ST_IsRing(geom: geometry)`

Since: `v1.3.0`

Example:

```sql
SELECT ST_IsRing(ST_GeomFromText("LINESTRING(0 0, 0 1, 1 1, 1 0, 0 0)"))
```

Output: `true`

## ST_IsSimple

Introduction: Test if geometry's only self-intersections are at boundary points.

Format: `ST_IsSimple (A:geometry)`

Since: `v1.3.0`

Example:

```sql
SELECT ST_IsSimple(polygondf.countyshape)
FROM polygondf
```

## ST_IsValid

Introduction: Test if a geometry is well formed

Format: `ST_IsValid (A:geometry)`

Since: `v1.3.0`

Example:

```sql
SELECT ST_IsValid(polygondf.countyshape)
FROM polygondf
```

## ST_Length

Introduction: Return the perimeter of A

Format: ST_Length (A:geometry)

Since: `v1.3.0`

Example:

```sql
SELECT ST_Length(polygondf.countyshape)
FROM polygondf
```

## ST_LengthSpheroid

Introduction: Return the geodesic perimeter of A using WGS84 spheroid. Unit is meter. Works better for large geometries (country level) compared to `ST_Length` + `ST_Transform`. It is equivalent to PostGIS `ST_Length(geography, use_spheroid=true)` and `ST_LengthSpheroid` function and produces nearly identical results.

Geometry must be in EPSG:4326 (WGS84) projection and must be in ==lat/lon== order. You can use ==ST_FlipCoordinates== to swap lat and lon.

Format: `ST_LengthSpheroid (A:geometry)`

Since: `v1.4.1`

Example:
```sql
SELECT ST_LengthSpheroid(ST_GeomFromWKT('Polygon ((0 0, 0 90, 0 0))'))
```

Output: `20037508.342789244`

## ST_LineFromMultiPoint

Introduction: Creates a LineString from a MultiPoint geometry.

Format: `ST_LineFromMultiPoint (A:geometry)`

Since: `v1.3.0`

Example:

```sql
SELECT ST_LineFromMultiPoint(df.geometry) AS geom
FROM df
```

Input: `MULTIPOINT((10 40), (40 30), (20 20), (30 10))`

Output: `LINESTRING (10 40, 40 30, 20 20, 30 10)`

## ST_Normalize

Introduction: Returns the input geometry in its normalized form.

Format

`ST_Normalize(geom: geometry)`

Since: `v1.3.0`

Example:

```sql
SELECT ST_AsEWKT(ST_Normalize(ST_GeomFromWKT('POLYGON((0 1, 1 1, 1 0, 0 0, 0 1))'))) AS geom
```

Result:

```
+-----------------------------------+
|geom                               |
+-----------------------------------+
|POLYGON ((0 0, 0 1, 1 1, 1 0, 0 0))|
+-----------------------------------+
```

## ST_NPoints

Introduction: Returns the number of points of the geometry

Since: `v1.3.0`

Format: `ST_NPoints (A:geometry)`

Example:
```sql
SELECT ST_NPoints(polygondf.countyshape)
FROM polygondf
```

## ST_NDims

Introduction: Returns the coordinate dimension of the geometry.

Format: `ST_NDims(geom: geometry)`

Since: `v1.3.1`

Spark SQL example with z co-rodinate:

```sql
SELECT ST_NDims(ST_GeomFromEWKT('POINT(1 1 2)'))
```

Output: `3`

Example with x,y coordinate:

```sql
SELECT ST_NDims(ST_GeomFromText('POINT(1 1)'))
```

Output: `2`

## ST_NRings

Introduction: Returns the number of rings in a Polygon or MultiPolygon. Contrary to ST_NumInteriorRings, 
this function also takes into account the number of  exterior rings.

This function returns 0 for an empty Polygon or MultiPolygon.
If the geometry is not a Polygon or MultiPolygon, an IllegalArgument Exception is thrown.

Format: `ST_NRings(geom: geometry)`

Since: `1.4.1`


Examples:

Input: `POLYGON ((1 0, 1 1, 2 1, 2 0, 1 0))`

Output: `1`

Input: `'MULTIPOLYGON (((1 0, 1 6, 6 6, 6 0, 1 0), (2 1, 2 2, 3 2, 3 1, 2 1)), ((10 0, 10 6, 16 6, 16 0, 10 0), (12 1, 12 2, 13 2, 13 1, 12 1)))'`

Output: `4`

Input: `'POLYGON EMPTY'`

Output: `0`

Input: `'LINESTRING (1 0, 1 1, 2 1)'`

Output: `Unsupported geometry type: LineString, only Polygon or MultiPolygon geometries are supported.`



## ST_NumGeometries

Introduction: Returns the number of Geometries. If geometry is a GEOMETRYCOLLECTION (or MULTI*) return the number of geometries, for single geometries will return 1.

Format: `ST_NumGeometries (A:geometry)`

Since: `v1.3.0`

Example:
```sql
SELECT ST_NumGeometries(df.geometry)
FROM df
```

## ST_NumInteriorRings

Introduction: Returns number of interior rings of polygon geometries.

Format: `ST_NumInteriorRings(geom: geometry)`

Since: `v1.3.0`

Example:
```sql
SELECT ST_NumInteriorRings(ST_GeomFromText('POLYGON ((0 0, 0 5, 5 5, 5 0, 0 0), (1 1, 2 1, 2 2, 1 2, 1 1))'))
```

Output: `1`

## ST_NumPoints

Introduction: Returns number of points in a LineString.

!!!note
    If any other geometry is provided as an argument, an IllegalArgumentException is thrown. 
    Example: 
    `SELECT ST_NumPoints(ST_GeomFromWKT('MULTIPOINT ((0 0), (1 1), (0 1), (2 2))'))`

    Output: `IllegalArgumentException: Unsupported geometry type: MultiPoint, only LineString geometry is supported.`

Format: `ST_NumPoints(geom: geometry)`

Since: `v1.4.1`

Example:
```sql
SELECT ST_NumPoints(ST_GeomFromText('LINESTRING(1 2, 1 3)'))
```

Output: `2`

## ST_PointN

Introduction: Return the Nth point in a single linestring or circular linestring in the geometry. Negative values are counted backwards from the end of the LineString, so that -1 is the last point. Returns NULL if there is no linestring in the geometry.

Format: `ST_PointN(A:geometry, B:integer)`

Since: `v1.2.1`

Examples:

```sql
SELECT ST_PointN(df.geometry, 2)
FROM df
```

Input: `LINESTRING(0 0, 1 2, 2 4, 3 6), 2`

Output: `POINT (1 2)`

Input: `LINESTRING(0 0, 1 2, 2 4, 3 6), -2`

Output: `POINT (2 4)`

Input: `CIRCULARSTRING(1 1, 1 2, 2 4, 3 6, 1 2, 1 1), -1`

Output: `POINT (1 1)`

## ST_PointOnSurface

Introduction: Returns a POINT guaranteed to lie on the surface.

Format: `ST_PointOnSurface(A:geometry)`

Since: `v1.2.1`

Examples:

```sql
SELECT ST_PointOnSurface(df.geometry)
FROM df
```

1.  Input: `POINT (0 5)`

    Output: `POINT (0 5)`

2.  Input: `LINESTRING(0 5, 0 10)`

    Output: `POINT (0 5)`

3.  Input: `POLYGON((0 0, 0 5, 5 5, 5 0, 0 0))`

    Output: `POINT (2.5 2.5)`

4.  Input: `LINESTRING(0 5 1, 0 0 1, 0 10 2)`

    Output: `POINT Z(0 0 1)`

## ST_Reverse

Introduction: Return the geometry with vertex order reversed

Format: `ST_Reverse (A:geometry)`

Since: `v1.2.1`

Example:

```sql
SELECT ST_Reverse(df.geometry) AS geom
FROM df
```

Input: `POLYGON ((-0.5 -0.5, -0.5 0.5, 0.5 0.5, 0.5 -0.5, -0.5 -0.5))`

Output: `POLYGON ((-0.5 -0.5, 0.5 -0.5, 0.5 0.5, -0.5 0.5, -0.5 -0.5))`

## ST_RemovePoint

Introduction: Return Linestring with removed point at given index, position can be omitted and then last one will be removed.

Format: `ST_RemovePoint(geom: geometry, position: integer)`

Format: `ST_RemovePoint(geom: geometry)`

Since: `v1.3.0`

Example:
```sql
SELECT ST_RemovePoint(ST_GeomFromText("LINESTRING(0 0, 1 1, 1 0)"), 1)
```

Output: `LINESTRING(0 0, 1 0)`

## ST_S2CellIDs

Introduction: Cover the geometry with Google S2 Cells, return the corresponding cell IDs with the given level.
The level indicates the [size of cells](https://s2geometry.io/resources/s2cell_statistics.html). With a bigger level,
the cells will be smaller, the coverage will be more accurate, but the result size will be exponentially increasing.

Format: `ST_S2CellIDs(geom: geometry, level: Int)`

Since: `v1.4.0`

Example:
```SQL
SELECT ST_S2CellIDs(ST_GeomFromText('LINESTRING(1 3 4, 5 6 7)'), 6)
```

Output:
```
[1159395429071192064, 1159958379024613376, 1160521328978034688, 1161084278931456000, 1170091478186196992, 1170654428139618304]
```

## ST_SetPoint

Introduction: Replace Nth point of linestring with given point. Index is 0-based. Negative index are counted backwards, e.g., -1 is last point.

Format: `ST_SetPoint (linestring: geometry, index: integer, point: geometry)`

Since: `v1.3.0`

Example:

```sql
SELECT ST_SetPoint(ST_GeomFromText('LINESTRING (0 0, 0 1, 1 1)'), 2, ST_GeomFromText('POINT (1 0)')) AS geom
```

Result:

```
+--------------------------------+
|                           geom |
+--------------------------------+
|     LINESTRING (0 0, 0 1, 1 0) |
+--------------------------------+
```

## ST_SetSRID

Introduction: Sets the spatial reference system identifier (SRID) of the geometry.

Format: `ST_SetSRID (A:geometry, srid: integer)`

Since: `v1.3.0`

Example:
```sql
SELECT ST_SetSRID(polygondf.countyshape, 3021)
FROM polygondf
```

## ST_SRID

Introduction: Return the spatial reference system identifier (SRID) of the geometry.

Format: `ST_SRID (A:geometry)`

Since: `v1.3.0`

Example:
```sql
SELECT ST_SRID(polygondf.countyshape)
FROM polygondf
```

## ST_Transform

Introduction:

Transform the Spatial Reference System / Coordinate Reference System of A, from SourceCRS to TargetCRS
For SourceCRS and TargetCRS, WKT format is also available since v1.3.1.

!!!note
    By default, this function uses lat/lon order. You can use ==ST_FlipCoordinates== to swap X and Y.

!!!note
    If ==ST_Transform== throws an Exception called "Bursa wolf parameters required", you need to disable the error notification in ST_Transform. You can append a boolean value at the end.

Format: `ST_Transform (A:geometry, SourceCRS:string, TargetCRS:string ,[Optional] DisableError)`

Since: `v1.2.0`

Example (simple):
```sql
SELECT ST_Transform(polygondf.countyshape, 'epsg:4326','epsg:3857') 
FROM polygondf
```

Example (with optional parameters):
```sql
SELECT ST_Transform(polygondf.countyshape, 'epsg:4326','epsg:3857', false)
FROM polygondf
```

!!!note
    The detailed EPSG information can be searched on [EPSG.io](https://epsg.io/).

## ST_Translate
Introduction: Returns the input geometry with its X, Y and Z coordinates (if present in the geometry) translated by deltaX, deltaY and deltaZ (if specified)

If the geometry is 2D, and a deltaZ parameter is specified, no change is done to the Z coordinate of the geometry and the resultant geometry is also 2D.

If the geometry is empty, no change is done to it.

If the given geometry contains sub-geometries (GEOMETRY COLLECTION, MULTI POLYGON/LINE/POINT), all underlying geometries are individually translated.

Format: `ST_Translate(geometry: geometry, deltaX: deltaX, deltaY: deltaY, deltaZ: deltaZ)`

Since: `1.4.1`

Example: 

Input: `ST_Translate(GEOMETRYCOLLECTION(MULTIPOLYGON (((1 0, 1 1, 2 1, 2 0, 1 0)), ((1 2, 3 4, 3 5, 1 2))), POINT(1, 1, 1), LINESTRING EMPTY), 2, 2, 3)`

Output: `GEOMETRYCOLLECTION(MULTIPOLYGON (((3 2, 3 3, 4 3, 4 2, 3 2)), ((3 4, 5 6, 5 7, 3 4))), POINT(3, 3, 4), LINESTRING EMPTY)`

Input: `ST_Translate(POINT(1, 3, 2), 1, 2)`

Output: `POINT(2, 5, 2)`



## ST_X

Introduction: Returns X Coordinate of given Point, null otherwise.

Format: `ST_X(pointA: Point)`

Since: `v1.3.0`

Example:
```sql
SELECT ST_X(ST_POINT(0.0 25.0))
```

Output: `0.0`

## ST_XMax

Introduction: Returns the maximum X coordinate of a geometry

Format: `ST_XMax (A:geometry)`

Since: `v1.2.1`

Example:

```sql
SELECT ST_XMax(df.geometry) AS xmax
FROM df
```

Input: `POLYGON ((-1 -11, 0 10, 1 11, 2 12, -1 -11))`

Output: `2`

## ST_XMin

Introduction: Returns the minimum X coordinate of a geometry

Format: `ST_XMin (A:geometry)`

Since: `v1.2.1`

Example:

```sql
SELECT ST_XMin(df.geometry) AS xmin
FROM df
```

Input: `POLYGON ((-1 -11, 0 10, 1 11, 2 12, -1 -11))`

Output: `-1`

## ST_Y

Introduction: Returns Y Coordinate of given Point, null otherwise.

Format: `ST_Y(pointA: Point)`

Since: `v1.3.0`

Example:
```sql
SELECT ST_Y(ST_POINT(0.0 25.0))
```

Output: `25.0`

## ST_YMax

Introduction: Return the minimum Y coordinate of A

Format: `ST_YMax (A:geometry)`

Since: `v1.2.1`

Spark SQL example:
```sql
SELECT ST_YMax(ST_GeomFromText('POLYGON((0 0 1, 1 1 1, 1 2 1, 1 1 1, 0 0 1))'))
```

Output : 2

## ST_YMin

Introduction: Return the minimum Y coordinate of A

Format: `ST_Y_Min (A:geometry)`

Since: `v1.2.1`

Spark SQL example:
```sql
SELECT ST_YMin(ST_GeomFromText('POLYGON((0 0 1, 1 1 1, 1 2 1, 1 1 1, 0 0 1))'))
```

Output : 0

## ST_Z

Introduction: Returns Z Coordinate of given Point, null otherwise.

Format: `ST_Z(pointA: Point)`

Since: `v1.3.0`

Example:
```sql
SELECT ST_Z(ST_POINT(0.0 25.0 11.0))
```

Output: `11.0`

## ST_ZMax

Introduction: Returns Z maxima of the given geometry or null if there is no Z coordinate.

Format: `ST_ZMax(geom: geometry)`

Since: `v1.3.1`

Spark SQL example:
```sql
SELECT ST_ZMax(ST_GeomFromText('POLYGON((0 0 1, 1 1 1, 1 2 1, 1 1 1, 0 0 1))'))
```

Output: `1.0`

## ST_ZMin

Introduction: Returns Z minima of the given geometry or null if there is no Z coordinate.

Format: `ST_ZMin(geom: geometry)`

Since: `v1.3.1`

Spark SQL example:
```sql
SELECT ST_ZMin(ST_GeomFromText('LINESTRING(1 3 4, 5 6 7)'))
```

Output: `4.0`<|MERGE_RESOLUTION|>--- conflicted
+++ resolved
@@ -216,11 +216,7 @@
 
 Format: `ST_BoundingDiagonal(geom: geometry)`
 
-<<<<<<< HEAD
-Since: `v1.4.1`
-=======
 Since: `v1.5.0`
->>>>>>> f8800d6b
 
 Example:
 ```sql
