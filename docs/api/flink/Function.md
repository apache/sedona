--- conflicted
+++ resolved
@@ -152,7 +152,6 @@
 
 Output: `POLYGON ((-0.5 -0.5, 0.5 -0.5, 0.5 0.5, -0.5 0.5, -0.5 -0.5))`
 
-<<<<<<< HEAD
 ## ST_PointN
 
 Introduction: Return the Nth point in a single linestring or circular linestring in the geometry. Negative values are counted backwards from the end of the LineString, so that -1 is the last point. Returns NULL if there is no linestring in the geometry.
@@ -201,8 +200,6 @@
 Output: `LINESTRING (0 0, 1 1, 2 1, 0 1, 1 -1, 0 0)`
 
 
-=======
-=======
 ## ST_Force_2D
 
 Introduction: Forces the geometries into a "2-dimensional mode" so that all output representations will only have the X and Y coordinates
@@ -222,7 +219,6 @@
 
 Output: `POLYGON((0 0,0 5,5 0,0 0),(1 1,3 1,1 3,1 1))`
 
->>>>>>> 5874e1b2
 ## ST_AsEWKT
 
 Introduction: Return the Extended Well-Known Text representation of a geometry.
