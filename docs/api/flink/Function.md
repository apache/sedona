--- conflicted
+++ resolved
@@ -1123,7 +1123,28 @@
 
 Output: `LINESTRING (10 40, 40 30, 20 20, 30 10)`
 
-<<<<<<< HEAD
+## ST_LineInterpolatePoint
+
+Introduction: Returns a point interpolated along a line. First argument must be a LINESTRING. Second argument is a Double between 0 and 1 representing fraction of total linestring length the point has to be located.
+
+Format: `ST_LineInterpolatePoint (geom: geometry, fraction: Double)`
+
+Since: `v1.5.0`
+
+Example:
+```sql
+SELECT ST_LineInterpolatePoint(ST_GeomFromWKT('LINESTRING(25 50, 100 125, 150 190)'), 0.2) as Interpolated
+```
+
+Output:
+```
++-----------------------------------------+
+|Interpolated                             |
++-----------------------------------------+
+|POINT (51.5974135047432 76.5974135047432)|
++-----------------------------------------+
+```
+
 ## ST_LineMerge
 
 Introduction: Returns a LineString formed by sewing together the constituent line work of a MULTILINESTRING.
@@ -1146,28 +1167,16 @@
 Introduction: Return a linestring being a substring of the input one starting and ending at the given fractions of total 2d length. Second and third arguments are Double values between 0 and 1. This only works with LINESTRINGs.
 
 Format: `ST_LineSubstring (geom: geometry, startfraction: Double, endfraction: Double)`
-=======
-## ST_LineInterpolatePoint
-
-Introduction: Returns a point interpolated along a line. First argument must be a LINESTRING. Second argument is a Double between 0 and 1 representing fraction of total linestring length the point has to be located.
-
-Format: `ST_LineInterpolatePoint (geom: geometry, fraction: Double)`
->>>>>>> 007bb615
-
-Since: `v1.5.0`
-
-Example:
-```sql
-<<<<<<< HEAD
+
+Since: `v1.5.0`
+
+Example:
+```sql
 SELECT ST_LineSubstring(ST_GeomFromWKT('LINESTRING(25 50, 100 125, 150 190)'), 0.333, 0.666) as Substring
-=======
-SELECT ST_LineInterpolatePoint(ST_GeomFromWKT('LINESTRING(25 50, 100 125, 150 190)'), 0.2) as Interpolated
->>>>>>> 007bb615
 ```
 
 Output:
 ```
-<<<<<<< HEAD
 +------------------------------------------------------------------------------------------------+
 |Substring                                                                                       |
 +------------------------------------------------------------------------------------------------+
@@ -1262,14 +1271,8 @@
 +---------------------------------------------------------------+
 |MULTIPOINT (1 1)                                               |
 +---------------------------------------------------------------+
-=======
-+-----------------------------------------+
-|Interpolated                             |
-+-----------------------------------------+
-|POINT (51.5974135047432 76.5974135047432)|
-+-----------------------------------------+
->>>>>>> 007bb615
-```
+```
+
 
 ## ST_Normalize
 
