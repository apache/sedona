## GeometryType

Introduction: Returns the type of the geometry as a string. Eg: 'LINESTRING', 'POLYGON', 'MULTIPOINT', etc. This function also indicates if the geometry is measured, by returning a string of the form 'POINTM'.

Format: `GeometryType (A: Geometry)`

Since: `v1.5.0`

Example:

```sql
SELECT GeometryType(ST_GeomFromText('LINESTRING(77.29 29.07,77.42 29.26,77.27 29.31,77.29 29.07)'));
```

Result:

```
 geometrytype
--------------
 LINESTRING
```

```sql
SELECT GeometryType(ST_GeomFromText('POINTM(0 0 1)'));
```

Result:

```
 geometrytype
--------------
 POINTM
```

## ST_3DDistance

Introduction: Return the 3-dimensional minimum cartesian distance between A and B

Format: `ST_3DDistance (A: Geometry, B: Geometry)`

Since: `v1.3.0`

Example:

```sql
SELECT ST_3DDistance(ST_GeomFromText("POINT Z (0 0 -5)"),
                     ST_GeomFromText("POINT Z(1  1 -6"))
```

Output:
```
1.7320508075688772
```

## ST_AddPoint

Introduction: Return Linestring with additional point at the given index, if position is not available the point will be added at the end of line.

Format:

`ST_AddPoint(geom: Geometry, point: Geometry, position: Integer)`

`ST_AddPoint(geom: Geometry, point: Geometry)`

Since: `v1.3.0`

Example:
```sql
SELECT ST_AddPoint(ST_GeomFromText("LINESTRING(0 0, 1 1, 1 0)"), ST_GeomFromText("Point(21 52)"), 1)

SELECT ST_AddPoint(ST_GeomFromText("Linestring(0 0, 1 1, 1 0)"), ST_GeomFromText("Point(21 52)"))
```

Output:
```
LINESTRING(0 0, 21 52, 1 1, 1 0)
LINESTRING(0 0, 1 1, 1 0, 21 52)
```

## ST_Affine

Introduction: Apply an affine transformation to the given geometry.

ST_Affine has 2 overloaded signatures:

`ST_Affine(geometry, a, b, c, d, e, f, g, h, i, xOff, yOff, zOff)`

`ST_Affine(geometry, a, b, d, e, xOff, yOff)`

Based on the invoked function, the following transformation is applied:

`x = a * x + b * y + c * z + xOff OR x = a * x + b * y + xOff`

`y = d * x + e * y + f * z + yOff OR y = d * x + e * y + yOff`

`z = g * x + f * y + i * z + zOff OR z = g * x + f * y + zOff`

If the given geometry is empty, the result is also empty.

Format:

`ST_Affine(geometry, a, b, c, d, e, f, g, h, i, xOff, yOff, zOff)`

`ST_Affine(geometry, a, b, d, e, xOff, yOff)`

Since: `v1.5.0`

Examples:

```sql
ST_Affine(geometry, 1, 2, 4, 1, 1, 2, 3, 2, 5, 4, 8, 3)
```

Input: `LINESTRING EMPTY`

Output: `LINESTRING EMPTY`

Input: `POLYGON ((1 0 1, 1 1 1, 2 2 2, 1 0 1))`

Output: `POLYGON Z((9 11 11, 11 12 13, 18 16 23, 9 11 11))`

Input: `POLYGON ((1 0, 1 1, 2 1, 2 0, 1 0), (1 0.5, 1 0.75, 1.5 0.75, 1.5 0.5, 1 0.5))`

Output: `POLYGON((5 9, 7 10, 8 11, 6 10, 5 9), (6 9.5, 6.5 9.75, 7 10.25, 6.5 10, 6 9.5))`

```sql
ST_Affine(geometry, 1, 2, 1, 2, 1, 2)
```

Input: `POLYGON EMPTY`

Output: `POLYGON EMPTY`

Input: `GEOMETRYCOLLECTION (MULTIPOLYGON (((1 0, 1 1, 2 1, 2 0, 1 0), (1 0.5, 1 0.75, 1.5 0.75, 1.5 0.5, 1 0.5)), ((5 0, 5 5, 7 5, 7 0, 5 0))), POINT (10 10))`

Output: `GEOMETRYCOLLECTION (MULTIPOLYGON (((2 3, 4 5, 5 6, 3 4, 2 3), (3 4, 3.5 4.5, 4 5, 3.5 4.5, 3 4)), ((6 7, 16 17, 18 19, 8 9, 6 7))), POINT (31 32))`

Input: `POLYGON ((1 0 1, 1 1 1, 2 2 2, 1 0 1))`

Output: `POLYGON Z((2 3 1, 4 5 1, 7 8 2, 2 3 1))`

## ST_Angle

Introduction: Compute and return the angle between two vectors represented by the provided points or linestrings.

There are three variants possible for ST_Angle:

`ST_Angle(point1: Geometry, point2: Geometry, point3: Geometry, point4: Geometry)`

Computes the angle formed by vectors represented by point1 - point2 and point3 - point4

`ST_Angle(point1: Geometry, point2: Geometry, point3: Geometry)`

Computes the angle formed by vectors represented by point2 - point1 and point2 - point3

`ST_Angle(line1: Geometry, line2: Geometry)`

Computes the angle formed by vectors S1 - E1 and S2 - E2, where S and E denote start and end points respectively

!!!Note
    If any other geometry type is provided, ST_Angle throws an IllegalArgumentException.
    Additionally, if any of the provided geometry is empty, ST_Angle throws an IllegalArgumentException.

!!!Note
    If a 3D geometry is provided, ST_Angle computes the angle ignoring the z ordinate, equivalent to calling ST_Angle for corresponding 2D geometries.

!!!Tip
    ST_Angle returns the angle in radian between 0 and 2\Pi. To convert the angle to degrees, use [ST_Degrees](./#st_degrees).

Format: `ST_Angle(p1, p2, p3, p4) | ST_Angle(p1, p2, p3) | ST_Angle(line1, line2)`

Since: `v1.5.0`

Example:

```sql
SELECT ST_Angle(ST_GeomFromWKT('POINT(0 0)'), ST_GeomFromWKT('POINT (1 1)'), ST_GeomFromWKT('POINT(1 0)'), ST_GeomFromWKT('POINT(6 2)'))
```

Output:

```
0.4048917862850834
```

Example:

```sql
SELECT ST_Angle(ST_GeomFromWKT('POINT (1 1)'), ST_GeomFromWKT('POINT (0 0)'), ST_GeomFromWKT('POINT(3 2)'))
```

Output:

```
0.19739555984988044
```

Example:

```sql
SELECT ST_Angle(ST_GeomFromWKT('LINESTRING (0 0, 1 1)'), ST_GeomFromWKT('LINESTRING (0 0, 3 2)'))
```

Output:

```
0.19739555984988044
```

## ST_Area

Introduction: Return the area of A

Format: `ST_Area (A: Geometry)`

Since: `v1.3.0`

Example:

```sql
SELECT ST_Area(ST_GeomFromText("POLYGON(0 0, 0 10, 10 10, 0 10, 0 0)"))
```

Output:
```
10
```

## ST_AreaSpheroid

Introduction: Return the geodesic area of A using WGS84 spheroid. Unit is meter. Works better for large geometries (country level) compared to `ST_Area` + `ST_Transform`. It is equivalent to PostGIS `ST_Area(geography, use_spheroid=true)` function and produces nearly identical results.

Geometry must be in EPSG:4326 (WGS84) projection and must be in ==lon/lat== order. You can use ==ST_FlipCoordinates== to swap lat and lon.

!!!note
    By default, this function uses lon/lat order since `v1.5.0`. Before, it used lat/lon order.

Format: `ST_AreaSpheroid (A: Geometry)`

Since: `v1.4.1`

Example:

```sql
SELECT ST_AreaSpheroid(ST_GeomFromWKT('Polygon ((34 35, 28 30, 25 34, 34 35))'))
```

Output:

```
201824850811.76245
```

## ST_AsBinary

Introduction: Return the Well-Known Binary representation of a geometry

Format: `ST_AsBinary (A: Geometry)`

Since: `v1.3.0`

Example:

```sql
SELECT ST_AsBinary(ST_GeomFromWKT('POINT (1 1)'))
```

Output:

```
0101000000000000000000f87f000000000000f87f
```

## ST_AsEWKB

Introduction: Return the Extended Well-Known Binary representation of a geometry.
EWKB is an extended version of WKB which includes the SRID of the geometry.
The format originated in PostGIS but is supported by many GIS tools.
If the geometry is lacking SRID a WKB format is produced.
It will ignore the M coordinate if present.

Format: `ST_AsEWKB (A: Geometry)`

Since: `v1.3.0`

Example:

```sql
SELECT ST_AsEWKB(ST_SetSrid(ST_GeomFromWKT('POINT (1 1)'), 3021))
```

Output:

```
0101000020cd0b0000000000000000f03f000000000000f03f
```

## ST_AsEWKT

Introduction: Return the Extended Well-Known Text representation of a geometry.
EWKT is an extended version of WKT which includes the SRID of the geometry.
The format originated in PostGIS but is supported by many GIS tools.
If the geometry is lacking SRID a WKT format is produced.
[See ST_SetSRID](#ST_SetSRID)
It will support M coordinate if present since v1.5.0.

Format: `ST_AsEWKT (A: Geometry)`

Since: `v1.2.1`

Example:
```sql
SELECT ST_AsEWKT(ST_SetSrid(ST_GeomFromWKT('POLYGON((0 0,0 1,1 1,1 0,0 0))'), 4326))
```

Output:

```
SRID=4326;POLYGON ((0 0, 0 1, 1 1, 1 0, 0 0))
```

Example:

```sql
SELECT ST_AsEWKT(ST_MakePointM(1.0, 1.0, 1.0))
```

Output:

```
POINT M(1 1 1)
```

Example:

```sql
SELECT ST_AsEWKT(ST_MakePoint(1.0, 1.0, 1.0, 1.0))
```

Output:

```
POINT ZM(1 1 1 1)
```

## ST_AsGeoJSON

Introduction: Return the [GeoJSON](https://geojson.org/) string representation of a geometry

Format: `ST_AsGeoJSON (A: Geometry)`

Since: `v1.3.0`

Example:
```sql
SELECT ST_AsGeoJSON(ST_GeomFromWKT('POLYGON((1 1, 8 1, 8 8, 1 8, 1 1))'))
```

Output:

```json
{
  "type":"Polygon",
  "coordinates":[
    [[1.0,1.0],
      [8.0,1.0],
      [8.0,8.0],
      [1.0,8.0],
      [1.0,1.0]]
  ]
}
```

## ST_AsGML

Introduction: Return the [GML](https://www.ogc.org/standards/gml) string representation of a geometry

Format: `ST_AsGML (A: Geometry)`

Since: `v1.3.0`

Example:

```sql
SELECT ST_AsGML(ST_GeomFromWKT('POLYGON((1 1, 8 1, 8 8, 1 8, 1 1))'))
```

Output:

```
1.0,1.0 8.0,1.0 8.0,8.0 1.0,8.0 1.0,1.0
```

## ST_AsKML

Introduction: Return the [KML](https://www.ogc.org/standards/kml) string representation of a geometry

Format: `ST_AsKML (A: Geometry)`

Since: `v1.3.0`

Example:

```sql
SELECT ST_AsKML(ST_GeomFromWKT('POLYGON((1 1, 8 1, 8 8, 1 8, 1 1))'))
```

Output:

```
1.0,1.0 8.0,1.0 8.0,8.0 1.0,8.0 1.0,1.0
```

## ST_AsText

Introduction: Return the Well-Known Text string representation of a geometry.
It will support M coordinate if present since v1.5.0.

Format: `ST_AsText (A: Geometry)`

Since: `v1.3.0`

Example:

```sql
SELECT ST_AsText(ST_SetSRID(ST_Point(1.0,1.0), 3021))
```

Output:

```
POINT (1 1)
```

Example:

```sql
SELECT ST_AsText(ST_MakePointM(1.0, 1.0, 1.0))
```

Output:

```
POINT M(1 1 1)
```

Example:

```sql
SELECT ST_AsText(ST_MakePoint(1.0, 1.0, 1.0, 1.0))
```

Output:

```
POINT ZM(1 1 1 1)
```

## ST_Azimuth

Introduction: Returns Azimuth for two given points in radians null otherwise.

Format: `ST_Azimuth(pointA: Point, pointB: Point)`

Since: `v1.3.0`

Example:

```sql
SELECT ST_Azimuth(ST_POINT(0.0, 25.0), ST_POINT(0.0, 0.0))
```

Output:

```
3.141592653589793
```

## ST_BestSRID

Introduction: Returns the estimated most appropriate Spatial Reference Identifier (SRID) for a given geometry, based on its spatial extent and location. It evaluates the geometry's bounding envelope and selects an SRID that optimally represents the geometry on the Earth's surface. The function prioritizes Universal Transverse Mercator (UTM), Lambert Azimuthal Equal Area (LAEA), or falls back to the Mercator projection. The function takes a WGS84 geometry and must be in ==lon/lat== order.

- For geometries in the Arctic or Antarctic regions, the Lambert Azimuthal Equal Area projection is used.
- For geometries that fit within a single UTM zone and do not cross the International Date Line (IDL), a corresponding UTM SRID is chosen.
- In cases where none of the above conditions are met, the function defaults to the Mercator projection.
- For Geometries that cross the IDL, `ST_BestSRID` defaults the SRID to Mercator. Currently, `ST_BestSRID` does not handle geometries crossing the IDL.

!!!Warning
    `ST_BestSRID` is designed to estimate a suitable SRID from a set of approximately 125 EPSG codes and works best for geometries that fit within the UTM zones. It should not be solely relied upon to determine the most accurate SRID, especially for specialized or high-precision spatial requirements.

Format: `ST_BestSRID(geom: Geometry)`

Since: `v1.6.0`

SQL Example:

```sql
SELECT ST_BestSRID(ST_GeomFromWKT('POLYGON((-73.9980 40.7265, -73.9970 40.7265, -73.9970 40.7255, -73.9980 40.7255, -73.9980 40.7265))'))
```

Output:

```
32618
```

## ST_Boundary

Introduction: Returns the closure of the combinatorial boundary of this Geometry.

Format: `ST_Boundary(geom: Geometry)`

Since: `v1.3.0`

Example:

```sql
SELECT ST_Boundary(ST_GeomFromText('POLYGON ((1 1, 0 0, -1 1, 1 1))'))
```

Output:

```
LINEARRING (1 1, 0 0, -1 1, 1 1)
```

## ST_BoundingDiagonal

Introduction: Returns a linestring spanning minimum and maximum values of each dimension of the given geometry's coordinates as its start and end point respectively.
If an empty geometry is provided, the returned LineString is also empty.
If a single vertex (POINT) is provided, the returned LineString has both the start and end points same as the points coordinates

Format: `ST_BoundingDiagonal(geom: Geometry)`

Since: `v1.5.0`

Example:
```sql
SELECT ST_BoundingDiagonal(ST_GeomFromWKT(geom))
```

Input: `POLYGON ((1 1 1, 3 3 3, 0 1 4, 4 4 0, 1 1 1))`

Output: `LINESTRING Z(0 1 1, 4 4 4)`

Input: `POINT (10 10)`

Output: `LINESTRING (10 10, 10 10)`

Input: `GEOMETRYCOLLECTION(POLYGON ((5 5 5, -1 2 3, -1 -1 0, 5 5 5)), POINT (10 3 3))`

Output: `LINESTRING Z(-1 -1 0, 10 5 5)`

## ST_Buffer

Introduction: Returns a geometry/geography that represents all points whose distance from this Geometry/geography is less than or equal to distance. The function supports both Planar/Euclidean and Spheroidal/Geodesic buffering (Since v1.6.0). Spheroidal buffer also supports geometries crossing the International Date Line (IDL).

Mode of buffer calculation (Since: `v1.6.0`):

The optional third parameter, `useSpheroid`, controls the mode of buffer calculation.

- Planar Buffering (default): When `useSpheroid` is false, `ST_Buffer` performs standard planar buffering based on the provided parameters.
- Spheroidal Buffering:
    - When `useSpheroid` is set to true, the function returns the spheroidal buffer polygon for more accurate representation over the Earth. In this mode, the unit of the buffer distance is interpreted as meters.
    - ST_Buffer first determines the most appropriate Spatial Reference Identifier (SRID) for a given geometry, based on its spatial extent and location, using `ST_BestSRID`.
    - The geometry is then transformed from its original SRID to the selected SRID. If the input geometry does not have a set SRID, `ST_Buffer` defaults to using WGS 84 (SRID 4326) as its original SRID.
    - The standard planar buffer operation is then applied in this coordinate system.
    - Finally, the buffered geometry is transformed back to its original SRID, or to WGS 84 if the original SRID was not set.

!!!note
    Spheroidal buffering only supports lon/lat coordinate systems and will throw an `IllegalArgumentException` for input geometries in meter based coordinate systems.
!!!note
    Spheroidal buffering may not produce accurate output buffer for input geometries larger than a UTM zone.

Buffer Style Parameters:

The optional forth parameter controls the buffer accuracy and style. Buffer accuracy is specified by the number of line segments approximating a quarter circle, with a default of 8 segments. Buffer style can be set by providing blank-separated key=value pairs in a list format.

- `quad_segs=#` : Number of line segments utilized to approximate a quarter circle (default is 8).
- `endcap=round|flat|square` : End cap style (default is `round`). `butt` is an accepted synonym for `flat`.
- `join=round|mitre|bevel` : Join style (default is `round`). `miter` is an accepted synonym for `mitre`.
- `mitre_limit=#.#` : mitre ratio limit and it only affects mitred join style. `miter_limit` is an accepted synonym for `mitre_limit`.
- `side=both|left|right` : The option `left` or `right` enables a single-sided buffer operation on the geometry, with the buffered side aligned according to the direction of the line. This functionality is specific to LINESTRING geometry and has no impact on POINT or POLYGON geometries. By default, square end caps are applied.

!!!note
    `ST_Buffer` throws an `IllegalArgumentException` if the correct format, parameters, or options are not provided.

Format:

```
ST_Buffer (A: Geometry, buffer: Double)
```
```
ST_Buffer (A: Geometry, buffer: Double, useSpheroid: Boolean)
```
```
ST_Buffer (A: Geometry, buffer: Double, useSpheroid: Boolean, bufferStyleParameters: String)
```

Since: `v1.5.1`

SQL Example:

```sql
SELECT ST_Buffer(ST_GeomFromWKT('POINT(0 0)'), 10)
SELECT ST_Buffer(ST_GeomFromWKT('POINT(0 0)'), 10, false, 'quad_segs=2')
```

Output:

<img alt="Point buffer with 8 quadrant segments" src="../../../image/point-buffer-quad-8.png" width="100" height=""/>
<img alt="Point buffer with 2 quadrant segments" src="../../../image/point-buffer-quad-2.png" width="100" height=""/>

8 Segments &ensp; 2 Segments

SQL Example:

```sql
SELECT ST_Buffer(ST_GeomFromWKT('LINESTRING(0 0, 50 70, 100 100)'), 10, false, 'side=left')
```

Output:

<img alt="Original Linestring" src="../../../image/linestring-og.png" width="150"/>
<img alt="Original Linestring with buffer on the left side" src="../../../image/linestring-left-side.png" width="150"/>

Original Linestring &emsp; Left side buffed Linestring

## ST_BuildArea

Introduction: Returns the areal geometry formed by the constituent linework of the input geometry.

Format: `ST_BuildArea (A: Geometry)`

Since: `v1.2.1`

Example:

```sql
SELECT ST_BuildArea(ST_Collect(smallDf, bigDf)) AS geom
FROM smallDf, bigDf
```

Input: `MULTILINESTRING((0 0, 10 0, 10 10, 0 10, 0 0),(10 10, 20 10, 20 20, 10 20, 10 10))`

Output: `MULTIPOLYGON(((0 0,0 10,10 10,10 0,0 0)),((10 10,10 20,20 20,20 10,10 10)))`

## ST_Centroid

Introduction: Return the centroid point of A

Format: `ST_Centroid (A: Geometry)`

Since: `v1.5.0`

Example:
```sql
SELECT ST_Centroid(ST_GeomFromWKT('MULTIPOINT(-1  0, -1 2, 7 8, 9 8, 10 6)'))
```

Output:

```
POINT (4.8 4.8)
```

## ST_ClosestPoint

Introduction: Returns the 2-dimensional point on geom1 that is closest to geom2. This is the first point of the shortest line between the geometries. If using 3D geometries, the Z coordinates will be ignored. If you have a 3D Geometry, you may prefer to use ST_3DClosestPoint.
It will throw an exception indicates illegal argument if one of the params is an empty geometry.

Format: `ST_ClosestPoint(g1: Geometry, g2: Geometry)`

Since: `v1.5.0`

Example:
```sql
SELECT ST_AsText( ST_ClosestPoint(g1, g2)) As ptwkt;
```

Input: `g1: POINT (160 40), g2: LINESTRING (10 30, 50 50, 30 110, 70 90, 180 140, 130 190)`

Output: `POINT(160 40)`

Input: `g1: LINESTRING (10 30, 50 50, 30 110, 70 90, 180 140, 130 190), g2: POINT (160 40)`

Output: `POINT(125.75342465753425 115.34246575342466)`

Input: `g1: 'POLYGON ((190 150, 20 10, 160 70, 190 150))', g2: ST_Buffer('POINT(80 160)', 30)`

Output: `POINT(131.59149149528952 101.89887534906197)`

## ST_Collect

Introduction: Returns MultiGeometry object based on geometry column/s or array with geometries

Format:

`ST_Collect(*geom: Geometry)`

`ST_Collect(geom: ARRAY[Geometry])`

Since: `v1.5.0`

Example:

```sql
SELECT ST_Collect(
    ST_GeomFromText('POINT(21.427834 52.042576573)'),
    ST_GeomFromText('POINT(45.342524 56.342354355)')
) AS geom
```

Result:

```
+---------------------------------------------------------------+
|geom                                                           |
+---------------------------------------------------------------+
|MULTIPOINT ((21.427834 52.042576573), (45.342524 56.342354355))|
+---------------------------------------------------------------+
```

Example:

```sql
SELECT ST_Collect(
    Array(
        ST_GeomFromText('POINT(21.427834 52.042576573)'),
        ST_GeomFromText('POINT(45.342524 56.342354355)')
    )
) AS geom
```

Result:

```
+---------------------------------------------------------------+
|geom                                                           |
+---------------------------------------------------------------+
|MULTIPOINT ((21.427834 52.042576573), (45.342524 56.342354355))|
+---------------------------------------------------------------+
```

## ST_CollectionExtract

Introduction: Returns a homogeneous multi-geometry from a given geometry collection.

The type numbers are:
1. POINT
2. LINESTRING
3. POLYGON

If the type parameter is omitted a multi-geometry of the highest dimension is returned.

Format:

`ST_CollectionExtract (A: Geometry)`

`ST_CollectionExtract (A: Geometry, type: Integer)`

Since: `v1.5.0`

Example:

```sql
WITH test_data as (
    ST_GeomFromText(
        'GEOMETRYCOLLECTION(POINT(40 10), POLYGON((0 0, 0 5, 5 5, 5 0, 0 0)))'
    ) as geom
)
SELECT ST_CollectionExtract(geom) as c1, ST_CollectionExtract(geom, 1) as c2
FROM test_data

```

Result:

```
+----------------------------------------------------------------------------+
|c1                                        |c2                               |
+----------------------------------------------------------------------------+
|MULTIPOLYGON(((0 0, 0 5, 5 5, 5 0, 0 0))) |MULTIPOINT(40 10)                |              |
+----------------------------------------------------------------------------+
```

## ST_ConcaveHull

Introduction: Return the Concave Hull of polygon A, with alpha set to pctConvex[0, 1] in the Delaunay Triangulation method, the concave hull will not contain a hole unless allowHoles is set to true

Format:

`ST_ConcaveHull (A: Geometry, pctConvex: Double)`

`ST_ConcaveHull (A: Geometry, pctConvex: Double, allowHoles: Boolean)`

Since: `v1.4.0`

Example:

```sql
SELECT ST_ConcaveHull(ST_GeomFromWKT('POLYGON((175 150, 20 40, 50 60, 125 100, 175 150))'), 1)
```

Output:

```
POLYGON ((125 100, 20 40, 50 60, 175 150, 125 100))
```

## ST_ConvexHull

Introduction: Return the Convex Hull of polygon A

Format: `ST_ConvexHull (A: Geometry)`

Since: `v1.5.0`

Example:

```sql
SELECT ST_ConvexHull(ST_GeomFromText('POLYGON((175 150, 20 40, 50 60, 125 100, 175 150))'))
```

Output:

```
POLYGON ((20 40, 175 150, 125 100, 20 40))
```

## ST_CoordDim

Introduction: Returns the coordinate dimensions of the geometry. It is an alias of `ST_NDims`.

Format: `ST_CoordDim(geom: Geometry)`

Since: `v1.5.0`

Example with x, y, z coordinate:

```sql
SELECT ST_CoordDim(ST_GeomFromText('POINT(1 1 2'))
```

Output:

```
3
```

Example with x, y coordinate:

```sql
SELECT ST_CoordDim(ST_GeomFromWKT('POINT(3 7)'))
```

Output:

```
2
```

## ST_CrossesDateLine

Introduction: This function determines if a given geometry crosses the International Date Line. It operates by checking if the difference in longitude between any pair of consecutive points in the geometry exceeds 180 degrees. If such a difference is found, it is assumed that the geometry crosses the Date Line. It returns true if the geometry crosses the Date Line, and false otherwise.

!!!note
    The function assumes that the provided geometry is in lon/lat coordinate reference system where longitude values range from -180 to 180 degrees.

!!!note
    For multi-geometries (e.g., MultiPolygon, MultiLineString), this function will return true if any one of the geometries within the multi-geometry crosses the International Date Line.

Format: `ST_CrossesDateLine(geometry: Geometry)`

Since: `v1.6.0`

SQL Example:

```sql
SELECT ST_CrossesDateLine(ST_GeomFromWKT('LINESTRING(170 30, -170 30)'))
```

Output:

```sql
true
```

!!!Warning
    For geometries that span more than 180 degrees in longitude without actually crossing the Date Line, this function may still return true, indicating a crossing.

## ST_Dimension

Introduction: Return the topological dimension of this Geometry object, which must be less than or equal to the coordinate dimension. OGC SPEC s2.1.1.1 - returns 0 for POINT, 1 for LINESTRING, 2 for POLYGON, and the largest dimension of the components of a GEOMETRYCOLLECTION. If the dimension is unknown (e.g. for an empty GEOMETRYCOLLECTION) 0 is returned.

Format: `ST_Dimension (A: Geometry) | ST_Dimension (C: Geometrycollection)`

Since: `v1.5.0`

Example:

```sql
SELECT ST_Dimension('GEOMETRYCOLLECTION(LINESTRING(1 1,0 0),POINT(0 0))');
```

Result:

```
1
```

## ST_Distance

Introduction: Return the Euclidean distance between A and B

Format: `ST_Distance (A: Geometry, B: Geometry)`

Since: `v1.2.0`

Example:

```sql
SELECT ST_Distance(ST_GeomFromText('POINT(72 42)'), ST_GeomFromText('LINESTRING(-72 -42, 82 92)'))
```

Output:

```
31.155515639003543
```

## ST_DistanceSphere

Introduction: Return the haversine / great-circle distance of A using a given earth radius (default radius: 6371008.0). Unit is meter. Works better for large geometries (country level) compared to `ST_Distance` + `ST_Transform`. It is equivalent to PostGIS `ST_Distance(geography, use_spheroid=false)` and `ST_DistanceSphere` function and produces nearly identical results. It provides faster but less accurate result compared to `ST_DistanceSpheroid`.

Geometry must be in EPSG:4326 (WGS84) projection and must be in ==lon/lat== order. You can use ==ST_FlipCoordinates== to swap lat and lon. For non-point data, we first take the centroids of both geometries and then compute the distance.

!!!note
    By default, this function uses lon/lat order since `v1.5.0`. Before, it used lat/lon order.

Format: `ST_DistanceSphere (A: Geometry)`

Since: `v1.4.1`

Example 1:

```sql
SELECT ST_DistanceSphere(ST_GeomFromWKT('POINT (-0.56 51.3168)'), ST_GeomFromWKT('POINT (-3.1883 55.9533)'))
```

Output:

```
543796.9506134904
```

Example 2:

```sql
SELECT ST_DistanceSphere(ST_GeomFromWKT('POINT (-0.56 51.3168)'), ST_GeomFromWKT('POINT (-3.1883 55.9533)'), 6378137.0)
```

Output:

```
544405.4459192449
```

## ST_DistanceSpheroid

Introduction: Return the geodesic distance of A using WGS84 spheroid. Unit is meter. Works better for large geometries (country level) compared to `ST_Distance` + `ST_Transform`. It is equivalent to PostGIS `ST_Distance(geography, use_spheroid=true)` and `ST_DistanceSpheroid` function and produces nearly identical results. It provides slower but more accurate result compared to `ST_DistanceSphere`.

Geometry must be in EPSG:4326 (WGS84) projection and must be in ==lon/lat== order. You can use ==ST_FlipCoordinates== to swap lat and lon. For non-point data, we first take the centroids of both geometries and then compute the distance.

!!!note
    By default, this function uses lon/lat order since `v1.5.0`. Before, it used lat/lon order.

Format: `ST_DistanceSpheroid (A: Geometry)`

Since: `v1.4.1`

Example:

```sql
SELECT ST_DistanceSpheroid(ST_GeomFromWKT('POINT (-0.56 51.3168)'), ST_GeomFromWKT('POINT (-3.1883 55.9533)'))
```

Output:

```
544430.9411996207
```

## ST_Degrees

Introduction: Convert an angle in radian to degrees.

Format: `ST_Degrees(angleInRadian)`

Since: `v1.5.0`

Example:

```sql
SELECT ST_Degrees(0.19739555984988044)
```

Output:

```
11.309932474020195
```

## ST_Difference

Introduction: Return the difference between geometry A and B (return part of geometry A that does not intersect geometry B)

Format: `ST_Difference (A: Geometry, B: Geometry)`

Since: `v1.5.0`

Example:

```sql
SELECT ST_Difference(ST_GeomFromWKT('POLYGON ((-3 -3, 3 -3, 3 3, -3 3, -3 -3))'), ST_GeomFromWKT('POLYGON ((0 -4, 4 -4, 4 4, 0 4, 0 -4))'))
```

Result:

```
POLYGON ((0 -3, -3 -3, -3 3, 0 3, 0 -3))
```

## ST_Dump

Introduction: It expands the geometries. If the geometry is simple (Point, Polygon Linestring etc.) it returns the geometry
itself, if the geometry is collection or multi it returns record for each of collection components.

Format: `ST_Dump(geom: Geometry)`

Since: `v1.5.0`

Example:
```sql
SELECT ST_Dump(ST_GeomFromText('MULTIPOINT ((10 40), (40 30), (20 20), (30 10))'))
```

Output:

```
[POINT (10 40), POINT (40 30), POINT (20 20), POINT (30 10)]
```

## ST_DumpPoints

Introduction: Returns list of Points which geometry consists of.

Format: `ST_DumpPoints(geom: Geometry)`

Since: `v1.5.0`

Example:

```sql
SELECT ST_DumpPoints(ST_GeomFromText('LINESTRING (0 0, 1 1, 1 0)'))
```

Output:

```
[POINT (0 0), POINT (0 1), POINT (1 1), POINT (1 0), POINT (0 0)]
```

## ST_EndPoint

Introduction: Returns last point of given linestring.

Format: `ST_EndPoint(geom: Geometry)`

Since: `v1.5.0`

Example:

```sql
SELECT ST_EndPoint(ST_GeomFromText('LINESTRING(100 150,50 60, 70 80, 160 170)'))
```

Output:

```
POINT(160 170)
```

## ST_Envelope

Introduction: Return the envelope boundary of A

Format: `ST_Envelope (A: Geometry)`

Since: `v1.3.0`

Example:

```sql
SELECT ST_Envelope(ST_GeomFromWKT('LINESTRING(0 0, 1 3)'))
```

Output:

```
POLYGON ((0 0, 0 3, 1 3, 1 0, 0 0))
```

## ST_ExteriorRing

Introduction: Returns a LINESTRING representing the exterior ring (shell) of a POLYGON. Returns NULL if the geometry is not a polygon.

Format: `ST_ExteriorRing(A: Geometry)`

Since: `v1.2.1`

Example:

```sql
SELECT ST_ExteriorRing(ST_GeomFromText('POLYGON((0 0 1, 1 1 1, 1 2 1, 1 1 1, 0 0 1))'))
```

Output:

```
LINESTRING (0 0, 1 1, 1 2, 1 1, 0 0)
```

## ST_FlipCoordinates

Introduction: Returns a version of the given geometry with X and Y axis flipped.

Format: `ST_FlipCoordinates(A: Geometry)`

Since: `v1.2.0`

Example:

```sql
SELECT ST_FlipCoordinates(ST_GeomFromWKT("POINT (1 2)"))
```

Output:

```
POINT (2 1)
```

## ST_Force_2D

Introduction: Forces the geometries into a "2-dimensional mode" so that all output representations will only have the X and Y coordinates

Format: `ST_Force_2D (A: Geometry)`

Since: `v1.2.1`

Example:

```sql
SELECT ST_Force_2D(ST_GeomFromText('POLYGON((0 0 2,0 5 2,5 0 2,0 0 2),(1 1 2,3 1 2,1 3 2,1 1 2))'))
```

Output:

```
POLYGON((0 0,0 5,5 0,0 0),(1 1,3 1,1 3,1 1))
```

## ST_Force3D

Introduction: Forces the geometry into a 3-dimensional model so that all output representations will have X, Y and Z coordinates.
An optionally given zValue is tacked onto the geometry if the geometry is 2-dimensional. Default value of zValue is 0.0
If the given geometry is 3-dimensional, no change is performed on it.
If the given geometry is empty, no change is performed on it.

!!!Note
    Example output is after calling ST_AsText() on returned geometry, which adds Z for in the WKT for 3D geometries

Format: `ST_Force3D(geometry: Geometry, zValue: Double)`

Since: `v1.4.1`

Example:

```sql
SELECT ST_AsText(ST_Force3D(ST_GeomFromText('POLYGON((0 0 2,0 5 2,5 0 2,0 0 2),(1 1 2,3 1 2,1 3 2,1 1 2))'), 2.3))
```

Output:

```
POLYGON Z((0 0 2, 0 5 2, 5 0 2, 0 0 2), (1 1 2, 3 1 2, 1 3 2, 1 1 2))
```

Example:

```sql
SELECT ST_AsText(ST_Force3D(ST_GeomFromText('LINESTRING(0 1,1 0,2 0)'), 2.3))
```

Output:

```
LINESTRING Z(0 1 2.3, 1 0 2.3, 2 0 2.3)
```

Example:

```sql
SELECT ST_AsText(ST_Force3D(ST_GeomFromText('LINESTRING EMPTY'), 3))
```

Output:

```
LINESTRING EMPTY
```

<<<<<<< HEAD
## ST_ForcePolygonCW

Introduction: For (Multi)Polygon geometries, this function sets the exterior ring orientation to clockwise and interior rings to counter-clockwise orientation. Non-polygonal geometries are returned unchanged.

Format: `ST_ForcePolygonCW(geom: Geometry)`
=======
## ST_ForcePolygonCCW

Introduction: For (Multi)Polygon geometries, this function sets the exterior ring orientation to counter-clockwise and interior rings to clockwise orientation. Non-polygonal geometries are returned unchanged.

Format: `ST_ForcePolygonCCW(geom: Geometry)`
>>>>>>> d347e741

Since: `v1.6.0`

SQL Example:

```sql
<<<<<<< HEAD
SELECT ST_AsText(ST_ForcePolygonCW(ST_GeomFromText('POLYGON ((20 35, 10 30, 10 10, 30 5, 45 20, 20 35),(30 20, 20 15, 20 25, 30 20))')))
=======
SELECT ST_AsText(ST_ForcePolygonCCW(ST_GeomFromText('POLYGON ((20 35, 45 20, 30 5, 10 10, 10 30, 20 35), (30 20, 20 25, 20 15, 30 20))')))
>>>>>>> d347e741
```

Output:

```
<<<<<<< HEAD
POLYGON ((20 35, 45 20, 30 5, 10 10, 10 30, 20 35), (30 20, 20 25, 20 15, 30 20))
=======
POLYGON ((20 35, 10 30, 10 10, 30 5, 45 20, 20 35), (30 20, 20 15, 20 25, 30 20))
>>>>>>> d347e741
```

## ST_FrechetDistance

Introduction: Computes and returns discrete [Frechet Distance](https://en.wikipedia.org/wiki/Fr%C3%A9chet_distance) between the given two geometries,
based on [Computing Discrete Frechet Distance](http://www.kr.tuwien.ac.at/staff/eiter/et-archive/cdtr9464.pdf)

If any of the geometries is empty, returns 0.0

Format: `ST_FrechetDistance(g1: Geometry, g2: Geometry)`

Since: `v1.5.0`

Example:

```sql
SELECT ST_FrechetDistance(ST_GeomFromWKT('POINT (0 1)'), ST_GeomFromWKT('LINESTRING (0 0, 1 0, 2 0, 3 0, 4 0, 5 0)'))
```

Output:

```
5.0990195135927845
```

## ST_GeoHash

Introduction: Returns GeoHash of the geometry with given precision

Format: `ST_GeoHash(geom: Geometry, precision: Integer)`

Since: `v1.2.0`

Example:

```sql
SELECT ST_GeoHash(ST_GeomFromText('POINT(21.427834 52.042576573)'), 5) AS geohash
```

Output:

```
u3r0p
```

## ST_GeometricMedian

Introduction: Computes the approximate geometric median of a MultiPoint geometry using the Weiszfeld algorithm. The geometric median provides a centrality measure that is less sensitive to outlier points than the centroid.

The algorithm will iterate until the distance change between successive iterations is less than the supplied `tolerance` parameter. If this condition has not been met after `maxIter` iterations, the function will produce an error and exit, unless `failIfNotConverged` is set to `false`.

If a `tolerance` value is not provided, a default `tolerance` value is `1e-6`.

Format:

```
ST_GeometricMedian(geom: Geometry, tolerance: Double, maxIter: Integer, failIfNotConverged: Boolean)
```

```
ST_GeometricMedian(geom: Geometry, tolerance: Double, maxIter: Integer)
```

```
ST_GeometricMedian(geom: Geometry, tolerance: Double)
```

```
ST_GeometricMedian(geom: Geometry)
```

Default parameters: `tolerance: 1e-6, maxIter: 1000, failIfNotConverged: false`

Since: `v1.4.1`

Example:
```sql
SELECT ST_GeometricMedian(ST_GeomFromWKT('MULTIPOINT((0 0), (1 1), (2 2), (200 200))'))
```

Output:
```
POINT (1.9761550281255005 1.9761550281255005)
```

## ST_GeometryN

Introduction: Return the 0-based Nth geometry if the geometry is a GEOMETRYCOLLECTION, (MULTI)POINT, (MULTI)LINESTRING, MULTICURVE or (MULTI)POLYGON. Otherwise, return null

Format: `ST_GeometryN(geom: Geometry, n: Integer)`

Since: `v1.3.0`

Example:

```sql
SELECT ST_GeometryN(ST_GeomFromText('MULTIPOINT((1 2), (3 4), (5 6), (8 9))'), 1)
```

Output:

```
POINT (3 4)
```

## ST_GeometryType

Introduction: Returns the type of the geometry as a string. EG: 'ST_Linestring', 'ST_Polygon' etc.

Format: `ST_GeometryType (A: Geometry)`

Since: `v1.5.0`

Example:

```sql
SELECT ST_GeometryType(ST_GeomFromText('LINESTRING(77.29 29.07,77.42 29.26,77.27 29.31,77.29 29.07)'))
```

Output:

```
ST_LINESTRING
```

## ST_H3CellDistance

Introduction: return result of h3 function [gridDistance(cel1, cell2)](https://h3geo.org/docs/api/traversal#griddistance).
As described by H3 documentation
> Finding the distance can fail because the two indexes are not comparable (different resolutions), too far apart, or are separated by pentagonal distortion. This is the same set of limitations as the local IJ coordinate space functions.

In this case, Sedona use in-house implementation of estimation the shortest path and return the size as distance.

Format: `ST_H3CellDistance(cell1: Long, cell2: Long)`

Since: `v1.5.0`

Example:
```sql
select ST_H3CellDistance(ST_H3CellIDs(ST_GeomFromWKT('POINT(1 2)'), 8, true)[1], ST_H3CellIDs(ST_GeomFromWKT('POINT(1.23 1.59)'), 8, true)[1])
```

Output:
```
+----+----------------------+
| op |               EXPR$0 |
+----+----------------------+
| +I |                   78 |
+----+----------------------+
```

## ST_H3CellIDs

Introduction: Cover the geometry by H3 cell IDs with the given resolution(level).
To understand the cell statistics please refer to [H3 Doc](https://h3geo.org/docs/core-library/restable)
H3 native fill functions doesn't guarantee full coverage on the shapes.

### Cover Polygon

When fullCover = false, for polygon sedona will use [polygonToCells](https://h3geo.org/docs/api/regions#polygontocells).
This can't guarantee full coverage but will guarantee no false positive.

When fullCover = true, sedona will add on extra traversal logic to guarantee full coverage on shapes.
This will lead to redundancy but can guarantee full coverage.

Choose the option according to your use case.

### Cover LineString

For the lineString, sedona will call gridPathCells(https://h3geo.org/docs/api/traversal#gridpathcells) per segment.
From H3's documentation
> This function may fail to find the line between two indexes, for example if they are very far apart. It may also fail when finding distances for indexes on opposite sides of a pentagon.

When the `gridPathCells` function throw error, Sedona implemented in-house approximate implementation to generate the shortest path, which can cover the corner cases.

Both functions can't guarantee full coverage. When the `fullCover = true`, we'll do extra cell traversal to guarantee full cover.
In worst case, sedona will use MBR to guarantee the full coverage.

If you seek to get the shortest path between cells, you can call this function with `fullCover = false`

Format: `ST_H3CellIDs(geom: geometry, level: Int, fullCover: true)`

Since: `v1.5.0`

Example:
```sql
SELECT ST_H3CellIDs(ST_GeomFromText('LINESTRING(1 3 4, 5 6 7)'), 6, true)
```

Output:
```
+----+--------------------------------+
| op |                         EXPR$0 |
+----+--------------------------------+
| +I | [605547539457900543, 605547... |
+----+--------------------------------+
```

## ST_H3KRing

Introduction: return the result of H3 function [gridDisk(cell, k)](https://h3geo.org/docs/api/traversal#griddisk).

K means `the distance of the origin index`, `gridDisk(cell, k)` return cells with distance `<=k` from the original cell.

`exactRing : Boolean`, when set to `true`, sedona will remove the result of `gridDisk(cell, k-1)` from the original results,
means only keep the cells with distance exactly `k` from the original cell

Format: `ST_H3KRing(cell: Long, k: Int, exactRing: Boolean)`

Since: `v1.5.0`

Example:
```sql
select ST_H3KRing(ST_H3CellIDs(ST_GeomFromWKT('POINT(1 2)'), 8, true)[1], 1, false), ST_H3KRing(ST_H3CellIDs(ST_GeomFromWKT('POINT(1 2)'), 8, true)[1], 1, true)
```

Output:
```
+----+--------------------------------+--------------------------------+
| op |                         EXPR$0 |                         EXPR$1 |
+----+--------------------------------+--------------------------------+
| +I | [614552609325318143, 614552... | [614552597293957119, 614552... |
+----+--------------------------------+--------------------------------+
```

## ST_H3ToGeom

Introduction: return the result of H3 function [cellsToMultiPolygon(cells)](https://h3geo.org/docs/api/regions#cellstolinkedmultipolygon--cellstomultipolygon).

Reverse the uber h3 cells to MultiPolygon object composed by the geometry hexagons.

Format: `ST_H3ToGeom(cells: Array[Long])`

Since: `v1.5.0`

Example:
```sql
SELECT ST_H3ToGeom(ST_H3CellIDs(ST_GeomFromWKT('POINT(1 2)'), 8, true)[0], 1, true))
```

Output:
```
|st_h3togeom(st_h3cellids(st_geomfromwkt(POINT(1 2), 0), 8, true))                                                                                                                                                                                                                              |
+-----------------------------------------------------------------------------------------------------------------------------------------------------------------------------------------------------------------------------------------------------------------------------------------------+
|MULTIPOLYGON (((1.0057629565404935 1.9984665139177658, 1.0037116327309032 2.001832524914011, 0.9997277993570498 2.0011632704656668, 0.9977951427833285 1.99712822839324, 0.9998461908217768 1.9937621529331915, 1.0038301712104252 1.9944311839965554, 1.0057629565404935 1.9984665139177658)))|
+-----------------------------------------------------------------------------------------------------------------------------------------------------------------------------------------------------------------------------------------------------------------------------------------------+
```

## ST_HausdorffDistance

Introduction: Returns a discretized (and hence approximate) [Hausdorff distance](https://en.wikipedia.org/wiki/Hausdorff_distance) between the given 2 geometries.
Optionally, a densityFraction parameter can be specified, which gives more accurate results by densifying segments before computing hausdorff distance between them.
Each segment is broken down into equal-length subsegments whose ratio with segment length is closest to the given density fraction.

Hence, the lower the densityFrac value, the more accurate is the computed hausdorff distance, and the more time it takes to compute it.

If any of the geometry is empty, 0.0 is returned.

!!!Note
    Accepted range of densityFrac is (0.0, 1.0], if any other value is provided, ST_HausdorffDistance throws an IllegalArgumentException

!!!Note
    Even though the function accepts 3D geometry, the z ordinate is ignored and the computed hausdorff distance is equivalent to the geometries not having the z ordinate.

Format: `ST_HausdorffDistance(g1: Geometry, g2: Geometry, densityFrac: Double)`

Since: `v1.5.0`

Example:

```sql
SELECT ST_HausdorffDistance(ST_GeomFromWKT('POINT (0.0 1.0)'), ST_GeomFromWKT('LINESTRING (0 0, 1 0, 2 0, 3 0, 4 0, 5 0)'), 0.1)
```

Output:

```
5.0990195135927845
```

Example:

```sql
SELECT ST_HausdorffDistance(ST_GeomFromText('POLYGON Z((1 0 1, 1 1 2, 2 1 5, 2 0 1, 1 0 1))'), ST_GeomFromText('POLYGON Z((4 0 4, 6 1 4, 6 4 9, 6 1 3, 4 0 4))'))
```

Output:

```
5.0
```

## ST_InteriorRingN

Introduction: Returns the Nth interior linestring ring of the polygon geometry. Returns NULL if the geometry is not a polygon or the given N is out of range

Format: `ST_InteriorRingN(geom: Geometry, n: Integer)`

Since: `v1.3.0`

Example:

```sql
SELECT ST_InteriorRingN(ST_GeomFromText('POLYGON((0 0, 0 5, 5 5, 5 0, 0 0), (1 1, 2 1, 2 2, 1 2, 1 1), (1 3, 2 3, 2 4, 1 4, 1 3), (3 3, 4 3, 4 4, 3 4, 3 3))'), 0)
```

Output:

```
LINEARRING (1 1, 2 1, 2 2, 1 2, 1 1)
```

## ST_Intersection

Introduction: Return the intersection geometry of A and B

Format: `ST_Intersection (A: Geometry, B: Geometry)`

Since: `v1.5.0`

Example:

```sql
SELECT ST_Intersection(
    ST_GeomFromWKT("POLYGON((1 1, 8 1, 8 8, 1 8, 1 1))"),
    ST_GeomFromWKT("POLYGON((2 2, 9 2, 9 9, 2 9, 2 2))")
    )
```

Output:

```
POLYGON ((2 8, 8 8, 8 2, 2 2, 2 8))
```

## ST_IsClosed

Introduction: RETURNS true if the LINESTRING start and end point are the same.

Format: `ST_IsClosed(geom: Geometry)`

Since: `v1.3.0`

Example:

```sql
SELECT ST_IsClosed(ST_GeomFromText('LINESTRING(0 0, 1 1, 1 0)'))
```

Output:

```
false
```

## ST_IsCollection

Introduction: Returns `TRUE` if the geometry type of the input is a geometry collection type.
Collection types are the following:

- GEOMETRYCOLLECTION
- MULTI{POINT, POLYGON, LINESTRING}

Format: `ST_IsCollection(geom: Geometry)`

Since: `v1.5.0`

Example:

```sql
SELECT ST_IsCollection(ST_GeomFromText('MULTIPOINT(0 0), (6 6)'))
```

Output:

```
true
```

Example:

```sql
SELECT ST_IsCollection(ST_GeomFromText('POINT(5 5)'))
```

Output:

```
false
```

## ST_IsEmpty

Introduction: Test if a geometry is empty geometry

Format: `ST_IsEmpty (A: Geometry)`

Since: `v1.2.1`

Example:

```sql
SELECT ST_IsEmpty(ST_GeomFromWKT('POLYGON((0 0,0 1,1 1,1 0,0 0))'))
```

Output:

```
false
```

<<<<<<< HEAD
## ST_IsPolygonCW

Introduction: Returns true if all polygonal components in the input geometry have their exterior rings oriented counter-clockwise and interior rings oriented clockwise.

Format: `ST_IsPolygonCW(geom: Geometry)`
=======
## ST_IsPolygonCCW

Introduction: Returns true if all polygonal components in the input geometry have their exterior rings oriented counter-clockwise and interior rings oriented clockwise.

Format: `ST_IsPolygonCCW(geom: Geometry)`
>>>>>>> d347e741

Since: `v1.6.0`

SQL Example:

```sql
<<<<<<< HEAD
SELECT ST_IsPolygonCW(ST_GeomFromWKT('POLYGON ((20 35, 45 20, 30 5, 10 10, 10 30, 20 35), (30 20, 20 25, 20 15, 30 20))'))
=======
SELECT ST_IsPolygonCCW(ST_GeomFromWKT('POLYGON ((20 35, 10 30, 10 10, 30 5, 45 20, 20 35), (30 20, 20 15, 20 25, 30 20))'))
>>>>>>> d347e741
```

Output:

```
true
```

## ST_IsRing

Introduction: RETURN true if LINESTRING is ST_IsClosed and ST_IsSimple.

Format: `ST_IsRing(geom: Geometry)`

Since: `v1.3.0`

Example:

```sql
SELECT ST_IsRing(ST_GeomFromText("LINESTRING(0 0, 0 1, 1 1, 1 0, 0 0)"))
```

Output:

```
true
```

## ST_IsSimple

Introduction: Test if geometry's only self-intersections are at boundary points.

Format: `ST_IsSimple (A: Geometry)`

Since: `v1.3.0`

Example:

```sql
SELECT ST_IsSimple(ST_GeomFromWKT('POLYGON((1 1, 3 1, 3 3, 1 3, 1 1))'))
```

Output:

```
true
```

## ST_IsValid

Introduction: Test if a geometry is well formed. The function can be invoked with just the geometry or with an additional flag (from `v1.5.1`). The flag alters the validity checking behavior. The flags parameter is a bitfield with the following options:

- 0 (default): Use usual OGC SFS (Simple Features Specification) validity semantics.
- 1: "ESRI flag", Accepts certain self-touching rings as valid, which are considered invalid under OGC standards.

Formats:
```
ST_IsValid (A: Geometry)
```
```
ST_IsValid (A: Geometry, flag: Integer)
```

Since: `v1.0.0`

SQL Example:

```sql
SELECT ST_IsValid(ST_GeomFromWKT('POLYGON((0 0, 10 0, 10 10, 0 10, 0 0), (15 15, 15 20, 20 20, 20 15, 15 15))'))
```

Output:

```
false
```

## ST_IsValidReason

Introduction: Returns text stating if the geometry is valid. If not, it provides a reason why it is invalid. The function can be invoked with just the geometry or with an additional flag. The flag alters the validity checking behavior. The flags parameter is a bitfield with the following options:

- 0 (default): Use usual OGC SFS (Simple Features Specification) validity semantics.
- 1: "ESRI flag", Accepts certain self-touching rings as valid, which are considered invalid under OGC standards.

Formats:
```
ST_IsValidReason (A: Geometry)
```
```
ST_IsValidReason (A: Geometry, flag: Integer)
```

Since: `v1.5.1`

SQL Example for valid geometry:

```sql
SELECT ST_IsValidReason(ST_GeomFromWKT('POLYGON ((100 100, 100 300, 300 300, 300 100, 100 100))')) as validity_info
```

Output:

```
Valid Geometry
```

SQL Example for invalid geometries:

```sql
SELECT gid, ST_IsValidReason(geom) as validity_info
FROM Geometry_table
WHERE ST_IsValid(geom) = false
ORDER BY gid
```

Output:

```
gid  |                  validity_info
-----+----------------------------------------------------
5330 | Self-intersection at or near point (32.0, 5.0, NaN)
5340 | Self-intersection at or near point (42.0, 5.0, NaN)
5350 | Self-intersection at or near point (52.0, 5.0, NaN)

```

## ST_Length

Introduction: Return the perimeter of A

Format: `ST_Length (A: Geometry)`

Since: `v1.3.0`

Example:

```sql
SELECT ST_Length(ST_GeomFromWKT('LINESTRING(38 16,38 50,65 50,66 16,38 16)'))
```

Output:

```
123.0147027033899
```

## ST_LengthSpheroid

Introduction: Return the geodesic perimeter of A using WGS84 spheroid. Unit is meter. Works better for large geometries (country level) compared to `ST_Length` + `ST_Transform`. It is equivalent to PostGIS `ST_Length(geography, use_spheroid=true)` and `ST_LengthSpheroid` function and produces nearly identical results.

Geometry must be in EPSG:4326 (WGS84) projection and must be in ==lon/lat== order. You can use ==ST_FlipCoordinates== to swap lat and lon.

!!!note
    By default, this function uses lon/lat order since `v1.5.0`. Before, it used lat/lon order.

Format: `ST_LengthSpheroid (A: Geometry)`

Since: `v1.4.1`

Example:

```sql
SELECT ST_LengthSpheroid(ST_GeomFromWKT('Polygon ((0 0, 90 0, 0 0))'))
```

Output:

```
20037508.342789244
```

## ST_LineFromMultiPoint

Introduction: Creates a LineString from a MultiPoint geometry.

Format: `ST_LineFromMultiPoint (A: Geometry)`

Since: `v1.3.0`

Example:

```sql
SELECT ST_LineFromMultiPoint(ST_GeomFromText('MULTIPOINT((10 40), (40 30), (20 20), (30 10))'))
```

Output:

```
LINESTRING (10 40, 40 30, 20 20, 30 10)
```

## ST_LineInterpolatePoint

Introduction: Returns a point interpolated along a line. First argument must be a LINESTRING. Second argument is a Double between 0 and 1 representing fraction of total linestring length the point has to be located.

Format: `ST_LineInterpolatePoint (geom: Geometry, fraction: Double)`

Since: `v1.5.0`

Example:

```sql
SELECT ST_LineInterpolatePoint(ST_GeomFromWKT('LINESTRING(25 50, 100 125, 150 190)'), 0.2)
```

Output:
```
POINT (51.5974135047432 76.5974135047432)
```

## ST_LineLocatePoint

Introduction: Returns a double between 0 and 1, representing the location of the closest point on the LineString as a fraction of its total length.
The first argument must be a LINESTRING, and the second argument is a POINT geometry.

Format: `ST_LineLocatePoint(linestring: Geometry, point: Geometry)`

Since: `v1.5.1`

SQL Example:

```sql
SELECT ST_LineLocatePoint(ST_GeomFromWKT('LINESTRING(0 0, 1 1, 2 2)'), ST_GeomFromWKT('POINT(0 2)'))
```

Output:
```
0.5
```

## ST_LineMerge

Introduction: Returns a LineString formed by sewing together the constituent line work of a MULTILINESTRING.

!!!note
    Only works for MULTILINESTRING. Using other geometry will return a GEOMETRYCOLLECTION EMPTY. If the MultiLineString can't be merged, the original MULTILINESTRING is returned.

Format: `ST_LineMerge (A: Geometry)`

Since: `v1.5.0`

Example:
```sql
SELECT ST_LineMerge(ST_GeomFromWKT('MULTILINESTRING ((-29 -27, -30 -29.7, -45 -33), (-45 -33, -46 -32))'))
```

Output:

```
LINESTRING (-29 -27, -30 -29.7, -45 -33, -46 -32)
```

## ST_LineSubstring

Introduction: Return a linestring being a substring of the input one starting and ending at the given fractions of total 2d length. Second and third arguments are Double values between 0 and 1. This only works with LINESTRINGs.

Format: `ST_LineSubstring (geom: Geometry, startfraction: Double, endfraction: Double)`

Since: `v1.5.0`

Example:

```sql
SELECT ST_LineSubstring(ST_GeomFromWKT('LINESTRING(25 50, 100 125, 150 190)'), 0.333, 0.666)
```

Output:

```
LINESTRING (69.28469348539744 94.28469348539744, 100 125, 111.70035626068274 140.21046313888758)
```

## ST_MakeLine

Introduction: Creates a LineString containing the points of Point, MultiPoint, or LineString geometries. Other geometry types cause an error.

Format:

`ST_MakeLine(geom1: Geometry, geom2: Geometry)`

`ST_MakeLine(geoms: ARRAY[Geometry])`

Since: `v1.5.0`

Example:

```sql
SELECT ST_AsText( ST_MakeLine(ST_Point(1,2), ST_Point(3,4)) );
```

Output:

```
LINESTRING(1 2,3 4)
```

Example:

```sql
SELECT ST_AsText( ST_MakeLine( 'LINESTRING(0 0, 1 1)', 'LINESTRING(2 2, 3 3)' ) );
```

Output:

```
 LINESTRING(0 0,1 1,2 2,3 3)
```

## ST_MakePolygon

Introduction: Function to convert closed linestring to polygon including holes

Format: `ST_MakePolygon(geom: Geometry, holes: ARRAY[Geometry])`

Since: `v1.5.0`

Example:

```sql
SELECT ST_MakePolygon(
        ST_GeomFromText('LINESTRING(7 -1, 7 6, 9 6, 9 1, 7 -1)'),
        ARRAY(ST_GeomFromText('LINESTRING(6 2, 8 2, 8 1, 6 1, 6 2)'))
    )
```

Output:

```
POLYGON ((7 -1, 7 6, 9 6, 9 1, 7 -1), (6 2, 8 2, 8 1, 6 1, 6 2))
```

## ST_MakeValid

Introduction: Given an invalid geometry, create a valid representation of the geometry.

Collapsed geometries are either converted to empty (keepCollapsed=true) or a valid geometry of lower dimension (keepCollapsed=false).
Default is keepCollapsed=false.

Format:

`ST_MakeValid (A: Geometry)`

`ST_MakeValid (A: Geometry, keepCollapsed: Boolean)`

Since: `v1.5.0`

Example:

```sql
WITH linestring AS (
    SELECT ST_GeomFromWKT('LINESTRING(1 1, 1 1)') AS geom
) SELECT ST_MakeValid(geom), ST_MakeValid(geom, true) FROM linestring
```

Result:
```
+------------------+------------------------+
|st_makevalid(geom)|st_makevalid(geom, true)|
+------------------+------------------------+
|  LINESTRING EMPTY|             POINT (1 1)|
+------------------+------------------------+
```

## ST_MinimumBoundingCircle

Introduction: Returns the smallest circle polygon that contains a geometry. The optional quadrantSegments parameter determines how many segments to use per quadrant and the default number of segments is 48.

Format:

`ST_MinimumBoundingCircle(geom: Geometry, [Optional] quadrantSegments: Integer)`

Since: `v1.5.0`

Example:

```sql
SELECT ST_MinimumBoundingCircle(ST_GeomFromWKT('LINESTRING(0 0, 0 1)'))
```

Output:

```
POLYGON ((0.5 0.5, 0.4997322937381828 0.4836404585891119, 0.4989294616193017 0.4672984353849285, 0.4975923633360985 0.4509914298352197, 0.4957224306869052 0.4347369038899742, 0.4933216660424395 0.4185522633027057, 0.4903926402016152 0.4024548389919359, 0.4869384896386668 0.3864618684828134, 0.4829629131445342 0.3705904774487396, 0.4784701678661044 0.3548576613727689, 0.4734650647475528 0.3392802673484192, 0.4679529633786629 0.3238749760393833, 0.4619397662556434 0.3086582838174551, 0.4554319124605879 0.2936464850978027, 0.4484363707663442 0.2788556548904993, 0.4409606321741775 0.2643016315870012, 0.4330127018922194 0.25, 0.4246010907632894 0.2359660746748161, 0.4157348061512726 0.2222148834901989, 0.4064233422958076 0.2087611515660989, 0.3966766701456176 0.1956192854956397, 0.3865052266813685 0.1828033579181773, 0.3759199037394887 0.1703270924499656, 0.3649320363489179 0.1582038489885644, 0.3535533905932738 0.1464466094067263, 0.3417961510114357 0.1350679636510822, 0.3296729075500345 0.1240800962605114, 0.3171966420818228 0.1134947733186316, 0.3043807145043603 0.1033233298543824, 0.2912388484339011 0.0935766577041924, 0.2777851165098012 0.0842651938487274, 0.264033925325184 0.0753989092367106, 0.2500000000000001 0.0669872981077807, 0.2356983684129989 0.0590393678258225, 0.2211443451095007 0.0515636292336559, 0.2063535149021975 0.0445680875394122, 0.1913417161825449 0.0380602337443566, 0.1761250239606168 0.0320470366213372, 0.1607197326515808 0.0265349352524472, 0.1451423386272312 0.0215298321338956, 0.1294095225512605 0.0170370868554659, 0.1135381315171867 0.0130615103613332, 0.0975451610080642 0.0096073597983848, 0.0814477366972944 0.0066783339575605, 0.0652630961100259 0.0042775693130948, 0.0490085701647804 0.0024076366639016, 0.0327015646150716 0.0010705383806983, 0.0163595414108882 0.0002677062618172, 0 0, -0.016359541410888 0.0002677062618172, -0.0327015646150715 0.0010705383806983, -0.0490085701647802 0.0024076366639015, -0.0652630961100257 0.0042775693130948, -0.0814477366972942 0.0066783339575605, -0.097545161008064 0.0096073597983847, -0.1135381315171866 0.0130615103613332, -0.1294095225512603 0.0170370868554658, -0.1451423386272311 0.0215298321338955, -0.1607197326515807 0.0265349352524472, -0.1761250239606166 0.0320470366213371, -0.1913417161825448 0.0380602337443566, -0.2063535149021973 0.044568087539412, -0.2211443451095006 0.0515636292336558, -0.2356983684129987 0.0590393678258224, -0.2499999999999999 0.0669872981077806, -0.264033925325184 0.0753989092367106, -0.277785116509801 0.0842651938487273, -0.291238848433901 0.0935766577041924, -0.3043807145043602 0.1033233298543823, -0.3171966420818227 0.1134947733186314, -0.3296729075500343 0.1240800962605111, -0.3417961510114356 0.1350679636510821, -0.3535533905932737 0.1464466094067262, -0.3649320363489177 0.1582038489885642, -0.3759199037394886 0.1703270924499655, -0.3865052266813683 0.1828033579181771, -0.3966766701456175 0.1956192854956396, -0.4064233422958076 0.2087611515660989, -0.4157348061512725 0.2222148834901987, -0.4246010907632894 0.235966074674816, -0.4330127018922192 0.2499999999999998, -0.4409606321741775 0.264301631587001, -0.4484363707663441 0.2788556548904991, -0.4554319124605878 0.2936464850978025, -0.4619397662556434 0.3086582838174551, -0.4679529633786628 0.3238749760393831, -0.4734650647475528 0.3392802673484191, -0.4784701678661044 0.3548576613727686, -0.4829629131445341 0.3705904774487395, -0.4869384896386668 0.3864618684828132, -0.4903926402016152 0.4024548389919357, -0.4933216660424395 0.4185522633027056, -0.4957224306869052 0.434736903889974, -0.4975923633360984 0.4509914298352196, -0.4989294616193017 0.4672984353849282, -0.4997322937381828 0.4836404585891118, -0.5 0.4999999999999999, -0.4997322937381828 0.5163595414108879, -0.4989294616193017 0.5327015646150715, -0.4975923633360985 0.5490085701647801, -0.4957224306869052 0.5652630961100257, -0.4933216660424395 0.5814477366972941, -0.4903926402016153 0.597545161008064, -0.4869384896386668 0.6135381315171865, -0.4829629131445342 0.6294095225512601, -0.4784701678661045 0.645142338627231, -0.4734650647475529 0.6607197326515806, -0.4679529633786629 0.6761250239606166, -0.4619397662556435 0.6913417161825446, -0.455431912460588 0.7063535149021972, -0.4484363707663442 0.7211443451095005, -0.4409606321741776 0.7356983684129986, -0.4330127018922194 0.7499999999999999, -0.4246010907632896 0.7640339253251838, -0.4157348061512727 0.777785116509801, -0.4064233422958078 0.7912388484339008, -0.3966766701456177 0.8043807145043602, -0.3865052266813686 0.8171966420818226, -0.3759199037394889 0.8296729075500342, -0.3649320363489179 0.8417961510114356, -0.353553390593274 0.8535533905932735, -0.3417961510114358 0.8649320363489177, -0.3296729075500345 0.8759199037394887, -0.317196642081823 0.8865052266813683, -0.3043807145043604 0.8966766701456175, -0.2912388484339011 0.9064233422958076, -0.2777851165098015 0.9157348061512725, -0.2640339253251843 0.9246010907632893, -0.2500000000000002 0.9330127018922192, -0.235698368412999 0.9409606321741775, -0.2211443451095007 0.9484363707663441, -0.2063535149021977 0.9554319124605877, -0.1913417161825452 0.9619397662556433, -0.176125023960617 0.9679529633786628, -0.1607197326515809 0.9734650647475528, -0.1451423386272312 0.9784701678661044, -0.1294095225512608 0.9829629131445341, -0.1135381315171869 0.9869384896386668, -0.0975451610080643 0.9903926402016152, -0.0814477366972945 0.9933216660424395, -0.0652630961100262 0.9957224306869051, -0.0490085701647807 0.9975923633360984, -0.0327015646150718 0.9989294616193017, -0.0163595414108883 0.9997322937381828, -0.0000000000000001 1, 0.0163595414108876 0.9997322937381828, 0.0327015646150712 0.9989294616193019, 0.04900857016478 0.9975923633360985, 0.0652630961100256 0.9957224306869052, 0.0814477366972943 0.9933216660424395, 0.0975451610080637 0.9903926402016153, 0.1135381315171863 0.9869384896386669, 0.1294095225512601 0.9829629131445342, 0.145142338627231 0.9784701678661045, 0.1607197326515807 0.9734650647475529, 0.1761250239606164 0.967952963378663, 0.1913417161825446 0.9619397662556435, 0.2063535149021972 0.955431912460588, 0.2211443451095005 0.9484363707663442, 0.2356983684129984 0.9409606321741777, 0.2499999999999997 0.9330127018922195, 0.2640339253251837 0.9246010907632896, 0.2777851165098009 0.9157348061512727, 0.291238848433901 0.9064233422958077, 0.3043807145043599 0.8966766701456179, 0.3171966420818225 0.8865052266813687, 0.3296729075500342 0.8759199037394889, 0.3417961510114355 0.8649320363489179, 0.3535533905932737 0.8535533905932738, 0.3649320363489175 0.841796151011436, 0.3759199037394885 0.8296729075500346, 0.3865052266813683 0.817196642081823, 0.3966766701456175 0.8043807145043604, 0.4064233422958076 0.7912388484339011, 0.4157348061512723 0.7777851165098015, 0.4246010907632893 0.7640339253251842, 0.4330127018922192 0.7500000000000002, 0.4409606321741774 0.735698368412999, 0.4484363707663439 0.7211443451095011, 0.4554319124605877 0.7063535149021978, 0.4619397662556433 0.6913417161825453, 0.4679529633786628 0.676125023960617, 0.4734650647475528 0.6607197326515809, 0.4784701678661043 0.6451423386272317, 0.482962913144534 0.6294095225512608, 0.4869384896386668 0.613538131517187, 0.4903926402016152 0.5975451610080643, 0.4933216660424395 0.5814477366972945, 0.4957224306869051 0.5652630961100262, 0.4975923633360984 0.5490085701647807, 0.4989294616193017 0.5327015646150718, 0.4997322937381828 0.5163595414108882, 0.5 0.5))
```

## ST_MinimumBoundingRadius

Introduction: Returns a struct containing the center point and radius of the smallest circle that contains a geometry.

Format: `ST_MinimumBoundingRadius(geom: Geometry)`

Since: `v1.5.0`

Example:

```sql
SELECT ST_MinimumBoundingRadius(ST_GeomFromText('POLYGON((1 1,0 0, -1 1, 1 1))'))
```

Output:

```
{POINT (0 1), 1.0}
```

## ST_Multi

Introduction: Returns a MultiGeometry object based on the geometry input.
ST_Multi is basically an alias for ST_Collect with one geometry.

Format: `ST_Multi(geom: Geometry)`

Since: `v1.5.0`

Example:

```sql
SELECT ST_Multi(ST_GeomFromText('POINT(1 1)'))
```

Output:

```
MULTIPOINT (1 1)
```

## ST_Normalize

Introduction: Returns the input geometry in its normalized form.

Format: `ST_Normalize(geom: Geometry)`

Since: `v1.3.0`

Example:

```sql
SELECT ST_AsEWKT(ST_Normalize(ST_GeomFromWKT('POLYGON((0 1, 1 1, 1 0, 0 0, 0 1))')))
```

Result:

```
POLYGON ((0 0, 0 1, 1 1, 1 0, 0 0))
```

## ST_NPoints

Introduction: Returns the number of points of the geometry

Format: `ST_NPoints (A: Geometry)`

Since: `v1.3.0`

Example:

```sql
SELECT ST_NPoints(ST_GeomFromText('LINESTRING(77.29 29.07,77.42 29.26,77.27 29.31,77.29 29.07)'))
```

Output:

```
4
```

## ST_NDims

Introduction: Returns the coordinate dimension of the geometry.

Format: `ST_NDims(geom: Geometry)`

Since: `v1.3.1`

Example with z coordinate:

```sql
SELECT ST_NDims(ST_GeomFromEWKT('POINT(1 1 2)'))
```

Output:

```
3
```

Example with x,y coordinate:

```sql
SELECT ST_NDims(ST_GeomFromText('POINT(1 1)'))
```

Output:

```
2
```

## ST_NRings

Introduction: Returns the number of rings in a Polygon or MultiPolygon. Contrary to ST_NumInteriorRings,
this function also takes into account the number of  exterior rings.

This function returns 0 for an empty Polygon or MultiPolygon.
If the geometry is not a Polygon or MultiPolygon, an IllegalArgument Exception is thrown.

Format: `ST_NRings(geom: Geometry)`

Since: `v1.4.1`

Examples:

Input: `POLYGON ((1 0, 1 1, 2 1, 2 0, 1 0))`

Output: `1`

Input: `'MULTIPOLYGON (((1 0, 1 6, 6 6, 6 0, 1 0), (2 1, 2 2, 3 2, 3 1, 2 1)), ((10 0, 10 6, 16 6, 16 0, 10 0), (12 1, 12 2, 13 2, 13 1, 12 1)))'`

Output: `4`

Input: `'POLYGON EMPTY'`

Output: `0`

Input: `'LINESTRING (1 0, 1 1, 2 1)'`

Output: `Unsupported geometry type: LineString, only Polygon or MultiPolygon geometries are supported.`

## ST_NumGeometries

Introduction: Returns the number of Geometries. If geometry is a GEOMETRYCOLLECTION (or MULTI*) return the number of geometries, for single geometries will return 1.

Format: `ST_NumGeometries (A: Geometry)`

Since: `v1.3.0`

Example

```sql
SELECT ST_NumGeometries(ST_GeomFromWKT('LINESTRING (-29 -27, -30 -29.7, -45 -33)'))
```

Output:

```
1
```

## ST_NumInteriorRings

Introduction: Returns number of interior rings of polygon geometries.

Format: `ST_NumInteriorRings(geom: Geometry)`

Since: `v1.3.0`

Example:

```sql
SELECT ST_NumInteriorRings(ST_GeomFromText('POLYGON ((0 0, 0 5, 5 5, 5 0, 0 0), (1 1, 2 1, 2 2, 1 2, 1 1))'))
```

Output:

```
1
```

## ST_NumPoints

Introduction: Returns number of points in a LineString.

!!!note
    If any other geometry is provided as an argument, an IllegalArgumentException is thrown.
    Example:
    `SELECT ST_NumPoints(ST_GeomFromWKT('MULTIPOINT ((0 0), (1 1), (0 1), (2 2))'))`

    Output: `IllegalArgumentException: Unsupported geometry type: MultiPoint, only LineString geometry is supported.`

Format: `ST_NumPoints(geom: Geometry)`

Since: `v1.4.1`

Example:

```sql
SELECT ST_NumPoints(ST_GeomFromText('LINESTRING(1 2, 1 3)'))
```

Output:

```
2
```

## ST_PointN

Introduction: Return the Nth point in a single linestring or circular linestring in the geometry. Negative values are counted backwards from the end of the LineString, so that -1 is the last point. Returns NULL if there is no linestring in the geometry.

Format: `ST_PointN(A: Geometry, B: Integer)`

Since: `v1.2.1`

Examples:

```sql
SELECT ST_PointN(df.geometry, 2)
FROM df
```

Input: `LINESTRING(0 0, 1 2, 2 4, 3 6), 2`

Output: `POINT (1 2)`

Input: `LINESTRING(0 0, 1 2, 2 4, 3 6), -2`

Output: `POINT (2 4)`

Input: `CIRCULARSTRING(1 1, 1 2, 2 4, 3 6, 1 2, 1 1), -1`

Output: `POINT (1 1)`

## ST_PointOnSurface

Introduction: Returns a POINT guaranteed to lie on the surface.

Format: `ST_PointOnSurface(A: Geometry)`

Since: `v1.2.1`

Examples:

```sql
SELECT ST_PointOnSurface(df.geometry)
FROM df
```

1. Input: `POINT (0 5)`

   Output: `POINT (0 5)`

2. Input: `LINESTRING(0 5, 0 10)`

   Output: `POINT (0 5)`

3. Input: `POLYGON((0 0, 0 5, 5 5, 5 0, 0 0))`

   Output: `POINT (2.5 2.5)`

4. Input: `LINESTRING(0 5 1, 0 0 1, 0 10 2)`

   Output: `POINT Z(0 0 1)`

## ST_Polygon

Introduction: Function to create a polygon built from the given LineString and sets the spatial reference system from the srid

Format: `ST_Polygon(geom: Geometry, srid: Integer)`

Since: `v1.5.0`

Example:

```sql
SELECT ST_AsText( ST_Polygon(ST_GeomFromEWKT('LINESTRING(75 29 1, 77 29 2, 77 29 3, 75 29 1)'), 4326) );
```

Output:

```
POLYGON((75 29 1, 77 29 2, 77 29 3, 75 29 1))
```

## ST_ReducePrecision

Introduction: Reduce the decimals places in the coordinates of the geometry to the given number of decimal places. The last decimal place will be rounded.

Format: `ST_ReducePrecision (A: Geometry, B: Integer)`

Since: `v1.5.0`

Example:

```sql
SELECT ST_ReducePrecision(ST_GeomFromWKT('Point(0.1234567890123456789 0.1234567890123456789)')
    , 9)
```
The new coordinates will only have 9 decimal places.

Output:

```
POINT (0.123456789 0.123456789)
```

## ST_Reverse

Introduction: Return the geometry with vertex order reversed

Format: `ST_Reverse (A: Geometry)`

Since: `v1.2.1`

Example:

```sql
SELECT ST_Reverse(ST_GeomFromWKT('LINESTRING(0 0, 1 2, 2 4, 3 6)'))
```

Output:

```
LINESTRING (3 6, 2 4, 1 2, 0 0)
```

## ST_RemovePoint

Introduction: Return Linestring with removed point at given index, position can be omitted and then last one will be removed.

Format:

`ST_RemovePoint(geom: Geometry, position: Integer)`

`ST_RemovePoint(geom: Geometry)`

Since: `v1.3.0`

Example:

```sql
SELECT ST_RemovePoint(ST_GeomFromText("LINESTRING(0 0, 1 1, 1 0)"), 1)
```

Output:

```
LINESTRING(0 0, 1 0)
```

## ST_S2CellIDs

Introduction: Cover the geometry with Google S2 Cells, return the corresponding cell IDs with the given level.
The level indicates the [size of cells](https://s2geometry.io/resources/s2cell_statistics.html). With a bigger level,
the cells will be smaller, the coverage will be more accurate, but the result size will be exponentially increasing.

Format: `ST_S2CellIDs(geom: Geometry, level: Integer)`

Since: `v1.4.0`

Example:

```sql
SELECT ST_S2CellIDs(ST_GeomFromText('LINESTRING(1 3 4, 5 6 7)'), 6)
```

Output:

```
[1159395429071192064, 1159958379024613376, 1160521328978034688, 1161084278931456000, 1170091478186196992, 1170654428139618304]
```

## ST_S2ToGeom

Introduction: Returns an array of Polygons for the corresponding S2 cell IDs.

!!!Hint
    To convert a Polygon array to MultiPolygon, use [ST_Collect](#st_collect). However, the result may be an invalid geometry. Apply [ST_MakeValid](#st_makevalid) to the `ST_Collect` output to ensure a valid MultiPolygon.

Format: `ST_S2ToGeom(cellIds: Array[Long])`

Since: `v1.6.0`

SQL Example:

```sql
SELECT ST_S2ToGeom(array(11540474045136890))
```

Output:

```
[POLYGON ((-36.609392788630245 -38.169532607255846, -36.609392706252954 -38.169532607255846, -36.609392706252954 -38.169532507473015, -36.609392788630245 -38.169532507473015, -36.609392788630245 -38.169532607255846))]
```

## ST_SetPoint

Introduction: Replace Nth point of linestring with given point. Index is 0-based. Negative index are counted backwards, e.g., -1 is last point.

Format: `ST_SetPoint (linestring: Geometry, index: Integer, point: Geometry)`

Since: `v1.3.0`

Example:

```sql
SELECT ST_SetPoint(ST_GeomFromText('LINESTRING (0 0, 0 1, 1 1)'), 2, ST_GeomFromText('POINT (1 0)'))
```

Output:

```
LINESTRING (0 0, 0 1, 1 0)
```

## ST_SetSRID

Introduction: Sets the spatial reference system identifier (SRID) of the geometry.

Format: `ST_SetSRID (A: Geometry, srid: Integer)`

Since: `v1.3.0`

Example:

```sql
SELECT ST_AsEWKT(ST_SetSRID(ST_GeomFromWKT('POLYGON((1 1, 8 1, 8 8, 1 8, 1 1))'), 3021))
```

Output:

```
SRID=3021;POLYGON ((1 1, 8 1, 8 8, 1 8, 1 1))
```

## ST_ShiftLongitude

Introduction: Modifies longitude coordinates in geometries, shifting values between -180..0 degrees to 180..360 degrees and vice versa. This is useful for normalizing data across the International Date Line and standardizing coordinate ranges for visualization and spheroidal calculations.

!!!note
    This function is only applicable to geometries that use lon/lat coordinate systems.

Format: `ST_ShiftLongitude (geom: geometry)`

Since: `v1.6.0`

SQL example:
```SQL
SELECT ST_ShiftLongitude(ST_GeomFromText('LINESTRING(177 10, 179 10, -179 10, -177 10)'))
```

Output:
```sql
LINESTRING(177 10, 179 10, 181 10, 183 10)
```

## ST_SRID

Introduction: Return the spatial reference system identifier (SRID) of the geometry.

Format: `ST_SRID (A: Geometry)`

Since: `v1.3.0`

Example:

```sql
SELECT ST_SRID(ST_SetSRID(ST_GeomFromWKT('POLYGON((1 1, 8 1, 8 8, 1 8, 1 1))'), 3021))
```

Output:

```
3021
```

## ST_SimplifyPreserveTopology

Introduction: Simplifies a geometry and ensures that the result is a valid geometry having the same dimension and number of components as the input,
and with the components having the same topological relationship.

Since: `v1.5.0`

Format: `ST_SimplifyPreserveTopology (A: Geometry, distanceTolerance: Double)`

Example:

```sql
SELECT ST_SimplifyPreserveTopology(ST_GeomFromText('POLYGON((8 25, 28 22, 28 20, 15 11, 33 3, 56 30, 46 33,46 34, 47 44, 35 36, 45 33, 43 19, 29 21, 29 22,35 26, 24 39, 8 25))'), 10)
```

Output:

```
POLYGON ((8 25, 28 22, 15 11, 33 3, 56 30, 47 44, 35 36, 43 19, 24 39, 8 25))
```

## ST_Snap

Introduction: Snaps the vertices and segments of the `input` geometry to `reference` geometry within the specified `tolerance` distance. The `tolerance` parameter controls the maximum snap distance.

If the minimum distance between the geometries exceeds the `tolerance`, the `input` geometry is returned unmodified. Adjusting the `tolerance` value allows tuning which vertices should snap to the `reference` and which remain untouched.

Since: `v1.6.0`

Format: `ST_Snap(input: Geometry, reference: Geometry, tolerance: double)`

Input geometry:

<img width="250" src="../../../image/st_snap/st-snap-base-example.png" title="ST_Snap Base example"/>

SQL Example:

```sql
SELECT ST_Snap(
        ST_GeomFromWKT('POLYGON ((236877.58 -6.61, 236878.29 -8.35, 236879.98 -8.33, 236879.72 -7.63, 236880.35 -6.62, 236877.58 -6.61), (236878.45 -7.01, 236878.43 -7.52, 236879.29 -7.50, 236878.63 -7.22, 236878.76 -6.89, 236878.45 -7.01))') as poly,
        ST_GeomFromWKT('LINESTRING (236880.53 -8.22, 236881.15 -7.68, 236880.69 -6.81)') as line,
       ST_Distance(poly, line) * 1.01
       )
```

Output:

<img width="250" src="../../../image/st_snap/st-snap-applied.png" title="ST_Snap applied example"/>

```
POLYGON ((236877.58 -6.61, 236878.29 -8.35, 236879.98 -8.33, 236879.72 -7.63, 236880.69 -6.81, 236877.58 -6.61), (236878.45 -7.01, 236878.43 -7.52, 236879.29 -7.5, 236878.63 -7.22, 236878.76 -6.89, 236878.45 -7.01))
```

## ST_StartPoint

Introduction: Returns first point of given linestring.

Format: `ST_StartPoint(geom: Geometry)`

Since: `v1.5.0`

Example:

```sql
SELECT ST_StartPoint(ST_GeomFromText('LINESTRING(100 150,50 60, 70 80, 160 170)'))
```

Output:

```
POINT(100 150)
```

## ST_SubDivide

Introduction: Returns list of geometries divided based of given maximum number of vertices.

Format: `ST_SubDivide(geom: Geometry, maxVertices: Integer)`

Since: `v1.5.0`

Example:
```sql
SELECT ST_SubDivide(ST_GeomFromText("POLYGON((35 10, 45 45, 15 40, 10 20, 35 10), (20 30, 35 35, 30 20, 20 30))"), 5)

```

Output:
```
[
    POLYGON((37.857142857142854 20, 35 10, 10 20, 37.857142857142854 20)),
    POLYGON((15 20, 10 20, 15 40, 15 20)),
    POLYGON((20 20, 15 20, 15 30, 20 30, 20 20)),
    POLYGON((26.428571428571427 20, 20 20, 20 30, 26.4285714 23.5714285, 26.4285714 20)),
    POLYGON((15 30, 15 40, 20 40, 20 30, 15 30)),
    POLYGON((20 40, 26.4285714 40, 26.4285714 32.1428571, 20 30, 20 40)),
    POLYGON((37.8571428 20, 30 20, 34.0476190 32.1428571, 37.8571428 32.1428571, 37.8571428 20)),
    POLYGON((34.0476190 34.6825396, 26.4285714 32.1428571, 26.4285714 40, 34.0476190 40, 34.0476190 34.6825396)),
    POLYGON((34.0476190 32.1428571, 35 35, 37.8571428 35, 37.8571428 32.1428571, 34.0476190 32.1428571)),
    POLYGON((35 35, 34.0476190 34.6825396, 34.0476190 35, 35 35)),
    POLYGON((34.0476190 35, 34.0476190 40, 37.8571428 40, 37.8571428 35, 34.0476190 35)),
    POLYGON((30 20, 26.4285714 20, 26.4285714 23.5714285, 30 20)),
    POLYGON((15 40, 37.8571428 43.8095238, 37.8571428 40, 15 40)),
    POLYGON((45 45, 37.8571428 20, 37.8571428 43.8095238, 45 45))
]
```

Example:

```sql
SELECT ST_SubDivide(ST_GeomFromText("LINESTRING(0 0, 85 85, 100 100, 120 120, 21 21, 10 10, 5 5)"), 5)
```

Output:
```
[
    LINESTRING(0 0, 5 5)
    LINESTRING(5 5, 10 10)
    LINESTRING(10 10, 21 21)
    LINESTRING(21 21, 60 60)
    LINESTRING(60 60, 85 85)
    LINESTRING(85 85, 100 100)
    LINESTRING(100 100, 120 120)
]
```

## ST_SymDifference

Introduction: Return the symmetrical difference between geometry A and B (return parts of geometries which are in either of the sets, but not in their intersection)

Format: `ST_SymDifference (A: Geometry, B: Geometry)`

Since: `v1.5.0`

Example:

```sql
SELECT ST_SymDifference(ST_GeomFromWKT('POLYGON ((-3 -3, 3 -3, 3 3, -3 3, -3 -3))'), ST_GeomFromWKT('POLYGON ((-2 -3, 4 -3, 4 3, -2 3, -2 -3))'))
```

Output:

```
MULTIPOLYGON (((-2 -3, -3 -3, -3 3, -2 3, -2 -3)), ((3 -3, 3 3, 4 3, 4 -3, 3 -3)))
```

## ST_Transform

Introduction:

Transform the Spatial Reference System / Coordinate Reference System of A, from SourceCRS to TargetCRS. For SourceCRS and TargetCRS, WKT format is also available since v1.3.1.

**Lon/Lat Order in the input geometry**

If the input geometry is in lat/lon order, it might throw an error such as `too close to pole`, `latitude or longitude exceeded limits`, or give unexpected results.
You need to make sure that the input geometry is in lon/lat order. If the input geometry is in lat/lon order, you can use ==ST_FlipCoordinates== to swap X and Y.

**Lon/Lat Order in the source and target CRS**

Sedona will force the source and target CRS to be in lon/lat order. If the source CRS or target CRS is in lat/lon order, it will be swapped to lon/lat order.

**CRS code**

The CRS code is the code of the CRS in the official EPSG database (https://epsg.org/) in the format of `EPSG:XXXX`. A community tool [EPSG.io](https://epsg.io/) can help you quick identify a CRS code. For example, the code of WGS84 is `EPSG:4326`.

**WKT format**

You can also use OGC WKT v1 format to specify the source CRS and target CRS. An example OGC WKT v1 CRS of `EPGS:3857` is as follows:

```
PROJCS["WGS 84 / Pseudo-Mercator",
    GEOGCS["WGS 84",
        DATUM["WGS_1984",
            SPHEROID["WGS 84",6378137,298.257223563,
                AUTHORITY["EPSG","7030"]],
            AUTHORITY["EPSG","6326"]],
        PRIMEM["Greenwich",0,
            AUTHORITY["EPSG","8901"]],
        UNIT["degree",0.0174532925199433,
            AUTHORITY["EPSG","9122"]],
        AUTHORITY["EPSG","4326"]],
    PROJECTION["Mercator_1SP"],
    PARAMETER["central_meridian",0],
    PARAMETER["scale_factor",1],
    PARAMETER["false_easting",0],
    PARAMETER["false_northing",0],
    UNIT["metre",1,
        AUTHORITY["EPSG","9001"]],
    AXIS["Easting",EAST],
    AXIS["Northing",NORTH],
    EXTENSION["PROJ4","+proj=merc +a=6378137 +b=6378137 +lat_ts=0 +lon_0=0 +x_0=0 +y_0=0 +k=1 +units=m +nadgrids=@null +wktext +no_defs"],
    AUTHORITY["EPSG","3857"]]
```

!!!note
    By default, this function uses lon/lat order since `v1.5.0`. Before, it used lat/lon order.

!!!note
    By default, ==ST_Transform== follows the `lenient` mode which tries to fix issues by itself. You can append a boolean value at the end to enable the `strict` mode. In `strict` mode, ==ST_Transform== will throw an error if it finds any issue.

Format:

```
ST_Transform (A: Geometry, SourceCRS: String, TargetCRS: String, [Optional] lenientMode: Boolean)
```

Since: `v1.2.0`

Example:

```sql
SELECT ST_AsText(ST_Transform(ST_GeomFromText('POLYGON((170 50,170 72,-130 72,-130 50,170 50))'),'EPSG:4326', 'EPSG:32649'))
```

```sql
SELECT ST_AsText(ST_Transform(ST_GeomFromText('POLYGON((170 50,170 72,-130 72,-130 50,170 50))'),'EPSG:4326', 'EPSG:32649', false))
```

Output:

```
POLYGON ((8766047.980342899 17809098.336766362, 5122546.516721856 18580261.912528664, 3240775.0740796793 -13688660.50985159, 4556241.924514083 -12463044.21488129, 8766047.980342899 17809098.336766362))
```

## ST_Translate

Introduction: Returns the input geometry with its X, Y and Z coordinates (if present in the geometry) translated by deltaX, deltaY and deltaZ (if specified)

If the geometry is 2D, and a deltaZ parameter is specified, no change is done to the Z coordinate of the geometry and the resultant geometry is also 2D.

If the geometry is empty, no change is done to it.

If the given geometry contains sub-geometries (GEOMETRY COLLECTION, MULTI POLYGON/LINE/POINT), all underlying geometries are individually translated.

Format:

`ST_Translate(geometry: Geometry, deltaX: Double, deltaY: Double, deltaZ: Double)`

Since: `v1.4.1`

Example:

```sql
SELECT ST_Translate(ST_GeomFromText('GEOMETRYCOLLECTION(MULTIPOLYGON(((3 2,3 3,4 3,4 2,3 2)),((3 4,5 6,5 7,3 4))), POINT(1 1 1), LINESTRING EMPTY)'), 2, 2, 3)
```

Output:

```
GEOMETRYCOLLECTION (MULTIPOLYGON (((5 4, 5 5, 6 5, 6 4, 5 4)), ((5 6, 7 8, 7 9, 5 6))), POINT (3 3), LINESTRING EMPTY)
```

Example:

```sql
SELECT ST_Translate(ST_GeomFromText('POINT(-71.01 42.37)'),1,2)
```

Output:

```
POINT (-70.01 44.37)
```

## ST_VoronoiPolygons

Introduction: Returns a two-dimensional Voronoi diagram from the vertices of the supplied geometry. The result is a GeometryCollection of Polygons that covers an envelope larger than the extent of the input vertices. Returns null if input geometry is null. Returns an empty geometry collection if the input geometry contains only one vertex. Returns an empty geometry collection if the extend_to envelope has zero area.

Format: `ST_VoronoiPolygons(g1: Geometry, tolerance: Double, extend_to: Geometry)`

Optional parameters:

`tolerance` : The distance within which vertices will be considered equivalent. Robustness of the algorithm can be improved by supplying a nonzero tolerance distance. (default = 0.0)

`extend_to` : If a geometry is supplied as the "extend_to" parameter, the diagram will be extended to cover the envelope of the "extend_to" geometry, unless that envelope is smaller than the default envelope (default = NULL. By default, we extend the bounding box of the diagram by the max between bounding box's height and bounding box's width).

Since: `v1.5.0`

Example:

```sql
SELECT st_astext(ST_VoronoiPolygons(ST_GeomFromText('MULTIPOINT ((0 0), (1 1))')));
```

Output:

```
GEOMETRYCOLLECTION(POLYGON((-1 2,2 -1,-1 -1,-1 2)),POLYGON((-1 2,2 2,2 -1,-1 2)))
```

## ST_X

Introduction: Returns X Coordinate of given Point, null otherwise.

Format: `ST_X(pointA: Point)`

Since: `v1.3.0`

Example:

```sql
SELECT ST_X(ST_POINT(0.0 25.0))
```

Output:

```
0.0
```

## ST_XMax

Introduction: Returns the maximum X coordinate of a geometry

Format: `ST_XMax (A: Geometry)`

Since: `v1.2.1`

Example:

```sql
SELECT ST_XMax(ST_GeomFromText('POLYGON ((-1 -11, 0 10, 1 11, 2 12, -1 -11))'))
```

Output:

```
2
```

## ST_XMin

Introduction: Returns the minimum X coordinate of a geometry

Format: `ST_XMin (A: Geometry)`

Since: `v1.2.1`

Example:

```sql
SELECT ST_XMin(ST_GeomFromText('POLYGON ((-1 -11, 0 10, 1 11, 2 12, -1 -11))'))
```

Output:

```
-1
```

## ST_Y

Introduction: Returns Y Coordinate of given Point, null otherwise.

Format: `ST_Y(pointA: Point)`

Since: `v1.3.0`

Example:

```sql
SELECT ST_Y(ST_POINT(0.0 25.0))
```

Output:

```
25.0
```

## ST_YMax

Introduction: Return the minimum Y coordinate of A

Format: `ST_YMax (A: Geometry)`

Since: `v1.2.1`

Example:

```sql
SELECT ST_YMax(ST_GeomFromText('POLYGON((0 0 1, 1 1 1, 1 2 1, 1 1 1, 0 0 1))'))
```

Output :

```
2
```

## ST_YMin

Introduction: Return the minimum Y coordinate of A

Format: `ST_Y_Min (A: Geometry)`

Since: `v1.2.1`

Example:

```sql
SELECT ST_YMin(ST_GeomFromText('POLYGON((0 0 1, 1 1 1, 1 2 1, 1 1 1, 0 0 1))'))
```

Output:

```
0
```

## ST_Z

Introduction: Returns Z Coordinate of given Point, null otherwise.

Format: `ST_Z(pointA: Point)`

Since: `v1.3.0`

Example:

```sql
SELECT ST_Z(ST_POINT(0.0 25.0 11.0))
```

Output:

```
11.0
```

## ST_ZMax

Introduction: Returns Z maxima of the given geometry or null if there is no Z coordinate.

Format: `ST_ZMax(geom: Geometry)`

Since: `v1.3.1`

Example:
```sql
SELECT ST_ZMax(ST_GeomFromText('POLYGON((0 0 1, 1 1 1, 1 2 1, 1 1 1, 0 0 1))'))
```

Output:

```
1.0
```

## ST_ZMin

Introduction: Returns Z minima of the given geometry or null if there is no Z coordinate.

Format: `ST_ZMin(geom: Geometry)`

Since: `v1.3.1`

Example:

```sql
SELECT ST_ZMin(ST_GeomFromText('LINESTRING(1 3 4, 5 6 7)'))
```

Output:

```
4.0
```<|MERGE_RESOLUTION|>--- conflicted
+++ resolved
@@ -1221,40 +1221,44 @@
 LINESTRING EMPTY
 ```
 
-<<<<<<< HEAD
+## ST_ForcePolygonCCW
+
+Introduction: For (Multi)Polygon geometries, this function sets the exterior ring orientation to counter-clockwise and interior rings to clockwise orientation. Non-polygonal geometries are returned unchanged.
+
+Format: `ST_ForcePolygonCCW(geom: Geometry)`
+
+Since: `v1.6.0`
+
+SQL Example:
+
+```sql
+SELECT ST_AsText(ST_ForcePolygonCCW(ST_GeomFromText('POLYGON ((20 35, 45 20, 30 5, 10 10, 10 30, 20 35), (30 20, 20 25, 20 15, 30 20))')))
+```
+
+Output:
+
+```
+POLYGON ((20 35, 10 30, 10 10, 30 5, 45 20, 20 35), (30 20, 20 15, 20 25, 30 20))
+```
+
 ## ST_ForcePolygonCW
 
 Introduction: For (Multi)Polygon geometries, this function sets the exterior ring orientation to clockwise and interior rings to counter-clockwise orientation. Non-polygonal geometries are returned unchanged.
 
 Format: `ST_ForcePolygonCW(geom: Geometry)`
-=======
-## ST_ForcePolygonCCW
-
-Introduction: For (Multi)Polygon geometries, this function sets the exterior ring orientation to counter-clockwise and interior rings to clockwise orientation. Non-polygonal geometries are returned unchanged.
-
-Format: `ST_ForcePolygonCCW(geom: Geometry)`
->>>>>>> d347e741
 
 Since: `v1.6.0`
 
 SQL Example:
 
 ```sql
-<<<<<<< HEAD
 SELECT ST_AsText(ST_ForcePolygonCW(ST_GeomFromText('POLYGON ((20 35, 10 30, 10 10, 30 5, 45 20, 20 35),(30 20, 20 15, 20 25, 30 20))')))
-=======
-SELECT ST_AsText(ST_ForcePolygonCCW(ST_GeomFromText('POLYGON ((20 35, 45 20, 30 5, 10 10, 10 30, 20 35), (30 20, 20 25, 20 15, 30 20))')))
->>>>>>> d347e741
-```
-
-Output:
-
-```
-<<<<<<< HEAD
+```
+
+Output:
+
+```
 POLYGON ((20 35, 45 20, 30 5, 10 10, 10 30, 20 35), (30 20, 20 25, 20 15, 30 20))
-=======
-POLYGON ((20 35, 10 30, 10 10, 30 5, 45 20, 20 35), (30 20, 20 15, 20 25, 30 20))
->>>>>>> d347e741
 ```
 
 ## ST_FrechetDistance
@@ -1666,30 +1670,38 @@
 false
 ```
 
-<<<<<<< HEAD
+## ST_IsPolygonCCW
+
+Introduction: Returns true if all polygonal components in the input geometry have their exterior rings oriented counter-clockwise and interior rings oriented clockwise.
+
+Format: `ST_IsPolygonCCW(geom: Geometry)`
+
+Since: `v1.6.0`
+
+SQL Example:
+
+```sql
+SELECT ST_IsPolygonCCW(ST_GeomFromWKT('POLYGON ((20 35, 10 30, 10 10, 30 5, 45 20, 20 35), (30 20, 20 15, 20 25, 30 20))'))
+```
+
+Output:
+
+```
+true
+```
+
 ## ST_IsPolygonCW
 
 Introduction: Returns true if all polygonal components in the input geometry have their exterior rings oriented counter-clockwise and interior rings oriented clockwise.
 
 Format: `ST_IsPolygonCW(geom: Geometry)`
-=======
-## ST_IsPolygonCCW
-
-Introduction: Returns true if all polygonal components in the input geometry have their exterior rings oriented counter-clockwise and interior rings oriented clockwise.
-
-Format: `ST_IsPolygonCCW(geom: Geometry)`
->>>>>>> d347e741
 
 Since: `v1.6.0`
 
 SQL Example:
 
 ```sql
-<<<<<<< HEAD
 SELECT ST_IsPolygonCW(ST_GeomFromWKT('POLYGON ((20 35, 45 20, 30 5, 10 10, 10 30, 20 35), (30 20, 20 25, 20 15, 30 20))'))
-=======
-SELECT ST_IsPolygonCCW(ST_GeomFromWKT('POLYGON ((20 35, 10 30, 10 10, 30 5, 45 20, 20 35), (30 20, 20 15, 20 25, 30 20))'))
->>>>>>> d347e741
 ```
 
 Output:
