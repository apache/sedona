--- conflicted
+++ resolved
@@ -43,14 +43,23 @@
 WHERE ST_Within(pointdf.arealandmark, ST_PolygonFromEnvelope(1.0,100.0,1000.0,1100.0))
 ```
 
-<<<<<<< HEAD
 ## ST_Equals
 
 Introduction: Return true if A equals to B
 
 Format: `ST_Equals (A:geometry, B:geometry)`
-=======
+
+Since: `v1.2.0`
+
+Spark SQL example:
+```SQL
+SELECT * 
+FROM pointdf 
+WHERE ST_Equals(pointdf.arealandmark, ST_PolygonFromEnvelope(1.0,100.0,1000.0,1100.0))
+```
+
 ## ST_Crosses
+
 Introduction: Return true if A crosses B
 
 Format: `ST_Crosses (A:geometry, B:geometry)`
@@ -64,24 +73,17 @@
 WHERE ST_Crosses(pointdf.arealandmark, ST_PolygonFromEnvelope(1.0,100.0,1000.0,1100.0))
 ```
 
-```
-
 ## ST_Touches
 
 Introduction: Return true if A touches B
 
 Format: `ST_Touches (A:geometry, B:geometry)`
->>>>>>> 622a763b
 
 Since: `v1.2.0`
 
-Spark SQL example:
 ```SQL
 SELECT * 
 FROM pointdf 
-<<<<<<< HEAD
-WHERE ST_Equals(pointdf.arealandmark, ST_PolygonFromEnvelope(1.0,100.0,1000.0,1100.0))
-=======
 WHERE ST_Touches(pointdf.arealandmark, ST_PolygonFromEnvelope(1.0,100.0,1000.0,1100.0))
 ```
 
@@ -98,5 +100,4 @@
 SELECT *
 FROM geom
 WHERE ST_Overlaps(geom.geom_a, geom.geom_b)
->>>>>>> 622a763b
 ```