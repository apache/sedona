--- conflicted
+++ resolved
@@ -17,14 +17,25 @@
  under the License.
  -->
 
-<<<<<<< HEAD
 ## ST_GeomFromGeoHash
 
 Introduction: Create Geography from geohash string and optional precision
 
 Format: `ST_GeogFromGeoHash(geohash: String, precision: Integer)`
-=======
-## ST_GeogFromWKT
+
+Since: `v1.8.0`
+
+SQL Example
+
+```sql
+SELECT ST_GeogFromGeoHash('9q9j8ue2v71y5zzy0s4q', 16)
+```
+
+Output:
+
+```
+POLYGON ((-122.3061 37.554162, -122.3061 37.554162, -122.3061 37.554162, -122.3061 37.554162, -122.3061 37.554162))"
+```
 
 Introduction: Construct a Geography from WKT. If SRID is not set, it defaults to 0 (unknown).
 
@@ -33,16 +44,12 @@
 `ST_GeogFromWKT (Wkt: String)`
 
 `ST_GeogFromWKT (Wkt: String, srid: Integer)`
->>>>>>> 1ed45aa5
 
 Since: `v1.8.0`
 
 SQL Example
 
 ```sql
-<<<<<<< HEAD
-SELECT ST_GeogFromGeoHash('9q9j8ue2v71y5zzy0s4q', 16)
-=======
 SELECT ST_GeogFromWKT('LINESTRING (1 2, 3 4, 5 6)')
 ```
 
@@ -77,15 +84,10 @@
 
 ```sql
 SELECT ST_GeogFromEWKT('SRID=4326; LINESTRING (0 0, 3 3, 4 4)')
->>>>>>> 1ed45aa5
 ```
 
 Output:
 
 ```
-<<<<<<< HEAD
-POLYGON ((-122.3061 37.554162, -122.3061 37.554162, -122.3061 37.554162, -122.3061 37.554162, -122.3061 37.554162))"
-=======
 SRID=4326; LINESTRING (0 0, 3 3, 4 4)
->>>>>>> 1ed45aa5
 ```