--- conflicted
+++ resolved
@@ -17,7 +17,6 @@
  under the License.
  -->
 
-<<<<<<< HEAD
 ## ST_GeogFromWKB
 
 Introduction: Construct a Geography from WKB Binary.
@@ -25,46 +24,18 @@
 Format:
 
 `ST_GeogFromWKB (Wkb: Binary)`
-=======
-## ST_GeogFromWKT
-
-Introduction: Construct a Geography from WKT. If SRID is not set, it defaults to 0 (unknown).
-
-Format:
-
-`ST_GeogFromWKT (Wkt: String)`
-
-`ST_GeogFromWKT (Wkt: String, srid: Integer)`
->>>>>>> 1ed45aa5
 
 Since: `v1.8.0`
 
 SQL Example
 
 ```sql
-<<<<<<< HEAD
 SELECT ST_GeogFromWKB([01 02 00 00 00 02 00 00 00 00 00 00 00 84 d6 00 c0 00 00 00 00 80 b5 d6 bf 00 00 00 60 e1 ef f7 bf 00 00 00 80 07 5d e5 bf])
-=======
-SELECT ST_GeogFromWKT('LINESTRING (1 2, 3 4, 5 6)')
 ```
 
 Output:
 
 ```
-LINESTRING (1 2, 3 4, 5 6)
-```
-
-SQL Example
-
-```sql
-SELECT ST_GeogFromWKT('LINESTRING (1 2, 3 4, 5 6)', 4326)
->>>>>>> 1ed45aa5
-```
-
-Output:
-
-```
-<<<<<<< HEAD
 LINESTRING (-2.1 -0.4, -1.5 -0.7)
 ```
 
@@ -81,7 +52,44 @@
 
 ```sql
 SELECT ST_GeogFromEWKB([01 02 00 00 00 02 00 00 00 00 00 00 00 84 D6 00 C0 00 00 00 00 80 B5 D6 BF 00 00 00 60 E1 EF F7 BF 00 00 00 80 07 5D E5 BF])
-=======
+```
+
+Output:
+
+```
+LINESTRING (-2.1 -0.4, -1.5 -0.7)
+
+Introduction: Construct a Geography from WKT. If SRID is not set, it defaults to 0 (unknown).
+
+Format:
+
+`ST_GeogFromWKT (Wkt: String)`
+
+`ST_GeogFromWKT (Wkt: String, srid: Integer)`
+
+Since: `v1.8.0`
+
+SQL Example
+
+```sql
+SELECT ST_GeogFromWKT('LINESTRING (1 2, 3 4, 5 6)')
+```
+
+Output:
+
+```
+LINESTRING (1 2, 3 4, 5 6)
+```
+
+SQL Example
+
+```sql
+SELECT ST_GeogFromWKT('LINESTRING (1 2, 3 4, 5 6)', 4326)
+```
+
+Output:
+
+```
 SRID=4326; LINESTRING (1 2, 3 4, 5 6)
 ```
 
@@ -98,15 +106,10 @@
 
 ```sql
 SELECT ST_GeogFromEWKT('SRID=4326; LINESTRING (0 0, 3 3, 4 4)')
->>>>>>> 1ed45aa5
 ```
 
 Output:
 
 ```
-<<<<<<< HEAD
-LINESTRING (-2.1 -0.4, -1.5 -0.7)
-=======
 SRID=4326; LINESTRING (0 0, 3 3, 4 4)
-```
->>>>>>> 1ed45aa5
+```