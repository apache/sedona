--- conflicted
+++ resolved
@@ -141,7 +141,28 @@
 SRID=4326; LINESTRING (0 0, 3 3, 4 4)
 ```
 
-<<<<<<< HEAD
+## ST_GeogToGeometry
+
+Introduction: Construct a Geometry from a Geography.
+
+Format:
+
+`ST_GeogToGeometry (geog: Geography)`
+
+Since: `v1.8.0`
+
+SQL example:
+
+```sql
+SELECT ST_GeogToGeometry(ST_GeogFromWKT('MULTILINESTRING ((90 90, 20 20, 10 40), (40 40, 30 30, 40 20, 30 10))', 4326))
+```
+
+Output:
+
+```
+MULTILINESTRING ((90 90, 20 20, 10 40), (40 40, 30 30, 40 20, 30 10))
+```
+
 ## ST_TryToGeography
 
 Introduction: Construct a Geography from a geography string. It supports multiple input formats: WKT, EWKT, WKB, EWKB, and GeoHash. NULL Geography is returned if the input string is invalid or the format is not recognized.
@@ -149,32 +170,18 @@
 Format:
 
 `ST_TryToGeography (geog: String)`
-=======
-## ST_GeogToGeometry
-
-Introduction: Construct a Geometry from a Geography.
-
-Format:
-
-`ST_GeogToGeometry (geog: Geography)`
->>>>>>> d27bba9b
-
-Since: `v1.8.0`
-
-SQL example:
-
-```sql
-<<<<<<< HEAD
+
+Since: `v1.8.0`
+
+SQL example:
+
+```sql
 SELECT ST_TryToGeography('01010000A0E61000000000000000000000000000000000F03F0000000000000040')
-=======
-SELECT ST_GeogToGeometry(ST_GeogFromWKT('MULTILINESTRING ((90 90, 20 20, 10 40), (40 40, 30 30, 40 20, 30 10))', 4326))
->>>>>>> d27bba9b
-```
-
-Output:
-
-```
-<<<<<<< HEAD
+```
+
+Output:
+
+```
 SRID=4326; POINT (0 1)
 ```
 
@@ -222,7 +229,4 @@
 
 ```
 SRID=4269; POINT (0 1)
-=======
-MULTILINESTRING ((90 90, 20 20, 10 40), (40 40, 30 30, 40 20, 30 10))
->>>>>>> d27bba9b
 ```