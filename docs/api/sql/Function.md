## ST_Distance

Introduction: Return the Euclidean distance between A and B

Format: `ST_Distance (A:geometry, B:geometry)`

Since: `v1.0.0`

Spark SQL example:
```SQL
SELECT ST_Distance(polygondf.countyshape, polygondf.countyshape)
FROM polygondf
```

## ST_3DDistance

Introduction: Return the 3-dimensional minimum cartesian distance between A and B

Format: `ST_3DDistance (A:geometry, B:geometry)`

Since: `v1.2.0`

Spark SQL example:
```SQL
SELECT ST_3DDistance(polygondf.countyshape, polygondf.countyshape)
FROM polygondf
```

## ST_ConvexHull

Introduction: Return the Convex Hull of polgyon A

Format: `ST_ConvexHull (A:geometry)`

Since: `v1.0.0`

Spark SQL example:
```SQL
SELECT ST_ConvexHull(polygondf.countyshape)
FROM polygondf
```

## ST_Envelope

Introduction: Return the envelop boundary of A

Format: `ST_Envelope (A:geometry)`

Since: `v1.0.0`

Spark SQL example:

```SQL
SELECT ST_Envelope(polygondf.countyshape)
FROM polygondf
```

## ST_Length

Introduction: Return the perimeter of A

Format: ST_Length (A:geometry)

Since: `v1.0.0`

Spark SQL example:
```SQL
SELECT ST_Length(polygondf.countyshape)
FROM polygondf
```

## ST_Area

Introduction: Return the area of A

Format: `ST_Area (A:geometry)`

Since: `v1.0.0`

Spark SQL example:
```SQL
SELECT ST_Area(polygondf.countyshape)
FROM polygondf
```

## ST_Centroid

Introduction: Return the centroid point of A

Format: `ST_Centroid (A:geometry)`

Since: `v1.0.0`

Spark SQL example:
```SQL
SELECT ST_Centroid(polygondf.countyshape)
FROM polygondf
```



## ST_Transform

Introduction:

Transform the Spatial Reference System / Coordinate Reference System of A, from SourceCRS to TargetCRS

!!!note
	By default, this function uses lat/lon order. You can use ==ST_FlipCoordinates== to swap X and Y.

!!!note
	If ==ST_Transform== throws an Exception called "Bursa wolf parameters required", you need to disable the error notification in ST_Transform. You can append a boolean value at the end.

Format: `ST_Transform (A:geometry, SourceCRS:string, TargetCRS:string ,[Optional] DisableError)`

Since: `v1.0.0`

Spark SQL example (simple):
```SQL
SELECT ST_Transform(polygondf.countyshape, 'epsg:4326','epsg:3857') 
FROM polygondf
```

Spark SQL example (with optional parameters):
```SQL
SELECT ST_Transform(polygondf.countyshape, 'epsg:4326','epsg:3857', false)
FROM polygondf
```

!!!note
	The detailed EPSG information can be searched on [EPSG.io](https://epsg.io/).

## ST_Intersection

Introduction: Return the intersection geometry of A and B

Format: `ST_Intersection (A:geometry, B:geometry)`

Since: `v1.0.0`

Spark SQL example:

```SQL
SELECT ST_Intersection(polygondf.countyshape, polygondf.countyshape)
FROM polygondf
```

## ST_IsValid

Introduction: Test if a geometry is well formed

Format: `ST_IsValid (A:geometry)`

Since: `v1.0.0`

Spark SQL example:

```SQL
SELECT ST_IsValid(polygondf.countyshape)
FROM polygondf
```

## ST_MakeValid

Introduction: Given an invalid geometry, create a valid representation of the geometry.

Collapsed geometries are either converted to empty (keepCollaped=true) or a valid geometry of lower dimension (keepCollapsed=false).
Default is keepCollapsed=false.

Format: `ST_MakeValid (A:geometry)`

Format: `ST_MakeValid (A:geometry, keepCollapsed:Boolean)`

Since: `v1.0.0`

Spark SQL example:

```SQL
WITH linestring AS (
    SELECT ST_GeomFromWKT('LINESTRING(1 1, 1 1)') AS geom
) SELECT ST_MakeValid(geom), ST_MakeValid(geom, true) FROM linestring
```

Result:
```
+------------------+------------------------+
|st_makevalid(geom)|st_makevalid(geom, true)|
+------------------+------------------------+
|  LINESTRING EMPTY|             POINT (1 1)|
+------------------+------------------------+
```

!!!note
    In Sedona up to and including version 1.2 the behaviour of ST_MakeValid was different.
    Be sure to check you code when upgrading. 
    The previous implementation only worked for (multi)polygons and had a different interpretation of the second, boolean, argument.
    It would also sometimes return multiple geometries for a single geomtry input.


## ST_PrecisionReduce

Introduction: Reduce the decimals places in the coordinates of the geometry to the given number of decimal places. The last decimal place will be rounded.

Format: `ST_PrecisionReduce (A:geometry, B:int)`

Since: `v1.0.0`

Spark SQL example:

```SQL
SELECT ST_PrecisionReduce(polygondf.countyshape, 9)
FROM polygondf
```
The new coordinates will only have 9 decimal places.

## ST_IsSimple

Introduction: Test if geometry's only self-intersections are at boundary points.

Format: `ST_IsSimple (A:geometry)`

Since: `v1.0.0`

Spark SQL example:

```SQL
SELECT ST_IsSimple(polygondf.countyshape)
FROM polygondf
```

## ST_Buffer

Introduction: Returns a geometry/geography that represents all points whose distance from this Geometry/geography is less than or equal to distance.

Format: `ST_Buffer (A:geometry, buffer: Double)`

Since: `v1.0.0`

Spark SQL example:
```SQL
SELECT ST_Buffer(polygondf.countyshape, 1)
FROM polygondf
```

## ST_AsText

Introduction: Return the Well-Known Text string representation of a geometry

Format: `ST_AsText (A:geometry)`

Since: `v1.0.0`

Spark SQL example:
```SQL
SELECT ST_AsText(polygondf.countyshape)
FROM polygondf
```

## ST_AsGeoJSON

Introduction: Return the [GeoJSON](https://geojson.org/) string representation of a geometry

Format: `ST_AsGeoJSON (A:geometry)`

Since: `v1.0.0`

Spark SQL example:
```SQL
SELECT ST_AsGeoJSON(polygondf.countyshape)
FROM polygondf
```

## ST_AsBinary

Introduction: Return the Well-Known Binary representation of a geometry

Format: `ST_AsBinary (A:geometry)`

Since: `v1.1.1`

Spark SQL example:
```SQL
SELECT ST_AsBinary(polygondf.countyshape)
FROM polygondf
```

## ST_AsEWKB

Introduction: Return the Extended Well-Known Binary representation of a geometry.
EWKB is an extended version of WKB which includes the SRID of the geometry.
The format originated in PostGIS but is supported by many GIS tools.
If the geometry is lacking SRID a WKB format is produced.
[Se ST_SetSRID](#ST_SetSRID)

Format: `ST_AsEWKB (A:geometry)`

Since: `v1.1.1`

Spark SQL example:
```SQL
SELECT ST_AsEWKB(polygondf.countyshape)
FROM polygondf
```

## ST_AsEWKT

Introduction: Return the Extended Well-Known Text representation of a geometry.
EWKT is an extended version of WKT which includes the SRID of the geometry.
The format originated in PostGIS but is supported by many GIS tools.
If the geometry is lacking SRID a WKT format is produced.
[See ST_SetSRID](#ST_SetSRID)

Format: `ST_AsEWKT (A:geometry)`

Since: `v1.2.1`

Spark SQL example:
```SQL
SELECT ST_AsEWKT(polygondf.countyshape)
FROM polygondf
```

## ST_SRID

Introduction: Return the spatial refence system identifier (SRID) of the geometry.

Format: `ST_SRID (A:geometry)`

Since: `v1.1.1`

Spark SQL example:
```SQL
SELECT ST_SRID(polygondf.countyshape)
FROM polygondf
```

## ST_SetSRID

Introduction: Sets the spatial refence system identifier (SRID) of the geometry.

Format: `ST_SetSRID (A:geometry, srid: Integer)`

Since: `v1.1.1`

Spark SQL example:
```SQL
SELECT ST_SetSRID(polygondf.countyshape, 3021)
FROM polygondf
```

## ST_NPoints

Introduction: Return points of the geometry

Since: `v1.0.0`

Format: `ST_NPoints (A:geometry)`

```SQL
SELECT ST_NPoints(polygondf.countyshape)
FROM polygondf
```

## ST_SimplifyPreserveTopology

Introduction: Simplifies a geometry and ensures that the result is a valid geometry having the same dimension and number of components as the input,
              and with the components having the same topological relationship.

Since: `v1.0.0`

Format: `ST_SimplifyPreserveTopology (A:geometry, distanceTolerance: Double)`

```SQL
SELECT ST_SimplifyPreserveTopology(polygondf.countyshape, 10.0)
FROM polygondf
```

## ST_GeometryType

Introduction: Returns the type of the geometry as a string. EG: 'ST_Linestring', 'ST_Polygon' etc.

Format: `ST_GeometryType (A:geometry)`

Since: `v1.0.0`

Spark SQL example:
```SQL
SELECT ST_GeometryType(polygondf.countyshape)
FROM polygondf
```

## ST_LineMerge

Introduction: Returns a LineString formed by sewing together the constituent line work of a MULTILINESTRING.

!!!note
    Only works for MULTILINESTRING. Using other geometry will return a GEOMETRYCOLLECTION EMPTY. If the MultiLineString can't be merged, the original MULTILINESTRING is returned.

Format: `ST_LineMerge (A:geometry)`

Since: `v1.0.0`

```SQL
SELECT ST_LineMerge(geometry)
FROM df
```

## ST_Azimuth

Introduction: Returns Azimuth for two given points in radians null otherwise.

Format: `ST_Azimuth(pointA: Point, pointB: Point)`

Since: `v1.0.0`

Spark SQL example:
```SQL
SELECT ST_Azimuth(ST_POINT(0.0 25.0), ST_POINT(0.0 0.0))
```

Output: `3.141592653589793`

## ST_X

Introduction: Returns X Coordinate of given Point null otherwise.

Format: `ST_X(pointA: Point)`

Since: `v1.0.0`

Spark SQL example:
```SQL
SELECT ST_X(ST_POINT(0.0 25.0))
```

Output: `0.0`

## ST_Y

Introduction: Returns Y Coordinate of given Point, null otherwise.

Format: `ST_Y(pointA: Point)`

Since: `v1.0.0`

Spark SQL example:
```SQL
SELECT ST_Y(ST_POINT(0.0 25.0))
```

Output: `25.0`

## ST_Z

Introduction: Returns Z Coordinate of given Point, null otherwise.

Format: `ST_Z(pointA: Point)`

Since: `v1.2.0`

Spark SQL example:
```SQL
SELECT ST_Z(ST_POINT(0.0 25.0 11.0))
```

Output: `11.0`

## ST_StartPoint

Introduction: Returns first point of given linestring.

Format: `ST_StartPoint(geom: geometry)`

Since: `v1.0.0`

Spark SQL example:
```SQL
SELECT ST_StartPoint(ST_GeomFromText('LINESTRING(100 150,50 60, 70 80, 160 170)'))
```

Output: `POINT(100 150)`

## ST_EndPoint

Introduction: Returns last point of given linestring.

Format: `ST_EndPoint(geom: geometry)`

Since: `v1.0.0`

Spark SQL example:
```SQL
SELECT ST_EndPoint(ST_GeomFromText('LINESTRING(100 150,50 60, 70 80, 160 170)'))
```

Output: `POINT(160 170)`

## ST_Boundary

Introduction: Returns the closure of the combinatorial boundary of this Geometry.

Format: `ST_Boundary(geom: geometry)`

Since: `v1.0.0`

Spark SQL example:
```SQL
SELECT ST_Boundary(ST_GeomFromText('POLYGON((1 1,0 0, -1 1, 1 1))'))
```

Output: `LINESTRING (1 1, 0 0, -1 1, 1 1)`

## ST_ExteriorRing

Introduction: Returns a line string representing the exterior ring of the POLYGON geometry. Return NULL if the geometry is not a polygon.

Format: `ST_ExteriorRing(geom: geometry)`

Since: `v1.0.0`

Spark SQL example:
```SQL
SELECT ST_ExteriorRing(ST_GeomFromText('POLYGON((0 0 1, 1 1 1, 1 2 1, 1 1 1, 0 0 1))'))
```

Output: `LINESTRING (0 0, 1 1, 1 2, 1 1, 0 0)`

## ST_GeometryN

Introduction: Return the 1-based Nth geometry if the geometry is a GEOMETRYCOLLECTION, (MULTI)POINT, (MULTI)LINESTRING, MULTICURVE or (MULTI)POLYGON Otherwise, return null

Format: `ST_GeometryN(geom: geometry, n: Int)`

Since: `v1.0.0`

Spark SQL example:
```SQL
SELECT ST_GeometryN(ST_GeomFromText('MULTIPOINT((1 2), (3 4), (5 6), (8 9))'), 1)
```

Output: `POINT (3 4)`

## ST_InteriorRingN

Introduction: Returns the Nth interior linestring ring of the polygon geometry. Returns NULL if the geometry is not a polygon or the given N is out of range

Format: `ST_InteriorRingN(geom: geometry, n: Int)`

Since: `v1.0.0`

Spark SQL example:
```SQL
SELECT ST_InteriorRingN(ST_GeomFromText('POLYGON((0 0, 0 5, 5 5, 5 0, 0 0), (1 1, 2 1, 2 2, 1 2, 1 1), (1 3, 2 3, 2 4, 1 4, 1 3), (3 3, 4 3, 4 4, 3 4, 3 3))'), 0)
```

Output: `LINESTRING (1 1, 2 1, 2 2, 1 2, 1 1)`

## ST_Dump

Introduction: It expands the geometries. If the geometry is simple (Point, Polygon Linestring etc.) it returns the geometry
itself, if the geometry is collection or multi it returns record for each of collection components.
 
Format: `ST_Dump(geom: geometry)`

Since: `v1.0.0`

Spark SQL example:
```SQL
SELECT ST_Dump(ST_GeomFromText('MULTIPOINT ((10 40), (40 30), (20 20), (30 10))'))
```

Output: `[POINT (10 40), POINT (40 30), POINT (20 20), POINT (30 10)]`

## ST_DumpPoints

Introduction: Returns list of Points which geometry consists of.
 
Format: `ST_DumpPoints(geom: geometry)`

Since: `v1.0.0`

Spark SQL example:
```SQL
SELECT ST_DumpPoints(ST_GeomFromText('LINESTRING (0 0, 1 1, 1 0)')) 
```

Output: `[POINT (0 0), POINT (0 1), POINT (1 1), POINT (1 0), POINT (0 0)]`


## ST_IsClosed

Introduction: RETURNS true if the LINESTRING start and end point are the same.
 
Format: `ST_IsClosed(geom: geometry)`

Since: `v1.0.0`

Spark SQL example:
```SQL
SELECT ST_IsClosed(ST_GeomFromText('LINESTRING(0 0, 1 1, 1 0)'))
```

Output: `false`

## ST_NumInteriorRings

Introduction: RETURNS number of interior rings of polygon geometries.
 
Format: `ST_NumInteriorRings(geom: geometry)`

Since: `v1.0.0`

Spark SQL example:
```SQL
SELECT ST_NumInteriorRings(ST_GeomFromText('POLYGON ((0 0, 0 5, 5 5, 5 0, 0 0), (1 1, 2 1, 2 2, 1 2, 1 1))'))
```

Output: `1`

## ST_AddPoint

Introduction: RETURN Linestring with additional point at the given index, if position is not available the point will be added at the end of line.
 
Format: `ST_AddPoint(geom: geometry, point: geometry, position: integer)`

Format: `ST_AddPoint(geom: geometry, point: geometry)`

Since: `v1.0.0`

Spark SQL example:
```SQL
SELECT ST_AddPoint(ST_GeomFromText("LINESTRING(0 0, 1 1, 1 0)"), ST_GeomFromText("Point(21 52)"), 1)

SELECT ST_AddPoint(ST_GeomFromText("Linestring(0 0, 1 1, 1 0)"), ST_GeomFromText("Point(21 52)"))
```

Output:
```
LINESTRING(0 0, 21 52, 1 1, 1 0)
LINESTRING(0 0, 1 1, 1 0, 21 52)
```


## ST_RemovePoint

Introduction: RETURN Line with removed point at given index, position can be omitted and then last one will be removed.
 
Format: `ST_RemovePoint(geom: geometry, position: integer)`

Format: `ST_RemovePoint(geom: geometry)`

Since: `v1.0.0`

Spark SQL example:
```SQL
SELECT ST_RemovePoint(ST_GeomFromText("LINESTRING(0 0, 1 1, 1 0)"), 1)
```

Output: `LINESTRING(0 0, 1 0)`

## ST_IsRing

Introduction: RETURN true if LINESTRING is ST_IsClosed and ST_IsSimple.
 
Format: `ST_IsRing(geom: geometry)`

Since: `v1.0.0`

Spark SQL example:
```SQL
SELECT ST_IsRing(ST_GeomFromText("LINESTRING(0 0, 0 1, 1 1, 1 0, 0 0)"))
```

Output: `true`

## ST_NumGeometries

Introduction: Returns the number of Geometries. If geometry is a GEOMETRYCOLLECTION (or MULTI*) return the number of geometries, for single geometries will return 1.

Format: `ST_NumGeometries (A:geometry)`

Since: `v1.0.0`

```SQL
SELECT ST_NumGeometries(df.geometry)
FROM df
```


## ST_FlipCoordinates

Introduction: Returns a version of the given geometry with X and Y axis flipped.

Format: `ST_FlipCoordinates(A:geometry)`

Since: `v1.0.0`

Spark SQL example:
```SQL
SELECT ST_FlipCoordinates(df.geometry)
FROM df
```

Input: `POINT (1 2)`

Output: `POINT (2 1)`


## ST_MinimumBoundingRadius

Introduction: Returns a struct containing the center point and radius of the smallest circle that contains a geometry.

Format: `ST_MinimumBoundingRadius(geom: geometry)`

Since: `v1.0.1`

Spark SQL example:
```SQL
SELECT ST_MinimumBoundingRadius(ST_GeomFromText('POLYGON((1 1,0 0, -1 1, 1 1))'))
```


## ST_MinimumBoundingCircle

Introduction: Returns the smallest circle polygon that contains a geometry.

Format: `ST_MinimumBoundingCircle(geom: geometry, [Optional] quadrantSegments:int)`

Since: `v1.0.1`

Spark SQL example:
```SQL
SELECT ST_MinimumBoundingCircle(ST_GeomFromText('POLYGON((1 1,0 0, -1 1, 1 1))'))
```

## ST_SubDivide

Introduction: Returns list of geometries divided based of given maximum number of vertices.

Format: `ST_SubDivide(geom: geometry, maxVertices: int)`

Since: `v1.1.0`

Spark SQL example:
```SQL
SELECT ST_SubDivide(ST_GeomFromText("POLYGON((35 10, 45 45, 15 40, 10 20, 35 10), (20 30, 35 35, 30 20, 20 30))"), 5)

```

Output:
```
[
    POLYGON((37.857142857142854 20, 35 10, 10 20, 37.857142857142854 20)),
    POLYGON((15 20, 10 20, 15 40, 15 20)),
    POLYGON((20 20, 15 20, 15 30, 20 30, 20 20)),
    POLYGON((26.428571428571427 20, 20 20, 20 30, 26.4285714 23.5714285, 26.4285714 20)),
    POLYGON((15 30, 15 40, 20 40, 20 30, 15 30)),
    POLYGON((20 40, 26.4285714 40, 26.4285714 32.1428571, 20 30, 20 40)),
    POLYGON((37.8571428 20, 30 20, 34.0476190 32.1428571, 37.8571428 32.1428571, 37.8571428 20)),
    POLYGON((34.0476190 34.6825396, 26.4285714 32.1428571, 26.4285714 40, 34.0476190 40, 34.0476190 34.6825396)),
    POLYGON((34.0476190 32.1428571, 35 35, 37.8571428 35, 37.8571428 32.1428571, 34.0476190 32.1428571)),
    POLYGON((35 35, 34.0476190 34.6825396, 34.0476190 35, 35 35)),
    POLYGON((34.0476190 35, 34.0476190 40, 37.8571428 40, 37.8571428 35, 34.0476190 35)),
    POLYGON((30 20, 26.4285714 20, 26.4285714 23.5714285, 30 20)),
    POLYGON((15 40, 37.8571428 43.8095238, 37.8571428 40, 15 40)),
    POLYGON((45 45, 37.8571428 20, 37.8571428 43.8095238, 45 45))
]
```

Spark SQL example:

```SQL
SELECT ST_SubDivide(ST_GeomFromText("LINESTRING(0 0, 85 85, 100 100, 120 120, 21 21, 10 10, 5 5)"), 5)
```

Output:
```
[
    LINESTRING(0 0, 5 5)
    LINESTRING(5 5, 10 10)
    LINESTRING(10 10, 21 21)
    LINESTRING(21 21, 60 60)
    LINESTRING(60 60, 85 85)
    LINESTRING(85 85, 100 100)
    LINESTRING(100 100, 120 120)
]
```

## ST_SubDivideExplode

Introduction: It works the same as ST_SubDivide but returns new rows with geometries instead of list.

Format: `ST_SubDivideExplode(geom: geometry, maxVertices: int)`

Since: `v1.1.0`

Example: 

Query:
```SQL
SELECT ST_SubDivideExplode(ST_GeomFromText("LINESTRING(0 0, 85 85, 100 100, 120 120, 21 21, 10 10, 5 5)"), 5)
```

Result:

```
+-----------------------------+
|geom                         |
+-----------------------------+
|LINESTRING(0 0, 5 5)         |
|LINESTRING(5 5, 10 10)       |
|LINESTRING(10 10, 21 21)     |
|LINESTRING(21 21, 60 60)     |
|LINESTRING(60 60, 85 85)     |
|LINESTRING(85 85, 100 100)   |
|LINESTRING(100 100, 120 120) |
+-----------------------------+
```

Using Lateral View

Table:
```
+-------------------------------------------------------------+
|geometry                                                     |
+-------------------------------------------------------------+
|LINESTRING(0 0, 85 85, 100 100, 120 120, 21 21, 10 10, 5 5)  |  
+-------------------------------------------------------------+
```

Query
```SQL 
select geom from geometries LATERAL VIEW ST_SubdivideExplode(geometry, 5) AS geom
```

Result: 
```
+-----------------------------+
|geom                         |
+-----------------------------+
|LINESTRING(0 0, 5 5)         |
|LINESTRING(5 5, 10 10)       |
|LINESTRING(10 10, 21 21)     |
|LINESTRING(21 21, 60 60)     |
|LINESTRING(60 60, 85 85)     |
|LINESTRING(85 85, 100 100)   |
|LINESTRING(100 100, 120 120) |
+-----------------------------+
```

## ST_MakePolygon

Introduction: Function to convert closed linestring to polygon including holes

Format: `ST_MakePolygon(geom: geometry, holes: array<geometry>)`

Since: `v1.1.0`

Example:

Query:
```SQL
SELECT
    ST_MakePolygon(
        ST_GeomFromText('LINESTRING(7 -1, 7 6, 9 6, 9 1, 7 -1)'),
        ARRAY(ST_GeomFromText('LINESTRING(6 2, 8 2, 8 1, 6 1, 6 2)'))
    ) AS polygon
```

Result:

```
+----------------------------------------------------------------+
|polygon                                                         |
+----------------------------------------------------------------+
|POLYGON ((7 -1, 7 6, 9 6, 9 1, 7 -1), (6 2, 8 2, 8 1, 6 1, 6 2))|
+----------------------------------------------------------------+

```


## ST_GeoHash

Introduction: Returns GeoHash of the geometry with given precision

Format: `ST_GeoHash(geom: geometry, precision: int)`

Since: `v1.1.1`

Example: 

Query:

```SQL
SELECT ST_GeoHash(ST_GeomFromText('POINT(21.427834 52.042576573)'), 5) AS geohash
```

Result:

```
+-----------------------------+
|geohash                      |
+-----------------------------+
|u3r0p                        |
+-----------------------------+
```

## ST_Collect

Introduction: Returns MultiGeometry object based on geometry column/s or array with geometries

Format 

`ST_Collect(*geom: geometry)`

`ST_Collect(geom: array<geometry>)`

Since: `v1.2.0`

Example: 

```SQL
SELECT ST_Collect(
    ST_GeomFromText('POINT(21.427834 52.042576573)'),
    ST_GeomFromText('POINT(45.342524 56.342354355)')
) AS geom
```

Result:

```
+---------------------------------------------------------------+
|geom                                                           |
+---------------------------------------------------------------+
|MULTIPOINT ((21.427834 52.042576573), (45.342524 56.342354355))|
+---------------------------------------------------------------+
```

Example:

```SQL
SELECT ST_Collect(
    Array(
        ST_GeomFromText('POINT(21.427834 52.042576573)'),
        ST_GeomFromText('POINT(45.342524 56.342354355)')
    )
) AS geom
```

Result:

```
+---------------------------------------------------------------+
|geom                                                           |
+---------------------------------------------------------------+
|MULTIPOINT ((21.427834 52.042576573), (45.342524 56.342354355))|
+---------------------------------------------------------------+
```

## ST_Multi

Introduction: Returns a MultiGeometry object based on the geometry input.
ST_Multi is basically an alias for ST_Collect with one geometry.

Format

`ST_Multi(geom: geometry)`

Since: `v1.2.0`

Example:

```SQL
SELECT ST_Multi(
    ST_GeomFromText('POINT(1 1)')
) AS geom
```

Result:

```
+---------------------------------------------------------------+
|geom                                                           |
+---------------------------------------------------------------+
|MULTIPOINT (1 1)                                               |
+---------------------------------------------------------------+
```

## ST_Difference

Introduction: Return the difference between geometry A and B (return part of geometry A that does not intersect geometry B)

Format: `ST_Difference (A:geometry, B:geometry)`

Since: `v1.2.0`

Example:

```SQL
SELECT ST_Difference(ST_GeomFromWKT('POLYGON ((-3 -3, 3 -3, 3 3, -3 3, -3 -3))'), ST_GeomFromWKT('POLYGON ((0 -4, 4 -4, 4 4, 0 4, 0 -4))'))
```

Result:

```
POLYGON ((0 -3, -3 -3, -3 3, 0 3, 0 -3))
```

## ST_SymDifference

Introduction: Return the symmetrical difference between geometry A and B (return parts of geometries which are in either of the sets, but not in their intersection)


Format: `ST_SymDifference (A:geometry, B:geometry)`

Since: `v1.2.0`

Example:

```SQL
SELECT ST_SymDifference(ST_GeomFromWKT('POLYGON ((-3 -3, 3 -3, 3 3, -3 3, -3 -3))'), ST_GeomFromWKT('POLYGON ((-2 -3, 4 -3, 4 3, -2 3, -2 -3))'))
```

Result:

```
MULTIPOLYGON (((-2 -3, -3 -3, -3 3, -2 3, -2 -3)), ((3 -3, 3 3, 4 3, 4 -3, 3 -3)))
```

## ST_Union

Introduction: Return the union of geometry A and B


Format: `ST_Union (A:geometry, B:geometry)`

Since: `v1.2.0`

Example:

```SQL
SELECT ST_Union(ST_GeomFromWKT('POLYGON ((-3 -3, 3 -3, 3 3, -3 3, -3 -3))'), ST_GeomFromWKT('POLYGON ((1 -2, 5 0, 1 2, 1 -2))'))
```

Result:

```
POLYGON ((3 -1, 3 -3, -3 -3, -3 3, 3 3, 3 1, 5 0, 3 -1))
```

## ST_PointOnSurface

Introduction: Returns a POINT guaranteed to lie on the surface.

Format: `ST_PointOnSurface(A:geometry)`

Since: `v1.2.1`

Examples: 

```
SELECT ST_AsText(ST_PointOnSurface(ST_GeomFromText('POINT(0 5)')));
 st_astext
------------
 POINT(0 5)

SELECT ST_AsText(ST_PointOnSurface(ST_GeomFromText('LINESTRING(0 5, 0 10)')));
 st_astext
------------
 POINT(0 5)

SELECT ST_AsText(ST_PointOnSurface(ST_GeomFromText('POLYGON((0 0, 0 5, 5 5, 5 0, 0 0))')));
   st_astext
----------------
 POINT(2.5 2.5)

SELECT ST_AsText(ST_PointOnSurface(ST_GeomFromText('LINESTRING(0 5 1, 0 0 1, 0 10 2)')));
   st_astext
----------------
 POINT Z(0 0 1)

```

## ST_Reverse

Introduction: Return the geometry with vertex order reversed

Format: `ST_Reverse (A:geometry)`

Since: `v1.2.1`

Example:

```SQL
SELECT ST_AsText(
    ST_Reverse(ST_GeomFromText('LINESTRING(0 0, 1 2, 2 4, 3 6)'))
) AS geom
```

Result:

```
+---------------------------------------------------------------+
|geom                                                           |
+---------------------------------------------------------------+
|LINESTRING (3 6, 2 4, 1 2, 0 0)                                |
+---------------------------------------------------------------+
```

<<<<<<< HEAD
## ST_XMax

Introduction: Returns the maximum X coordinate of a geometry

Format: `ST_XMax (A:geometry)`

Since: `v1.2.1`

Example:

```SQL
SELECT ST_XMax(df.geometry) AS xmax
FROM df
```

Input: `POLYGON ((-1 -11, 0 10, 1 11, 2 12, -1 -11))`

Output: `2`

## ST_XMin

Introduction: Returns the minimum X coordinate of a geometry

Format: `ST_XMin (A:geometry)`

Since: `v1.2.1`

Example:

```SQL
SELECT ST_XMin(df.geometry) AS xmin
FROM df
```

Input: `POLYGON ((-1 -11, 0 10, 1 11, 2 12, -1 -11))`

Output: `-1`

=======
>>>>>>> 5874e1b2
## ST_Force_2D

Introduction: Forces the geometries into a "2-dimensional mode" so that all output representations will only have the X and Y coordinates

Format: `ST_Force_2D (A:geometry)`

Since: `v1.2.1`

Example:

```SQL
SELECT ST_AsText(
    ST_Force_2D(ST_GeomFromText('POLYGON((0 0 2,0 5 2,5 0 2,0 0 2),(1 1 2,3 1 2,1 3 2,1 1 2))'))
) AS geom
```

Result:

```
+---------------------------------------------------------------+
|geom                                                           |
+---------------------------------------------------------------+
|POLYGON((0 0,0 5,5 0,0 0),(1 1,3 1,1 3,1 1))                                |
+---------------------------------------------------------------+
```<|MERGE_RESOLUTION|>--- conflicted
+++ resolved
@@ -1107,7 +1107,6 @@
 +---------------------------------------------------------------+
 ```
 
-<<<<<<< HEAD
 ## ST_XMax
 
 Introduction: Returns the maximum X coordinate of a geometry
@@ -1146,8 +1145,7 @@
 
 Output: `-1`
 
-=======
->>>>>>> 5874e1b2
+
 ## ST_Force_2D
 
 Introduction: Forces the geometries into a "2-dimensional mode" so that all output representations will only have the X and Y coordinates
