--- conflicted
+++ resolved
@@ -1030,32 +1030,39 @@
 POLYGON ((3 -1, 3 -3, -3 -3, -3 3, 3 3, 3 1, 5 0, 3 -1))
 ```
 
-<<<<<<< HEAD
 ## ST_PointOnSurface
 
 Introduction: Returns a POINT guaranteed to lie on the surface.
 
-Format: `ST_PointOnSurface(geom: geometry)`
+Format: `ST_PointOnSurface(A:geometry)`
 
 Since: `v1.2.1`
 
-Example: 
-
-
-```
-SELECT ST_PointOnSurface('POINT(0 5)'::geometry)
+Examples: 
+
+```
+SELECT ST_AsText(ST_PointOnSurface(ST_GeomFromText('POINT(0 5)')));
+ st_astext
 ------------
  POINT(0 5)
 
-SELECT ST_PointOnSurface('LINESTRING(0 5, 0 10)'::geometry)
+SELECT ST_AsText(ST_PointOnSurface(ST_GeomFromText('LINESTRING(0 5, 0 10)')));
+ st_astext
 ------------
  POINT(0 5)
 
-SELECT ST_PointOnSurface('POLYGON((0 0, 0 5, 5 5, 5 0, 0 0))'::geometry)
+SELECT ST_AsText(ST_PointOnSurface(ST_GeomFromText('POLYGON((0 0, 0 5, 5 5, 5 0, 0 0))')));
+   st_astext
 ----------------
  POINT(2.5 2.5)
 
-=======
+SELECT ST_AsEWKT(ST_PointOnSurface(ST_GeomFromEWKT('LINESTRING(0 5 1, 0 0 1, 0 10 2)')));
+   st_asewkt
+----------------
+ POINT(0 0 1)
+
+```
+
 ## ST_Reverse
 
 Introduction: Return the geometry with vertex order reversed
@@ -1080,5 +1087,4 @@
 +---------------------------------------------------------------+
 |LINESTRING (3 6, 2 4, 1 2, 0 0)                                |
 +---------------------------------------------------------------+
->>>>>>> 5ef6ab3f
 ```