## ST_3DDistance

Introduction: Return the 3-dimensional minimum cartesian distance between A and B

Format: `ST_3DDistance (A:geometry, B:geometry)`

Since: `v1.2.0`

Spark SQL example:
```sql
SELECT ST_3DDistance(polygondf.countyshape, polygondf.countyshape)
FROM polygondf
```

## ST_AddPoint

Introduction: RETURN Linestring with additional point at the given index, if position is not available the point will be added at the end of line.

Format: `ST_AddPoint(geom: geometry, point: geometry, position: integer)`

Format: `ST_AddPoint(geom: geometry, point: geometry)`

Since: `v1.0.0`

Spark SQL example:
```sql
SELECT ST_AddPoint(ST_GeomFromText("LINESTRING(0 0, 1 1, 1 0)"), ST_GeomFromText("Point(21 52)"), 1)

SELECT ST_AddPoint(ST_GeomFromText("Linestring(0 0, 1 1, 1 0)"), ST_GeomFromText("Point(21 52)"))
```

Output:
```
LINESTRING(0 0, 21 52, 1 1, 1 0)
LINESTRING(0 0, 1 1, 1 0, 21 52)
```

## ST_Area

Introduction: Return the area of A

Format: `ST_Area (A:geometry)`

Since: `v1.0.0`

Spark SQL example:
```sql
SELECT ST_Area(polygondf.countyshape)
FROM polygondf
```

## ST_AreaSpheroid

Introduction: Return the geodesic area of A using WGS84 spheroid. Unit is square meter. Works better for large geometries (country level) compared to `ST_Area` + `ST_Transform`. It is equivalent to PostGIS `ST_Area(geography, use_spheroid=true)` function and produces nearly identical results.

Geometry must be in EPSG:4326 (WGS84) projection and must be in ==lat/lon== order. You can use ==ST_FlipCoordinates== to swap lat and lon.

Format: `ST_AreaSpheroid (A:geometry)`

Since: `v1.4.1`

Spark SQL example:

```sql
SELECT ST_AreaSpheroid(ST_GeomFromWKT('Polygon ((35 34, 30 28, 34 25, 35 34))'))
```

Output: `201824850811.76245`

## ST_AsBinary

Introduction: Return the Well-Known Binary representation of a geometry

Format: `ST_AsBinary (A:geometry)`

Since: `v1.1.1`

Spark SQL example:
```sql
SELECT ST_AsBinary(polygondf.countyshape)
FROM polygondf
```

## ST_AsEWKB

Introduction: Return the Extended Well-Known Binary representation of a geometry.
EWKB is an extended version of WKB which includes the SRID of the geometry.
The format originated in PostGIS but is supported by many GIS tools.
If the geometry is lacking SRID a WKB format is produced.
[Se ST_SetSRID](#ST_SetSRID)

Format: `ST_AsEWKB (A:geometry)`

Since: `v1.1.1`

Spark SQL example:
```sql
SELECT ST_AsEWKB(polygondf.countyshape)
FROM polygondf
```

## ST_AsEWKT

Introduction: Return the Extended Well-Known Text representation of a geometry.
EWKT is an extended version of WKT which includes the SRID of the geometry.
The format originated in PostGIS but is supported by many GIS tools.
If the geometry is lacking SRID a WKT format is produced.
[See ST_SetSRID](#ST_SetSRID)

Format: `ST_AsEWKT (A:geometry)`

Since: `v1.2.1`

Spark SQL example:
```sql
SELECT ST_AsEWKT(polygondf.countyshape)
FROM polygondf
```

## ST_AsGeoJSON

Introduction: Return the [GeoJSON](https://geojson.org/) string representation of a geometry

Format: `ST_AsGeoJSON (A:geometry)`

Since: `v1.0.0`

Spark SQL example:
```sql
SELECT ST_AsGeoJSON(polygondf.countyshape)
FROM polygondf
```

## ST_AsGML

Introduction: Return the [GML](https://www.ogc.org/standards/gml) string representation of a geometry

Format: `ST_AsGML (A:geometry)`

Since: `v1.3.0`

Spark SQL example:
```sql
SELECT ST_AsGML(polygondf.countyshape)
FROM polygondf
```

## ST_AsKML

Introduction: Return the [KML](https://www.ogc.org/standards/kml) string representation of a geometry

Format: `ST_AsKML (A:geometry)`

Since: `v1.3.0`

Spark SQL example:
```sql
SELECT ST_AsKML(polygondf.countyshape)
FROM polygondf
```

## ST_AsText

Introduction: Return the Well-Known Text string representation of a geometry

Format: `ST_AsText (A:geometry)`

Since: `v1.0.0`

Spark SQL example:
```sql
SELECT ST_AsText(polygondf.countyshape)
FROM polygondf
```

## ST_Azimuth

Introduction: Returns Azimuth for two given points in radians null otherwise.

Format: `ST_Azimuth(pointA: Point, pointB: Point)`

Since: `v1.0.0`

Spark SQL example:
```sql
SELECT ST_Azimuth(ST_POINT(0.0, 25.0), ST_POINT(0.0, 0.0))
```

Output: `3.141592653589793`

## ST_Boundary

Introduction: Returns the closure of the combinatorial boundary of this Geometry.

Format: `ST_Boundary(geom: geometry)`

Since: `v1.0.0`

Spark SQL example:
```sql
SELECT ST_Boundary(ST_GeomFromText('POLYGON((1 1,0 0, -1 1, 1 1))'))
```

Output: `LINESTRING (1 1, 0 0, -1 1, 1 1)`

## ST_Buffer

Introduction: Returns a geometry/geography that represents all points whose distance from this Geometry/geography is less than or equal to distance.

Format: `ST_Buffer (A:geometry, buffer: Double)`

Since: `v1.0.0`

Spark SQL example:
```sql
SELECT ST_Buffer(polygondf.countyshape, 1)
FROM polygondf
```

## ST_BuildArea

Introduction: Returns the areal geometry formed by the constituent linework of the input geometry.

Format: `ST_BuildArea (A:geometry)`

Since: `v1.2.1`

Example:

```sql
SELECT ST_BuildArea(
    ST_GeomFromText('MULTILINESTRING((0 0, 20 0, 20 20, 0 20, 0 0),(2 2, 18 2, 18 18, 2 18, 2 2))')
) AS geom
```

Result:

```

+----------------------------------------------------------------------------+
|geom                                                                        |
+----------------------------------------------------------------------------+
|POLYGON((0 0,0 20,20 20,20 0,0 0),(2 2,18 2,18 18,2 18,2 2))                |
+----------------------------------------------------------------------------+
```

## ST_Centroid

Introduction: Return the centroid point of A

Format: `ST_Centroid (A:geometry)`

Since: `v1.0.0`

Spark SQL example:
```sql
SELECT ST_Centroid(polygondf.countyshape)
FROM polygondf
```

## ST_Collect

Introduction: Returns MultiGeometry object based on geometry column/s or array with geometries

Format

`ST_Collect(*geom: geometry)`

`ST_Collect(geom: array<geometry>)`

Since: `v1.2.0`

Example:

```sql
SELECT ST_Collect(
    ST_GeomFromText('POINT(21.427834 52.042576573)'),
    ST_GeomFromText('POINT(45.342524 56.342354355)')
) AS geom
```

Result:

```
+---------------------------------------------------------------+
|geom                                                           |
+---------------------------------------------------------------+
|MULTIPOINT ((21.427834 52.042576573), (45.342524 56.342354355))|
+---------------------------------------------------------------+
```

Example:

```sql
SELECT ST_Collect(
    Array(
        ST_GeomFromText('POINT(21.427834 52.042576573)'),
        ST_GeomFromText('POINT(45.342524 56.342354355)')
    )
) AS geom
```

Result:

```
+---------------------------------------------------------------+
|geom                                                           |
+---------------------------------------------------------------+
|MULTIPOINT ((21.427834 52.042576573), (45.342524 56.342354355))|
+---------------------------------------------------------------+
```

## ST_CollectionExtract

Introduction: Returns a homogeneous multi-geometry from a given geometry collection.

The type numbers are:
1. POINT
2. LINESTRING
3. POLYGON

If the type parameter is omitted a multi-geometry of the highest dimension is returned.

Format: `ST_CollectionExtract (A:geometry)`

Format: `ST_CollectionExtract (A:geometry, type:Int)`

Since: `v1.2.1`

Example:

```sql
WITH test_data as (
    ST_GeomFromText(
        'GEOMETRYCOLLECTION(POINT(40 10), POLYGON((0 0, 0 5, 5 5, 5 0, 0 0)))'
    ) as geom
)
SELECT ST_CollectionExtract(geom) as c1, ST_CollectionExtract(geom, 1) as c2
FROM test_data

```

Result:

```
+----------------------------------------------------------------------------+
|c1                                        |c2                               |
+----------------------------------------------------------------------------+
|MULTIPOLYGON(((0 0, 0 5, 5 5, 5 0, 0 0))) |MULTIPOINT(40 10)                |              |
+----------------------------------------------------------------------------+
```

## ST_ConcaveHull

Introduction: Return the Concave Hull of polgyon A, with alpha set to pctConvex[0, 1] in the Delaunay Triangulation method, the concave hull will not contain a hole unless allowHoles is set to true

Format: `ST_ConcaveHull (A:geometry, pctConvex:float)`

Format: `ST_ConcaveHull (A:geometry, pctConvex:float, allowHoles:Boolean)`

Since: `v1.4.0`

Spark SQL example:
```sql
SELECT ST_ConcaveHull(polygondf.countyshape, pctConvex)`
FROM polygondf
```

## ST_ConvexHull

Introduction: Return the Convex Hull of polgyon A

Format: `ST_ConvexHull (A:geometry)`

Since: `v1.0.0`

Spark SQL example:
```sql
SELECT ST_ConvexHull(polygondf.countyshape)
FROM polygondf
```

## ST_Difference

Introduction: Return the difference between geometry A and B (return part of geometry A that does not intersect geometry B)

Format: `ST_Difference (A:geometry, B:geometry)`

Since: `v1.2.0`

Example:

```sql
SELECT ST_Difference(ST_GeomFromWKT('POLYGON ((-3 -3, 3 -3, 3 3, -3 3, -3 -3))'), ST_GeomFromWKT('POLYGON ((0 -4, 4 -4, 4 4, 0 4, 0 -4))'))
```

Result:

```
POLYGON ((0 -3, -3 -3, -3 3, 0 3, 0 -3))
```

## ST_Distance

Introduction: Return the Euclidean distance between A and B

Format: `ST_Distance (A:geometry, B:geometry)`

Since: `v1.0.0`

Spark SQL example:
```sql
SELECT ST_Distance(polygondf.countyshape, polygondf.countyshape)
FROM polygondf
```

## ST_DistanceSphere

<<<<<<< HEAD
Introduction: Return the haversine / great-circle distance of A using a given earth radius (default radius: 6378137.0). Unit is meter. Compared to `ST_Distance` + `ST_Transform`, it works better for datasets that cover large regions such as continents or the entire planet. It is equivalent to PostGIS `ST_Distance(geography, use_spheroid=false)` and `ST_DistanceSphere` function and produces nearly identical results. It provides faster but less accurate result compared to `ST_DistanceSpheroid`.
=======
Introduction: Return the haversine / great-circle distance of A using a given earth radius (default radius: 6371008.0). Unit is meter. Compared to `ST_Distance` + `ST_Transform`, it works better for datasets that cover large regions such as continents or the entire planet. It is equivalent to PostGIS `ST_Distance(geography, use_spheroid=false)` and `ST_DistanceSphere` function and produces nearly identical results. It provides faster but less accurate result compared to `ST_DistanceSpheroid`.
>>>>>>> df3bfd68

Geometry must be in EPSG:4326 (WGS84) projection and must be in ==lat/lon== order. You can use ==ST_FlipCoordinates== to swap lat and lon. For non-point data, we first take the centroids of both geometries and then compute the distance.

Format: `ST_DistanceSphere (A:geometry)`

Since: `v1.4.1`

Spark SQL example 1:
```sql
SELECT ST_DistanceSphere(ST_GeomFromWKT('POINT (51.3168 -0.56)'), ST_GeomFromWKT('POINT (55.9533 -3.1883)'))
```

Output: `543796.9506134904`

Spark SQL example 2:
```sql
SELECT ST_DistanceSphere(ST_GeomFromWKT('POINT (51.3168 -0.56)'), ST_GeomFromWKT('POINT (55.9533 -3.1883)'), 6378137.0)
```

Output: `544405.4459192449`


## ST_DistanceSpheroid

Introduction: Return the geodesic distance of A using WGS84 spheroid. Unit is meter. Compared to `ST_Distance` + `ST_Transform`, it works better for datasets that cover large regions such as continents or the entire planet. It is equivalent to PostGIS `ST_Distance(geography, use_spheroid=true)` and `ST_DistanceSpheroid` function and produces nearly identical results. It provides slower but more accurate result compared to `ST_DistanceSphere`.

Geometry must be in EPSG:4326 (WGS84) projection and must be in ==lat/lon== order. You can use ==ST_FlipCoordinates== to swap lat and lon. For non-point data, we first take the centroids of both geometries and then compute the distance.

Format: `ST_DistanceSpheroid (A:geometry)`

Since: `v1.4.1`

Spark SQL example:
```sql
SELECT ST_DistanceSpheroid(ST_GeomFromWKT('POINT (51.3168 -0.56)'), ST_GeomFromWKT('POINT (55.9533 -3.1883)'))
```

Output: `544430.9411996207`

## ST_Dump

Introduction: It expands the geometries. If the geometry is simple (Point, Polygon Linestring etc.) it returns the geometry
itself, if the geometry is collection or multi it returns record for each of collection components.

Format: `ST_Dump(geom: geometry)`

Since: `v1.0.0`

Spark SQL example:
```sql
SELECT ST_Dump(ST_GeomFromText('MULTIPOINT ((10 40), (40 30), (20 20), (30 10))'))
```

Output: `[POINT (10 40), POINT (40 30), POINT (20 20), POINT (30 10)]`

## ST_DumpPoints

Introduction: Returns list of Points which geometry consists of.

Format: `ST_DumpPoints(geom: geometry)`

Since: `v1.0.0`

Spark SQL example:
```sql
SELECT ST_DumpPoints(ST_GeomFromText('LINESTRING (0 0, 1 1, 1 0)'))
```

Output: `[POINT (0 0), POINT (0 1), POINT (1 1), POINT (1 0), POINT (0 0)]`

## ST_EndPoint

Introduction: Returns last point of given linestring.

Format: `ST_EndPoint(geom: geometry)`

Since: `v1.0.0`

Spark SQL example:
```sql
SELECT ST_EndPoint(ST_GeomFromText('LINESTRING(100 150,50 60, 70 80, 160 170)'))
```

Output: `POINT(160 170)`

## ST_Envelope

Introduction: Return the envelop boundary of A

Format: `ST_Envelope (A:geometry)`

Since: `v1.0.0`

Spark SQL example:

```sql
SELECT ST_Envelope(polygondf.countyshape)
FROM polygondf
```

## ST_ExteriorRing

Introduction: Returns a line string representing the exterior ring of the POLYGON geometry. Return NULL if the geometry is not a polygon.

Format: `ST_ExteriorRing(geom: geometry)`

Since: `v1.0.0`

Spark SQL example:
```sql
SELECT ST_ExteriorRing(ST_GeomFromText('POLYGON((0 0 1, 1 1 1, 1 2 1, 1 1 1, 0 0 1))'))
```

Output: `LINESTRING (0 0, 1 1, 1 2, 1 1, 0 0)`

## ST_FlipCoordinates

Introduction: Returns a version of the given geometry with X and Y axis flipped.

Format: `ST_FlipCoordinates(A:geometry)`

Since: `v1.0.0`

Spark SQL example:
```sql
SELECT ST_FlipCoordinates(df.geometry)
FROM df
```

Input: `POINT (1 2)`

Output: `POINT (2 1)`

## ST_Force_2D

Introduction: Forces the geometries into a "2-dimensional mode" so that all output representations will only have the X and Y coordinates

Format: `ST_Force_2D (A:geometry)`

Since: `v1.2.1`

Example:

```sql
SELECT ST_AsText(
    ST_Force_2D(ST_GeomFromText('POLYGON((0 0 2,0 5 2,5 0 2,0 0 2),(1 1 2,3 1 2,1 3 2,1 1 2))'))
) AS geom
```

Result:

```
+---------------------------------------------------------------+
|geom                                                           |
+---------------------------------------------------------------+
|POLYGON((0 0,0 5,5 0,0 0),(1 1,3 1,1 3,1 1))                   |
+---------------------------------------------------------------+
```

## ST_GeoHash

Introduction: Returns GeoHash of the geometry with given precision

Format: `ST_GeoHash(geom: geometry, precision: int)`

Since: `v1.1.1`

Example:

Query:

```sql
SELECT ST_GeoHash(ST_GeomFromText('POINT(21.427834 52.042576573)'), 5) AS geohash
```

Result:

```
+-----------------------------+
|geohash                      |
+-----------------------------+
|u3r0p                        |
+-----------------------------+
```

## ST_GeometricMedian

Introduction: Computes the approximate geometric median of a MultiPoint geometry using the Weiszfeld algorithm. The geometric median provides a centrality measure that is less sensitive to outlier points than the centroid.

The algorithm will iterate until the distance change between successive iterations is less than the supplied `tolerance` parameter. If this condition has not been met after `maxIter` iterations, the function will produce an error and exit, unless `failIfNotConverged` is set to `false`.

If a `tolerance` value is not provided, a default `tolerance` value is `1e-6`.

Format: `ST_GeometricMedian(geom: geometry, tolerance: float, maxIter: integer, failIfNotConverged: boolean)`

Format: `ST_GeometricMedian(geom: geometry, tolerance: float, maxIter: integer)`

Format: `ST_GeometricMedian(geom: geometry, tolerance: float)`

Format: `ST_GeometricMedian(geom: geometry)`

Default parameters: `tolerance: 1e-6, maxIter: 1000, failIfNotConverged: false`

Since: `1.4.1`

Example:
```sql
SELECT ST_GeometricMedian(ST_GeomFromWKT('MULTIPOINT((0 0), (1 1), (2 2), (200 200))'))
```

Output:
```
POINT (1.9761550281255005 1.9761550281255005)
```

## ST_GeometryN

Introduction: Return the 0-based Nth geometry if the geometry is a GEOMETRYCOLLECTION, (MULTI)POINT, (MULTI)LINESTRING, MULTICURVE or (MULTI)POLYGON. Otherwise, return null

Format: `ST_GeometryN(geom: geometry, n: Int)`

Since: `v1.0.0`

Spark SQL example:
```sql
SELECT ST_GeometryN(ST_GeomFromText('MULTIPOINT((1 2), (3 4), (5 6), (8 9))'), 1)
```

Output: `POINT (3 4)`

## ST_GeometryType

Introduction: Returns the type of the geometry as a string. EG: 'ST_Linestring', 'ST_Polygon' etc.

Format: `ST_GeometryType (A:geometry)`

Since: `v1.0.0`

Spark SQL example:
```sql
SELECT ST_GeometryType(polygondf.countyshape)
FROM polygondf
```

## ST_InteriorRingN

Introduction: Returns the Nth interior linestring ring of the polygon geometry. Returns NULL if the geometry is not a polygon or the given N is out of range

Format: `ST_InteriorRingN(geom: geometry, n: Int)`

Since: `v1.0.0`

Spark SQL example:
```sql
SELECT ST_InteriorRingN(ST_GeomFromText('POLYGON((0 0, 0 5, 5 5, 5 0, 0 0), (1 1, 2 1, 2 2, 1 2, 1 1), (1 3, 2 3, 2 4, 1 4, 1 3), (3 3, 4 3, 4 4, 3 4, 3 3))'), 0)
```

Output: `LINESTRING (1 1, 2 1, 2 2, 1 2, 1 1)`

## ST_Intersection

Introduction: Return the intersection geometry of A and B

Format: `ST_Intersection (A:geometry, B:geometry)`

Since: `v1.0.0`

Spark SQL example:

```sql
SELECT ST_Intersection(polygondf.countyshape, polygondf.countyshape)
FROM polygondf
```

## ST_IsClosed

Introduction: RETURNS true if the LINESTRING start and end point are the same.

Format: `ST_IsClosed(geom: geometry)`

Since: `v1.0.0`

Spark SQL example:
```sql
SELECT ST_IsClosed(ST_GeomFromText('LINESTRING(0 0, 1 1, 1 0)'))
```

Output: `false`

## ST_IsEmpty

Introduction: Test if a geometry is empty geometry

Format: `ST_IsEmpty (A:geometry)`

Since: `v1.2.1`

Spark SQL example:

```sql
SELECT ST_IsEmpty(polygondf.countyshape)
FROM polygondf
```

## ST_IsRing

Introduction: RETURN true if LINESTRING is ST_IsClosed and ST_IsSimple.

Format: `ST_IsRing(geom: geometry)`

Since: `v1.0.0`

Spark SQL example:
```sql
SELECT ST_IsRing(ST_GeomFromText("LINESTRING(0 0, 0 1, 1 1, 1 0, 0 0)"))
```

Output: `true`

## ST_IsSimple

Introduction: Test if geometry's only self-intersections are at boundary points.

Format: `ST_IsSimple (A:geometry)`

Since: `v1.0.0`

Spark SQL example:

```sql
SELECT ST_IsSimple(polygondf.countyshape)
FROM polygondf
```

## ST_IsValid

Introduction: Test if a geometry is well formed

Format: `ST_IsValid (A:geometry)`

Since: `v1.0.0`

Spark SQL example:

```sql
SELECT ST_IsValid(polygondf.countyshape)
FROM polygondf
```

## ST_Length

Introduction: Return the perimeter of A

Format: ST_Length (A:geometry)

Since: `v1.0.0`

Spark SQL example:
```sql
SELECT ST_Length(polygondf.countyshape)
FROM polygondf
```

## ST_LengthSpheroid

Introduction: Return the geodesic perimeter of A using WGS84 spheroid. Unit is meter. Works better for large geometries (country level) compared to `ST_Length` + `ST_Transform`. It is equivalent to PostGIS `ST_Length(geography, use_spheroid=true)` and `ST_LengthSpheroid` function and produces nearly identical results.

Geometry must be in EPSG:4326 (WGS84) projection and must be in ==lat/lon== order. You can use ==ST_FlipCoordinates== to swap lat and lon.

Format: `ST_LengthSpheroid (A:geometry)`

Since: `v1.4.1`

Spark SQL example:
```sql
SELECT ST_LengthSpheroid(ST_GeomFromWKT('Polygon ((0 0, 0 90, 0 0))'))
```

Output: `20037508.342789244`

## ST_LineFromMultiPoint

Introduction: Creates a LineString from a MultiPoint geometry.

Format: `ST_LineFromMultiPoint (A:geometry)`

Since: `v1.3.0`

Example:

```sql
SELECT ST_AsText(
    ST_LineFromMultiPoint(ST_GeomFromText('MULTIPOINT((10 40), (40 30), (20 20), (30 10))'))
) AS geom
```

Result:

```
+---------------------------------------------------------------+
|geom                                                           |
+---------------------------------------------------------------+
|LINESTRING (10 40, 40 30, 20 20, 30 10)                        |
+---------------------------------------------------------------+
```

## ST_LineInterpolatePoint

Introduction: Returns a point interpolated along a line. First argument must be a LINESTRING. Second argument is a Double between 0 and 1 representing fraction of total linestring length the point has to be located.

Format: `ST_LineInterpolatePoint (geom: geometry, fraction: Double)`

Since: `v1.0.1`

Spark SQL example:
```sql
SELECT ST_LineInterpolatePoint(ST_GeomFromWKT('LINESTRING(25 50, 100 125, 150 190)'), 0.2) as Interpolated
```

Output:
```
+-----------------------------------------+
|Interpolated                             |
+-----------------------------------------+
|POINT (51.5974135047432 76.5974135047432)|
+-----------------------------------------+
```

## ST_LineMerge

Introduction: Returns a LineString formed by sewing together the constituent line work of a MULTILINESTRING.

!!!note
    Only works for MULTILINESTRING. Using other geometry will return a GEOMETRYCOLLECTION EMPTY. If the MultiLineString can't be merged, the original MULTILINESTRING is returned.

Format: `ST_LineMerge (A:geometry)`

Since: `v1.0.0`

```sql
SELECT ST_LineMerge(geometry)
FROM df
```

## ST_LineSubstring

Introduction: Return a linestring being a substring of the input one starting and ending at the given fractions of total 2d length. Second and third arguments are Double values between 0 and 1. This only works with LINESTRINGs.

Format: `ST_LineSubstring (geom: geometry, startfraction: Double, endfraction: Double)`

Since: `v1.0.1`

Spark SQL example:
```sql
SELECT ST_LineSubstring(ST_GeomFromWKT('LINESTRING(25 50, 100 125, 150 190)'), 0.333, 0.666) as Substring
```

Output:
```
+------------------------------------------------------------------------------------------------+
|Substring                                                                                       |
+------------------------------------------------------------------------------------------------+
|LINESTRING (69.28469348539744 94.28469348539744, 100 125, 111.70035626068274 140.21046313888758)|
+------------------------------------------------------------------------------------------------+
```

## ST_MakePolygon

Introduction: Function to convert closed linestring to polygon including holes

Format: `ST_MakePolygon(geom: geometry, holes: array<geometry>)`

Since: `v1.1.0`

Example:

Query:
```sql
SELECT
    ST_MakePolygon(
        ST_GeomFromText('LINESTRING(7 -1, 7 6, 9 6, 9 1, 7 -1)'),
        ARRAY(ST_GeomFromText('LINESTRING(6 2, 8 2, 8 1, 6 1, 6 2)'))
    ) AS polygon
```

Result:

```
+----------------------------------------------------------------+
|polygon                                                         |
+----------------------------------------------------------------+
|POLYGON ((7 -1, 7 6, 9 6, 9 1, 7 -1), (6 2, 8 2, 8 1, 6 1, 6 2))|
+----------------------------------------------------------------+

```

## ST_MakeValid

Introduction: Given an invalid geometry, create a valid representation of the geometry.

Collapsed geometries are either converted to empty (keepCollaped=true) or a valid geometry of lower dimension (keepCollapsed=false).
Default is keepCollapsed=false.

Format: `ST_MakeValid (A:geometry)`

Format: `ST_MakeValid (A:geometry, keepCollapsed:Boolean)`

Since: `v1.0.0`

Spark SQL example:

```sql
WITH linestring AS (
    SELECT ST_GeomFromWKT('LINESTRING(1 1, 1 1)') AS geom
) SELECT ST_MakeValid(geom), ST_MakeValid(geom, true) FROM linestring
```

Result:
```
+------------------+------------------------+
|st_makevalid(geom)|st_makevalid(geom, true)|
+------------------+------------------------+
|  LINESTRING EMPTY|             POINT (1 1)|
+------------------+------------------------+
```

!!!note
    In Sedona up to and including version 1.2 the behaviour of ST_MakeValid was different.
Be sure to check you code when upgrading. The previous implementation only worked for (multi)polygons and had a different interpretation of the second, boolean, argument.
It would also sometimes return multiple geometries for a single geometry input.

## ST_MinimumBoundingCircle

Introduction: Returns the smallest circle polygon that contains a geometry.

Format: `ST_MinimumBoundingCircle(geom: geometry, [Optional] quadrantSegments:int)`

Since: `v1.0.1`

Spark SQL example:
```sql
SELECT ST_MinimumBoundingCircle(ST_GeomFromText('POLYGON((1 1,0 0, -1 1, 1 1))'))
```

## ST_MinimumBoundingRadius

Introduction: Returns a struct containing the center point and radius of the smallest circle that contains a geometry.

Format: `ST_MinimumBoundingRadius(geom: geometry)`

Since: `v1.0.1`

Spark SQL example:
```sql
SELECT ST_MinimumBoundingRadius(ST_GeomFromText('POLYGON((1 1,0 0, -1 1, 1 1))'))
```

## ST_Multi

Introduction: Returns a MultiGeometry object based on the geometry input.
ST_Multi is basically an alias for ST_Collect with one geometry.

Format

`ST_Multi(geom: geometry)`

Since: `v1.2.0`

Example:

```sql
SELECT ST_Multi(
    ST_GeomFromText('POINT(1 1)')
) AS geom
```

Result:

```
+---------------------------------------------------------------+
|geom                                                           |
+---------------------------------------------------------------+
|MULTIPOINT (1 1)                                               |
+---------------------------------------------------------------+
```
## ST_NDims

Introduction: Returns the coordinate dimension of the geometry.

Format: `ST_NDims(geom: geometry)`

Since: `v1.3.1`

Spark SQL example with z co-rodinate:

```sql
SELECT ST_NDims(ST_GeomFromEWKT('POINT(1 1 2)'))
```

Output: `3`

Spark SQL example with x,y coordinate:

```sql
SELECT ST_NDims(ST_GeomFromText('POINT(1 1)'))
```

Output: `2`

## ST_Normalize

Introduction: Returns the input geometry in its normalized form.

Format

`ST_Normalize(geom: geometry)`

Since: `v1.3.0`

Example:

```sql
SELECT ST_AsEWKT(ST_Normalize(ST_GeomFromWKT('POLYGON((0 1, 1 1, 1 0, 0 0, 0 1))'))) AS geom
```

Result:

```
+-----------------------------------+
|geom                               |
+-----------------------------------+
|POLYGON ((0 0, 0 1, 1 1, 1 0, 0 0))|
+-----------------------------------+
```

## ST_NPoints

Introduction: Return points of the geometry

Since: `v1.0.0`

Format: `ST_NPoints (A:geometry)`

```sql
SELECT ST_NPoints(polygondf.countyshape)
FROM polygondf
```

## ST_NumGeometries

Introduction: Returns the number of Geometries. If geometry is a GEOMETRYCOLLECTION (or MULTI*) return the number of geometries, for single geometries will return 1.

Format: `ST_NumGeometries (A:geometry)`

Since: `v1.0.0`

```sql
SELECT ST_NumGeometries(df.geometry)
FROM df
```

## ST_NumInteriorRings

Introduction: RETURNS number of interior rings of polygon geometries.

Format: `ST_NumInteriorRings(geom: geometry)`

Since: `v1.0.0`

Spark SQL example:
```sql
SELECT ST_NumInteriorRings(ST_GeomFromText('POLYGON ((0 0, 0 5, 5 5, 5 0, 0 0), (1 1, 2 1, 2 2, 1 2, 1 1))'))
```

Output: `1`

## ST_PointN

Introduction: Return the Nth point in a single linestring or circular linestring in the geometry. Negative values are counted backwards from the end of the LineString, so that -1 is the last point. Returns NULL if there is no linestring in the geometry.

Format: `ST_PointN(geom: geometry, n: integer)`

Since: `v1.2.1`

Spark SQL example:
```sql
SELECT ST_PointN(ST_GeomFromText("LINESTRING(0 0, 1 2, 2 4, 3 6)"), 2) AS geom
```

Result:

```
+---------------------------------------------------------------+
|geom                                                           |
+---------------------------------------------------------------+
|POINT (1 2)                                                    |
+---------------------------------------------------------------+
```

## ST_PointOnSurface

Introduction: Returns a POINT guaranteed to lie on the surface.

Format: `ST_PointOnSurface(A:geometry)`

Since: `v1.2.1`

Examples:

```
SELECT ST_AsText(ST_PointOnSurface(ST_GeomFromText('POINT(0 5)')));
 st_astext
------------
 POINT(0 5)

SELECT ST_AsText(ST_PointOnSurface(ST_GeomFromText('LINESTRING(0 5, 0 10)')));
 st_astext
------------
 POINT(0 5)

SELECT ST_AsText(ST_PointOnSurface(ST_GeomFromText('POLYGON((0 0, 0 5, 5 5, 5 0, 0 0))')));
   st_astext
----------------
 POINT(2.5 2.5)

SELECT ST_AsText(ST_PointOnSurface(ST_GeomFromText('LINESTRING(0 5 1, 0 0 1, 0 10 2)')));
   st_astext
----------------
 POINT Z(0 0 1)

```

## ST_PrecisionReduce

Introduction: Reduce the decimals places in the coordinates of the geometry to the given number of decimal places. The last decimal place will be rounded.

Format: `ST_PrecisionReduce (A:geometry, B:int)`

Since: `v1.0.0`

Spark SQL example:

```sql
SELECT ST_PrecisionReduce(polygondf.countyshape, 9)
FROM polygondf
```
The new coordinates will only have 9 decimal places.

## ST_RemovePoint

Introduction: RETURN Line with removed point at given index, position can be omitted and then last one will be removed.

Format: `ST_RemovePoint(geom: geometry, position: integer)`

Format: `ST_RemovePoint(geom: geometry)`

Since: `v1.0.0`

Spark SQL example:
```sql
SELECT ST_RemovePoint(ST_GeomFromText("LINESTRING(0 0, 1 1, 1 0)"), 1)
```

Output: `LINESTRING(0 0, 1 0)`

## ST_Reverse

Introduction: Return the geometry with vertex order reversed

Format: `ST_Reverse (A:geometry)`

Since: `v1.2.1`

Example:

```sql
SELECT ST_AsText(
    ST_Reverse(ST_GeomFromText('LINESTRING(0 0, 1 2, 2 4, 3 6)'))
) AS geom
```

Result:

```
+---------------------------------------------------------------+
|geom                                                           |
+---------------------------------------------------------------+
|LINESTRING (3 6, 2 4, 1 2, 0 0)                                |
+---------------------------------------------------------------+
```

## ST_S2CellIDs

Introduction: Cover the geometry with Google S2 Cells, return the corresponding cell IDs with the given level.
The level indicates the [size of cells](https://s2geometry.io/resources/s2cell_statistics.html). With a bigger level,
the cells will be smaller, the coverage will be more accurate, but the result size will be exponentially increasing.

Format: `ST_S2CellIDs(geom: geometry, level: Int)`

Since: `v1.4.0`

Spark SQL example:
```SQL
SELECT ST_S2CellIDs(ST_GeomFromText('LINESTRING(1 3 4, 5 6 7)'), 6)
```

Output:
```
+------------------------------------------------------------------------------------------------------------------------------+
|st_s2cellids(st_geomfromtext(LINESTRING(1 3 4, 5 6 7), 0), 6)                                                                 |
+------------------------------------------------------------------------------------------------------------------------------+
|[1159395429071192064, 1159958379024613376, 1160521328978034688, 1161084278931456000, 1170091478186196992, 1170654428139618304]|
+------------------------------------------------------------------------------------------------------------------------------+
```

## ST_SetPoint

Introduction: Replace Nth point of linestring with given point. Index is 0-based. Negative index are counted backwards, e.g., -1 is last point.

Format: `ST_SetPoint (linestring: geometry, index: integer, point: geometry)`

Since: `v1.3.0`

Example:

```sql
SELECT ST_SetPoint(ST_GeomFromText('LINESTRING (0 0, 0 1, 1 1)'), 2, ST_GeomFromText('POINT (1 0)')) AS geom
```

Result:

```
+--------------------------+
|geom                      |
+--------------------------+
|LINESTRING (0 0, 0 1, 1 0)|
+--------------------------+
```

## ST_SetSRID

Introduction: Sets the spatial reference system identifier (SRID) of the geometry.

Format: `ST_SetSRID (A:geometry, srid: Integer)`

Since: `v1.1.1`

Spark SQL example:
```sql
SELECT ST_SetSRID(polygondf.countyshape, 3021)
FROM polygondf
```

## ST_SimplifyPreserveTopology

Introduction: Simplifies a geometry and ensures that the result is a valid geometry having the same dimension and number of components as the input,
and with the components having the same topological relationship.

Since: `v1.0.0`

Format: `ST_SimplifyPreserveTopology (A:geometry, distanceTolerance: Double)`

```sql
SELECT ST_SimplifyPreserveTopology(polygondf.countyshape, 10.0)
FROM polygondf
```

## ST_Split

Introduction: Split an input geometry by another geometry (called the blade).
Linear (LineString or MultiLineString) geometry can be split by a Point, MultiPoint, LineString, MultiLineString, Polygon, or MultiPolygon.
Polygonal (Polygon or MultiPolygon) geometry can be split by a LineString, MultiLineString, Polygon, or MultiPolygon.
In either case, when a polygonal blade is used then the boundary of the blade is what is actually split by.
ST_Split will always return either a MultiLineString or MultiPolygon even if they only contain a single geometry.
Homogeneous GeometryCollections are treated as a multi-geometry of the type it contains.
For example, if a GeometryCollection of only Point geometries is passed as a blade it is the same as passing a MultiPoint of the same geometries.

Since: `v1.4.0`

Format: `ST_Split (input: geometry, blade: geometry)`

Spark SQL Example:
```sql
SELECT ST_Split(
    ST_GeomFromWKT('LINESTRING (0 0, 1.5 1.5, 2 2)'),
    ST_GeomFromWKT('MULTIPOINT (0.5 0.5, 1 1)'))
```

Output: `MULTILINESTRING ((0 0, 0.5 0.5), (0.5 0.5, 1 1), (1 1, 1.5 1.5, 2 2))`

## ST_SRID

Introduction: Return the spatial reference system identifier (SRID) of the geometry.

Format: `ST_SRID (A:geometry)`

Since: `v1.1.1`

Spark SQL example:
```sql
SELECT ST_SRID(polygondf.countyshape)
FROM polygondf
```

## ST_StartPoint

Introduction: Returns first point of given linestring.

Format: `ST_StartPoint(geom: geometry)`

Since: `v1.0.0`

Spark SQL example:
```sql
SELECT ST_StartPoint(ST_GeomFromText('LINESTRING(100 150,50 60, 70 80, 160 170)'))
```

Output: `POINT(100 150)`

## ST_SubDivide

Introduction: Returns list of geometries divided based of given maximum number of vertices.

Format: `ST_SubDivide(geom: geometry, maxVertices: int)`

Since: `v1.1.0`

Spark SQL example:
```sql
SELECT ST_SubDivide(ST_GeomFromText("POLYGON((35 10, 45 45, 15 40, 10 20, 35 10), (20 30, 35 35, 30 20, 20 30))"), 5)

```

Output:
```
[
    POLYGON((37.857142857142854 20, 35 10, 10 20, 37.857142857142854 20)),
    POLYGON((15 20, 10 20, 15 40, 15 20)),
    POLYGON((20 20, 15 20, 15 30, 20 30, 20 20)),
    POLYGON((26.428571428571427 20, 20 20, 20 30, 26.4285714 23.5714285, 26.4285714 20)),
    POLYGON((15 30, 15 40, 20 40, 20 30, 15 30)),
    POLYGON((20 40, 26.4285714 40, 26.4285714 32.1428571, 20 30, 20 40)),
    POLYGON((37.8571428 20, 30 20, 34.0476190 32.1428571, 37.8571428 32.1428571, 37.8571428 20)),
    POLYGON((34.0476190 34.6825396, 26.4285714 32.1428571, 26.4285714 40, 34.0476190 40, 34.0476190 34.6825396)),
    POLYGON((34.0476190 32.1428571, 35 35, 37.8571428 35, 37.8571428 32.1428571, 34.0476190 32.1428571)),
    POLYGON((35 35, 34.0476190 34.6825396, 34.0476190 35, 35 35)),
    POLYGON((34.0476190 35, 34.0476190 40, 37.8571428 40, 37.8571428 35, 34.0476190 35)),
    POLYGON((30 20, 26.4285714 20, 26.4285714 23.5714285, 30 20)),
    POLYGON((15 40, 37.8571428 43.8095238, 37.8571428 40, 15 40)),
    POLYGON((45 45, 37.8571428 20, 37.8571428 43.8095238, 45 45))
]
```

Spark SQL example:

```sql
SELECT ST_SubDivide(ST_GeomFromText("LINESTRING(0 0, 85 85, 100 100, 120 120, 21 21, 10 10, 5 5)"), 5)
```

Output:
```
[
    LINESTRING(0 0, 5 5)
    LINESTRING(5 5, 10 10)
    LINESTRING(10 10, 21 21)
    LINESTRING(21 21, 60 60)
    LINESTRING(60 60, 85 85)
    LINESTRING(85 85, 100 100)
    LINESTRING(100 100, 120 120)
]
```

## ST_SubDivideExplode

Introduction: It works the same as ST_SubDivide but returns new rows with geometries instead of list.

Format: `ST_SubDivideExplode(geom: geometry, maxVertices: int)`

Since: `v1.1.0`

Example:

Query:
```sql
SELECT ST_SubDivideExplode(ST_GeomFromText("LINESTRING(0 0, 85 85, 100 100, 120 120, 21 21, 10 10, 5 5)"), 5)
```

Result:

```
+-----------------------------+
|geom                         |
+-----------------------------+
|LINESTRING(0 0, 5 5)         |
|LINESTRING(5 5, 10 10)       |
|LINESTRING(10 10, 21 21)     |
|LINESTRING(21 21, 60 60)     |
|LINESTRING(60 60, 85 85)     |
|LINESTRING(85 85, 100 100)   |
|LINESTRING(100 100, 120 120) |
+-----------------------------+
```

Using Lateral View

Table:
```
+-------------------------------------------------------------+
|geometry                                                     |
+-------------------------------------------------------------+
|LINESTRING(0 0, 85 85, 100 100, 120 120, 21 21, 10 10, 5 5)  |
+-------------------------------------------------------------+
```

Query
```sql
select geom from geometries LATERAL VIEW ST_SubdivideExplode(geometry, 5) AS geom
```

Result:
```
+-----------------------------+
|geom                         |
+-----------------------------+
|LINESTRING(0 0, 5 5)         |
|LINESTRING(5 5, 10 10)       |
|LINESTRING(10 10, 21 21)     |
|LINESTRING(21 21, 60 60)     |
|LINESTRING(60 60, 85 85)     |
|LINESTRING(85 85, 100 100)   |
|LINESTRING(100 100, 120 120) |
+-----------------------------+
```

## ST_SymDifference

Introduction: Return the symmetrical difference between geometry A and B (return parts of geometries which are in either of the sets, but not in their intersection)


Format: `ST_SymDifference (A:geometry, B:geometry)`

Since: `v1.2.0`

Example:

```sql
SELECT ST_SymDifference(ST_GeomFromWKT('POLYGON ((-3 -3, 3 -3, 3 3, -3 3, -3 -3))'), ST_GeomFromWKT('POLYGON ((-2 -3, 4 -3, 4 3, -2 3, -2 -3))'))
```

Result:

```
MULTIPOLYGON (((-2 -3, -3 -3, -3 3, -2 3, -2 -3)), ((3 -3, 3 3, 4 3, 4 -3, 3 -3)))
```

## ST_Transform

Introduction:

Transform the Spatial Reference System / Coordinate Reference System of A, from SourceCRS to TargetCRS.
For SourceCRS and TargetCRS, WKT format is also available since v1.3.1.

!!!note
	By default, this function uses lat/lon order. You can use ==ST_FlipCoordinates== to swap X and Y.

!!!note
	If ==ST_Transform== throws an Exception called "Bursa wolf parameters required", you need to disable the error notification in ST_Transform. You can append a boolean value at the end.

Format: `ST_Transform (A:geometry, SourceCRS:string, TargetCRS:string ,[Optional] DisableError)`

Since: `v1.0.0`

Spark SQL example (simple):
```sql
SELECT ST_Transform(polygondf.countyshape, 'epsg:4326','epsg:3857')
FROM polygondf
```

Spark SQL example (with optional parameters):
```sql
SELECT ST_Transform(polygondf.countyshape, 'epsg:4326','epsg:3857', false)
FROM polygondf
```

!!!note
	The detailed EPSG information can be searched on [EPSG.io](https://epsg.io/).

## ST_Union

Introduction: Return the union of geometry A and B


Format: `ST_Union (A:geometry, B:geometry)`

Since: `v1.2.0`

Example:

```sql
SELECT ST_Union(ST_GeomFromWKT('POLYGON ((-3 -3, 3 -3, 3 3, -3 3, -3 -3))'), ST_GeomFromWKT('POLYGON ((1 -2, 5 0, 1 2, 1 -2))'))
```

Result:

```
POLYGON ((3 -1, 3 -3, -3 -3, -3 3, 3 3, 3 1, 5 0, 3 -1))
```

## ST_X

Introduction: Returns X Coordinate of given Point null otherwise.

Format: `ST_X(pointA: Point)`

Since: `v1.0.0`

Spark SQL example:
```sql
SELECT ST_X(ST_POINT(0.0 25.0))
```

Output: `0.0`

## ST_XMax

Introduction: Returns the maximum X coordinate of a geometry

Format: `ST_XMax (A:geometry)`

Since: `v1.2.1`

Example:

```sql
SELECT ST_XMax(df.geometry) AS xmax
FROM df
```

Input: `POLYGON ((-1 -11, 0 10, 1 11, 2 12, -1 -11))`

Output: `2`

## ST_XMin

Introduction: Returns the minimum X coordinate of a geometry

Format: `ST_XMin (A:geometry)`

Since: `v1.2.1`

Example:

```sql
SELECT ST_XMin(df.geometry) AS xmin
FROM df
```

Input: `POLYGON ((-1 -11, 0 10, 1 11, 2 12, -1 -11))`

Output: `-1`

## ST_Y

Introduction: Returns Y Coordinate of given Point, null otherwise.

Format: `ST_Y(pointA: Point)`

Since: `v1.0.0`

Spark SQL example:
```sql
SELECT ST_Y(ST_POINT(0.0 25.0))
```

Output: `25.0`

## ST_YMax

Introduction: Return the minimum Y coordinate of A

Format: `ST_YMax (A:geometry)`

Since: `v1.2.1`

Spark SQL example:
```sql
SELECT ST_YMax(ST_GeomFromText('POLYGON((0 0 1, 1 1 1, 1 2 1, 1 1 1, 0 0 1))'))
```

Output: 2

## ST_YMin

Introduction: Return the minimum Y coordinate of A

Format: `ST_Y_Min (A:geometry)`

Since: `v1.2.1`

Spark SQL example:
```sql
SELECT ST_YMin(ST_GeomFromText('POLYGON((0 0 1, 1 1 1, 1 2 1, 1 1 1, 0 0 1))'))
```

Output : 0

## ST_Z

Introduction: Returns Z Coordinate of given Point, null otherwise.

Format: `ST_Z(pointA: Point)`

Since: `v1.2.0`

Spark SQL example:
```sql
SELECT ST_Z(ST_POINT(0.0 25.0 11.0))
```

Output: `11.0`

## ST_ZMax

Introduction: Returns Z maxima of the given geometry or null if there is no Z coordinate.

Format: `ST_ZMax(geom: geometry)`

Since: `v1.3.1`

Spark SQL example:
```sql
SELECT ST_ZMax(ST_GeomFromText('POLYGON((0 0 1, 1 1 1, 1 2 1, 1 1 1, 0 0 1))'))
```

Output: `1.0`

## ST_ZMin

Introduction: Returns Z minima of the given geometry or null if there is no Z coordinate.

Format: `ST_ZMin(geom: geometry)`

Since: `v1.3.1`

Spark SQL example:
```sql
SELECT ST_ZMin(ST_GeomFromText('LINESTRING(1 3 4, 5 6 7)'))
```

Output: `4.0`
<|MERGE_RESOLUTION|>--- conflicted
+++ resolved
@@ -416,11 +416,7 @@
 
 ## ST_DistanceSphere
 
-<<<<<<< HEAD
-Introduction: Return the haversine / great-circle distance of A using a given earth radius (default radius: 6378137.0). Unit is meter. Compared to `ST_Distance` + `ST_Transform`, it works better for datasets that cover large regions such as continents or the entire planet. It is equivalent to PostGIS `ST_Distance(geography, use_spheroid=false)` and `ST_DistanceSphere` function and produces nearly identical results. It provides faster but less accurate result compared to `ST_DistanceSpheroid`.
-=======
 Introduction: Return the haversine / great-circle distance of A using a given earth radius (default radius: 6371008.0). Unit is meter. Compared to `ST_Distance` + `ST_Transform`, it works better for datasets that cover large regions such as continents or the entire planet. It is equivalent to PostGIS `ST_Distance(geography, use_spheroid=false)` and `ST_DistanceSphere` function and produces nearly identical results. It provides faster but less accurate result compared to `ST_DistanceSpheroid`.
->>>>>>> df3bfd68
 
 Geometry must be in EPSG:4326 (WGS84) projection and must be in ==lat/lon== order. You can use ==ST_FlipCoordinates== to swap lat and lon. For non-point data, we first take the centroids of both geometries and then compute the distance.
 
