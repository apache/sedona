--- conflicted
+++ resolved
@@ -942,11 +942,7 @@
 Introduction: This returns a statistic value specified by `statType` over the region of interest defined by `zone`. It computes the statistic from the pixel values within the ROI geometry and returns the result. If the `excludeNoData` parameter is not specified, it will default to `true`. This excludes NoData values from the statistic calculation. Additionally, if the `band` parameter is not provided, band 1 will be used by default for the statistic computation. The valid options for `statType` are:
 
 - `count`: Number of pixels in the region.
-<<<<<<< HEAD
-- `sum`: Sum of pixel values
-=======
 - `sum`: Sum of pixel values.
->>>>>>> 1030d0b6
 - `mean|average|avg`: Arithmetic mean.
 - `median`: Middle value in the region.
 - `mode`: Most occurring value, if there are multiple values with same occurrence then will return the largest number.
@@ -956,16 +952,10 @@
 - `max`: Maximum value in the region.
 
 !!!note
-<<<<<<< HEAD
+    If the coordinate reference system (CRS) of the input `zone` geometry differs from that of the `raster`, then `zone` will be transformed to match the CRS of the `raster` before computation.    
+
     The following conditions will throw an `IllegalArgumentException` if they are not met:
     
-    - The `raster` and `zone` geometry should be in the same CRS, refer to [RS_SRID](#rs_srid) for raster, and [ST_SRID](../Function/#st_srid) for geometry to get the spatial reference identifier.
-=======
-    If the coordinate reference system (CRS) of the input `zone` geometry differs from that of the `raster`, then `zone` will be transformed to match the CRS of the `raster` before computation.    
-
-    The following conditions will throw an `IllegalArgumentException` if they are not met:
-    
->>>>>>> 1030d0b6
     - The provided `raster` and `zone` geometry should intersect.
     - The option provided to `statType` should be valid.
 
@@ -1024,16 +1014,10 @@
 - 8: Maximum value of the zone.
 
 !!!note
-<<<<<<< HEAD
-    The following conditions will throw an `IllegalArgumentException` if they are not met:
-
-    - The `raster` and `zone` geometry should be in the same CRS, refer to [RS_SRID](#rs_srid) for raster, and [ST_SRID](../Function/#st_srid) for geometry to get the spatial reference identifier.
-=======
     If the coordinate reference system (CRS) of the input `zone` geometry differs from that of the `raster`, then `zone` will be transformed to match the CRS of the `raster` before computation.
 
     The following conditions will throw an `IllegalArgumentException` if they are not met:
     
->>>>>>> 1030d0b6
     - The provided `raster` and `zone` geometry should intersect.
     - The option provided to `statType` should be valid.
 
