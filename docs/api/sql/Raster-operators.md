--- conflicted
+++ resolved
@@ -309,43 +309,6 @@
 !!!Tip
     For non-skewed rasters, you can provide any value for longitude and the intended value of world latitude, to get the desired answer
 
-
-## Raster Band Accessors
-
-### RS_BandNoDataValue
-
-Introduction: Returns the no data value in the given band of the given raster. If the band is not provided, by default band 1 is assumed. Band index is 1-indexed. 
-
-!!!Note
-    RS_BandNoDataValue can return null if no noDataValue is present in the given band. 
-
-!!!Note
-    RS_BandNoDataValue will throw an IllegalArgumentException if the provided band is not present in the raster.
-
-
-Format: `RS_BandNoDataValue(rast: Raster, band: Int = 1)`
-
-Since: `1.5.0`
-
-Spark SQL example:
-```sql
-SELECT RS_BandNoDataValue(rast) from rasters;
-```
-
-Output: 0
-
-```sql
-SELECT RS_BandNoDataValue(rast, 2) from rasters;
-```
-
-Output: `IllegalArgumentException: Provided band index is not present in the raster`
-
-Spark SQL example:
-```sql
-SELECT RS_BandNoDataValue(rast) from rasters_no_nodata;
-```
-
-Output: null
 
 ## Raster based operators
 
@@ -610,15 +573,11 @@
 
 If the bandIndex and noDataValue is not given, a convenience implementation adds a new band with a null noDataValue.
 
-<<<<<<< HEAD
-Adding a new band with a custom noDataValue requires bandIndex = RS_NumBands(raster) + 1 and non-null noDataValue to be explicitly specified. Modifying the noDataValue of an existing band is not supported.
-=======
 Adding a new band with a custom noDataValue requires bandIndex = RS_NumBands(raster) + 1 and non-null noDataValue to be explicitly specified.
 
 Modifying or Adding a customNoDataValue is also possible by giving an existing band in RS_AddBandFromArray
 
 In order to remove an existing noDataValue from an existing band, pass null as the noDataValue in the RS_AddBandFromArray.
->>>>>>> 9428bcaf
 
 Note that: `bandIndex == RS_NumBands(raster) + 1` is an experimental feature and might not lead to the loss of raster metadata and properties such as color models.
 
