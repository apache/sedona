--- conflicted
+++ resolved
@@ -95,12 +95,8 @@
 ### RS_MinConvexHull
 
 Introduction: Returns the min convex hull geometry of the raster **excluding** the NoDataBandValue band pixels, in the given band.
-<<<<<<< HEAD
-If no band is specified, all the bands are considered when creating the min convex hull of the raster
-=======
 If no band is specified, all the bands are considered when creating the min convex hull of the raster. 
 The created geometry representing the min convex hull has world coordinates of the raster in its CRS as the corner coordinates. 
->>>>>>> 32e04d74
 
 !!!Note
     If the specified band does not exist in the raster, RS_MinConvexHull throws an IllegalArgumentException
