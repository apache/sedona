## GitHub repository

Latest source code: [GitHub repository](https://github.com/apache/sedona/)

Old GeoSpark releases: [GitHub releases](https://github.com/apache/sedona/releases)

Automatically generated binary JARs (per each Master branch commit): [GitHub Action](https://github.com/apache/sedona/actions/workflows/java.yml)

## Verify the integrity

[Public keys](https://downloads.apache.org/sedona/KEYS)

[Instructions](https://www.apache.org/info/verification.html)

## Versions

### 1.6.1

| |                                    Download from ASF                                     |                                         Checksum                                          |                                      Signature                                      |
|:-----------------:|:----------------------------------------------------------------------------------------:|:-----------------------------------------------------------------------------------------:|:-----------------------------------------------------------------------------------:|
<<<<<<< HEAD
|    Source code    | [src](https://www.apache.org/dyn/closer.lua/sedona/1.5.1/apache-sedona-1.5.1-src.tar.gz) | [sha512](https://downloads.apache.org/sedona/1.5.1/apache-sedona-1.5.1-src.tar.gz.sha512) | [asc](https://downloads.apache.org/sedona/1.5.1/apache-sedona-1.5.1-src.tar.gz.asc) |
|       Binary      | [bin](https://www.apache.org/dyn/closer.lua/sedona/1.5.1/apache-sedona-1.5.1-bin.tar.gz) | [sha512](https://downloads.apache.org/sedona/1.5.1/apache-sedona-1.5.1-bin.tar.gz.sha512) | [asc](https://downloads.apache.org/sedona/1.5.1/apache-sedona-1.5.1-bin.tar.gz.asc) |
=======
|    Source code    | [src](https://www.apache.org/dyn/closer.lua/sedona/1.6.1/apache-sedona-1.6.1-src.tar.gz) | [sha512](https://downloads.apache.org/sedona/1.6.1/apache-sedona-1.6.1-src.tar.gz.sha512) | [asc](https://downloads.apache.org/sedona/1.6.1/apache-sedona-1.6.1-src.tar.gz.asc) |
|       Binary      | [bin](https://www.apache.org/dyn/closer.lua/sedona/1.6.1/apache-sedona-1.6.1-bin.tar.gz) | [sha512](https://downloads.apache.org/sedona/1.6.1/apache-sedona-1.6.1-bin.tar.gz.sha512) | [asc](https://downloads.apache.org/sedona/1.6.1/apache-sedona-1.6.1-bin.tar.gz.asc) |
>>>>>>> 347550c0

### 1.5.3

<<<<<<< HEAD
| | Download from ASF | Checksum | Signature |
|:-----------------:|:--------:|:--------:|:---------:|
|    Source code    |    [src](https://www.apache.org/dyn/closer.lua/sedona/1.5.0/apache-sedona-1.5.0-src.tar.gz)      |     [sha512](https://downloads.apache.org/sedona/1.5.0/apache-sedona-1.5.0-src.tar.gz.sha512)     |     [asc](https://downloads.apache.org/sedona/1.5.0/apache-sedona-1.5.0-src.tar.gz.asc)      |
|       Binary      |    [bin](https://www.apache.org/dyn/closer.lua/sedona/1.5.0/apache-sedona-1.5.0-bin.tar.gz)      |     [sha512](https://downloads.apache.org/sedona/1.5.0/apache-sedona-1.5.0-bin.tar.gz.sha512)     |     [asc](https://downloads.apache.org/sedona/1.5.0/apache-sedona-1.5.0-bin.tar.gz.asc) |
=======
| |                                    Download from ASF                                     |                                         Checksum                                          |                                      Signature                                      |
|:-----------------:|:----------------------------------------------------------------------------------------:|:-----------------------------------------------------------------------------------------:|:-----------------------------------------------------------------------------------:|
|    Source code    | [src](https://www.apache.org/dyn/closer.lua/sedona/1.5.3/apache-sedona-1.5.3-src.tar.gz) | [sha512](https://downloads.apache.org/sedona/1.5.3/apache-sedona-1.5.3-src.tar.gz.sha512) | [asc](https://downloads.apache.org/sedona/1.5.3/apache-sedona-1.5.3-src.tar.gz.asc) |
|       Binary      | [bin](https://www.apache.org/dyn/closer.lua/sedona/1.5.3/apache-sedona-1.5.3-bin.tar.gz) | [sha512](https://downloads.apache.org/sedona/1.5.3/apache-sedona-1.5.3-bin.tar.gz.sha512) | [asc](https://downloads.apache.org/sedona/1.5.3/apache-sedona-1.5.3-bin.tar.gz.asc) |
>>>>>>> 347550c0

### 1.4.1

| | Download from ASF | Checksum | Signature |
|:-----------------:|:--------:|:--------:|:---------:|
|    Source code    |    [src](https://www.apache.org/dyn/closer.lua/sedona/1.4.1/apache-sedona-1.4.1-src.tar.gz)      |     [sha512](https://downloads.apache.org/sedona/1.4.1/apache-sedona-1.4.1-src.tar.gz.sha512)     |     [asc](https://downloads.apache.org/sedona/1.4.1/apache-sedona-1.4.1-src.tar.gz.asc)      |
|       Binary      |    [bin](https://www.apache.org/dyn/closer.lua/sedona/1.4.1/apache-sedona-1.4.1-bin.tar.gz)      |     [sha512](https://downloads.apache.org/sedona/1.4.1/apache-sedona-1.4.1-bin.tar.gz.sha512)     |     [asc](https://downloads.apache.org/sedona/1.4.1/apache-sedona-1.4.1-bin.tar.gz.asc) |

### Past releases

Past Sedona releases are archived and can be found here: [Apache archive](https://archive.apache.org/dist/sedona/) (on and after 1.2.1-incubating).

## Security

For security issues, please refer to https://www.apache.org/security/<|MERGE_RESOLUTION|>--- conflicted
+++ resolved
@@ -18,27 +18,15 @@
 
 | |                                    Download from ASF                                     |                                         Checksum                                          |                                      Signature                                      |
 |:-----------------:|:----------------------------------------------------------------------------------------:|:-----------------------------------------------------------------------------------------:|:-----------------------------------------------------------------------------------:|
-<<<<<<< HEAD
-|    Source code    | [src](https://www.apache.org/dyn/closer.lua/sedona/1.5.1/apache-sedona-1.5.1-src.tar.gz) | [sha512](https://downloads.apache.org/sedona/1.5.1/apache-sedona-1.5.1-src.tar.gz.sha512) | [asc](https://downloads.apache.org/sedona/1.5.1/apache-sedona-1.5.1-src.tar.gz.asc) |
-|       Binary      | [bin](https://www.apache.org/dyn/closer.lua/sedona/1.5.1/apache-sedona-1.5.1-bin.tar.gz) | [sha512](https://downloads.apache.org/sedona/1.5.1/apache-sedona-1.5.1-bin.tar.gz.sha512) | [asc](https://downloads.apache.org/sedona/1.5.1/apache-sedona-1.5.1-bin.tar.gz.asc) |
-=======
 |    Source code    | [src](https://www.apache.org/dyn/closer.lua/sedona/1.6.1/apache-sedona-1.6.1-src.tar.gz) | [sha512](https://downloads.apache.org/sedona/1.6.1/apache-sedona-1.6.1-src.tar.gz.sha512) | [asc](https://downloads.apache.org/sedona/1.6.1/apache-sedona-1.6.1-src.tar.gz.asc) |
 |       Binary      | [bin](https://www.apache.org/dyn/closer.lua/sedona/1.6.1/apache-sedona-1.6.1-bin.tar.gz) | [sha512](https://downloads.apache.org/sedona/1.6.1/apache-sedona-1.6.1-bin.tar.gz.sha512) | [asc](https://downloads.apache.org/sedona/1.6.1/apache-sedona-1.6.1-bin.tar.gz.asc) |
->>>>>>> 347550c0
 
 ### 1.5.3
 
-<<<<<<< HEAD
-| | Download from ASF | Checksum | Signature |
-|:-----------------:|:--------:|:--------:|:---------:|
-|    Source code    |    [src](https://www.apache.org/dyn/closer.lua/sedona/1.5.0/apache-sedona-1.5.0-src.tar.gz)      |     [sha512](https://downloads.apache.org/sedona/1.5.0/apache-sedona-1.5.0-src.tar.gz.sha512)     |     [asc](https://downloads.apache.org/sedona/1.5.0/apache-sedona-1.5.0-src.tar.gz.asc)      |
-|       Binary      |    [bin](https://www.apache.org/dyn/closer.lua/sedona/1.5.0/apache-sedona-1.5.0-bin.tar.gz)      |     [sha512](https://downloads.apache.org/sedona/1.5.0/apache-sedona-1.5.0-bin.tar.gz.sha512)     |     [asc](https://downloads.apache.org/sedona/1.5.0/apache-sedona-1.5.0-bin.tar.gz.asc) |
-=======
 | |                                    Download from ASF                                     |                                         Checksum                                          |                                      Signature                                      |
 |:-----------------:|:----------------------------------------------------------------------------------------:|:-----------------------------------------------------------------------------------------:|:-----------------------------------------------------------------------------------:|
 |    Source code    | [src](https://www.apache.org/dyn/closer.lua/sedona/1.5.3/apache-sedona-1.5.3-src.tar.gz) | [sha512](https://downloads.apache.org/sedona/1.5.3/apache-sedona-1.5.3-src.tar.gz.sha512) | [asc](https://downloads.apache.org/sedona/1.5.3/apache-sedona-1.5.3-src.tar.gz.asc) |
 |       Binary      | [bin](https://www.apache.org/dyn/closer.lua/sedona/1.5.3/apache-sedona-1.5.3-bin.tar.gz) | [sha512](https://downloads.apache.org/sedona/1.5.3/apache-sedona-1.5.3-bin.tar.gz.sha512) | [asc](https://downloads.apache.org/sedona/1.5.3/apache-sedona-1.5.3-bin.tar.gz.asc) |
->>>>>>> 347550c0
 
 ### 1.4.1
 
