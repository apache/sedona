<!--
 Licensed to the Apache Software Foundation (ASF) under one
 or more contributor license agreements.  See the NOTICE file
 distributed with this work for additional information
 regarding copyright ownership.  The ASF licenses this file
 to you under the Apache License, Version 2.0 (the
 "License"); you may not use this file except in compliance
 with the License.  You may obtain a copy of the License at

   http://www.apache.org/licenses/LICENSE-2.0

 Unless required by applicable law or agreed to in writing,
 software distributed under the License is distributed on an
 "AS IS" BASIS, WITHOUT WARRANTIES OR CONDITIONS OF ANY
 KIND, either express or implied.  See the License for the
 specific language governing permissions and limitations
 under the License.
 -->

The page outlines the steps to manage spatial data using SedonaSQL.

!!!note
    Sedona assumes geographic coordinates to be in longitude/latitude order. If your data is lat/lon order, please use `ST_FlipCoordinates` to swap X and Y.

SedonaSQL supports SQL/MM Part3 Spatial SQL Standard. It includes four kinds of SQL operators as follows. All these operators can be directly called through:

=== "Scala"

	```scala
	var myDataFrame = sedona.sql("YOUR_SQL")
	myDataFrame.createOrReplaceTempView("spatialDf")
	```

=== "Java"

	```java
	Dataset<Row> myDataFrame = sedona.sql("YOUR_SQL")
	myDataFrame.createOrReplaceTempView("spatialDf")
	```

=== "Python"

	```python
	myDataFrame = sedona.sql("YOUR_SQL")
	myDataFrame.createOrReplaceTempView("spatialDf")
	```

Detailed SedonaSQL APIs are available here: [SedonaSQL API](../api/sql/Overview.md). You can find example county data (i.e., `county_small.tsv`) in [Sedona GitHub repo](https://github.com/apache/sedona/tree/master/spark/common/src/test/resources).

## Set up dependencies

=== "Scala/Java"

	1. Read [Sedona Maven Central coordinates](../setup/maven-coordinates.md) and add Sedona dependencies in build.sbt or pom.xml.
	2. Add [Apache Spark core](https://mvnrepository.com/artifact/org.apache.spark/spark-core_2.11), [Apache SparkSQL](https://mvnrepository.com/artifact/org.apache.spark/spark-sql) in build.sbt or pom.xml.
	3. Please see [SQL example project](demo.md)

=== "Python"

	1. Please read [Quick start](../setup/install-python.md) to install Sedona Python.
	2. This tutorial is based on [Sedona SQL Jupyter Notebook example](jupyter-notebook.md).

## Create Sedona config

Use the following code to create your Sedona config at the beginning. If you already have a SparkSession (usually named `spark`) created by AWS EMR/Databricks/Microsoft Fabric, please ==skip this step==.

You can add additional Spark runtime config to the config builder. For example, `SedonaContext.builder().config("spark.sql.autoBroadcastJoinThreshold", "10485760")`

=== "Scala"

	```scala
	import org.apache.sedona.spark.SedonaContext

	val config = SedonaContext.builder()
	.master("local[*]") // Delete this if run in cluster mode
	.appName("readTestScala") // Change this to a proper name
	.getOrCreate()
	```
	If you use SedonaViz together with SedonaSQL, please add the following line after `SedonaContext.builder()` to enable Sedona Kryo serializer:
	```scala
	.config("spark.kryo.registrator", classOf[SedonaVizKryoRegistrator].getName) // org.apache.sedona.viz.core.Serde.SedonaVizKryoRegistrator
	```

=== "Java"

	```java
	import org.apache.sedona.spark.SedonaContext;

	SparkSession config = SedonaContext.builder()
	.master("local[*]") // Delete this if run in cluster mode
	.appName("readTestJava") // Change this to a proper name
	.getOrCreate()
	```
	If you use SedonaViz together with SedonaSQL, please add the following line after `SedonaContext.builder()` to enable Sedona Kryo serializer:
	```java
	.config("spark.kryo.registrator", SedonaVizKryoRegistrator.class.getName()) // org.apache.sedona.viz.core.Serde.SedonaVizKryoRegistrator
	```

=== "Python"

	```python
	from sedona.spark import *

	config = SedonaContext.builder() .\
	    config('spark.jars.packages',
	           'org.apache.sedona:sedona-spark-shaded-3.3_2.12:{{ sedona.current_version }},'
	           'org.datasyslab:geotools-wrapper:{{ sedona.current_geotools }}'). \
	    getOrCreate()
	```
    If you are using a different Spark version, please replace the `3.3` in package name of sedona-spark-shaded with the corresponding major.minor version of Spark, such as `sedona-spark-shaded-3.4_2.12:{{ sedona.current_version }}`.

## Initiate SedonaContext

Add the following line after creating Sedona config. If you already have a SparkSession (usually named `spark`) created by AWS EMR/Databricks/Microsoft Fabric, please call `sedona = SedonaContext.create(spark)` instead. For ==Databricks==, the situation is more complicated, please refer to [Databricks setup guide](../setup/databricks.md), but generally you don't need to create SedonaContext.

=== "Scala"

	```scala
	import org.apache.sedona.spark.SedonaContext

	val sedona = SedonaContext.create(config)
	```

=== "Java"

	```java
	import org.apache.sedona.spark.SedonaContext;

	SparkSession sedona = SedonaContext.create(config)
	```

=== "Python"

	```python
	from sedona.spark import *

	sedona = SedonaContext.create(config)
	```

You can also register everything by passing `--conf spark.sql.extensions=org.apache.sedona.sql.SedonaSqlExtensions` to `spark-submit` or `spark-shell`.

## Load data from text files

Assume we have a WKT file, namely `usa-county.tsv`, at Path `/Download/usa-county.tsv` as follows:

```
POLYGON (..., ...)	Cuming County
POLYGON (..., ...)	Wahkiakum County
POLYGON (..., ...)	De Baca County
POLYGON (..., ...)	Lancaster County
```

The file may have many other columns.

### Load the raw DataFrame

Use the following code to load the data and create a raw DataFrame:

=== "Scala"
	```scala
	var rawDf = sedona.read.format("csv").option("delimiter", "\t").option("header", "false").load("/Download/usa-county.tsv")
	rawDf.createOrReplaceTempView("rawdf")
	rawDf.show()
	```

=== "Java"
	```java
	Dataset<Row> rawDf = sedona.read.format("csv").option("delimiter", "\t").option("header", "false").load("/Download/usa-county.tsv")
	rawDf.createOrReplaceTempView("rawdf")
	rawDf.show()
	```

=== "Python"
	```python
	rawDf = sedona.read.format("csv").option("delimiter", "\t").option("header", "false").load("/Download/usa-county.tsv")
	rawDf.createOrReplaceTempView("rawdf")
	rawDf.show()
	```

The output will be like this:

```
|                 _c0|_c1|_c2|     _c3|  _c4|        _c5|                 _c6|_c7|_c8|  _c9|_c10| _c11|_c12|_c13|      _c14|    _c15|       _c16|        _c17|
+--------------------+---+---+--------+-----+-----------+--------------------+---+---+-----+----+-----+----+----+----------+--------+-----------+------------+
|POLYGON ((-97.019...| 31|039|00835841|31039|     Cuming|       Cuming County| 06| H1|G4020|null| null|null|   A|1477895811|10447360|+41.9158651|-096.7885168|
|POLYGON ((-123.43...| 53|069|01513275|53069|  Wahkiakum|    Wahkiakum County| 06| H1|G4020|null| null|null|   A| 682138871|61658258|+46.2946377|-123.4244583|
|POLYGON ((-104.56...| 35|011|00933054|35011|    De Baca|      De Baca County| 06| H1|G4020|null| null|null|   A|6015539696|29159492|+34.3592729|-104.3686961|
|POLYGON ((-96.910...| 31|109|00835876|31109|  Lancaster|    Lancaster County| 06| H1|G4020| 339|30700|null|   A|2169240202|22877180|+40.7835474|-096.6886584|
```

### Create a Geometry type column

All geometrical operations in SedonaSQL are on Geometry type objects. Therefore, before any kind of queries, you need to create a Geometry type column on a DataFrame.

```sql
SELECT ST_GeomFromWKT(_c0) AS countyshape, _c1, _c2
```

You can select many other attributes to compose this `spatialdDf`. The output will be something like this:

```
|                 countyshape|_c1|_c2|     _c3|  _c4|        _c5|                 _c6|_c7|_c8|  _c9|_c10| _c11|_c12|_c13|      _c14|    _c15|       _c16|        _c17|
+--------------------+---+---+--------+-----+-----------+--------------------+---+---+-----+----+-----+----+----+----------+--------+-----------+------------+
|POLYGON ((-97.019...| 31|039|00835841|31039|     Cuming|       Cuming County| 06| H1|G4020|null| null|null|   A|1477895811|10447360|+41.9158651|-096.7885168|
|POLYGON ((-123.43...| 53|069|01513275|53069|  Wahkiakum|    Wahkiakum County| 06| H1|G4020|null| null|null|   A| 682138871|61658258|+46.2946377|-123.4244583|
|POLYGON ((-104.56...| 35|011|00933054|35011|    De Baca|      De Baca County| 06| H1|G4020|null| null|null|   A|6015539696|29159492|+34.3592729|-104.3686961|
|POLYGON ((-96.910...| 31|109|00835876|31109|  Lancaster|    Lancaster County| 06| H1|G4020| 339|30700|null|   A|2169240202|22877180|+40.7835474|-096.6886584|
```

Although it looks same with the input, but actually the type of column countyshape has been changed to ==Geometry== type.

To verify this, use the following code to print the schema of the DataFrame:

```scala
spatialDf.printSchema()
```

The output will be like this:

```
root
 |-- countyshape: geometry (nullable = false)
 |-- _c1: string (nullable = true)
 |-- _c2: string (nullable = true)
 |-- _c3: string (nullable = true)
 |-- _c4: string (nullable = true)
 |-- _c5: string (nullable = true)
 |-- _c6: string (nullable = true)
 |-- _c7: string (nullable = true)
```

!!!note
	SedonaSQL provides lots of functions to create a Geometry column, please read [SedonaSQL constructor API](../api/sql/Constructor.md).

## Load GeoJSON Data

Since `v1.6.1`, Sedona supports reading GeoJSON files using the `geojson` data source. It is designed to handle JSON files that use [GeoJSON format](https://datatracker.ietf.org/doc/html/rfc7946) for their geometries.

Set the `multiLine` option to `True` to read multiline GeoJSON files.

=== "Python"

    ```python
    df = sedona.read.format("geojson").option("multiLine", "true").load("PATH/TO/MYFILE.json")
     .selectExpr("explode(features) as features") # Explode the envelope to get one feature per row.
     .select("features.*") # Unpack the features struct.
     .withColumn("prop0", f.expr("properties['prop0']")).drop("properties").drop("type")

    df.show()
    df.printSchema()
    ```

=== "Scala"

    ```scala
    val df = sedona.read.format("geojson").option("multiLine", "true").load("PATH/TO/MYFILE.json")
    val parsedDf = df.selectExpr("explode(features) as features").select("features.*")
            .withColumn("prop0", expr("properties['prop0']")).drop("properties").drop("type")

    parsedDf.show()
    parsedDf.printSchema()
    ```

=== "Java"

    ```java
    Dataset<Row> df = sedona.read.format("geojson").option("multiLine", "true").load("PATH/TO/MYFILE.json")
     .selectExpr("explode(features) as features") // Explode the envelope to get one feature per row.
     .select("features.*") // Unpack the features struct.
     .withColumn("prop0", expr("properties['prop0']")).drop("properties").drop("type")

    df.show();
    df.printSchema();
    ```

See [this page](files/geojson-sedona-spark.md) for more information on loading GeoJSON files.

## Load Shapefile

Since v`1.7.0`, Sedona supports loading Shapefile as a DataFrame.

=== "Scala/Java"

    ```scala
    val df = sedona.read.format("shapefile").load("/path/to/shapefile")
    ```

=== "Java"

    ```java
    Dataset<Row> df = sedona.read().format("shapefile").load("/path/to/shapefile")
    ```

=== "Python"

    ```python
    df = sedona.read.format("shapefile").load("/path/to/shapefile")
    ```

The input path can be a directory containing one or multiple shapefiles, or path to a `.shp` file.

See [this page](files/shapefiles-sedona-spark.md) for more information on loading Shapefiles.

## Load GeoParquet

Since v`1.3.0`, Sedona natively supports loading GeoParquet file. Sedona will infer geometry fields using the "geo" metadata in GeoParquet files.

=== "Scala/Java"

	```scala
	val df = sedona.read.format("geoparquet").load(geoparquetdatalocation1)
	df.printSchema()
	```

=== "Java"

	```java
	Dataset<Row> df = sedona.read.format("geoparquet").load(geoparquetdatalocation1)
	df.printSchema()
	```

=== "Python"

	```python
	df = sedona.read.format("geoparquet").load(geoparquetdatalocation1)
	df.printSchema()
	```

The output will be as follows:

```
root
 |-- pop_est: long (nullable = true)
 |-- continent: string (nullable = true)
 |-- name: string (nullable = true)
 |-- iso_a3: string (nullable = true)
 |-- gdp_md_est: double (nullable = true)
 |-- geometry: geometry (nullable = true)
```

Sedona supports spatial predicate push-down for GeoParquet files, please refer to the [SedonaSQL query optimizer](../api/sql/Optimizer.md) documentation for details.

GeoParquet file reader can also be used to read legacy Parquet files written by Apache Sedona 1.3.1-incubating or earlier.
Please refer to [Reading Legacy Parquet Files](../api/sql/Reading-legacy-parquet.md) for details.

!!!warning
	GeoParquet file reader does not work on Databricks runtime when Photon is enabled. Please disable Photon when using
	GeoParquet file reader on Databricks runtime.

See [this page](files/geoparquet-sedona-spark.md) for more information on loading GeoParquet.

## Load data from STAC catalog

Sedona STAC data source allows you to read data from a SpatioTemporal Asset Catalog (STAC) API. The data source supports reading STAC items and collections.

You can load a STAC collection from a s3 collection file object:

```python
df = sedona.read.format("stac").load(
    "s3a://example.com/stac_bucket/stac_collection.json"
)
```

You can also load a STAC collection from an HTTP/HTTPS endpoint:

```python
df = sedona.read.format("stac").load(
    "https://earth-search.aws.element84.com/v1/collections/sentinel-2-pre-c1-l2a"
)
```

The STAC data source supports predicate pushdown for spatial and temporal filters. The data source can push down spatial and temporal filters to the underlying data source to reduce the amount of data that needs to be read.

See [this page](files/stac-sedona-spark.md) for more information on loading data from STAC.

## Load data from JDBC data sources

The 'query' option in Spark SQL's JDBC data source can be used to convert geometry columns to a format that Sedona can interpret.
This should work for most spatial JDBC data sources.
For Postgis there is no need to add a query to convert geometry types since it's already using EWKB as it's wire format.

=== "Scala"

	```scala
	// For any JDBC data source, including Postgis.
	val df = sedona.read.format("jdbc")
		// Other options.
		.option("query", "SELECT id, ST_AsBinary(geom) as geom FROM my_table")
		.load()
		.withColumn("geom", expr("ST_GeomFromWKB(geom)"))

	// This is a simplified version that works for Postgis.
	val df = sedona.read.format("jdbc")
		// Other options.
		.option("dbtable", "my_table")
		.load()
		.withColumn("geom", expr("ST_GeomFromWKB(geom)"))
	```

=== "Java"

	```java
	// For any JDBC data source, including Postgis.
	Dataset<Row> df = sedona.read().format("jdbc")
		// Other options.
		.option("query", "SELECT id, ST_AsBinary(geom) as geom FROM my_table")
		.load()
		.withColumn("geom", expr("ST_GeomFromWKB(geom)"))

	// This is a simplified version that works for Postgis.
	Dataset<Row> df = sedona.read().format("jdbc")
		// Other options.
		.option("dbtable", "my_table")
		.load()
		.withColumn("geom", expr("ST_GeomFromWKB(geom)"))
	```

=== "Python"

	```python
	# For any JDBC data source, including Postgis.
	df = (sedona.read.format("jdbc")
		# Other options.
		.option("query", "SELECT id, ST_AsBinary(geom) as geom FROM my_table")
		.load()
		.withColumn("geom", f.expr("ST_GeomFromWKB(geom)")))

	# This is a simplified version that works for Postgis.
	df = (sedona.read.format("jdbc")
		# Other options.
		.option("dbtable", "my_table")
		.load()
		.withColumn("geom", f.expr("ST_GeomFromWKB(geom)")))
	```

## Load GeoPackage

Since v1.7.0, Sedona supports loading Geopackage file format as a DataFrame.

=== "Scala/Java"

	```scala
	val df = sedona.read.format("geopackage").option("tableName", "tab").load("/path/to/geopackage")
	```

=== "Java"

	```java
	Dataset<Row> df = sedona.read().format("geopackage").option("tableName", "tab").load("/path/to/geopackage")
	```

=== "Python"

	```python
	df = sedona.read.format("geopackage").option("tableName", "tab").load("/path/to/geopackage")
	```

See [this page](files/geopackage-sedona-spark.md) for more information on loading GeoPackage.

## Load OSM PBF

Since v1.7.1, Sedona supports loading OSM PBF file format as a DataFrame.

=== "Scala/Java"

	```scala
	val df = sedona.read.format("osmpbf").load("/path/to/osmpbf")
	```

=== "Java"

	```java
	Dataset<Row> df = sedona.read().format("osmpbf").load("/path/to/osmpbf")
	```

=== "Python"

	```python
	df = sedona.read.format("osmpbf").load("/path/to/osmpbf")
	```

OSM PBF files can contain nodes, ways, and relations. Currently Sedona support
Nodes, DenseNodes, Ways and Relations. When you load the data you get a DataFrame with the following schema.

```
root
 |-- id: long (nullable = true)
 |-- kind: string (nullable = true)
 |-- location: struct (nullable = true)
 |    |-- longitude: double (nullable = true)
 |    |-- latitude: double (nullable = true)
 |-- tags: map (nullable = true)
 |    |-- key: string
 |    |-- value: string (valueContainsNull = true)
 |-- refs: array (nullable = true)
 |    |-- element: long (containsNull = true)
 |-- ref_roles: array (nullable = true)
 |    |-- element: string (containsNull = true)
 |-- ref_types: array (nullable = true)
 |    |-- element: string (containsNull = true)
```

Where:

- `id` is the unique identifier of the object.
- `kind` is the type of the object, it can be `node`, `way` or `relation`.
- `location` is the location of the object, it contains the `longitude` and `latitude` of the object.
- `tags` is a map of key-value pairs that represent the tags of the object.
- `refs` is an array of the references of the object.
- `ref_roles` is an array of the roles of the references.
- `ref_types` is an array of the types of the references.

The dataframe for ways might look like this for nodes:

```
+---------+----+--------------------+--------------------+----+---------+---------+
|       id|kind|            location|                tags|refs|ref_roles|ref_types|
+---------+----+--------------------+--------------------+----+---------+---------+
|248675410|node|{21.0884952545166...|{tactile_paving -...|NULL|     NULL|     NULL|
|260821820|node|{21.0191555023193...|{created_by -> JOSM}|NULL|     NULL|     NULL|
|349189665|node|{22.1437530517578...|{source -> http:/...|NULL|     NULL|     NULL|
|353366899|node|{22.9787712097167...|{source -> http:/...|NULL|     NULL|     NULL|
|359460224|node|{22.4816703796386...|{source -> http:/...|NULL|     NULL|     NULL|
+---------+----+--------------------+--------------------+----+---------+---------+
only showing top 5 rows
```

and for way

```
+-------+----+--------+--------------------+--------------------+---------+---------+
|     id|kind|location|                tags|                refs|ref_roles|ref_types|
+-------+----+--------+--------------------+--------------------+---------+---------+
|4307329| way|    NULL|{junction -> roun...|[2448759046, 7093...|     NULL|     NULL|
|4307330| way|    NULL|{surface -> aspha...|[26063923, 260639...|     NULL|     NULL|
|4308966| way|    NULL|{sidewalk -> sepa...|[3387797238, 9252...|     NULL|     NULL|
|4308968| way|    NULL|{surface -> pavin...|[26083890, 744724...|     NULL|     NULL|
|4308969| way|    NULL|{cycleway:both ->...|[9526831176, 1218...|     NULL|     NULL|
+-------+----+--------+--------------------+--------------------+---------+---------+
```

and for relation

```
+-----+--------+--------+--------------------+--------------------+--------------------+--------------------+
|   id|    kind|location|                tags|                refs|           ref_roles|           ref_types|
+-----+--------+--------+--------------------+--------------------+--------------------+--------------------+
|28124|relation|    NULL|{official_name ->...|[26382394, 26259985]|      [inner, outer]|          [WAY, WAY]|
|28488|relation|    NULL|  {type -> junction}|[26409253, 303249...|[roundabout, roun...|[WAY, WAY, WAY, WAY]|
|32939|relation|    NULL|{ref -> E 67, rou...|[140673970, 14067...|        [, , , , , ]|[WAY, WAY, RELATI...|
|34387|relation|    NULL|{note -> rząd III...|[209161000, 52154...|[main_stream, mai...|[WAY, WAY, WAY, W...|
|34392|relation|    NULL|{distance -> 1047...|[150033976, 25076...|[main_stream, mai...|[WAY, WAY, WAY, W...|
+-----+--------+--------+--------------------+--------------------+--------------------+--------------------+
```

## Transform the Coordinate Reference System

Sedona doesn't control the coordinate unit (degree-based or meter-based) of all geometries in a Geometry column. The unit of all related distances in SedonaSQL is same as the unit of all geometries in a Geometry column.

By default, this function uses lon/lat order since `v1.5.0`. Before, it used lat/lon order. You can use ==ST_FlipCoordinates== to swap X and Y.

For more details, please read the `ST_Transform` section in Sedona API References.

To convert Coordinate Reference System of the Geometry column created before, use the following code:

```sql
SELECT ST_Transform(countyshape, "epsg:4326", "epsg:3857") AS newcountyshape, _c1, _c2, _c3, _c4, _c5, _c6, _c7
FROM spatialdf
```

The first EPSG code EPSG:4326 in `ST_Transform` is the source CRS of the geometries. It is WGS84, the most common degree-based CRS.

The second EPSG code EPSG:3857 in `ST_Transform` is the target CRS of the geometries. It is the most common meter-based CRS.

This `ST_Transform` transform the CRS of these geometries from EPSG:4326 to EPSG:3857. The details CRS information can be found on [EPSG.io](https://epsg.io/)

The coordinates of polygons have been changed. The output will be like this:

```
+--------------------+---+---+--------+-----+-----------+--------------------+---+
|      newcountyshape|_c1|_c2|     _c3|  _c4|        _c5|                 _c6|_c7|
+--------------------+---+---+--------+-----+-----------+--------------------+---+
|POLYGON ((-108001...| 31|039|00835841|31039|     Cuming|       Cuming County| 06|
|POLYGON ((-137408...| 53|069|01513275|53069|  Wahkiakum|    Wahkiakum County| 06|
|POLYGON ((-116403...| 35|011|00933054|35011|    De Baca|      De Baca County| 06|
|POLYGON ((-107880...| 31|109|00835876|31109|  Lancaster|    Lancaster County| 06|

```

## Cluster with DBSCAN

Sedona provides an implementation of the [DBSCAN](https://en.wikipedia.org/wiki/Dbscan) algorithm to cluster spatial data.

The algorithm is available as a Scala and Python function called on a spatial dataframe. The returned dataframe has an additional column added containing the unique identifier of the cluster that record is a member of and a boolean column indicating if the record is a core point.

The first parameter is the dataframe, the next two are the epsilon and min_points parameters of the DBSCAN algorithm.

=== "Scala"

	```scala
	import org.apache.sedona.stats.clustering.DBSCAN.dbscan

	dbscan(df, 0.1, 5).show()
	```

=== "Java"

	```java
	import org.apache.sedona.stats.clustering.DBSCAN;

	DBSCAN.dbscan(df, 0.1, 5).show();
	```

=== "Python"

	```python
	from sedona.spark.stats import dbscan

	dbscan(df, 0.1, 5).show()
	```

The output will look like this:

```
+----------------+---+------+-------+
|        geometry| id|isCore|cluster|
+----------------+---+------+-------+
|   POINT (2.5 4)|  3| false|      1|
|     POINT (3 4)|  2| false|      1|
|     POINT (3 5)|  5| false|      1|
|     POINT (1 3)|  9|  true|      0|
| POINT (2.5 4.5)|  7|  true|      1|
|     POINT (1 2)|  1|  true|      0|
| POINT (1.5 2.5)|  4|  true|      0|
| POINT (1.2 2.5)|  8|  true|      0|
|   POINT (1 2.5)| 11|  true|      0|
|     POINT (1 5)| 10| false|     -1|
|     POINT (5 6)| 12| false|     -1|
|POINT (12.8 4.5)|  6| false|     -1|
|     POINT (4 3)| 13| false|     -1|
+----------------+---+------+-------+
```

See [this page](concepts/clustering-algorithms.md) for more information on the DBSCAN algorithm.

## Calculate the Local Outlier Factor (LOF)

Sedona provides an implementation of the [Local Outlier Factor](https://en.wikipedia.org/wiki/Local_outlier_factor) algorithm to identify anomalous data.

The algorithm is available as a Scala and Python function called on a spatial dataframe. The returned dataframe has an additional column added containing the local outlier factor.

The first parameter is the dataframe, the next is the number of nearest neighbors to consider use in calculating the score.

=== "Scala"

	```scala
	import org.apache.sedona.stats.outlierDetection.LocalOutlierFactor.localOutlierFactor

    localOutlierFactor(df, 20).show()
	```

=== "Java"

	```java
	import org.apache.sedona.stats.outlierDetection.LocalOutlierFactor;

	LocalOutlierFactor.localOutlierFactor(df, 20).show();
	```

=== "Python"

	```python
	from sedona.spark.stats import local_outlier_factor

	local_outlier_factor(df, 20).show()
	```

The output will look like this:

```
+--------------------+------------------+
|            geometry|               lof|
+--------------------+------------------+
|POINT (-2.0231305...| 0.952098153363662|
|POINT (-2.0346944...|0.9975325496668104|
|POINT (-2.2040074...|1.0825843906411081|
|POINT (1.61573501...|1.7367129352162634|
|POINT (-2.1176324...|1.5714144683150393|
|POINT (-2.2349759...|0.9167275845938276|
|POINT (1.65470192...| 1.046231536764447|
|POINT (0.62624112...|1.1988700676990034|
|POINT (2.01746261...|1.1060219481067417|
|POINT (-2.0483857...|1.0775553430145446|
|POINT (2.43969463...|1.1129132178576646|
|POINT (-2.2425480...| 1.104108012697006|
|POINT (-2.7859235...|  2.86371824574529|
|POINT (-1.9738858...|1.0398822680356794|
|POINT (2.00153403...| 0.927409656346015|
|POINT (2.06422812...|0.9222203762264445|
|POINT (-1.7533819...|1.0273650471626696|
|POINT (-2.2030766...| 0.964744555830738|
|POINT (-1.8509857...|1.0375927869698574|
|POINT (2.10849080...|1.0753419197322656|
+--------------------+------------------+
```

## Perform Getis-Ord Gi(*) Hot Spot Analysis

Sedona provides an implementation of the [Gi and Gi*](https://en.wikipedia.org/wiki/Getis%E2%80%93Ord_statistics) algorithms to identify local hotspots in spatial data

The algorithm is available as a Scala and Python function called on a spatial dataframe. The returned dataframe has additional columns added containing G statistic, E[G], V[G], the Z score, and the p-value.

Using Gi involves first generating the neighbors list for each record, then calling the g_local function.
=== "Scala"

	```scala
	import org.apache.sedona.stats.Weighting.addBinaryDistanceBandColumn
	import org.apache.sedona.stats.hotspotDetection.GetisOrd.gLocal

	val distanceRadius = 1.0
	val weightedDf = addBinaryDistanceBandColumn(df, distanceRadius)
    gLocal(weightedDf, "val").show()
	```

=== "Java"

	```java
	import org.apache.sedona.stats.Weighting;
	import org.apache.sedona.stats.hotspotDetection.GetisOrd;
	import org.apache.spark.sql.DataFrame;

	double distanceRadius = 1.0;
	DataFrame weightedDf = Weighting.addBinaryDistanceBandColumn(df, distanceRadius);
	GetisOrd.gLocal(weightedDf, "val").show();
	```

=== "Python"

	```python
	from sedona.spark.stats import add_binary_distance_band_column
	from sedona.spark.stats import g_local

	distance_radius = 1.0
	weighted_df = addBinaryDistanceBandColumn(df, distance_radius)
    g_local(weightedDf, "val").show()
	```

The output will look like this:

<pre>
<code>
+-----------+---+--------------------+-------------------+-------------------+--------------------+--------------------+--------------------+
|   geometry|val|             weights|                  G|                 EG|                  VG|                   Z|                   P|
+-----------+---+--------------------+-------------------+-------------------+--------------------+--------------------+--------------------+
|POINT (2 2)|0.9|[&#123;&#123;POINT (2 3), 1...| 0.4488188976377953|0.45454545454545453| 0.00356321373799772|-0.09593402008347063|  0.4617864875295957|
|POINT (2 3)|1.2|[&#123;&#123;POINT (2 2), 0...|0.35433070866141736|0.36363636363636365|0.003325666155464539|-0.16136436037034918|  0.4359032175415549|
|POINT (3 3)|1.2|[&#123;&#123;POINT (2 3), 1...|0.28346456692913385| 0.2727272727272727|0.002850570990398176| 0.20110780337013057| 0.42030714022155924|
|POINT (3 2)|1.2|[&#123;&#123;POINT (2 2), 0...| 0.4488188976377953|0.45454545454545453| 0.00356321373799772|-0.09593402008347063|  0.4617864875295957|
|POINT (3 1)|1.2|[&#123;&#123;POINT (3 2), 3...| 0.3622047244094489| 0.2727272727272727|0.002850570990398176|  1.6758983614177538| 0.04687905137429871|
|POINT (2 1)|2.2|[&#123;&#123;POINT (2 2), 0...| 0.4330708661417323|0.36363636363636365|0.003325666155464539|  1.2040263812249166| 0.11428969105925013|
|POINT (1 1)|1.2|[&#123;&#123;POINT (2 1), 5...| 0.2834645669291339| 0.2727272727272727|0.002850570990398176|  0.2011078033701316|  0.4203071402215588|
|POINT (1 2)|0.2|[&#123;&#123;POINT (2 2), 0...|0.35433070866141736|0.45454545454545453| 0.00356321373799772|   -1.67884535146075|0.046591093685710794|
|POINT (1 3)|1.2|[&#123;&#123;POINT (2 3), 1...| 0.2047244094488189| 0.2727272727272727|0.002850570990398176| -1.2736827546774914| 0.10138793530151635|
|POINT (0 2)|1.0|[&#123;&#123;POINT (1 2), 7...|0.09448818897637795|0.18181818181818182|0.002137928242798632| -1.8887168824332323|0.029464887612748458|
|POINT (4 2)|1.2|[&#123;&#123;POINT (3 2), 3...| 0.1889763779527559|0.18181818181818182|0.002137928242798632| 0.15481285921583854| 0.43848442662481324|
+-----------+---+--------------------+-------------------+-------------------+--------------------+--------------------+--------------------+
</code>
</pre>

## Run spatial queries

After creating a Geometry type column, you are able to run spatial queries.

### Range query

Use ==ST_Contains==, ==ST_Intersects==, ==ST_Within== to run a range query over a single column.

The following example finds all counties that are within the given polygon:

```sql
SELECT *
FROM spatialdf
WHERE ST_Contains (ST_PolygonFromEnvelope(1.0,100.0,1000.0,1100.0), newcountyshape)
```

!!!note
	Read [SedonaSQL constructor API](../api/sql/Constructor.md) to learn how to create a Geometry type query window

### KNN query

Use ==ST_Distance== to calculate the distance and rank the distance.

The following code returns the 5 nearest neighbor of the given polygon.

```sql
SELECT countyname, ST_Distance(ST_PolygonFromEnvelope(1.0,100.0,1000.0,1100.0), newcountyshape) AS distance
FROM spatialdf
ORDER BY distance DESC
LIMIT 5
```

### Join query

The details of a join query is available here [Join query](../api/sql/Optimizer.md).

### KNN join query

The details of a KNN join query is available here [KNN join query](../api/sql/NearestNeighbourSearching.md).

### Other queries

There are lots of other functions can be combined with these queries. Please read [SedonaSQL functions](../api/sql/Function.md) and [SedonaSQL aggregate functions](../api/sql/AggregateFunction.md).

## Visualize query results

Sedona provides `SedonaPyDeck` and `SedonaKepler` wrappers, both of which expose APIs to create interactive map visualizations from SedonaDataFrames in a Jupyter environment.

!!!Note
	Both SedonaPyDeck and SedonaKepler expect the default geometry order to be lon-lat. If your dataframe has geometries in the lat-lon order, please check out [ST_FlipCoordinates](https://sedona.apache.org/latest-snapshot/api/sql/Function/#st_flipcoordinates)

!!!Note
	Both SedonaPyDeck and SedonaKepler are designed to work with SedonaDataFrames containing only 1 geometry column. Passing dataframes with multiple geometry columns will cause errors.

### SedonaPyDeck

Spatial query results can be visualized in a Jupyter lab/notebook environment using SedonaPyDeck.

<<<<<<< HEAD
SedonaPyDeck exposes APIs to create interactive map visualizations using [pydeck](https://pydeck.gl/) based on [deck.gl](https://deck.gl/)
=======
SedonaPyDeck exposes APIs to create interactive map visualizations using [pydeck](https://deckgl.readthedocs.io) based on [deck.gl](https://deck.gl/)
>>>>>>> e8c0d5af

!!!Note
	To use SedonaPyDeck, install sedona with the `pydeck-map` extra:
	```
	pip install apache-sedona[pydeck-map]
	```

The following tutorial showcases the various maps that can be created using SedonaPyDeck, the datasets used to create these maps are publicly available.

Each API exposed by SedonaPyDeck offers customization via optional arguments, details on all possible arguments can be found in the [API docs of SedonaPyDeck](../api/sql/Visualization-SedonaPyDeck.md).

#### Creating a Choropleth map using SedonaPyDeck

SedonaPyDeck exposes a `create_choropleth_map` API which can be used to visualize a choropleth map out of the passed SedonaDataFrame containing polygons with an observation:

Example:

```python
SedonaPyDeck.create_choropleth_map(df=groupedresult, plot_col='AirportCount')
```

!!!Note
	`plot_col` is a required argument informing SedonaPyDeck of the column name used to render the choropleth effect.

![Creating a Choropleth map using SedonaPyDeck](../image/choropleth.gif)

The dataset used is available [here](https://github.com/apache/sedona/tree/b66e768155866a38ba2e3404f1151cac14fad5ea/docs/usecases/data/ne_50m_airports) and
can also be found in the example notebook available [here](https://github.com/apache/sedona/blob/master/docs/usecases/ApacheSedonaSQL_SpatialJoin_AirportsPerCountry.ipynb)

#### Creating a Geometry map using SedonaPyDeck

SedonaPyDeck exposes a create_geometry_map API which can be used to visualize a passed SedonaDataFrame containing any type of geometries:

Example:

```python
SedonaPyDeck.create_geometry_map(df_building, elevation_col='height')
```

![Creating a Geometry map using SedonaPyDeck](../image/buildings.gif)

!!!Tip
	`elevation_col` is an optional argument which can be used to render a 3D map. Pass the column with 'elevation' values for the geometries here.

#### Creating a Scatterplot map using SedonaPyDeck

SedonaPyDeck exposes a create_scatterplot_map API which can be used to visualize a scatterplot out of the passed SedonaDataFrame containing points:

Example:

```python
SedonaPyDeck.create_scatterplot_map(df=crimes_df)
```

![Creating a Scatterplot map using SedonaPyDeck](../image/points.gif)

The dataset used here is the Chicago crimes dataset, available [here](https://github.com/apache/sedona/blob/sedona-1.5.0/spark/common/src/test/resources/Chicago_Crimes.csv)

#### Creating a heatmap using SedonaPyDeck

SedonaPyDeck exposes a create_heatmap API which can be used to visualize a heatmap out of the passed SedonaDataFrame containing points:

Example:

```python
SedonaPyDeck.create_heatmap(df=crimes_df)
```

![Creating a heatmap using SedonaPyDeck](../image/heatmap.gif)

The dataset used here is the Chicago crimes dataset, available [here](https://github.com/apache/sedona/blob/sedona-1.5.0/spark/common/src/test/resources/Chicago_Crimes.csv)

### SedonaKepler

Spatial query results can be visualized in a Jupyter lab/notebook environment using SedonaKepler.

SedonaKepler exposes APIs to create interactive and customizable map visualizations using [KeplerGl](https://kepler.gl/).

!!!Note
	To use SedonaKepler, install sedona with the `kepler-map` extra:
	```
	pip install apache-sedona[kepler-map]
	```

This tutorial showcases how simple it is to instantly visualize geospatial data using SedonaKepler.

Example (referenced from an example notebook via the binder):

```python
SedonaKepler.create_map(df=groupedresult, name="AirportCount")
```

![Visualize geospatial data using SedonaKepler](../image/sedona_customization.gif)

The dataset used is available [here](https://github.com/apache/sedona/tree/b66e768155866a38ba2e3404f1151cac14fad5ea/docs/usecases/data/ne_50m_airports) and
can also be found in the example notebook available [here](https://github.com/apache/sedona/blob/master/docs/usecases/ApacheSedonaSQL_SpatialJoin_AirportsPerCountry.ipynb)

Details on all the APIs available by SedonaKepler are listed in the [SedonaKepler API docs](../api/sql/Visualization-SedonaKepler.md)

## Create a User-Defined Function (UDF)

User-Defined Functions (UDFs) are user-created procedures that can perform operations on a single row of information. To cover almost all use cases, we will showcase 4 types of UDFs for a better understanding of how to use geometry with UDFs. Sedona's serializer deserializes the SQL geometry type to [JTS Geometry](https://locationtech.github.io/jts/javadoc-1.18.0/org/locationtech/jts/geom/Geometry.html) (Scala/Java) or [Shapely Geometry](https://shapely.readthedocs.io/en/stable/geometry.html) (Python). You can implement any custom logic using the rich ecosystem around these two libraries.

### Geometry to primitive

This UDF example takes a geometry type input and returns a primitive type output:

=== "Scala"

	```scala
	import org.locationtech.jts.geom.Geometry
	import org.apache.spark.sql.types._

	def lengthPoly(geom: Geometry): Double = {
        geom.getLength
	}

	sedona.udf.register("udf_lengthPoly", lengthPoly _)

	df.selectExpr("udf_lengthPoly(geom)").show()
	```

=== "Java"

	```java
	import org.apache.spark.sql.api.java.UDF1;
	import org.apache.spark.sql.types.DataTypes;

	// using lambda function to register the UDF
	sparkSession.udf().register(
			"udf_lengthPoly",
			(UDF1<Geometry, Double>) Geometry::getLength,
			DataTypes.DoubleType);

	df.selectExpr("udf_lengthPoly(geom)").show()
	```

=== "Python"

	```python
	from sedona.spark.sql.types import GeometryType
	from pyspark.sql.types import DoubleType

	def lengthPoly(geom: GeometryType()):
		return geom.length

	sedona.udf.register("udf_lengthPoly", lengthPoly, DoubleType())

	df.selectExpr("udf_lengthPoly(geom)").show()
	```

Output:

```
+--------------------+
|udf_lengthPoly(geom)|
+--------------------+
|   3.414213562373095|
+--------------------+
```

### Geometry to Geometry

This UDF example takes a geometry type input and returns a geometry type output:

=== "Scala"

	```scala
	import org.locationtech.jts.geom.Geometry
	import org.apache.spark.sql.types._

	def bufferFixed(geom: Geometry): Geometry = {
        geom.buffer(5.5)
	}

	sedona.udf.register("udf_bufferFixed", bufferFixed _)

	df.selectExpr("udf_bufferFixed(geom)").show()
	```

=== "Java"

	```java
	import org.apache.spark.sql.api.java.UDF1;
	import org.apache.spark.sql.types.DataTypes;

	// using lambda function to register the UDF
	sparkSession.udf().register(
			"udf_bufferFixed",
			(UDF1<Geometry, Geometry>) geom ->
                geom.buffer(5.5),
			new GeometryUDT());

	df.selectExpr("udf_bufferFixed(geom)").show()
	```

=== "Python"

	```python
	from sedona.spark import GeometryType
	from pyspark.sql.types import DoubleType

	def bufferFixed(geom: GeometryType()):
    	return geom.buffer(5.5)

	sedona.udf.register("udf_bufferFixed", bufferFixed, GeometryType())

	df.selectExpr("udf_bufferFixed(geom)").show()
	```

Output:

```
+--------------------------------------------------+
|                             udf_bufferFixed(geom)|
+--------------------------------------------------+
|POLYGON ((1 -4.5, -0.0729967710887076 -4.394319...|
+--------------------------------------------------+
```

### Geometry, primitive to geometry

This UDF example takes a geometry type input and a primitive type input and returns a geometry type output:

=== "Scala"

	```scala
	import org.locationtech.jts.geom.Geometry
	import org.apache.spark.sql.types._

	def bufferIt(geom: Geometry, distance: Double): Geometry = {
        geom.buffer(distance)
	}

	sedona.udf.register("udf_buffer", bufferIt _)

	df.selectExpr("udf_buffer(geom, distance)").show()
	```

=== "Java"

	```java
	import org.apache.spark.sql.api.java.UDF2;
	import org.apache.spark.sql.types.DataTypes;

	// using lambda function to register the UDF
	sparkSession.udf().register(
			"udf_buffer",
			(UDF2<Geometry, Double, Geometry>) Geometry::buffer,
			new GeometryUDT());

	df.selectExpr("udf_buffer(geom, distance)").show()
	```

=== "Python"

	```python
	from sedona.spark import GeometryType
	from pyspark.sql.types import DoubleType

	def bufferIt(geom: GeometryType(), distance: DoubleType()):
    	return geom.buffer(distance)

	sedona.udf.register("udf_buffer", bufferIt, GeometryType())

	df.selectExpr("udf_buffer(geom, distance)").show()
	```

Output:

```
+--------------------------------------------------+
|                        udf_buffer(geom, distance)|
+--------------------------------------------------+
|POLYGON ((1 -9, -0.9509032201612866 -8.80785280...|
+--------------------------------------------------+
```

### Geometry, primitive to Geometry, primitive

This UDF example takes a geometry type input and a primitive type input and returns a geometry type and a primitive type output:

=== "Scala"

	```scala
	import org.locationtech.jts.geom.Geometry
	import org.apache.spark.sql.types._
	import org.apache.spark.sql.api.java.UDF2

	val schemaUDF = StructType(Array(
		StructField("buffed", GeometryUDT),
		StructField("length", DoubleType)
	))

	val udf_bufferLength = udf(
		new UDF2[Geometry, Double, (Geometry, Double)] {
			def call(geom: Geometry, distance: Double): (Geometry, Double) = {
				val buffed = geom.buffer(distance)
				val length = geom.getLength
				(buffed, length)
			}
		}, schemaUDF)

	sedona.udf.register("udf_bufferLength", udf_bufferLength)

	data.withColumn("bufferLength", expr("udf_bufferLengths(geom, distance)"))
        .select("geom", "distance", "bufferLength.*")
		.show()
	```

=== "Java"

	```java
	import org.apache.spark.sql.api.java.UDF2;
	import org.apache.spark.sql.types.DataTypes;
	import org.apache.spark.sql.types.StructType;
	import scala.Tuple2;

	StructType schemaUDF = new StructType()
                .add("buffedGeom", new GeometryUDT())
                .add("length", DataTypes.DoubleType);

	// using lambda function to register the UDF
	sparkSession.udf().register("udf_bufferLength",
                (UDF2<Geometry, Double, Tuple2<Geometry, Double>>) (geom, distance) -> {
                    Geometry buffed = geom.buffer(distance);
                    Double length = buffed.getLength();
                    return new Tuple2<>(buffed, length);
                },
                schemaUDF);

	df.withColumn("bufferLength", functions.expr("udf_bufferLength(geom, distance)"))
                .select("geom", "distance", "bufferLength.*")
				.show();
	```

=== "Python"

	```python
	from sedona.spark import GeometryType
	from pyspark.sql.types import *

	schemaUDF = StructType([
        StructField("buffed", GeometryType()),
        StructField("length", DoubleType())
    ])

	def bufferAndLength(geom: GeometryType(), distance: DoubleType()):
		buffed = geom.buffer(distance)
		length = buffed.length
		return [buffed, length]

	sedona.udf.register("udf_bufferLength", bufferAndLength, schemaUDF)

	df.withColumn("bufferLength", expr("udf_bufferLength(geom, buffer)")) \
				.select("geom", "buffer", "bufferLength.*") \
				.show()
	```

Output:

```
+------------------------------+--------+--------------------------------------------------+-----------------+
|                          geom|distance|                                        buffedGeom|           length|
+------------------------------+--------+--------------------------------------------------+-----------------+
|POLYGON ((1 1, 1 2, 2 1, 1 1))|    10.0|POLYGON ((1 -9, -0.9509032201612866 -8.80785280...|66.14518337329191|
+------------------------------+--------+--------------------------------------------------+-----------------+
```

## Spatial vectorized udfs (Python only)

By default when you create the user defined functions in Python, the UDFs are not vectorized.
This means that the UDFs are called row by row which can be slow.
To speed up the UDFs, you can use the `vectorized` UDF which will be called in a batch mode
using Apache Arrow.

To create a vectorized UDF please use the decorator sedona_vectorized_udf.
Currently supports only the scalar UDFs. Vectorized UDFs are way faster than
the normal UDFs. It might be even 2x faster than the normal UDFs.

!!!note
	When you use geometry as an input type, please include the BaseGeometry type,
	like Point from shapely or geopandas GeoSeries, when you use GEO_SERIES vectorized udf.
	That's how Sedona infers the type and knows if the data should be cast.

Decorator signature looks as follows:

```python
def sedona_vectorized_udf(udf_type: SedonaUDFType = SedonaUDFType.SHAPELY_SCALAR, return_type: DataType)
```

where udf_type is the type of the UDF function, currently supported are:

- SHAPELY_SCALAR
- GEO_SERIES

The main difference is what input data you get in the function
Let's analyze the two examples below, that creates buffers from
a given geometry.

### Shapely scalar UDF

```python
import shapely.geometry.base as b
from sedona.spark import sedona_vectorized_udf

@sedona_vectorized_udf(return_type=GeometryType())
def vectorized_buffer(geom: b.BaseGeometry) -> b.BaseGeometry:
    return geom.buffer(0.1)
```

### GeoSeries UDF

```python
import geopandas as gpd
from sedona.spark import sedona_vectorized_udf, SedonaUDFType
from sedona.spark import GeometryType


@sedona_vectorized_udf(udf_type=SedonaUDFType.GEO_SERIES, return_type=GeometryType())
def vectorized_geo_series_buffer(series: gpd.GeoSeries) -> gpd.GeoSeries:
    buffered = series.buffer(0.1)

    return buffered
```

To call the UDFs you can use the following code:

```python
# Shapely scalar UDF
df.withColumn("buffered", vectorized_buffer(df.geom)).show()

# GeoSeries UDF
df.withColumn("buffered", vectorized_geo_series_buffer(df.geom)).show()
```

## Save to permanent storage

To save a Spatial DataFrame to some permanent storage such as Hive tables and HDFS, you can simply convert each geometry in the Geometry type column back to a plain String and save the plain DataFrame to wherever you want.

Use the following code to convert the Geometry column in a DataFrame back to a WKT string column:

```sql
SELECT ST_AsText(countyshape)
FROM polygondf
```

## Save GeoJSON

Since `v1.6.1`, the GeoJSON data source in Sedona can be used to save a Spatial DataFrame to a single-line JSON file, with geometries written in GeoJSON format.

```sparksql
df.write.format("geojson").save("YOUR/PATH.json")
```

See [this page](files/geojson-sedona-spark.md) for more information on writing to GeoJSON.

## Save GeoParquet

Since v`1.3.0`, Sedona natively supports writing GeoParquet file. GeoParquet can be saved as follows:

```scala
df.write.format("geoparquet").save(geoparquetoutputlocation + "/GeoParquet_File_Name.parquet")
```

See [this page](files/geoparquet-sedona-spark.md) for more information on writing to GeoParquet.

## Save to Postgis

Unfortunately, the Spark SQL JDBC data source doesn't support creating geometry types in PostGIS using the 'createTableColumnTypes' option.
Only the Spark built-in types are recognized.
This means that you'll need to manage your PostGIS schema separately from Spark.
One way to do this is to create the table with the correct geometry column before writing data to it with Spark.
Alternatively, you can write your data to the table using Spark and then manually alter the column to be a geometry type afterward.

Postgis uses EWKB to serialize geometries.
If you convert your geometries to EWKB format in Sedona you don't have to do any additional conversion in Postgis.

```
my_postgis_db# create table my_table (id int8, geom geometry);

df.withColumn("geom", expr("ST_AsEWKB(geom)")
	.write.format("jdbc")
	.option("truncate","true") // Don't let Spark recreate the table.
	// Other options.
	.save()

// If you didn't create the table before writing you can change the type afterward.
my_postgis_db# alter table my_table alter column geom type geometry;

```

## Convert between DataFrame and SpatialRDD

### DataFrame to SpatialRDD

Use SedonaSQL DataFrame-RDD Adapter to convert a DataFrame to an SpatialRDD.

=== "Scala"

	```scala
	var spatialRDD = StructuredAdapter.toSpatialRdd(spatialDf, "usacounty")
	```

=== "Java"

	```java
	SpatialRDD spatialRDD = StructuredAdapter.toSpatialRdd(spatialDf, "usacounty")
	```

=== "Python"

	```python
	from sedona.spark import StructuredAdapter

	spatialRDD = StructuredAdapter.toSpatialRdd(spatialDf, "usacounty")
	```

"usacounty" is the name of the geometry column. It is an optional parameter. If you don't provide it, the first geometry column will be used.

### SpatialRDD to DataFrame

Use SedonaSQL DataFrame-RDD Adapter to convert a DataFrame to an SpatialRDD. Please read [Adapter Scaladoc](../api/javadoc/sql/org/apache/sedona/sql/utils/index.html)

=== "Scala"

	```scala
	var spatialDf = StructuredAdapter.toDf(spatialRDD, sedona)
	```

=== "Java"

	```java
	Dataset<Row> spatialDf = StructuredAdapter.toDf(spatialRDD, sedona)
	```

=== "Python"

	```python
	from sedona.spark import StructuredAdapter

	spatialDf = StructuredAdapter.toDf(spatialRDD, sedona)
	```

### SpatialRDD to DataFrame with spatial partitioning

By default, `StructuredAdapter.toDf()` does not preserve spatial partitions because doing so
may introduce duplicate features for most types of spatial data. These duplicates
are introduced on purpose to ensure correctness when performing a spatial join;
however, when using Sedona to prepare a dataset for distribution this is not typically
desired.

You can use `StructuredAdapter` and the `spatialRDD.spatialPartitioningWithoutDuplicates` function to obtain a Sedona DataFrame that is spatially partitioned without duplicates. This is especially useful for generating balanced GeoParquet files while preserving spatial proximity within files, which is crucial for optimizing filter pushdown performance in GeoParquet files.

=== "Scala"

	```scala
	spatialRDD.spatialPartitioningWithoutDuplicates(GridType.KDBTREE)
	// Specify the desired number of partitions as 10, though the actual number may vary
	// spatialRDD.spatialPartitioningWithoutDuplicates(GridType.KDBTREE, 10)
	var spatialDf = StructuredAdapter.toSpatialPartitionedDf(spatialRDD, sedona)
	```

=== "Java"

	```java
	spatialRDD.spatialPartitioningWithoutDuplicates(GridType.KDBTREE)
	// Specify the desired number of partitions as 10, though the actual number may vary
	// spatialRDD.spatialPartitioningWithoutDuplicates(GridType.KDBTREE, 10)
	Dataset<Row> spatialDf = StructuredAdapter.toSpatialPartitionedDf(spatialRDD, sedona)
	```

=== "Python"

	```python
	from sedona.spark import StructuredAdapter

	spatialRDD.spatialPartitioningWithoutDuplicates(GridType.KDBTREE)
	# Specify the desired number of partitions as 10, though the actual number may vary
	# spatialRDD.spatialPartitioningWithoutDuplicates(GridType.KDBTREE, 10)
	spatialDf = StructuredAdapter.toSpatialPartitionedDf(spatialRDD, sedona)
	```

### SpatialPairRDD to DataFrame

PairRDD is the result of a spatial join query or distance join query. SedonaSQL DataFrame-RDD Adapter can convert the result to a DataFrame. But you need to provide the schema of the left and right RDDs.

=== "Scala"

	```scala
	var joinResultDf = StructuredAdapter.toDf(joinResultPairRDD, leftDf.schema, rightDf.schema, sedona)
	```

=== "Java"

	```java
	Dataset joinResultDf = StructuredAdapter.toDf(joinResultPairRDD, leftDf.schema, rightDf.schema, sedona);
	```
=== "Python"

	```python
	from sedona.spark import StructuredAdapter

	joinResultDf = StructuredAdapter.pairRddToDf(result_pair_rdd, leftDf.schema, rightDf.schema, spark)
	```<|MERGE_RESOLUTION|>--- conflicted
+++ resolved
@@ -825,11 +825,7 @@
 
 Spatial query results can be visualized in a Jupyter lab/notebook environment using SedonaPyDeck.
 
-<<<<<<< HEAD
-SedonaPyDeck exposes APIs to create interactive map visualizations using [pydeck](https://pydeck.gl/) based on [deck.gl](https://deck.gl/)
-=======
 SedonaPyDeck exposes APIs to create interactive map visualizations using [pydeck](https://deckgl.readthedocs.io) based on [deck.gl](https://deck.gl/)
->>>>>>> e8c0d5af
 
 !!!Note
 	To use SedonaPyDeck, install sedona with the `pydeck-map` extra:
