<!--
 Licensed to the Apache Software Foundation (ASF) under one
 or more contributor license agreements.  See the NOTICE file
 distributed with this work for additional information
 regarding copyright ownership.  The ASF licenses this file
 to you under the Apache License, Version 2.0 (the
 "License"); you may not use this file except in compliance
 with the License.  You may obtain a copy of the License at

   http://www.apache.org/licenses/LICENSE-2.0

 Unless required by applicable law or agreed to in writing,
 software distributed under the License is distributed on an
 "AS IS" BASIS, WITHOUT WARRANTIES OR CONDITIONS OF ANY
 KIND, either express or implied.  See the License for the
 specific language governing permissions and limitations
 under the License.
 -->

# Compile Sedona source code

[![Scala and Java build](https://github.com/apache/sedona/actions/workflows/java.yml/badge.svg)](https://github.com/apache/sedona/actions/workflows/java.yml) [![Python build](https://github.com/apache/sedona/actions/workflows/python.yml/badge.svg)](https://github.com/apache/sedona/actions/workflows/python.yml) [![R build](https://github.com/apache/sedona/actions/workflows/r.yml/badge.svg)](https://github.com/apache/sedona/actions/workflows/r.yml) [![Example project build](https://github.com/apache/sedona/actions/workflows/example.yml/badge.svg)](https://github.com/apache/sedona/actions/workflows/example.yml) [![Docs build](https://github.com/apache/sedona/actions/workflows/docs.yml/badge.svg)](https://github.com/apache/sedona/actions/workflows/docs.yml)

## Compile Scala / Java source code

Sedona Scala/Java code is a project with multiple modules. Each module is a Scala/Java mixed project which is managed by Apache Maven 3.

* Make sure your Linux/Mac machine has Java 1.8, Apache Maven 3.3.1+, and Python3.7+. The compilation of Sedona is not tested on Windows machines.

To compile all modules, please make sure you are in the root folder of all modules. Then enter the following command in the terminal:

=== "Without unit tests"
	```bash
	mvn clean install -DskipTests
	```
	This command will first delete the old binary files and compile all modules. This compilation will skip the unit tests. To compile a single module, please make sure you are in the folder of that module. Then enter the same command.

=== "With unit tests"
	```bash
	mvn clean install
	```
	The maven unit tests of all modules may take up to 30 minutes.

=== "With Geotools jars packaged"
	```bash
	mvn clean install -DskipTests -Dgeotools
	```
	Geotools jars will be packaged into the produced fat jars.

!!!note
	By default, this command will compile Sedona with Spark 3.3 and Scala 2.12

### Compile with different targets

User can specify `-Dspark` and `-Dscala` command line options to compile with different targets. Available targets are:

* `-Dspark`: `{major}.{minor}`: For example, specify `-Dspark=3.4` to build for Spark 3.4.
* `-Dscala`: `2.12` or `2.13`

=== "Spark 3.3+ Scala 2.12"
	```
	mvn clean install -DskipTests -Dspark=3.3 -Dscala=2.12
	```
    Please replace `3.3` with Spark major.minor version when building for higher Spark versions.
=== "Spark 3.3+ Scala 2.13"
	```
	mvn clean install -DskipTests -Dspark=3.4 -Dscala=2.13
	```
    Please replace `3.3` with Spark major.minor version when building for higher Spark versions.

!!!tip
	To get the Sedona Spark Shaded jar with all GeoTools jars included, simply append `-Dgeotools` option. The command is like this:`mvn clean install -DskipTests -Dscala=2.12 -Dspark=3.0 -Dgeotools`

### Download staged jars

Sedona uses GitHub Actions to automatically generate jars per commit. You can go [here](https://github.com/apache/sedona/actions/workflows/java.yml) and download the jars by clicking the commits ==Artifacts== tag.

## Run Python test

1. Set up the environment variable SPARK_HOME and PYTHONPATH

For example,

```
export SPARK_HOME=$PWD/spark-3.0.1-bin-hadoop2.7
export PYTHONPATH=$SPARK_HOME/python
```

2. Put JAI jars to ==SPARK_HOME/jars/== folder.

```
export JAI_CORE_VERSION="1.1.3"
export JAI_CODEC_VERSION="1.1.3"
export JAI_IMAGEIO_VERSION="1.1"
wget -P $SPARK_HOME/jars/ https://repo.osgeo.org/repository/release/javax/media/jai_core/${JAI_CORE_VERSION}/jai_core-${JAI_CORE_VERSION}.jar
wget -P $SPARK_HOME/jars/ https://repo.osgeo.org/repository/release/javax/media/jai_codec/${JAI_CODEC_VERSION}/jai_codec-${JAI_CODEC_VERSION}.jar
wget -P $SPARK_HOME/jars/ https://repo.osgeo.org/repository/release/javax/media/jai_imageio/${JAI_IMAGEIO_VERSION}/jai_imageio-${JAI_IMAGEIO_VERSION}.jar
```

3. Compile the Sedona Scala and Java code with `-Dgeotools` and then copy the ==sedona-spark-shaded-{{ sedona.current_version }}.jar== to ==SPARK_HOME/jars/== folder.

```
cp spark-shaded/target/sedona-spark-shaded-xxx.jar $SPARK_HOME/jars/
```

4. Install the following libraries

```
sudo apt-get -y install python3-pip python-dev libgeos-dev
sudo pip3 install -U setuptools
sudo pip3 install -U wheel
sudo pip3 install -U virtualenvwrapper
sudo pip3 install -U pipenv
```

Homebrew can be used to install libgeos-dev in macOS: `brew install geos`
5. Set up pipenv to the desired Python version: 3.7, 3.8, or 3.9

```
cd python
pipenv --python 3.7
```

6. Install the PySpark version and the other dependency

```
cd python
pipenv install pyspark
pipenv install --dev
```

`pipenv install pyspark` installs the latest version of pyspark.
In order to remain consistent with the installed spark version, use `pipenv install pyspark==<spark_version>`
7. Run the Python tests

```
cd python
pipenv run python setup.py build_ext --inplace
pipenv run pytest tests
```

## Compile the documentation

The website is automatically built after each commit. The built website can be downloaded here:

### MkDocs website

The source code of the documentation website is written in Markdown and then compiled by MkDocs. The website is built upon the [Material for MkDocs template](https://squidfunk.github.io/mkdocs-material/).

In the Sedona repository, the MkDocs configuration file ==mkdocs.yml== is in the root folder and all documentation source code is in docs folder.

To compile the source code and test the website on your local machine, please read the [MkDocs Tutorial](http://www.mkdocs.org/#installation) and [Materials for MkDocs Tutorial](https://squidfunk.github.io/mkdocs-material/getting-started/).

In short, you need to run:

```
pip install -r requirements-docs.txt
```

After installing MkDocs and MkDocs-Material, run these commands in the Sedona root folder:

```
mkdocs build
mike deploy --update-aliases latest-snapshot -b website -p
mike serve
```

## pre-commit

We run [pre-commit](https://pre-commit.com/) with GitHub Actions so installation on your local machine is currently
optional.

The pre-commit [configuration file](https://github.com/apache/sedona/blob/master/.pre-commit-config.yaml) is in the
repository root. Before you can run the hooks, you need to have pre-commit installed.

The hooks run when running `git commit` and also from the command line with `pre-commit`. Some of the hooks will auto
fix the code after the hooks fail whilst most will print error messages from the linters. If a hook fails the overall
commit will fail, and you will need to fix the issues or problems and `git add` and git commit again. On git commit
the hooks will run mostly only against modified files so if you want to test all hooks against all files and when you
are adding a new hook you should always run:

`pre-commit run --all-files`

<<<<<<< HEAD
We are also using pre-commit to check our links with [lychee](https://github.com/lycheeverse/lychee). The lychee hook
is not self-contained and requires a local lychee installation.

=======
>>>>>>> e8c0d5af
Sometimes you might need to skip a hook to commit because the hook is stopping you from committing or your computer
might not have all the installation requirements for all the hooks. The `SKIP` variable is comma separated for two or
more hooks:

<<<<<<< HEAD
`SKIP=lychee git commit -m "foo"`

The same applies when running pre-commit:

`SKIP=lychee pre-commit run --all-files`

If you just want to run one hook for example just run the `markdownlint` hook:

`pre-commit run markdownlint --all-files`

We have a [Makefile](https://github.com/apache/sedona/blob/master/Makefile) in the repository root which has four
pre-commit convenience commands. For example to run [Make](https://en.wikipedia.org/wiki/Make_(software)) to check the
links with lychee run:
=======
`SKIP=codespell git commit -m "foo"`

The same applies when running pre-commit:

`SKIP=codespell pre-commit run --all-files`

Occasionally you can have more serious problems when using `pre-commit` with `git commit`. You can use `--no-verify` to
commit and stop `pre-commit` from checking the hooks. For example:

`git commit --no-verify -m "foo"`

If you just want to run one hook for example just run the `markdownlint` hook:

`pre-commit run markdownlint --all-files`
>>>>>>> e8c0d5af

`make checklinks`<|MERGE_RESOLUTION|>--- conflicted
+++ resolved
@@ -167,11 +167,11 @@
 
 ## pre-commit
 
-We run [pre-commit](https://pre-commit.com/) with GitHub Actions so installation on your local machine is currently
-optional.
-
-The pre-commit [configuration file](https://github.com/apache/sedona/blob/master/.pre-commit-config.yaml) is in the
-repository root. Before you can run the hooks, you need to have pre-commit installed.
+We run [pre-commit](https://pre-commit.com/) with GitHub Actions so installation on
+your local machine is currently optional.
+
+The pre-commit [configuration file](https://github.com/apache/sedona/blob/master/.pre-commit-config.yaml)
+is in the repository root. Before you can run the hooks, you need to have pre-commit installed.
 
 The hooks run when running `git commit` and also from the command line with `pre-commit`. Some of the hooks will auto
 fix the code after the hooks fail whilst most will print error messages from the linters. If a hook fails the overall
@@ -181,31 +181,10 @@
 
 `pre-commit run --all-files`
 
-<<<<<<< HEAD
-We are also using pre-commit to check our links with [lychee](https://github.com/lycheeverse/lychee). The lychee hook
-is not self-contained and requires a local lychee installation.
-
-=======
->>>>>>> e8c0d5af
 Sometimes you might need to skip a hook to commit because the hook is stopping you from committing or your computer
 might not have all the installation requirements for all the hooks. The `SKIP` variable is comma separated for two or
 more hooks:
 
-<<<<<<< HEAD
-`SKIP=lychee git commit -m "foo"`
-
-The same applies when running pre-commit:
-
-`SKIP=lychee pre-commit run --all-files`
-
-If you just want to run one hook for example just run the `markdownlint` hook:
-
-`pre-commit run markdownlint --all-files`
-
-We have a [Makefile](https://github.com/apache/sedona/blob/master/Makefile) in the repository root which has four
-pre-commit convenience commands. For example to run [Make](https://en.wikipedia.org/wiki/Make_(software)) to check the
-links with lychee run:
-=======
 `SKIP=codespell git commit -m "foo"`
 
 The same applies when running pre-commit:
@@ -220,6 +199,5 @@
 If you just want to run one hook for example just run the `markdownlint` hook:
 
 `pre-commit run markdownlint --all-files`
->>>>>>> e8c0d5af
-
-`make checklinks`+
+We have a [Makefile](https://github.com/apache/sedona/blob/master/Makefile) in the repository root which has three pre-commit convenience commands.