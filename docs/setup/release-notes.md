!!!note
	Support of Spark 2.X and Scala 2.11 was removed in Sedona 1.3.0+ although some parts of the source code might still be compatible. Sedona 1.3.0+ releases binary for both Scala 2.12 and 2.13.

!!! note
	Sedona before 1.6.0 only works with Shapely 1.x. If you want to work with Shapely 2.x, please use Sedona no earlier than 1.6.0.

    If you use Sedona < 1.6.0, please use GeoPandas <= `0.11.1` since GeoPandas > 0.11.1 will automatically install Shapely 2.0. If you use Shapely, please use <= `1.8.5`.

## Sedona 1.5.1

Sedona 1.5.1 is compiled against Spark 3.3 / Spark 3.4 / Spark 3.5, Flink 1.12, Snowflake 7+, Java 8.

### Highlights

* [X] **Sedona Snowflake** Add support for Snowflake
* [X] **Sedona Spark** Support Spark 3.5
* [X] **Sedona Spark** Support Snowflake 7+
* [X] **Sedona Spark** Added 20+ raster functions (or variants)
* [X] **Sedona Spark/Flink/Snowflake** Added 7 vector functions (or variants)
* [X] **Sedona Spark** GeoParquet reader and writer supports projjson in metadata
* [X] **Sedona Spark** GeoParquet reader and writer conform to GeoParquet spec 1.0.0 instead of 1.0.0-beta1
* [X] **Sedona Spark** Added a legacyMode in GeoParquet reader for 1.5.1+ users to read Parquet files written by Sedona 1.3.1 and earlier
* [X] **Sedona Spark** Fixed a bug in GeoParquet writer so 1.3.1 and earlier users can read Parquet files written by 1.5.1+

### Behavior change

* All raster functions that take a geometry will implicitly transform the CRS of the geometry if needed.
* The default CRS for these functions is 4326 for raster and geometry involved in raster functions, if not specified.
* KeplerGL and DeckGL become optional dependencies for Sedona Spark Python.

### New Contributors

* @hongbo-miao made their first contribution in https://github.com/apache/sedona/pull/1063
* @prantogg made their first contribution in https://github.com/apache/sedona/pull/1122
* @MyEnthusiastic made their first contribution in https://github.com/apache/sedona/pull/1130
* @duhaode520 made their first contribution in https://github.com/apache/sedona/pull/1193

### Bug

<ul>
<li>[<a href='https://issues.apache.org/jira/browse/SEDONA-414'>SEDONA-414</a>] -         ST_MakeLine in sedona-spark does not work with array inputs
</li>
<li>[<a href='https://issues.apache.org/jira/browse/SEDONA-417'>SEDONA-417</a>] -         Fix SedonaUtils.display_image
</li>
<li>[<a href='https://issues.apache.org/jira/browse/SEDONA-419'>SEDONA-419</a>] -         SedonaKepler and SedonaPyDeck should not be in `sedona.spark`
</li>
<li>[<a href='https://issues.apache.org/jira/browse/SEDONA-420'>SEDONA-420</a>] -         Make SedonaKepler and SedonaPydeck optional dependencies
</li>
<li>[<a href='https://issues.apache.org/jira/browse/SEDONA-424'>SEDONA-424</a>] -         Specify jt-jiffle as a provided dependency
</li>
<li>[<a href='https://issues.apache.org/jira/browse/SEDONA-426'>SEDONA-426</a>] -         Change cloning of rasters to be able to include metadata.
</li>
<li>[<a href='https://issues.apache.org/jira/browse/SEDONA-440'>SEDONA-440</a>] -         GeoParquet reader should support filter pushdown on nested fields
</li>
<li>[<a href='https://issues.apache.org/jira/browse/SEDONA-443'>SEDONA-443</a>] -         Upload-artifact leads to 503 error
</li>
<li>[<a href='https://issues.apache.org/jira/browse/SEDONA-453'>SEDONA-453</a>] -         Performance degrade when indexing points using Quadtree
</li>
<li>[<a href='https://issues.apache.org/jira/browse/SEDONA-456'>SEDONA-456</a>] -         SedonaKepler cannot work with geopandas &gt;= 0.13.0 correctly
</li>
</ul>

### New Feature

<ul>
<li>[<a href='https://issues.apache.org/jira/browse/SEDONA-369'>SEDONA-369</a>] -         Add ST_DWITHIN
</li>
<li>[<a href='https://issues.apache.org/jira/browse/SEDONA-411'>SEDONA-411</a>] -         Add RS_Rotation
</li>
<li>[<a href='https://issues.apache.org/jira/browse/SEDONA-413'>SEDONA-413</a>] -         Add buffer parameters to ST_Buffer
</li>
<li>[<a href='https://issues.apache.org/jira/browse/SEDONA-415'>SEDONA-415</a>] -         Add optional parameter to ST_Transform
</li>
<li>[<a href='https://issues.apache.org/jira/browse/SEDONA-421'>SEDONA-421</a>] -         Add RS_Clip
</li>
<li>[<a href='https://issues.apache.org/jira/browse/SEDONA-422'>SEDONA-422</a>] -         Add a feature in RS_SetBandNoDataValue and fix NoDataValue in RS_Clip
</li>
<li>[<a href='https://issues.apache.org/jira/browse/SEDONA-427'>SEDONA-427</a>] -         Add RS_RasterToWorldCoord
</li>
<li>[<a href='https://issues.apache.org/jira/browse/SEDONA-428'>SEDONA-428</a>] -         Add RS_ZonalStats &amp; RS_ZonalStatsAll
</li>
<li>[<a href='https://issues.apache.org/jira/browse/SEDONA-430'>SEDONA-430</a>] -         geoparquet writer should have an option called `writeToCrs`
</li>
<li>[<a href='https://issues.apache.org/jira/browse/SEDONA-431'>SEDONA-431</a>] -         Add RS_PixelAsPoints
</li>
<li>[<a href='https://issues.apache.org/jira/browse/SEDONA-432'>SEDONA-432</a>] -         Add RS_PixelAsCentroids
</li>
<li>[<a href='https://issues.apache.org/jira/browse/SEDONA-433'>SEDONA-433</a>] -         Improve RS_SummaryStats performance
</li>
<li>[<a href='https://issues.apache.org/jira/browse/SEDONA-435'>SEDONA-435</a>] -         Add RS_PixelAsPolygons
</li>
<li>[<a href='https://issues.apache.org/jira/browse/SEDONA-438'>SEDONA-438</a>] -         Add NetCDF reader to Sedona
</li>
<li>[<a href='https://issues.apache.org/jira/browse/SEDONA-439'>SEDONA-439</a>] -         Add RS_Union_Aggr
</li>
<li>[<a href='https://issues.apache.org/jira/browse/SEDONA-441'>SEDONA-441</a>] -         Implement ST_LineLocatePoint
</li>
<li>[<a href='https://issues.apache.org/jira/browse/SEDONA-449'>SEDONA-449</a>] -         Add two raster column support to RS_MapAlgebra
</li>
<li>[<a href='https://issues.apache.org/jira/browse/SEDONA-455'>SEDONA-455</a>] -         Add a new data source namely geoparquet.metadata
</li>
<li>[<a href='https://issues.apache.org/jira/browse/SEDONA-459'>SEDONA-459</a>] -         Add Snowflake support
</li>
<li>[<a href='https://issues.apache.org/jira/browse/SEDONA-460'>SEDONA-460</a>] -         RS_Tile and RS_TileExplode
</li>
<li>[<a href='https://issues.apache.org/jira/browse/SEDONA-461'>SEDONA-461</a>] -         ST_IsValidReason
</li>
<li>[<a href='https://issues.apache.org/jira/browse/SEDONA-465'>SEDONA-465</a>] -         Support reading legacy parquet files written by Apache Sedona &lt;= 1.3.1-incubating
</li>
</ul>

### Improvement

<ul>
<li>[<a href='https://issues.apache.org/jira/browse/SEDONA-339'>SEDONA-339</a>] -         Skip irrelevant GitHub actions
</li>
<li>[<a href='https://issues.apache.org/jira/browse/SEDONA-416'>SEDONA-416</a>] -         importing SedonaContext, kepler.gl is not found.
</li>
<li>[<a href='https://issues.apache.org/jira/browse/SEDONA-429'>SEDONA-429</a>] -         geoparquet reader/writer should print &quot;1.0.0&quot; in its version
</li>
<li>[<a href='https://issues.apache.org/jira/browse/SEDONA-434'>SEDONA-434</a>] -         Improve reliability by resolve the nondeterministic of the order of the Map
</li>
<li>[<a href='https://issues.apache.org/jira/browse/SEDONA-436'>SEDONA-436</a>] -         Fix RS_SetValues bug
</li>
<li>[<a href='https://issues.apache.org/jira/browse/SEDONA-437'>SEDONA-437</a>] -         Add implicit CRS transformation
</li>
<li>[<a href='https://issues.apache.org/jira/browse/SEDONA-446'>SEDONA-446</a>] -         Add floating point datatype support in RS_AsBase64
</li>
<li>[<a href='https://issues.apache.org/jira/browse/SEDONA-448'>SEDONA-448</a>] -         RS_SetBandNoDataValue should have `replace` option
</li>
<li>[<a href='https://issues.apache.org/jira/browse/SEDONA-454'>SEDONA-454</a>] -         Change the default value of sedona.global.indextype from quadtree to rtree
</li>
<li>[<a href='https://issues.apache.org/jira/browse/SEDONA-457'>SEDONA-457</a>] -         Don&#39;t write GeometryUDT into org.apache.spark.sql.parquet.row.metadata when writing GeoParquet files
</li>
<li>[<a href='https://issues.apache.org/jira/browse/SEDONA-464'>SEDONA-464</a>] -         ST_Valid should have integer flags
</li>
<li>[<a href='https://issues.apache.org/jira/browse/SEDONA-466'>SEDONA-466</a>] -         RS_AsRaster does not use the weight and height of the raster in its parameters.
</li>
</ul>

### Test

<ul>
<li>[<a href='https://issues.apache.org/jira/browse/SEDONA-410'>SEDONA-410</a>] -         pre-commit: check that scripts with shebangs are executable
</li>
<li>[<a href='https://issues.apache.org/jira/browse/SEDONA-412'>SEDONA-412</a>] -         pre-commit: add hook `end-of-file-fixer`
</li>
<li>[<a href='https://issues.apache.org/jira/browse/SEDONA-423'>SEDONA-423</a>] -         pre-commit: apply hook `end-of-file-fixer` to more files
</li>
<li>[<a href='https://issues.apache.org/jira/browse/SEDONA-442'>SEDONA-442</a>] -         pre-commit: add hook markdown-lint
</li>
<li>[<a href='https://issues.apache.org/jira/browse/SEDONA-444'>SEDONA-444</a>] -         pre-commit: add hook to trim trailing whitespace
</li>
<li>[<a href='https://issues.apache.org/jira/browse/SEDONA-445'>SEDONA-445</a>] -         pre-commit: apply hook end-of-file-fixer to more files
</li>
<li>[<a href='https://issues.apache.org/jira/browse/SEDONA-447'>SEDONA-447</a>] -         pre-commit: apply end-of-file-fixer to more files
</li>
<li>[<a href='https://issues.apache.org/jira/browse/SEDONA-463'>SEDONA-463</a>] -         Add a Makefile for convenience
</li>
</ul>

### Task

<ul>
<li>[<a href='https://issues.apache.org/jira/browse/SEDONA-450'>SEDONA-450</a>] -         Support Spark 3.5
</li>
<li>[<a href='https://issues.apache.org/jira/browse/SEDONA-458'>SEDONA-458</a>] -         The docs should have examples for UDF
</li>
</ul>

## Sedona 1.5.0

Sedona 1.5.0 is compiled against Spark 3.3 / Spark 3.4 / Flink 1.12, Java 8.

### Highlights

**API breaking changes**:

* The following functions in Sedona requires the input data must be in longitude/latitude order otherwise they might throw errors. You can use `FlipCoordinates` to swap X and Y.
	* ST_Transform
	* ST_DistanceSphere
	* ST_DistanceSpheroid
	* ST_GeoHash
	* All ST_H3 functions
	* All ST_S2 functions
	* All RS constructors
	* All RS predicates
	* Spark RDD: CRStransform
* Rename `RS_Count` to `RS_CountValue`
* Drop `RS_HTML`
* Unshaded Sedona Spark code are all merged to a single jar `sedona-spark`

**New features**

* Add 18 more ST functions for vector data processing in Sedona Spark and Sedona Flink
* Add 36 more RS functions in Sedona Spark to support [comprehensive raster data ETL and analytics](../tutorial/raster.md)
	* You can now directly join vector and raster datasets together
	* Flexible map algebra equations: `SELECT RS_MapAlgebra(rast, 'D', 'out = (rast[3] - rast[0]) / (rast[3] + rast[0]);') as ndvi FROM raster_table
`
* Add native support of [Uber H3 functions](../api/sql/Function.md#st_h3celldistance) in Sedona Spark and Sedona Flink.
* Add SedonaKepler and SedonaPyDeck for [interactive map visualization](../tutorial/sql.md#visualize-query-results) on Sedona Spark.

### Bug

<ul>
<li>[<a href='https://issues.apache.org/jira/browse/SEDONA-318'>SEDONA-318</a>] -         SerDe for RasterUDT performs poorly
</li>
<li>[<a href='https://issues.apache.org/jira/browse/SEDONA-319'>SEDONA-319</a>] -         RS_AddBandFromArray does not always produce serializable rasters
</li>
<li>[<a href='https://issues.apache.org/jira/browse/SEDONA-322'>SEDONA-322</a>] -         The &quot;Scala and Java build&quot; CI job occasionally fail
</li>
<li>[<a href='https://issues.apache.org/jira/browse/SEDONA-325'>SEDONA-325</a>] -         RS_FromGeoTiff is leaking file descriptors
</li>
<li>[<a href='https://issues.apache.org/jira/browse/SEDONA-329'>SEDONA-329</a>] -         Remove geometry_col parameter from SedonaKepler APIs
</li>
<li>[<a href='https://issues.apache.org/jira/browse/SEDONA-330'>SEDONA-330</a>] -         Fix bugs in SedonaPyDeck
</li>
<li>[<a href='https://issues.apache.org/jira/browse/SEDONA-332'>SEDONA-332</a>] -         RS_Value and RS_Values don&#39;t need to fetch all the pixel data
</li>
<li>[<a href='https://issues.apache.org/jira/browse/SEDONA-337'>SEDONA-337</a>] -         Failure falling back to pure python implementation when geomserde_speedup is unavailable
</li>
<li>[<a href='https://issues.apache.org/jira/browse/SEDONA-338'>SEDONA-338</a>] -         Refactor Raster construction in sedona to use AffineTransform instead of envelope
</li>
<li>[<a href='https://issues.apache.org/jira/browse/SEDONA-358'>SEDONA-358</a>] -         Refactor Functions to remove geotools dependency for most vector functions
</li>
<li>[<a href='https://issues.apache.org/jira/browse/SEDONA-362'>SEDONA-362</a>] -         RS_BandAsArray truncates the decimal part of float/double pixel values.
</li>
<li>[<a href='https://issues.apache.org/jira/browse/SEDONA-373'>SEDONA-373</a>] -         Move RasterPredicates to correct raster package to prevent redundant imports
</li>
<li>[<a href='https://issues.apache.org/jira/browse/SEDONA-394'>SEDONA-394</a>] -         fix RS_Band data type bug
</li>
<li>[<a href='https://issues.apache.org/jira/browse/SEDONA-401'>SEDONA-401</a>] -         Handle null values in RS_AsMatrix
</li>
<li>[<a href='https://issues.apache.org/jira/browse/SEDONA-402'>SEDONA-402</a>] -         Floor grid coordinates received from geotools
</li>
<li>[<a href='https://issues.apache.org/jira/browse/SEDONA-403'>SEDONA-403</a>] -         Add Null tolerance to RS_AddBandFromArray
</li>
<li>[<a href='https://issues.apache.org/jira/browse/SEDONA-405'>SEDONA-405</a>] -         Sedona driver Out of Memory on 1.4.1
</li>
</ul>

### New Feature

<ul>
<li>[<a href='https://issues.apache.org/jira/browse/SEDONA-200'>SEDONA-200</a>] -         Add ST_CoordDim to Sedona
</li>
<li>[<a href='https://issues.apache.org/jira/browse/SEDONA-213'>SEDONA-213</a>] -         Add ST_BoundingDiagonal to Sedona
</li>
<li>[<a href='https://issues.apache.org/jira/browse/SEDONA-237'>SEDONA-237</a>] -         Implement ST_Dimension
</li>
<li>[<a href='https://issues.apache.org/jira/browse/SEDONA-238'>SEDONA-238</a>] -         Implement OGC GeometryType
</li>
<li>[<a href='https://issues.apache.org/jira/browse/SEDONA-293'>SEDONA-293</a>] -         Implement ST_IsCollection
</li>
<li>[<a href='https://issues.apache.org/jira/browse/SEDONA-294'>SEDONA-294</a>] -         Implement ST_Angle
</li>
<li>[<a href='https://issues.apache.org/jira/browse/SEDONA-295'>SEDONA-295</a>] -         Implement ST_LineInterpolatePoint in Flink
</li>
<li>[<a href='https://issues.apache.org/jira/browse/SEDONA-296'>SEDONA-296</a>] -         Implement ST_Multi in Sedona Flink
</li>
<li>[<a href='https://issues.apache.org/jira/browse/SEDONA-298'>SEDONA-298</a>] -         Implement ST_ClosestPoint
</li>
<li>[<a href='https://issues.apache.org/jira/browse/SEDONA-299'>SEDONA-299</a>] -         Implement ST_FrechetDistance
</li>
<li>[<a href='https://issues.apache.org/jira/browse/SEDONA-300'>SEDONA-300</a>] -         Implement ST_HausdorffDistance
</li>
<li>[<a href='https://issues.apache.org/jira/browse/SEDONA-301'>SEDONA-301</a>] -         Implement ST_Affine
</li>
<li>[<a href='https://issues.apache.org/jira/browse/SEDONA-303'>SEDONA-303</a>] -         Port all Sedona Spark functions to Sedona Flink
</li>
<li>[<a href='https://issues.apache.org/jira/browse/SEDONA-310'>SEDONA-310</a>] -         Add ST_Degrees to sedona
</li>
<li>[<a href='https://issues.apache.org/jira/browse/SEDONA-314'>SEDONA-314</a>] -         Support Optimized join on ST_HausdorffDistance
</li>
<li>[<a href='https://issues.apache.org/jira/browse/SEDONA-315'>SEDONA-315</a>] -         Support Optimized join on ST_FrechetDistance
</li>
<li>[<a href='https://issues.apache.org/jira/browse/SEDONA-321'>SEDONA-321</a>] -         Implement RS_Intersects(raster, geom)
</li>
<li>[<a href='https://issues.apache.org/jira/browse/SEDONA-323'>SEDONA-323</a>] -         Add wrapper for KeplerGl visualization in sedona
</li>
<li>[<a href='https://issues.apache.org/jira/browse/SEDONA-328'>SEDONA-328</a>] -         Add wrapper for pydeck visualizations in sedona
</li>
<li>[<a href='https://issues.apache.org/jira/browse/SEDONA-331'>SEDONA-331</a>] -         Add RS_Height and RS_Width
</li>
<li>[<a href='https://issues.apache.org/jira/browse/SEDONA-334'>SEDONA-334</a>] -         Add ScaleX and ScaleY
</li>
<li>[<a href='https://issues.apache.org/jira/browse/SEDONA-335'>SEDONA-335</a>] -         Add RS_PixelAsPoint
</li>
<li>[<a href='https://issues.apache.org/jira/browse/SEDONA-336'>SEDONA-336</a>] -         Add RS_UpperLeftX and RS_UpperLeftY
</li>
<li>[<a href='https://issues.apache.org/jira/browse/SEDONA-340'>SEDONA-340</a>] -         Add RS_ConvexHull
</li>
<li>[<a href='https://issues.apache.org/jira/browse/SEDONA-343'>SEDONA-343</a>] -         Add raster predicates: Contains and Within
</li>
<li>[<a href='https://issues.apache.org/jira/browse/SEDONA-344'>SEDONA-344</a>] -         Add RS_RasterToWorldCoordX, RS_RasterToWorldCoordY
</li>
<li>[<a href='https://issues.apache.org/jira/browse/SEDONA-346'>SEDONA-346</a>] -         Add RS_WorldToRaster APIs
</li>
<li>[<a href='https://issues.apache.org/jira/browse/SEDONA-353'>SEDONA-353</a>] -         Add RS_BandNoDataValue
</li>
<li>[<a href='https://issues.apache.org/jira/browse/SEDONA-354'>SEDONA-354</a>] -         Add RS_SkewX and RS_SkewY
</li>
<li>[<a href='https://issues.apache.org/jira/browse/SEDONA-355'>SEDONA-355</a>] -         Add RS_BandPixelType
</li>
<li>[<a href='https://issues.apache.org/jira/browse/SEDONA-357'>SEDONA-357</a>] -         Implement ST_VoronoiPolygons
</li>
<li>[<a href='https://issues.apache.org/jira/browse/SEDONA-359'>SEDONA-359</a>] -         Add RS_GeoReference
</li>
<li>[<a href='https://issues.apache.org/jira/browse/SEDONA-361'>SEDONA-361</a>] -         Add RS_MapAlgebra for performing map algebra operations using simple expressions
</li>
<li>[<a href='https://issues.apache.org/jira/browse/SEDONA-363'>SEDONA-363</a>] -         Add RS_PixelAsPolygon
</li>
<li>[<a href='https://issues.apache.org/jira/browse/SEDONA-364'>SEDONA-364</a>] -         Add RS_MinConvexHull
</li>
<li>[<a href='https://issues.apache.org/jira/browse/SEDONA-366'>SEDONA-366</a>] -         Add RS_Count
</li>
<li>[<a href='https://issues.apache.org/jira/browse/SEDONA-367'>SEDONA-367</a>] -         Add RS_PixelAsCentroid
</li>
<li>[<a href='https://issues.apache.org/jira/browse/SEDONA-368'>SEDONA-368</a>] -         Add RS_SummaryStats
</li>
<li>[<a href='https://issues.apache.org/jira/browse/SEDONA-371'>SEDONA-371</a>] -         Add optimized join support for raster-vector and raster-raster(if any) joins
</li>
<li>[<a href='https://issues.apache.org/jira/browse/SEDONA-372'>SEDONA-372</a>] -         Add RS_SetGeoReference
</li>
<li>[<a href='https://issues.apache.org/jira/browse/SEDONA-375'>SEDONA-375</a>] -         Add RS_SetBandNoDataValue
</li>
<li>[<a href='https://issues.apache.org/jira/browse/SEDONA-376'>SEDONA-376</a>] -         Add RS_SetValues
</li>
<li>[<a href='https://issues.apache.org/jira/browse/SEDONA-378'>SEDONA-378</a>] -         Add RS_SetValue
</li>
<li>[<a href='https://issues.apache.org/jira/browse/SEDONA-379'>SEDONA-379</a>] -         Add RS_AsBase64
</li>
<li>[<a href='https://issues.apache.org/jira/browse/SEDONA-383'>SEDONA-383</a>] -         Add RS_Band
</li>
<li>[<a href='https://issues.apache.org/jira/browse/SEDONA-387'>SEDONA-387</a>] -         Add RS_BandIsNoData
</li>
<li>[<a href='https://issues.apache.org/jira/browse/SEDONA-388'>SEDONA-388</a>] -         Add RS_AsRaster
</li>
<li>[<a href='https://issues.apache.org/jira/browse/SEDONA-391'>SEDONA-391</a>] -         Add RS_AsMatrix
</li>
<li>[<a href='https://issues.apache.org/jira/browse/SEDONA-393'>SEDONA-393</a>] -         Add RS_AsPNG
</li>
<li>[<a href='https://issues.apache.org/jira/browse/SEDONA-395'>SEDONA-395</a>] -         Add RS_AsImage
</li>
<li>[<a href='https://issues.apache.org/jira/browse/SEDONA-396'>SEDONA-396</a>] -         Add RS_SetValues Geometry variant
</li>
<li>[<a href='https://issues.apache.org/jira/browse/SEDONA-398'>SEDONA-398</a>] -         Add RS_AddBand
</li>
<li>[<a href='https://issues.apache.org/jira/browse/SEDONA-404'>SEDONA-404</a>] -         Add RS_Resample
</li>
</ul>

### Improvement

<ul>
<li>[<a href='https://issues.apache.org/jira/browse/SEDONA-39'>SEDONA-39</a>] -         Fix the Lon/lat order issue in Sedona
</li>
<li>[<a href='https://issues.apache.org/jira/browse/SEDONA-114'>SEDONA-114</a>] -         Add ST_MakeLine to Apache Sedona
</li>
<li>[<a href='https://issues.apache.org/jira/browse/SEDONA-142'>SEDONA-142</a>] -         Add ST_Collect to Flink Catalog
</li>
<li>[<a href='https://issues.apache.org/jira/browse/SEDONA-311'>SEDONA-311</a>] -         Refactor InferredExpression to handle functions with arbitrary arity
</li>
<li>[<a href='https://issues.apache.org/jira/browse/SEDONA-313'>SEDONA-313</a>] -         Refactor ST_Affine to support signature like PostGIS
</li>
<li>[<a href='https://issues.apache.org/jira/browse/SEDONA-324'>SEDONA-324</a>] -         R – Fix failing tests
</li>
<li>[<a href='https://issues.apache.org/jira/browse/SEDONA-326'>SEDONA-326</a>] -         Improve raster band algebra functions for easier preprocessing of raster data
</li>
<li>[<a href='https://issues.apache.org/jira/browse/SEDONA-327'>SEDONA-327</a>] -         Refactor InferredExpression to handle GridCoverage2D
</li>
<li>[<a href='https://issues.apache.org/jira/browse/SEDONA-333'>SEDONA-333</a>] -         Support EWKT parser in ST_GeomFromWKT
</li>
<li>[<a href='https://issues.apache.org/jira/browse/SEDONA-347'>SEDONA-347</a>] -         Centralize usages of transform()
</li>
<li>[<a href='https://issues.apache.org/jira/browse/SEDONA-350'>SEDONA-350</a>] -         Refactor RS_AddBandFromArray to allow adding a custom noDataValue
</li>
<li>[<a href='https://issues.apache.org/jira/browse/SEDONA-352'>SEDONA-352</a>] -         Refactor MakeEmptyRaster to allow setting custom datatype for the raster
</li>
<li>[<a href='https://issues.apache.org/jira/browse/SEDONA-360'>SEDONA-360</a>] -         Handle nodata values of raster bands in a more concise way
</li>
<li>[<a href='https://issues.apache.org/jira/browse/SEDONA-365'>SEDONA-365</a>] -         Refactor RS_Count to RS_CountValue
</li>
<li>[<a href='https://issues.apache.org/jira/browse/SEDONA-374'>SEDONA-374</a>] -         RS predicates should support (geom, rast) and (rast, rast) as arguments, and use the convex hull of rasters for spatial relationship testing
</li>
<li>[<a href='https://issues.apache.org/jira/browse/SEDONA-385'>SEDONA-385</a>] -         Set the Maven Central to be the first repository to check
</li>
<li>[<a href='https://issues.apache.org/jira/browse/SEDONA-386'>SEDONA-386</a>] -         Speed up GridCoverage2D serialization
</li>
<li>[<a href='https://issues.apache.org/jira/browse/SEDONA-392'>SEDONA-392</a>] -         Add five more pre-commit hooks
</li>
<li>[<a href='https://issues.apache.org/jira/browse/SEDONA-399'>SEDONA-399</a>] -         Support Uber H3 cells
</li>
<li>[<a href='https://issues.apache.org/jira/browse/SEDONA-400'>SEDONA-400</a>] -         pre-commit add hook to ensure that links to vcs websites are permalinks
</li>
<li>[<a href='https://issues.apache.org/jira/browse/SEDONA-408'>SEDONA-408</a>] -         Set a reasonable default size for RasterUDT
</li>
</ul>

### Task

<ul>
<li>[<a href='https://issues.apache.org/jira/browse/SEDONA-316'>SEDONA-316</a>] -         Refactor Sedona Jupyter notebook examples with unified SedonaContext entrypoint
</li>
<li>[<a href='https://issues.apache.org/jira/browse/SEDONA-317'>SEDONA-317</a>] -         Change map visualization in Jupyter notebooks with KeplerGL
</li>
<li>[<a href='https://issues.apache.org/jira/browse/SEDONA-341'>SEDONA-341</a>] -         Move RS_Envelope to GeometryFunctions
</li>
<li>[<a href='https://issues.apache.org/jira/browse/SEDONA-356'>SEDONA-356</a>] -         Change CRS transformation from lat/lon to lon/lat order
</li>
<li>[<a href='https://issues.apache.org/jira/browse/SEDONA-370'>SEDONA-370</a>] -         Completely drop the old GeoTiff reader and writer
</li>
<li>[<a href='https://issues.apache.org/jira/browse/SEDONA-377'>SEDONA-377</a>] -         Change sphere/spheroid functions to work with coordinates in lon/lat order
</li>
<li>[<a href='https://issues.apache.org/jira/browse/SEDONA-380'>SEDONA-380</a>] -         Merge all Sedona Spark module to a single module
</li>
<li>[<a href='https://issues.apache.org/jira/browse/SEDONA-381'>SEDONA-381</a>] -         Merge python-adapter to sql module
</li>
<li>[<a href='https://issues.apache.org/jira/browse/SEDONA-382'>SEDONA-382</a>] -         Merge SQL and Core module to a single Spark module
</li>
<li>[<a href='https://issues.apache.org/jira/browse/SEDONA-384'>SEDONA-384</a>] -         Merge viz module to the spark module
</li>
<li>[<a href='https://issues.apache.org/jira/browse/SEDONA-397'>SEDONA-397</a>] -         Move Map Algebra functions
</li>
</ul>

## Sedona 1.4.1

Sedona 1.4.1 is compiled against Spark 3.3 / Spark 3.4 / Flink 1.12, Java 8.

### Highlights

* [X] **Sedona Spark** More raster functions and bridge RasterUDT and Map Algebra operators. See [Raster based operators](../api/sql/Raster-operators.md#raster-based-operators) and [Raster to Map Algebra operators](../api/sql/Raster-operators.md#raster-to-map-algebra-operators).
* [X] **Sedona Spark & Flink** Added geodesic / geography functions:
    * ST_DistanceSphere
    * ST_DistanceSpheroid
    * ST_AreaSpheroid
    * ST_LengthSpheroid
* [X] **Sedona Spark & Flink** Introduced `SedonaContext` to unify Sedona entry points.
* [X] **Sedona Spark** Support Spark 3.4.
* [X] **Sedona Spark** Added a number of new ST functions.
* [X] **Zeppelin** Zeppelin helium plugin supports plotting geometries like linestring, polygon.

### API change

* **Sedona Spark & Flink** Introduced a new entry point called SedonaContext to unify all Sedona entry points in different compute engines and deprecate old Sedona register entry points. Users no longer have to register Sedona kryo serializer and import many tedious Python classes.
    * **Sedona Spark**:
        * Scala:

        ```scala
        import org.apache.sedona.spark.SedonaContext
        val sedona = SedonaContext.create(SedonaContext.builder().master("local[*]").getOrCreate())
        sedona.sql("SELECT ST_GeomFromWKT(XXX) FROM")
        ```

        * Python:

        ```python
        from sedona.spark import *

        config = SedonaContext.builder().\
           config('spark.jars.packages',
               'org.apache.sedona:sedona-spark-shaded-3.0_2.12:1.4.1,'
               'org.datasyslab:geotools-wrapper:1.4.0-28.2'). \
           getOrCreate()
        sedona = SedonaContext.create(config)
        sedona.sql("SELECT ST_GeomFromWKT(XXX) FROM")
        ```

    * **Sedona Flink**:

    ```java
    import org.apache.sedona.flink.SedonaContext
    StreamTableEnvironment sedona = SedonaContext.create(env, tableEnv);
    sedona.sqlQuery("SELECT ST_GeomFromWKT(XXX) FROM")
    ```

### Bug

<ul>
<li>[<a href='https://issues.apache.org/jira/browse/SEDONA-266'>SEDONA-266</a>] -         RS_Values throws UnsupportedOperationException for shuffled point arrays
</li>
<li>[<a href='https://issues.apache.org/jira/browse/SEDONA-267'>SEDONA-267</a>] -         Cannot pip install apache-sedona 1.4.0 from source distribution
</li>
<li>[<a href='https://issues.apache.org/jira/browse/SEDONA-273'>SEDONA-273</a>] -         Set a upper bound for Shapely, Pandas and GeoPandas
</li>
<li>[<a href='https://issues.apache.org/jira/browse/SEDONA-277'>SEDONA-277</a>] -         Sedona spark artifacts for scala 2.13 do not have proper POMs
</li>
<li>[<a href='https://issues.apache.org/jira/browse/SEDONA-283'>SEDONA-283</a>] -         Artifacts were deployed twice when running mvn clean deploy
</li>
<li>[<a href='https://issues.apache.org/jira/browse/SEDONA-284'>SEDONA-284</a>] -         Property values in dependency deduced POMs for shaded modules were not substituted
</li>
</ul>

### New Feature

<ul>
<li>[<a href='https://issues.apache.org/jira/browse/SEDONA-196'>SEDONA-196</a>] -         Add ST_Force3D to Sedona
</li>
<li>[<a href='https://issues.apache.org/jira/browse/SEDONA-239'>SEDONA-239</a>] -         Implement ST_NumPoints
</li>
<li>[<a href='https://issues.apache.org/jira/browse/SEDONA-264'>SEDONA-264</a>] -         zeppelin helium plugin supports plotting geometry like linestring, polygon
</li>
<li>[<a href='https://issues.apache.org/jira/browse/SEDONA-280'>SEDONA-280</a>] -         Add ST_GeometricMedian
</li>
<li>[<a href='https://issues.apache.org/jira/browse/SEDONA-281'>SEDONA-281</a>] -         Support geodesic / geography functions
</li>
<li>[<a href='https://issues.apache.org/jira/browse/SEDONA-286'>SEDONA-286</a>] -         Support optimized distance join on ST_DistanceSpheroid and ST_DistanceSphere
</li>
<li>[<a href='https://issues.apache.org/jira/browse/SEDONA-287'>SEDONA-287</a>] -         Use SedonaContext to unify Sedona entry points
</li>
<li>[<a href='https://issues.apache.org/jira/browse/SEDONA-292'>SEDONA-292</a>] -         Bridge Sedona Raster and Map Algebra operators
</li>
<li>[<a href='https://issues.apache.org/jira/browse/SEDONA-297'>SEDONA-297</a>] -         Implement ST_NRings
</li>
<li>[<a href='https://issues.apache.org/jira/browse/SEDONA-302'>SEDONA-302</a>] -         Implement ST_Translate
</li>
</ul>

### Improvement

<ul>
<li>[<a href='https://issues.apache.org/jira/browse/SEDONA-167'>SEDONA-167</a>] -         Add __pycache__ to Python .gitignore
</li>
<li>[<a href='https://issues.apache.org/jira/browse/SEDONA-265'>SEDONA-265</a>] -         Migrate all ST functions to Sedona Inferred Expressions
</li>
<li>[<a href='https://issues.apache.org/jira/browse/SEDONA-269'>SEDONA-269</a>] -         Add data source for writing binary files
</li>
<li>[<a href='https://issues.apache.org/jira/browse/SEDONA-270'>SEDONA-270</a>] -         Remove redundant serialization for rasters
</li>
<li>[<a href='https://issues.apache.org/jira/browse/SEDONA-271'>SEDONA-271</a>] -         Add raster function RS_SRID
</li>
<li>[<a href='https://issues.apache.org/jira/browse/SEDONA-274'>SEDONA-274</a>] -         Move all ST function logics to Sedona common
</li>
<li>[<a href='https://issues.apache.org/jira/browse/SEDONA-275'>SEDONA-275</a>] -         Add raster function RS_SetSRID
</li>
<li>[<a href='https://issues.apache.org/jira/browse/SEDONA-276'>SEDONA-276</a>] -         Add support for Spark 3.4
</li>
<li>[<a href='https://issues.apache.org/jira/browse/SEDONA-279'>SEDONA-279</a>] -         Sedona-Flink should not depend on Sedona-Spark modules
</li>
<li>[<a href='https://issues.apache.org/jira/browse/SEDONA-282'>SEDONA-282</a>] -         R – Add raster write function
</li>
<li>[<a href='https://issues.apache.org/jira/browse/SEDONA-290'>SEDONA-290</a>] -         RDD Spatial Joins should follow the iterator model
</li>
</ul>

## Sedona 1.4.0

Sedona 1.4.0 is compiled against, Spark 3.3 / Flink 1.12, Java 8.

### Highlights

* [X] **Sedona Spark & Flink** Serialize and deserialize geometries 3 - 7X faster
* [X] **Sedona Spark & Flink** Google S2 based spatial join for fast approximate point-in-polygon join. See [Join query in Spark](../api/sql/Optimizer.md#google-s2-based-approximate-equi-join) and [Join query in Flink](../tutorial/flink/sql.md#join-query)
* [X] **Sedona Spark** Pushdown spatial predicate on GeoParquet to reduce memory consumption by 10X: see [explanation](../api/sql/Optimizer.md#Push-spatial-predicates-to-GeoParquet)
* [X] **Sedona Spark** Automatically use broadcast index spatial join for small datasets
* [X] **Sedona Spark** New RasterUDT added to Sedona GeoTiff reader.
* [X] **Sedona Spark** A number of bug fixes and improvement to the Sedona R module.

### API change

* **Sedona Spark & Flink** Packaging strategy changed. See [Maven Coordinate](maven-coordinates.md). Please change your Sedona dependencies if needed. We recommend `sedona-spark-shaded-3.0_2.12-1.4.0` and `sedona-flink-shaded_2.12-1.4.0`
* **Sedona Spark & Flink** GeoTools-wrapper version upgraded. Please use `geotools-wrapper-1.4.0-28.2`.

### Behavior change

* **Sedona Flink** Sedona Flink no longer outputs any LinearRing type geometry. All LinearRing are changed to LineString.
* **Sedona Spark** Join optimization strategy changed. Sedona no longer optimizes spatial join when use a spatial predicate together with a equijoin predicate. By default, it prefers equijoin whenever possible. SedonaConf adds a config option called `sedona.join.optimizationmode`, it can be configured as one of the following values:
	* `all`: optimize all joins having spatial predicate in join conditions. This was the behavior of Apache Sedona prior to 1.4.0.
	* `none`: disable spatial join optimization.
	* `nonequi`: only enable spatial join optimization on non-equi joins. This is the default mode.

When `sedona.join.optimizationmode` is configured as `nonequi`, it won't optimize join queries such as `SELECT * FROM A, B WHERE A.x = B.x AND ST_Contains(A.geom, B.geom)`, since it is an equi-join with equi-condition `A.x = B.x`. Sedona will optimize for `SELECT * FROM A, B WHERE ST_Contains(A.geom, B.geom)`

### Bug

<ul>
<li>[<a href='https://issues.apache.org/jira/browse/SEDONA-218'>SEDONA-218</a>] -         Flaky test caused by improper handling of null struct values in Adapter.toDf
</li>
<li>[<a href='https://issues.apache.org/jira/browse/SEDONA-221'>SEDONA-221</a>] -         Outer join throws NPE for null geometries
</li>
<li>[<a href='https://issues.apache.org/jira/browse/SEDONA-222'>SEDONA-222</a>] -         GeoParquet reader does not work in non-local mode
</li>
<li>[<a href='https://issues.apache.org/jira/browse/SEDONA-224'>SEDONA-224</a>] -         java.lang.NoSuchMethodError when loading GeoParquet files using Spark 3.0.x ~ 3.2.x
</li>
<li>[<a href='https://issues.apache.org/jira/browse/SEDONA-225'>SEDONA-225</a>] -         Cannot count dataframes loaded from GeoParquet files
</li>
<li>[<a href='https://issues.apache.org/jira/browse/SEDONA-227'>SEDONA-227</a>] -         Python SerDe Performance Degradation
</li>
<li>[<a href='https://issues.apache.org/jira/browse/SEDONA-230'>SEDONA-230</a>] -         rdd.saveAsGeoJSON should generate feature properties with field names
</li>
<li>[<a href='https://issues.apache.org/jira/browse/SEDONA-233'>SEDONA-233</a>] -         Incorrect results for several joins in a single stage
</li>
<li>[<a href='https://issues.apache.org/jira/browse/SEDONA-236'>SEDONA-236</a>] -         Flakey python tests in tests.serialization.test_[de]serializers
</li>
<li>[<a href='https://issues.apache.org/jira/browse/SEDONA-242'>SEDONA-242</a>] -         Update jars dependencies in Sedona R to Sedona 1.4.0 version
</li>
<li>[<a href='https://issues.apache.org/jira/browse/SEDONA-250'>SEDONA-250</a>] -         R Deprecate use of Spark 2.4
</li>
<li>[<a href='https://issues.apache.org/jira/browse/SEDONA-252'>SEDONA-252</a>] -         Fix disabled RS_Base64 test
</li>
<li>[<a href='https://issues.apache.org/jira/browse/SEDONA-255'>SEDONA-255</a>] -         R – Translation issue for ST_Point and ST_PolygonFromEnvelope
</li>
<li>[<a href='https://issues.apache.org/jira/browse/SEDONA-258'>SEDONA-258</a>] -         Cannot directly assign raw spatial RDD to CircleRDD using Python binding
</li>
<li>[<a href='https://issues.apache.org/jira/browse/SEDONA-259'>SEDONA-259</a>] -         Adapter.toSpatialRdd in Python binding does not have valid implementation for specifying custom field names for user data
</li>
<li>[<a href='https://issues.apache.org/jira/browse/SEDONA-261'>SEDONA-261</a>] -         Cannot run distance join using broadcast index join when the distance expression references to attributes from the right-side relation
</li>
</ul>

### New Feature

<ul>
<li>[<a href='https://issues.apache.org/jira/browse/SEDONA-156'>SEDONA-156</a>] -         predicate pushdown support for GeoParquet
</li>
<li>[<a href='https://issues.apache.org/jira/browse/SEDONA-215'>SEDONA-215</a>] -         Add ST_ConcaveHull
</li>
<li>[<a href='https://issues.apache.org/jira/browse/SEDONA-216'>SEDONA-216</a>] -         Upgrade jts version to 1.19.0
</li>
<li>[<a href='https://issues.apache.org/jira/browse/SEDONA-235'>SEDONA-235</a>] -         Create ST_S2CellIds in Sedona
</li>
<li>[<a href='https://issues.apache.org/jira/browse/SEDONA-246'>SEDONA-246</a>] -         R GeoTiff read/write
</li>
<li>[<a href='https://issues.apache.org/jira/browse/SEDONA-254'>SEDONA-254</a>] -         R – Add raster type
</li>
<li>[<a href='https://issues.apache.org/jira/browse/SEDONA-262'>SEDONA-262</a>] -         Don&#39;t optimize equi-join by default, add an option to configure when to optimize spatial joins
</li>
</ul>

<h2>        Improvement
</h2>
<ul>
<li>[<a href='https://issues.apache.org/jira/browse/SEDONA-205'>SEDONA-205</a>] -         Use BinaryType in GeometryUDT in Sedona Spark
</li>
<li>[<a href='https://issues.apache.org/jira/browse/SEDONA-207'>SEDONA-207</a>] -         Faster serialization/deserialization of geometry objects
</li>
<li>[<a href='https://issues.apache.org/jira/browse/SEDONA-212'>SEDONA-212</a>] -         Move shading to separate maven modules
</li>
<li>[<a href='https://issues.apache.org/jira/browse/SEDONA-217'>SEDONA-217</a>] -         Automatically broadcast small datasets
</li>
<li>[<a href='https://issues.apache.org/jira/browse/SEDONA-220'>SEDONA-220</a>] -         Upgrade Ubuntu build image from 18.04 to 20.04
</li>
<li>[<a href='https://issues.apache.org/jira/browse/SEDONA-226'>SEDONA-226</a>] -         Support reading and writing GeoParquet file metadata
</li>
<li>[<a href='https://issues.apache.org/jira/browse/SEDONA-228'>SEDONA-228</a>] -         Standardize logging dependencies
</li>
<li>[<a href='https://issues.apache.org/jira/browse/SEDONA-231'>SEDONA-231</a>] -         Redundant Serde Removal
</li>
<li>[<a href='https://issues.apache.org/jira/browse/SEDONA-234'>SEDONA-234</a>] -         ST_Point inconsistencies
</li>
<li>[<a href='https://issues.apache.org/jira/browse/SEDONA-243'>SEDONA-243</a>] -         Improve Sedona R file readers: GeoParquet and Shapefile
</li>
<li>[<a href='https://issues.apache.org/jira/browse/SEDONA-244'>SEDONA-244</a>] -         Align R read/write functions with the Sparklyr framework
</li>
<li>[<a href='https://issues.apache.org/jira/browse/SEDONA-249'>SEDONA-249</a>] -         Add jvm flags for running tests on Java 17
</li>
<li>[<a href='https://issues.apache.org/jira/browse/SEDONA-251'>SEDONA-251</a>] -         Add raster type to Sedona
</li>
<li>[<a href='https://issues.apache.org/jira/browse/SEDONA-253'>SEDONA-253</a>] -         Upgrade geotools to version 28.2
</li>
<li>[<a href='https://issues.apache.org/jira/browse/SEDONA-260'>SEDONA-260</a>] -         More intuitive configuration of partition and index-build side of spatial joins in Sedona SQL
</li>
</ul>

## Sedona 1.3.1

This version is a minor release on Sedoma 1.3.0 line. It fixes a few critical bugs in 1.3.0. We suggest all 1.3.0 users to migrate to this version.

### Bug fixes

* [SEDONA-204](https://issues.apache.org/jira/browse/SEDONA-204) - Init value in X/Y/Z max should be -Double.MAX
* [SEDONA-206](https://issues.apache.org/jira/browse/SEDONA-206) - Performance regression of ST_Transform in 1.3.0-incubating
* [SEDONA-210](https://issues.apache.org/jira/browse/SEDONA-210) - 1.3.0-incubating doesn't work with Scala 2.12 sbt projects
* [SEDONA-211](https://issues.apache.org/jira/browse/SEDONA-211) - Enforce release managers to use JDK 8
* [SEDONA-201](https://issues.apache.org/jira/browse/SEDONA-201) - Implement ST_MLineFromText and ST_MPolyFromText methods

### New Feature

* [SEDONA-196](https://issues.apache.org/jira/browse/SEDONA-196) - Add ST_Force3D to Sedona
* [SEDONA-197](https://issues.apache.org/jira/browse/SEDONA-197) - Add ST_ZMin, ST_ZMax to Sedona
* [SEDONA-199](https://issues.apache.org/jira/browse/SEDONA-199) - Add ST_NDims to Sedona

### Improvement

* [SEDONA-194](https://issues.apache.org/jira/browse/SEDONA-194) - Merge org.datasyslab.sernetcdf into Sedona
* [SEDONA-208](https://issues.apache.org/jira/browse/SEDONA-208) - Use Spark RuntimeConfig in SedonaConf

## Sedona 1.3.0

This version is a major release on Sedona 1.3.0 line and consists of 50 PRs. It includes many new functions, optimization and bug fixes.

### Highlights

<<<<<<< HEAD
- [X] Sedona on Spark in this release is compiled against Spark 3.3.
- [X] Sedona on Flink in this release is compiled against Flink 1.14.
- [X] Scala 2.11 support is removed.
- [X] Spark 2.X support is removed.
- [X] Python 3.10 support is added.
- [X] Aggregators in Flink are added
- [X] Correctness fixes for corner cases in range join and distance join.
- [X] Native GeoParquet read and write (../tutorial/sql.md#load-geoparquet).
    * `df = spark.read.format("geoparquet").option("fieldGeometry", "myGeometryColumn").load("PATH/TO/MYFILE.parquet")`
    * `df.write.format("geoparquet").save("PATH/TO/MYFILE.parquet")`
- [X] DataFrame style API (../tutorial/sql.md#dataframe-style-api)
=======
* [X] Sedona on Spark in this release is compiled against Spark 3.3.
* [X] Sedona on Flink in this release is compiled against Flink 1.14.
* [X] Scala 2.11 support is removed.
* [X] Spark 2.X support is removed.
* [X] Python 3.10 support is added.
* [X] Aggregators in Flink are added
* [X] Correctness fixes for corner cases in range join and distance join.
* [X] Native GeoParquet read and write (../../tutorial/sql/#load-geoparquet).
    * `df = spark.read.format("geoparquet").option("fieldGeometry", "myGeometryColumn").load("PATH/TO/MYFILE.parquet")`
    * `df.write.format("geoparquet").save("PATH/TO/MYFILE.parquet")`
* [X] DataFrame style API (../../tutorial/sql/#dataframe-style-api)
>>>>>>> a60c6765
    * `df.select(ST_Point(min_value, max_value).as("point"))`
* [X] Allow WKT format CRS in ST_Transform
    * `ST_Transform(geom, "srcWktString", "tgtWktString")`

```yaml

GEOGCS["WGS 84",
  DATUM["WGS_1984",
  SPHEROID["WGS 84",6378137,298.257223563,
  AUTHORITY["EPSG","7030"]],
  AUTHORITY["EPSG","6326"]],
  PRIMEM["Greenwich",0,
  AUTHORITY["EPSG","8901"]],
  UNIT["degree",0.0174532925199433,
  AUTHORITY["EPSG","9122"]],
  AUTHORITY["EPSG","4326"]]

```

### Bug fixes

  * [SEDONA-119](https://issues.apache.org/jira/browse/SEDONA-119) - ST_Touches join query returns true for polygons whose interiors intersect
  * [SEDONA-136](https://issues.apache.org/jira/browse/SEDONA-136) - Enable testAsEWKT for Flink
  * [SEDONA-137](https://issues.apache.org/jira/browse/SEDONA-137) - Fix ST_Buffer for Flink to work
  * [SEDONA-138](https://issues.apache.org/jira/browse/SEDONA-138) - Fix ST_GeoHash for Flink to work
  * [SEDONA-153](https://issues.apache.org/jira/browse/SEDONA-153) - Python Serialization Fails with Nulls
  * [SEDONA-158](https://issues.apache.org/jira/browse/SEDONA-158) - Fix wrong description about ST_GeometryN in the API docs
  * [SEDONA-169](https://issues.apache.org/jira/browse/SEDONA-169) - Fix ST_RemovePoint in accordance with the API document
  * [SEDONA-178](https://issues.apache.org/jira/browse/SEDONA-178) - Correctness issue in distance join queries
  * [SEDONA-182](https://issues.apache.org/jira/browse/SEDONA-182) - ST_AsText should not return SRID
  * [SEDONA-186](https://issues.apache.org/jira/browse/SEDONA-186) - collecting result rows of a spatial join query with SELECT * fails with serde error
  * [SEDONA-188](https://issues.apache.org/jira/browse/SEDONA-188) - Python warns about missing `jars` even when some are found
  * [SEDONA-193](https://issues.apache.org/jira/browse/SEDONA-193) - ST_AsBinary produces EWKB by mistake

### New Features

  * [SEDONA-94](https://issues.apache.org/jira/browse/SEDONA-94) - GeoParquet  Support For Sedona
  * [SEDONA-125](https://issues.apache.org/jira/browse/SEDONA-125) - Allows customized CRS in ST_Transform
  * [SEDONA-166](https://issues.apache.org/jira/browse/SEDONA-166) - Provide Type-safe DataFrame Style API
  * [SEDONA-168](https://issues.apache.org/jira/browse/SEDONA-168) - Add ST_Normalize to Apache Sedona
  * [SEDONA-171](https://issues.apache.org/jira/browse/SEDONA-171) - Add ST_SetPoint to Apache Sedona

### Improvement

  * [SEDONA-121](https://issues.apache.org/jira/browse/SEDONA-121) - Add equivalent constructors left over from Spark to Flink
  * [SEDONA-132](https://issues.apache.org/jira/browse/SEDONA-132) - Create common module for SQL functions
  * [SEDONA-133](https://issues.apache.org/jira/browse/SEDONA-133) - Allow user-defined schemas in Adapter.toDf()
  * [SEDONA-139](https://issues.apache.org/jira/browse/SEDONA-139) - Fix wrong argument order in Flink unit tests
  * [SEDONA-140](https://issues.apache.org/jira/browse/SEDONA-140) - Update Sedona Dependencies in R Package
  * [SEDONA-143](https://issues.apache.org/jira/browse/SEDONA-143) - Add missing unit tests for the Flink predicates
  * [SEDONA-144](https://issues.apache.org/jira/browse/SEDONA-144) - Add ST_AsGeoJSON to the Flink API
  * [SEDONA-145](https://issues.apache.org/jira/browse/SEDONA-145) - Fix ST_AsEWKT to reserve the Z coordinate
  * [SEDONA-146](https://issues.apache.org/jira/browse/SEDONA-146) - Add missing output functions to the Flink API
  * [SEDONA-147](https://issues.apache.org/jira/browse/SEDONA-147) - Add SRID functions to the Flink API
  * [SEDONA-148](https://issues.apache.org/jira/browse/SEDONA-148) - Add boolean functions to the Flink API
  * [SEDONA-149](https://issues.apache.org/jira/browse/SEDONA-149) - Add Python 3.10 support
  * [SEDONA-151](https://issues.apache.org/jira/browse/SEDONA-151) - Add ST aggregators to Sedona Flink
  * [SEDONA-152](https://issues.apache.org/jira/browse/SEDONA-152) - Add reader/writer functions for GML and KML
  * [SEDONA-154](https://issues.apache.org/jira/browse/SEDONA-154) - Add measurement functions to the Flink API
  * [SEDONA-157](https://issues.apache.org/jira/browse/SEDONA-157) - Add coordinate accessors to the Flink API
  * [SEDONA-159](https://issues.apache.org/jira/browse/SEDONA-159) - Add Nth accessor functions to the Flink API
  * [SEDONA-160](https://issues.apache.org/jira/browse/SEDONA-160) - Fix geoparquetIOTests.scala to cleanup after test
  * [SEDONA-161](https://issues.apache.org/jira/browse/SEDONA-161) - Add ST_Boundary to the Flink API
  * [SEDONA-162](https://issues.apache.org/jira/browse/SEDONA-162) - Add ST_Envelope to the Flink API
  * [SEDONA-163](https://issues.apache.org/jira/browse/SEDONA-163) - Better handle of unsupported types in shapefile reader
  * [SEDONA-164](https://issues.apache.org/jira/browse/SEDONA-164) - Add geometry count functions to the Flink API
  * [SEDONA-165](https://issues.apache.org/jira/browse/SEDONA-165) - Upgrade Apache Rat to 0.14
  * [SEDONA-170](https://issues.apache.org/jira/browse/SEDONA-170) - Add ST_AddPoint and ST_RemovePoint to the Flink API
  * [SEDONA-172](https://issues.apache.org/jira/browse/SEDONA-172) - Add ST_LineFromMultiPoint to Apache Sedona
  * [SEDONA-176](https://issues.apache.org/jira/browse/SEDONA-176) - Make ST_Contains conform with OGC standard, and add ST_Covers and ST_CoveredBy functions.
  * [SEDONA-177](https://issues.apache.org/jira/browse/SEDONA-177) - Support spatial predicates other than INTERSECTS and COVERS/COVERED_BY in RangeQuery.SpatialRangeQuery and JoinQuery.SpatialJoinQuery
  * [SEDONA-181](https://issues.apache.org/jira/browse/SEDONA-181) - Build fails with java.lang.IllegalAccessError: class org.apache.spark.storage.StorageUtils$
  * [SEDONA-189](https://issues.apache.org/jira/browse/SEDONA-189) - Prepare geometries in broadcast join
  * [SEDONA-192](https://issues.apache.org/jira/browse/SEDONA-192) - Null handling in predicates
  * [SEDONA-195](https://issues.apache.org/jira/browse/SEDONA-195) - Add wkt validation and an optional srid to ST_GeomFromWKT/ST_GeomFromText

### Task

* [SEDONA-150](https://issues.apache.org/jira/browse/SEDONA-150) - Drop Spark 2.4 and Scala 2.11 support

## Sedona 1.2.1

This version is a maintenance release on Sedona 1.2.0 line. It includes bug fixes.

Sedona on Spark is now compiled against Spark 3.3, instead of Spark 3.2.

### SQL (for Spark)

Bug fixes:

* [SEDONA-104](https://issues.apache.org/jira/browse/SEDONA-104): Bug in reading band values of GeoTiff images
* [SEDONA-118](https://issues.apache.org/jira/browse/SEDONA-118): Fix the wrong result in ST_Within
* [SEDONA-123](https://issues.apache.org/jira/browse/SEDONA-123): Fix the check for invalid lat/lon in ST_GeoHash

Improvement:

* [SEDONA-96](https://issues.apache.org/jira/browse/SEDONA-96): Refactor ST_MakeValid to use GeometryFixer
* [SEDONA-108](https://issues.apache.org/jira/browse/SEDONA-108): Write support for GeoTiff images
* [SEDONA-122](https://issues.apache.org/jira/browse/SEDONA-122): Overload ST_GeomFromWKB for BYTES column
* [SEDONA-127](https://issues.apache.org/jira/browse/SEDONA-127): Add null safety to ST_GeomFromWKT/WKB/Text
* [SEDONA-129](https://issues.apache.org/jira/browse/SEDONA-129): Support Spark 3.3
* [SEDONA-135](https://issues.apache.org/jira/browse/SEDONA-135): Consolidate and upgrade hadoop dependency

New features:

* [SEDONA-107](https://issues.apache.org/jira/projects/SEDONA/issues/SEDONA-107): Add St_Reverse function
* [SEDONA-105](https://issues.apache.org/jira/browse/SEDONA-105): Add ST_PointOnSurface function
* [SEDONA-95](https://issues.apache.org/jira/browse/SEDONA-95): Add ST_Disjoint predicate
* [SEDONA-112](https://issues.apache.org/jira/browse/SEDONA-112): Add ST_AsEWKT
* [SEDONA-106](https://issues.apache.org/jira/browse/SEDONA-106): Add ST_LineFromText
* [SEDONA-117](https://issues.apache.org/jira/browse/SEDONA-117): Add RS_AppendNormalizedDifference
* [SEDONA-97](https://issues.apache.org/jira/browse/SEDONA-97): Add ST_Force_2D
* [SEDONA-98](https://issues.apache.org/jira/browse/SEDONA-98): Add ST_IsEmpty
* [SEDONA-116](https://issues.apache.org/jira/browse/SEDONA-116): Add ST_YMax and ST_Ymin
* [SEDONA-115](https://issues.apache.org/jira/browse/SEDONA-15): Add ST_XMax and ST_Min
* [SEDONA-120](https://issues.apache.org/jira/browse/SEDONA-120): Add ST_BuildArea
* [SEDONA-113](https://issues.apache.org/jira/browse/SEDONA-113): Add ST_PointN
* [SEDONA-124](https://issues.apache.org/jira/browse/SEDONA-124): Add ST_CollectionExtract
* [SEDONA-109](https://issues.apache.org/jira/browse/SEDONA-109): Add ST_OrderingEquals

### Flink

New features:

* [SEDONA-107](https://issues.apache.org/jira/projects/SEDONA/issues/SEDONA-107): Add St_Reverse function
* [SEDONA-105](https://issues.apache.org/jira/browse/SEDONA-105): Add ST_PointOnSurface function
* [SEDONA-95](https://issues.apache.org/jira/browse/SEDONA-95): Add ST_Disjoint predicate
* [SEDONA-112](https://issues.apache.org/jira/browse/SEDONA-112): Add ST_AsEWKT
* [SEDONA-97](https://issues.apache.org/jira/browse/SEDONA-97): Add ST_Force_2D
* [SEDONA-98](https://issues.apache.org/jira/browse/SEDONA-98): Add ST_IsEmpty
* [SEDONA-116](https://issues.apache.org/jira/browse/SEDONA-116): Add ST_YMax and ST_Ymin
* [SEDONA-115](https://issues.apache.org/jira/browse/SEDONA-15): Add ST_XMax and ST_Min
* [SEDONA-120](https://issues.apache.org/jira/browse/SEDONA-120): Add ST_BuildArea
* [SEDONA-113](https://issues.apache.org/jira/browse/SEDONA-113): Add ST_PointN
* [SEDONA-110](https://issues.apache.org/jira/browse/SEDONA-110): Add ST_GeomFromGeoHash
* [SEDONA-121](https://issues.apache.org/jira/browse/SEDONA-124): More ST constructors to Flink
* [SEDONA-122](https://issues.apache.org/jira/browse/SEDONA-122): Overload ST_GeomFromWKB for BYTES column

## Sedona 1.2.0

This version is a major release on Sedona 1.2.0 line. It includes bug fixes and new features: Sedona with Apache Flink.

### RDD

Bug fix:

* [SEDONA-18](https://issues.apache.org/jira/browse/SEDONA-18): Fix an error reading Shapefile
* [SEDONA-73](https://issues.apache.org/jira/browse/SEDONA-73): Exclude scala-library from scala-collection-compat

Improvement:

* [SEDONA-77](https://issues.apache.org/jira/browse/SEDONA-77): Refactor Format readers and spatial partitioning functions to be standalone libraries. So they can be used by Flink and others.

### SQL

New features:

* [SEDONA-4](https://issues.apache.org/jira/browse/SEDONA-4): Handle nulls in SQL functions
* [SEDONA-65](https://issues.apache.org/jira/browse/SEDONA-65): Create ST_Difference function
* [SEDONA-68](https://issues.apache.org/jira/browse/SEDONA-68) Add St_Collect function.
* [SEDONA-82](https://issues.apache.org/jira/browse/SEDONA-82): Create ST_SymmDifference function
* [SEDONA-75](https://issues.apache.org/jira/browse/SEDONA-75): Add support for "3D" geometries: Preserve Z coordinates on geometries when serializing, ST_AsText, ST_Z, ST_3DDistance
* [SEDONA-86](https://issues.apache.org/jira/browse/SEDONA-86): Support empty geometries in ST_AsBinary and ST_AsEWKB
* [SEDONA-90](https://issues.apache.org/jira/browse/SEDONA-90): Add ST_Union
* [SEDONA-100](https://issues.apache.org/jira/browse/SEDONA-100): Add st_multi function

Bug fix:

* [SEDONA-89](https://issues.apache.org/jira/browse/SEDONA-89): GeometryUDT equals should test equivalence of the other object

### Flink

Major update:

* [SEDONA-80](https://issues.apache.org/jira/browse/SEDONA-80): Geospatial stream processing support in Flink Table API
* [SEDONA-85](https://issues.apache.org/jira/browse/SEDONA-85): ST_Geohash function in Flink
* [SEDONA-87](https://issues.apache.org/jira/browse/SEDONA-87): Support Flink Table and DataStream conversion
* [SEDONA-93](https://issues.apache.org/jira/browse/SEDONA-93): Add ST_GeomFromGeoJSON

## Sedona 1.1.1

This version is a maintenance release on Sedona 1.1.X line. It includes bug fixes and a few new functions.

### Global

New feature:

* [SEDONA-73](https://issues.apache.org/jira/browse/SEDONA-73): Scala source code supports Scala 2.13

### SQL

Bug fix:

* [SEDONA-67](https://issues.apache.org/jira/browse/SEDONA-67): Support Spark 3.2

New features:

* [SEDONA-43](https://issues.apache.org/jira/browse/SEDONA-43): Add ST_GeoHash and ST_GeomFromGeoHash
* [SEDONA-45](https://issues.apache.org/jira/browse/SEDONA-45): Add ST_MakePolygon
* [SEDONA-71](https://issues.apache.org/jira/browse/SEDONA-71): Add ST_AsBinary, ST_AsEWKB, ST_SRID, ST_SetSRID

## Sedona 1.1.0

This version is a major release on Sedona 1.1.0 line. It includes bug fixes and new features: R language API, Raster data and Map algebra support

### Global

Dependency upgrade:

* [SEDONA-30](https://issues.apache.org/jira/browse/SEDONA-30): Use Geotools-wrapper 1.1.0-24.1 to include geotools GeoTiff libraries.

Improvement on join queries in core and SQL:

* [SEDONA-63](https://issues.apache.org/jira/browse/SEDONA-63): Skip empty partitions in NestedLoopJudgement
* [SEDONA-64](https://issues.apache.org/jira/browse/SEDONA-64): Broadcast dedupParams to improve performance

Behavior change:

* [SEDONA-62](https://issues.apache.org/jira/browse/SEDONA-62): Ignore HDF test in order to avoid NASA copyright issue

### Core

Bug fix:

* [SEDONA-41](https://issues.apache.org/jira/browse/SEDONA-41): Fix rangeFilter bug when the leftCoveredByRight para is false
* [SEDONA-53](https://issues.apache.org/jira/browse/SEDONA-53): Fix SpatialKnnQuery NullPointerException

### SQL

Major update:

* [SEDONA-30](https://issues.apache.org/jira/browse/SEDONA-30): Add GeoTiff raster I/O and Map Algebra function

New function:

* [SEDONA-27](https://issues.apache.org/jira/browse/SEDONA-27): Add ST_Subdivide and ST_SubdivideExplode functions

Bug fix:

* [SEDONA-56](https://issues.apache.org/jira/browse/SEDONA-56): Fix broadcast join with Adapter Query Engine enabled
* [SEDONA-22](https://issues.apache.org/jira/browse/SEDONA-22), [SEDONA-60](https://issues.apache.org/jira/browse/SEDONA-60): Fix join queries in SparkSQL when one side has no rows or only one row

### Viz

N/A

### Python

Improvement:

* [SEDONA-59](https://issues.apache.org/jira/browse/SEDONA-59): Make pyspark dependency of Sedona Python optional

Bug fix:

* [SEDONA-50](https://issues.apache.org/jira/browse/SEDONA-50): Remove problematic logging conf that leads to errors on Databricks
* Fix the issue: Spark dependency in setup.py was configured to be < v3.1.0 by mistake.

### R

Major update:

* [SEDONA-31](https://issues.apache.org/jira/browse/SEDONA-31): Add R interface for Sedona

## Sedona 1.0.1

This version is a maintenance release on Sedona 1.0.0 line. It includes bug fixes, some new features, one ==API change==

### Known issue

In Sedona v1.0.1 and earlier versions, the Spark dependency in setup.py was configured to be ==< v3.1.0== [by mistake](https://github.com/apache/sedona/blob/8235924ac80939cbf2ce562b0209b71833ed9429/python/setup.py#L39). When you install Sedona Python (apache-sedona v1.0.1) from PyPI, pip might uninstall PySpark 3.1.1 and install PySpark 3.0.2 on your machine.

Three ways to fix this:

1. After install apache-sedona v1.0.1, uninstall PySpark 3.0.2 and reinstall PySpark 3.1.1

2. Ask pip not to install Sedona dependencies: `pip install --no-deps apache-sedona`

3. Install Sedona from the latest setup.py (on GitHub) manually.

### Global

Dependency upgrade:

* [SEDONA-16](https://issues.apache.org/jira/browse/SEDONA-16): Use a GeoTools Maven Central wrapper to fix failed Jupyter notebook examples
* [SEDONA-29](https://issues.apache.org/jira/browse/SEDONA-29): upgrade to Spark 3.1.1
* [SEDONA-33](https://issues.apache.org/jira/browse/SEDONA-33): jts2geojson version from 0.14.3 to 0.16.1

### Core

Bug fix:

* [SEDONA-35](https://issues.apache.org/jira/browse/SEDONA-35): Address user-data mutability issue with Adapter.toDF()

### SQL

Bug fix:

* [SEDONA-14](https://issues.apache.org/jira/browse/SEDONA-14): Saving dataframe to CSV or Parquet fails due to unknown type
* [SEDONA-15](https://issues.apache.org/jira/browse/SEDONA-15): Add ST_MinimumBoundingRadius and ST_MinimumBoundingCircle functions
* [SEDONA-19](https://issues.apache.org/jira/browse/SEDONA-19): Global indexing does not work with SQL joins
* [SEDONA-20](https://issues.apache.org/jira/browse/SEDONA-20): Case object GeometryUDT and GeometryUDT instance not equal in Spark 3.0.2

New function:

* [SEDONA-21](https://issues.apache.org/jira/browse/SEDONA-21): allows Sedona to be used in pure SQL environment
* [SEDONA-24](https://issues.apache.org/jira/browse/SEDONA-24): Add ST_LineSubString and ST_LineInterpolatePoint
* [SEDONA-26](https://issues.apache.org/jira/browse/SEDONA-26): Add broadcast join support

### Viz

Improvement:

* [SEDONA-32](https://issues.apache.org/jira/browse/SEDONA-32): Speed up ST_Render

API change:

* [SEDONA-29](https://issues.apache.org/jira/browse/SEDONA-29): Upgrade to Spark 3.1.1 and fix ST_Pixelize

### Python

Bug fix:

* [SEDONA-19](https://issues.apache.org/jira/browse/SEDONA-19): Global indexing does not work with SQL joins

## Sedona 1.0.0

This version is the first Sedona release since it joins the Apache Incubator. It includes new functions, bug fixes, and ==API changes==.

### Global

Key dependency upgrade:

* [SEDONA-1](https://issues.apache.org/jira/browse/SEDONA-1): upgrade to JTS 1.18
* upgrade to GeoTools 24.0
* upgrade to jts2geojson 0.14.3

Key dependency packaging strategy change:

* JTS, GeoTools, jts2geojson are no longer packaged in Sedona jars. End users need to add them manually. See [here](maven-coordinates.md).

Key compilation target change:

* [SEDONA-3](https://issues.apache.org/jira/browse/SEDONA-3): Paths and class names have been changed to Apache Sedona
* [SEDONA-7](https://issues.apache.org/jira/browse/SEDONA-7): build the source code for Spark 2.4, 3.0, Scala 2.11, 2.12, Python 3.7, 3.8, 3.9. See [here](compile.md).

### Sedona-core

Bug fix:

* PR [443](https://github.com/apache/sedona/pull/443): read multiple Shape Files by multiPartitions
* PR [451](https://github.com/apache/sedona/pull/451) (==API change==): modify CRSTransform to ignore datum shift

New function:

* [SEDONA-8](https://issues.apache.org/jira/browse/SEDONA-8): spatialRDD.flipCoordinates()

API / behavior change:

* PR [488](https://github.com/apache/sedona/pull/488): JoinQuery.SpatialJoinQuery/DistanceJoinQuery now returns `<Geometry, List>` instead of `<Geometry, HashSet>` because we can no longer use HashSet in Sedona for duplicates removal. All original duplicates in both input RDDs will be preserved in the output.

### Sedona-sql

Bug fix:

* [SEDONA-8](https://issues.apache.org/jira/browse/SEDONA-8) (==API change==): ST_Transform slow due to lock contention.
* PR [427](https://github.com/apache/sedona/pull/427): ST_Point and ST_PolygonFromEnvelope now allows Double type

New function:

* PR [499](https://github.com/apache/sedona/pull/449): ST_Azimuth, ST_X, ST_Y, ST_StartPoint, ST_Boundary, ST_EndPoint, ST_ExteriorRing, ST_GeometryN, ST_InteriorRingN, ST_Dump, ST_DumpPoints, ST_IsClosed, ST_NumInteriorRings, ST_AddPoint, ST_RemovePoint, ST_IsRing
* PR [459](https://github.com/apache/sedona/pull/459): ST_LineMerge
* PR [460](https://github.com/apache/sedona/pull/460): ST_NumGeometries
* PR [469](https://github.com/apache/sedona/pull/469): ST_AsGeoJSON
* [SEDONA-8](https://issues.apache.org/jira/browse/SEDONA-8): ST_FlipCoordinates

Behavior change:

* PR [480](https://github.com/apache/sedona/pull/480): Aggregate Functions rewrite for new Aggregator API. The functions can be used as typed functions in code and enable compilation-time type check.

API change:

* [SEDONA-11](https://issues.apache.org/jira/browse/SEDONA-11): Adapter.toDf() will directly generate a geometry type column. ST_GeomFromWKT is no longer needed.

### Sedona-viz

API change: Drop the function which can generate SVG vector images because the required library has an incompatible license and the SVG image is not good at plotting big data

### Sedona Python

API/Behavior change:

* Python-to-Sedona adapter is moved to a separate module. To use Sedona Python, see [here](install-python.md)

New function:

* PR [448](https://github.com/apache/sedona/pull/448): Add support for partition number in spatialPartitioning function `spatial_rdd.spatialPartitioning(grid_type, NUM_PARTITION)`<|MERGE_RESOLUTION|>--- conflicted
+++ resolved
@@ -692,19 +692,6 @@
 
 ### Highlights
 
-<<<<<<< HEAD
-- [X] Sedona on Spark in this release is compiled against Spark 3.3.
-- [X] Sedona on Flink in this release is compiled against Flink 1.14.
-- [X] Scala 2.11 support is removed.
-- [X] Spark 2.X support is removed.
-- [X] Python 3.10 support is added.
-- [X] Aggregators in Flink are added
-- [X] Correctness fixes for corner cases in range join and distance join.
-- [X] Native GeoParquet read and write (../tutorial/sql.md#load-geoparquet).
-    * `df = spark.read.format("geoparquet").option("fieldGeometry", "myGeometryColumn").load("PATH/TO/MYFILE.parquet")`
-    * `df.write.format("geoparquet").save("PATH/TO/MYFILE.parquet")`
-- [X] DataFrame style API (../tutorial/sql.md#dataframe-style-api)
-=======
 * [X] Sedona on Spark in this release is compiled against Spark 3.3.
 * [X] Sedona on Flink in this release is compiled against Flink 1.14.
 * [X] Scala 2.11 support is removed.
@@ -715,8 +702,7 @@
 * [X] Native GeoParquet read and write (../../tutorial/sql/#load-geoparquet).
     * `df = spark.read.format("geoparquet").option("fieldGeometry", "myGeometryColumn").load("PATH/TO/MYFILE.parquet")`
     * `df.write.format("geoparquet").save("PATH/TO/MYFILE.parquet")`
-* [X] DataFrame style API (../../tutorial/sql/#dataframe-style-api)
->>>>>>> a60c6765
+* [X] DataFrame style API (../../tutorial/sql.md/#dataframe-style-api)
     * `df.select(ST_Point(min_value, max_value).as("point"))`
 * [X] Allow WKT format CRS in ST_Transform
     * `ST_Transform(geom, "srcWktString", "tgtWktString")`
