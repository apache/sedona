## Community edition (free-tier)

You just need to install the Sedona jars and Sedona Python on Databricks using Databricks default web UI. Then everything will work.

## Advanced editions

<<<<<<< HEAD
### Databricks DBR 7.x
=======
### Databricks DBR 7.x (Recommended)
>>>>>>> 536f4980

If you are using the commercial version of Databricks up to version 7.x you can install the Sedona jars and Sedona Python using the Databricks default web UI and everything should work.

### Databricks DBR 8.x, 9.x, 10.x

<<<<<<< HEAD
If you are using the commercial version of Databricks for DBR 8.x+
* You need to use sedona version `1.1.1-incubating` or higher. 
* In order to activate the Kryo serializer (this speeds up the serialization and deserialization of geometry types) you need to install the libraries via init script as described below.
=======
If you are not using the free version of Databricks, there are currently some compatibility issues with DBR 8.x+. Specifically, the `ST_intersect` join query with the DataFrame API will throw a `java.lang.NoSuchMethodError` exception. As a temporary solution you can mix your DataFrame API with RDD API to perform spatial join queries (See [example](https://github.com/apache/incubator-sedona/blob/master/binder/ApacheSedonaSQL_SpatialJoin_AirportsPerCountry.ipynb)).

>>>>>>> 536f4980

## Install Sedona from the web UI

1) From the Libraries tab install from Maven Coordinates
    ```
    org.apache.sedona:sedona-python-adapter-3.0_2.12:{{ sedona.current_version }}
    org.datasyslab:geotools-wrapper:{{ sedona.current_geotools }}
    ```

2) From the Libraries tab install from PyPI
    ```
    apache-sedona
    ```

<<<<<<< HEAD
3) (For DBR up to 7.3 LTS) You can speed up the serialization of geometry types by adding to your spark configurations (`Cluster` -> `Edit` -> `Configuration` -> `Advanced options`) the following lines:
=======
3) (Optional) You can speed up the serialization of geometry types by adding to your spark configurations (`Cluster` -> `Edit` -> `Configuration` -> `Advanced options`) the following lines:
>>>>>>> 536f4980

    ```
    spark.serializer org.apache.spark.serializer.KryoSerializer
    spark.kryo.registrator org.apache.sedona.core.serde.SedonaKryoRegistrator
    ```

<<<<<<< HEAD
    In order to activate this options for DBR versions 8.x+, you need to install the Sedona libraries via init script because libraries installed via UI are not yet available at cluster startup when this options are regiestered.
=======
    *This options are not compatible with the commercial Databricks DBR versions (8.x+).*
>>>>>>> 536f4980

## Initialise

After you have installed the libraries and started the cluster, you can initialize the Sedona `ST_*` functions and types by running from your code: 

(scala)
```Scala
import org.apache.sedona.sql.utils.SedonaSQLRegistrator
<<<<<<< HEAD
SedonaSQLRegistrator.registerAll(spark)
=======
SedonaSQLRegistrator.registerAll(sparkSession)
>>>>>>> 536f4980
```

(or python)
```Python
from sedona.register.geo_registrator import SedonaRegistrator
SedonaRegistrator.registerAll(spark)
```

## Pure SQL environment
 
In order to use the Sedona `ST_*` functions from SQL without having to register the Sedona functions from a python/scala cell, you need to install the sedona libraries from the [cluster init-scripts](https://docs.databricks.com/clusters/init-scripts.html) as follows.

<<<<<<< HEAD
## Install Sedona via init script

=======
>>>>>>> 536f4980
Download the Sedona jars to a DBFS location. You can do that manually via UI or from a notebook with

```bash
%sh 
# Create JAR directory for Sedona
<<<<<<< HEAD
mkdir -p /dbfs/FileStore/jars/sedona/{{ sedona.current_version }}

# Download the dependencies from Maven into DBFS
curl -o /dbfs/FileStore/jars/sedona/{{ sedona.current_version }}/geotools-wrapper-geotools-{{ sedona.current_geotools }}.jar "https://repo1.maven.org/maven2/org/datasyslab/geotools-wrapper/geotools-{{ sedona.current_geotools }}/geotools-wrapper-geotools-{{ sedona.current_geotools }}.jar"

curl -o /dbfs/FileStore/jars/sedona/{{ sedona.current_version }}/sedona-python-adapter-3.0_2.12-{{ sedona.current_version }}.jar "https://repo1.maven.org/maven2/org/apache/sedona/sedona-python-adapter-3.0_2.12/{{ sedona.current_version }}/sedona-python-adapter-3.0_2.{{ sedona.current_version }}.jar"

curl -o /dbfs/FileStore/jars/sedona/{{ sedona.current_version }}/sedona-viz-2.4_2.12-{{ sedona.current_version }}.jar "https://repo1.maven.org/maven2/org/apache/sedona/sedona-viz-2.4_2.12/{{ sedona.current_version }}/sedona-viz-2.4_2.12-{{ sedona.current_version }}.jar"
=======
mkdir -p /dbfs/jars/sedona/{{ sedona.current_version }}

# Download the dependencies from Maven into DBFS
curl -o /dbfs/jars/sedona/{{ sedona.current_version }}/geotools-wrapper-geotools-{{ sedona.current_geotools }}.jar "https://repo1.maven.org/maven2/org/datasyslab/geotools-wrapper/geotools-{{ sedona.current_geotools }}/geotools-wrapper-geotools-{{ sedona.current_geotools }}.jar"

curl -o /dbfs/jars/sedona/{{ sedona.current_version }}/sedona-python-adapter-3.0_2.12-{{ sedona.current_version }}.jar "https://repo1.maven.org/maven2/org/apache/sedona/sedona-python-adapter-3.0_2.12/{{ sedona.current_version }}/sedona-python-adapter-3.0_2.{{ sedona.current_version }}.jar"

curl -o /dbfs/jars/sedona/{{ sedona.current_version }}/sedona-viz-2.4_2.12-{{ sedona.current_version }}.jar "https://repo1.maven.org/maven2/org/apache/sedona/sedona-viz-2.4_2.12/{{ sedona.current_version }}/sedona-viz-2.4_2.12-{{ sedona.current_version }}.jar"
>>>>>>> 536f4980
```

Create an init script in DBFS that loads the Sedona jars into the cluster's default jar directory. You can create that from any notebook by running: 

```bash
%sh 

# Create init script directory for Sedona
<<<<<<< HEAD
mkdir -p /dbfs/FileStore/sedona/

# Create init script
cat > /dbfs/FileStore/sedona/sedona-init.sh <<'EOF'
=======
mkdir -p /dbfs/sedona/

# Create init script
cat > /dbfs/sedona/sedona-init.sh <<'EOF'
>>>>>>> 536f4980
#!/bin/bash
#
# File: sedona-init.sh
# Author: Erni Durdevic
# Created: 2021-11-01
# 
# On cluster startup, this script will copy the Sedona jars to the cluster's default jar directory.
# In order to activate Sedona functions, remember to add to your spark configuration the Sedona extensions: "spark.sql.extensions org.apache.sedona.viz.sql.SedonaVizExtensions,org.apache.sedona.sql.SedonaSqlExtensions"

<<<<<<< HEAD
cp /dbfs/FileStore/jars/sedona/{{ sedona.current_version }}/*.jar /databricks/jars
=======
cp /dbfs/jars/sedona/{{ sedona.current_version }}/*.jar /databricks/jars
>>>>>>> 536f4980

EOF
```

<<<<<<< HEAD
From your cluster configuration (`Cluster` -> `Edit` -> `Configuration` -> `Advanced options` -> `Spark`) activate the Sedona functions and the kryo serializer by adding to the Spark Config 
```
spark.sql.extensions org.apache.sedona.viz.sql.SedonaVizExtensions,org.apache.sedona.sql.SedonaSqlExtensions
spark.serializer org.apache.spark.serializer.KryoSerializer
spark.kryo.registrator org.apache.sedona.core.serde.SedonaKryoRegistrator
=======
From your cluster configuration (`Cluster` -> `Edit` -> `Configuration` -> `Advanced options` -> `Spark`) activate the Sedona functions by adding to the Spark Config 
```
spark.sql.extensions org.apache.sedona.viz.sql.SedonaVizExtensions,org.apache.sedona.sql.SedonaSqlExtensions
>>>>>>> 536f4980
```

From your cluster configuration (`Cluster` -> `Edit` -> `Configuration` -> `Advanced options` -> `Init Scripts`) add the newly created init script 
```
<<<<<<< HEAD
/dbfs/FileStore/sedona/sedona-init.sh
```

*Note: You need to install the sedona libraries via init script because the libraries installed via UI are installed after the cluster has already started, and therefore the classes specified by the config `spark.sql.extensions`, `spark.serializer`, and `spark.kryo.registrator` are not available at startup time.*
=======
/dbfs/sedona/sedona-init.sh
```

*Note: You need to install the sedona libraries via init script because the libraries installed via UI are installed after the cluster has already started, and therefore the classes specified by the config `spark.sql.extensions` are not available at startup time.*
>>>>>>> 536f4980
<|MERGE_RESOLUTION|>--- conflicted
+++ resolved
@@ -4,24 +4,16 @@
 
 ## Advanced editions
 
-<<<<<<< HEAD
+
 ### Databricks DBR 7.x
-=======
-### Databricks DBR 7.x (Recommended)
->>>>>>> 536f4980
 
 If you are using the commercial version of Databricks up to version 7.x you can install the Sedona jars and Sedona Python using the Databricks default web UI and everything should work.
 
 ### Databricks DBR 8.x, 9.x, 10.x
 
-<<<<<<< HEAD
 If you are using the commercial version of Databricks for DBR 8.x+
 * You need to use sedona version `1.1.1-incubating` or higher. 
 * In order to activate the Kryo serializer (this speeds up the serialization and deserialization of geometry types) you need to install the libraries via init script as described below.
-=======
-If you are not using the free version of Databricks, there are currently some compatibility issues with DBR 8.x+. Specifically, the `ST_intersect` join query with the DataFrame API will throw a `java.lang.NoSuchMethodError` exception. As a temporary solution you can mix your DataFrame API with RDD API to perform spatial join queries (See [example](https://github.com/apache/incubator-sedona/blob/master/binder/ApacheSedonaSQL_SpatialJoin_AirportsPerCountry.ipynb)).
-
->>>>>>> 536f4980
 
 ## Install Sedona from the web UI
 
@@ -36,22 +28,14 @@
     apache-sedona
     ```
 
-<<<<<<< HEAD
 3) (For DBR up to 7.3 LTS) You can speed up the serialization of geometry types by adding to your spark configurations (`Cluster` -> `Edit` -> `Configuration` -> `Advanced options`) the following lines:
-=======
-3) (Optional) You can speed up the serialization of geometry types by adding to your spark configurations (`Cluster` -> `Edit` -> `Configuration` -> `Advanced options`) the following lines:
->>>>>>> 536f4980
 
     ```
     spark.serializer org.apache.spark.serializer.KryoSerializer
     spark.kryo.registrator org.apache.sedona.core.serde.SedonaKryoRegistrator
     ```
 
-<<<<<<< HEAD
     In order to activate this options for DBR versions 8.x+, you need to install the Sedona libraries via init script because libraries installed via UI are not yet available at cluster startup when this options are regiestered.
-=======
-    *This options are not compatible with the commercial Databricks DBR versions (8.x+).*
->>>>>>> 536f4980
 
 ## Initialise
 
@@ -60,11 +44,7 @@
 (scala)
 ```Scala
 import org.apache.sedona.sql.utils.SedonaSQLRegistrator
-<<<<<<< HEAD
 SedonaSQLRegistrator.registerAll(spark)
-=======
-SedonaSQLRegistrator.registerAll(sparkSession)
->>>>>>> 536f4980
 ```
 
 (or python)
@@ -77,17 +57,13 @@
  
 In order to use the Sedona `ST_*` functions from SQL without having to register the Sedona functions from a python/scala cell, you need to install the sedona libraries from the [cluster init-scripts](https://docs.databricks.com/clusters/init-scripts.html) as follows.
 
-<<<<<<< HEAD
 ## Install Sedona via init script
 
-=======
->>>>>>> 536f4980
 Download the Sedona jars to a DBFS location. You can do that manually via UI or from a notebook with
 
 ```bash
 %sh 
 # Create JAR directory for Sedona
-<<<<<<< HEAD
 mkdir -p /dbfs/FileStore/jars/sedona/{{ sedona.current_version }}
 
 # Download the dependencies from Maven into DBFS
@@ -96,16 +72,6 @@
 curl -o /dbfs/FileStore/jars/sedona/{{ sedona.current_version }}/sedona-python-adapter-3.0_2.12-{{ sedona.current_version }}.jar "https://repo1.maven.org/maven2/org/apache/sedona/sedona-python-adapter-3.0_2.12/{{ sedona.current_version }}/sedona-python-adapter-3.0_2.{{ sedona.current_version }}.jar"
 
 curl -o /dbfs/FileStore/jars/sedona/{{ sedona.current_version }}/sedona-viz-2.4_2.12-{{ sedona.current_version }}.jar "https://repo1.maven.org/maven2/org/apache/sedona/sedona-viz-2.4_2.12/{{ sedona.current_version }}/sedona-viz-2.4_2.12-{{ sedona.current_version }}.jar"
-=======
-mkdir -p /dbfs/jars/sedona/{{ sedona.current_version }}
-
-# Download the dependencies from Maven into DBFS
-curl -o /dbfs/jars/sedona/{{ sedona.current_version }}/geotools-wrapper-geotools-{{ sedona.current_geotools }}.jar "https://repo1.maven.org/maven2/org/datasyslab/geotools-wrapper/geotools-{{ sedona.current_geotools }}/geotools-wrapper-geotools-{{ sedona.current_geotools }}.jar"
-
-curl -o /dbfs/jars/sedona/{{ sedona.current_version }}/sedona-python-adapter-3.0_2.12-{{ sedona.current_version }}.jar "https://repo1.maven.org/maven2/org/apache/sedona/sedona-python-adapter-3.0_2.12/{{ sedona.current_version }}/sedona-python-adapter-3.0_2.{{ sedona.current_version }}.jar"
-
-curl -o /dbfs/jars/sedona/{{ sedona.current_version }}/sedona-viz-2.4_2.12-{{ sedona.current_version }}.jar "https://repo1.maven.org/maven2/org/apache/sedona/sedona-viz-2.4_2.12/{{ sedona.current_version }}/sedona-viz-2.4_2.12-{{ sedona.current_version }}.jar"
->>>>>>> 536f4980
 ```
 
 Create an init script in DBFS that loads the Sedona jars into the cluster's default jar directory. You can create that from any notebook by running: 
@@ -114,17 +80,10 @@
 %sh 
 
 # Create init script directory for Sedona
-<<<<<<< HEAD
 mkdir -p /dbfs/FileStore/sedona/
 
 # Create init script
 cat > /dbfs/FileStore/sedona/sedona-init.sh <<'EOF'
-=======
-mkdir -p /dbfs/sedona/
-
-# Create init script
-cat > /dbfs/sedona/sedona-init.sh <<'EOF'
->>>>>>> 536f4980
 #!/bin/bash
 #
 # File: sedona-init.sh
@@ -134,38 +93,21 @@
 # On cluster startup, this script will copy the Sedona jars to the cluster's default jar directory.
 # In order to activate Sedona functions, remember to add to your spark configuration the Sedona extensions: "spark.sql.extensions org.apache.sedona.viz.sql.SedonaVizExtensions,org.apache.sedona.sql.SedonaSqlExtensions"
 
-<<<<<<< HEAD
 cp /dbfs/FileStore/jars/sedona/{{ sedona.current_version }}/*.jar /databricks/jars
-=======
-cp /dbfs/jars/sedona/{{ sedona.current_version }}/*.jar /databricks/jars
->>>>>>> 536f4980
 
 EOF
 ```
 
-<<<<<<< HEAD
 From your cluster configuration (`Cluster` -> `Edit` -> `Configuration` -> `Advanced options` -> `Spark`) activate the Sedona functions and the kryo serializer by adding to the Spark Config 
 ```
 spark.sql.extensions org.apache.sedona.viz.sql.SedonaVizExtensions,org.apache.sedona.sql.SedonaSqlExtensions
 spark.serializer org.apache.spark.serializer.KryoSerializer
 spark.kryo.registrator org.apache.sedona.core.serde.SedonaKryoRegistrator
-=======
-From your cluster configuration (`Cluster` -> `Edit` -> `Configuration` -> `Advanced options` -> `Spark`) activate the Sedona functions by adding to the Spark Config 
-```
-spark.sql.extensions org.apache.sedona.viz.sql.SedonaVizExtensions,org.apache.sedona.sql.SedonaSqlExtensions
->>>>>>> 536f4980
 ```
 
 From your cluster configuration (`Cluster` -> `Edit` -> `Configuration` -> `Advanced options` -> `Init Scripts`) add the newly created init script 
 ```
-<<<<<<< HEAD
 /dbfs/FileStore/sedona/sedona-init.sh
 ```
 
 *Note: You need to install the sedona libraries via init script because the libraries installed via UI are installed after the cluster has already started, and therefore the classes specified by the config `spark.sql.extensions`, `spark.serializer`, and `spark.kryo.registrator` are not available at startup time.*
-=======
-/dbfs/sedona/sedona-init.sh
-```
-
-*Note: You need to install the sedona libraries via init script because the libraries installed via UI are installed after the cluster has already started, and therefore the classes specified by the config `spark.sql.extensions` are not available at startup time.*
->>>>>>> 536f4980
