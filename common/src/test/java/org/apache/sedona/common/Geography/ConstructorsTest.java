/*
 * Licensed to the Apache Software Foundation (ASF) under one
 * or more contributor license agreements.  See the NOTICE file
 * distributed with this work for additional information
 * regarding copyright ownership.  The ASF licenses this file
 * to you under the Apache License, Version 2.0 (the
 * "License"); you may not use this file except in compliance
 * with the License.  You may obtain a copy of the License at
 *
 *   http://www.apache.org/licenses/LICENSE-2.0
 *
 * Unless required by applicable law or agreed to in writing,
 * software distributed under the License is distributed on an
 * "AS IS" BASIS, WITHOUT WARRANTIES OR CONDITIONS OF ANY
 * KIND, either express or implied.  See the License for the
 * specific language governing permissions and limitations
 * under the License.
 */
package org.apache.sedona.common.Geography;

import static org.junit.Assert.*;

import com.google.common.geometry.S2LatLng;
import com.google.common.geometry.S2Loop;
import com.google.common.geometry.S2Point;
<<<<<<< HEAD
import com.google.common.geometry.S2Polygon;
import java.util.ArrayList;
import java.util.List;
import org.apache.sedona.common.S2Geography.*;
=======
import org.apache.sedona.common.S2Geography.Geography;
import org.apache.sedona.common.S2Geography.SinglePointGeography;
import org.apache.sedona.common.S2Geography.WKBReader;
import org.apache.sedona.common.S2Geography.WKBWriter;
>>>>>>> a5207a81
import org.apache.sedona.common.geography.Constructors;
import org.junit.Test;
import org.locationtech.jts.geom.Geometry;
import org.locationtech.jts.geom.GeometryFactory;
import org.locationtech.jts.geom.PrecisionModel;
import org.locationtech.jts.io.ParseException;

public class ConstructorsTest {

  @Test
  public void geogFromEWKT() throws ParseException {
    assertNull(Constructors.geogFromEWKT(null));

    Geography geog = Constructors.geogFromEWKT("POINT (1 1)");
    assertEquals(0, geog.getSRID());
    assertEquals("POINT (1 1)", geog.toString());

    geog = Constructors.geogFromEWKT("SRID=4269; POINT (1 1)");
    assertEquals(4269, geog.getSRID());
    assertEquals("SRID=4269; POINT (1 1)", geog.toString());

    geog = Constructors.geogFromEWKT("SRID=4269;POINT (1 1)");
    assertEquals(4269, geog.getSRID());
    assertEquals("SRID=4269; POINT (1 1)", geog.toString());

    ParseException invalid =
        assertThrows(ParseException.class, () -> Constructors.geogFromEWKT("not valid"));
    assertEquals("Unknown geography type: NOT (line 1)", invalid.getMessage());
  }

  @Test
  public void geogFromWKB() throws ParseException {
    S2Point pt = S2LatLng.fromDegrees(45, -64).toPoint();
    SinglePointGeography geog = new SinglePointGeography(pt);

    // Test WKB without SRID
    WKBWriter wkbWriter = new WKBWriter();
    byte[] wkb = wkbWriter.write(geog);

    Geography result = Constructors.geogFromWKB(wkb);
    assertEquals(geog.toString(), result.toString());
    assertEquals(0, result.getSRID());

    // Test specifying SRID
    result = Constructors.geogFromWKB(wkb, 1000);
    assertEquals("SRID=1000; POINT (-64 45)", result.toString());
    assertEquals(1000, result.getSRID());

    // Test EWKB with SRID
    wkbWriter = new WKBWriter(2, true);
    geog.setSRID(2000);
    wkb = wkbWriter.write(geog);
    result = Constructors.geogFromWKB(wkb);
    assertEquals("SRID=2000; POINT (-64 45)", result.toString());
    assertEquals(2000, result.getSRID());

    // Test overriding SRID
    result = Constructors.geogFromWKB(wkb, 3000);
    assertEquals("SRID=3000; POINT (-64 45)", result.toString());
    assertEquals(3000, result.getSRID());
    result = Constructors.geogFromWKB(wkb, 0);
    assertEquals("POINT (-64 45)", result.toString());
    assertEquals(0, result.getSRID());
  }

  @Test
<<<<<<< HEAD
  public void geogToGeometry() throws ParseException {
    S2Point pt = S2LatLng.fromDegrees(45, -64).toPoint();
    S2Point pt_mid = S2LatLng.fromDegrees(45, 0).toPoint();
    S2Point pt_end = S2LatLng.fromDegrees(0, 0).toPoint();
    // Build a single polygon and wrap in geography
    List<S2Point> points = new ArrayList<>();
    points.add(pt);
    points.add(pt_mid);
    points.add(pt_end);
    S2Loop polyline = new S2Loop(points);
    S2Polygon poly = new S2Polygon(polyline);
    PolygonGeography geo = new PolygonGeography(poly);
    GeometryFactory gf = new GeometryFactory(new PrecisionModel(PrecisionModel.FIXED));
    Geometry result = Constructors.geogToGeometry(geo, gf);
    assertEquals(geo.toString(), result.toString());

    String withHole =
        "POLYGON ((35 10, 45 45, 15 40, 10 20, 35 10), " + "(20 30, 35 35, 30 20, 20 30))";
    String expected = "POLYGON ((35 10, 45 45, 15 40, 10 20, 35 10), (30 20, 20 30, 35 35, 30 20))";
    Geography geography = new WKTReader().read(withHole);
    Geometry geom = Constructors.geogToGeometry(geography, gf);
    assertEquals(expected, geom.toString());

    String multiGeog = "MULTIPOINT ((10 40), (40 30), (20 20), (30 10))";
    geography = new WKTReader().read(multiGeog);
    geom = Constructors.geogToGeometry(geography, gf);
    assertEquals(multiGeog, geom.toString());

    multiGeog = "MULTILINESTRING " + "((90 90, 20 20, 10 40), (40 40, 30 30, 40 20, 30 10))";
    // Geography can not exceeding to more than 90 degrees / longitude
    geography = new WKTReader().read(multiGeog);
    geom = Constructors.geogToGeometry(geography, gf);
    assertEquals(multiGeog, geom.toString());

    multiGeog =
        "MULTIPOLYGON "
            + "(((30 20, 45 40, 10 40, 30 20)), "
            + "((15 5, 40 10, 10 20, 5 10, 15 5)))";
    geography = new WKTReader().read(multiGeog);
    geom = Constructors.geogToGeometry(geography, gf);
    assertEquals(multiGeog, geom.toString());
  }

  @Test
  public void deep_nesting_twoComponents() throws Exception {
    String wkt =
        "MULTIPOLYGON ("
            +
            // Component A: outer shell + lake
            "((10 10, 70 10, 70 70, 10 70, 10 10),"
            + " (20 20, 60 20, 60 60, 20 60, 20 20)),"
            +
            // Component B: island with a pond
            "((30 30, 50 30, 50 50, 30 50, 30 30),"
            + " (36 36, 44 36, 44 44, 36 44, 36 36))"
            + ")";

    Geography g = new WKTReader().read(wkt);
    Geometry got =
        Constructors.geogToGeometry(
            g, new GeometryFactory(new PrecisionModel(PrecisionModel.FIXED)));
    String expected =
        "MULTIPOLYGON (((10 10, 70 10, 70 70, 10 70, 10 10), "
            + "(20 20, 20 60, 60 60, 60 20, 20 20)), "
            + "((30 30, 50 30, 50 50, 30 50, 30 30), "
            + "(36 36, 36 44, 44 44, 44 36, 36 36)))";
    assertEquals(expected, got.toString());
  }

  @Test
  public void polygon_threeHoles() throws Exception {
    String wkt =
        "POLYGON (("
            + "0 0, 95 20, 95 85, 10 85, 0 0"
            + // <-- THE CHANGE IS HERE
            "),("
            + "20 30, 35 25, 30 40, 20 30"
            + "),("
            + "50 50, 65 50, 65 65, 50 65, 50 50"
            + "),("
            + "25 60, 35 58, 38 66, 30 72, 22 66, 25 60"
            + "))";

    Geography g = new WKTReader().read(wkt);
    String expected =
        "POLYGON ((0 0, 95 20, 95 85, 10 85, 0 0), "
            + "(20 30, 30 40, 35 25, 20 30), "
            + "(50 50, 50 65, 65 65, 65 50, 50 50), "
            + "(25 60, 22 66, 30 72, 38 66, 35 58, 25 60))";
    Geometry got =
        Constructors.geogToGeometry(
            g, new GeometryFactory(new PrecisionModel(PrecisionModel.FIXED)));
    Geometry readBack =
        new org.locationtech.jts.io.WKTReader(
                new GeometryFactory(new PrecisionModel(PrecisionModel.FIXED)))
            .read(got.toString());
    assertEquals(expected, readBack.toString());
=======
  public void testGeogFromEWKB() throws ParseException {
    String ewkbString = "01010000A0E61000000000000000000000000000000000F03F0000000000000040";
    byte[] wkbBytes = WKBReader.hexToBytes(ewkbString);
    Geography result = Constructors.geogFromWKB(wkbBytes);
    String expectedGeom = "SRID=4326; POINT (0 1)";
    assertEquals(expectedGeom, result.toString());
    assertEquals(4326, result.getSRID());

    ewkbString =
        "0103000020E61000000100000005000000000000000000000000000000000000000000000000000000000000000000F03F000000000000F03F000000000000F03F000000000000F03F000000000000000000000000000000000000000000000000";
    wkbBytes = WKBReader.hexToBytes(ewkbString);
    result = Constructors.geogFromWKB(wkbBytes);
    expectedGeom = "SRID=4326; POLYGON ((0 0, 0 1, 1 1, 1 0, 0 0))";
    assertEquals(expectedGeom, result.toString());
    assertEquals(4326, result.getSRID());

    ewkbString =
        "0106000020E610000002000000"
            + "01030000000100000004000000"
            + "00000000000000000000000000000000"
            + "000000000000F03F0000000000000000"
            + "000000000000F03F000000000000F03F"
            + "00000000000000000000000000000000"
            + "01030000000100000004000000"
            + "000000000000F0BF000000000000F0BF"
            + "000000000000F0BF0000000000000000"
            + "0000000000000000000000000000F0BF"
            + "000000000000F0BF000000000000F0BF";
    wkbBytes = WKBReader.hexToBytes(ewkbString);
    result = Constructors.geogFromWKB(wkbBytes);
    expectedGeom = "SRID=4326; MULTIPOLYGON (((0 0, 1 0, 1 1, 0 0)), ((-1 -1, -1 0, 0 -1, -1 -1)))";
    assertEquals(expectedGeom, result.toString());
    assertEquals(4326, result.getSRID());
>>>>>>> a5207a81
  }
}<|MERGE_RESOLUTION|>--- conflicted
+++ resolved
@@ -23,17 +23,14 @@
 import com.google.common.geometry.S2LatLng;
 import com.google.common.geometry.S2Loop;
 import com.google.common.geometry.S2Point;
-<<<<<<< HEAD
 import com.google.common.geometry.S2Polygon;
 import java.util.ArrayList;
 import java.util.List;
 import org.apache.sedona.common.S2Geography.*;
-=======
 import org.apache.sedona.common.S2Geography.Geography;
 import org.apache.sedona.common.S2Geography.SinglePointGeography;
 import org.apache.sedona.common.S2Geography.WKBReader;
 import org.apache.sedona.common.S2Geography.WKBWriter;
->>>>>>> a5207a81
 import org.apache.sedona.common.geography.Constructors;
 import org.junit.Test;
 import org.locationtech.jts.geom.Geometry;
@@ -100,105 +97,6 @@
   }
 
   @Test
-<<<<<<< HEAD
-  public void geogToGeometry() throws ParseException {
-    S2Point pt = S2LatLng.fromDegrees(45, -64).toPoint();
-    S2Point pt_mid = S2LatLng.fromDegrees(45, 0).toPoint();
-    S2Point pt_end = S2LatLng.fromDegrees(0, 0).toPoint();
-    // Build a single polygon and wrap in geography
-    List<S2Point> points = new ArrayList<>();
-    points.add(pt);
-    points.add(pt_mid);
-    points.add(pt_end);
-    S2Loop polyline = new S2Loop(points);
-    S2Polygon poly = new S2Polygon(polyline);
-    PolygonGeography geo = new PolygonGeography(poly);
-    GeometryFactory gf = new GeometryFactory(new PrecisionModel(PrecisionModel.FIXED));
-    Geometry result = Constructors.geogToGeometry(geo, gf);
-    assertEquals(geo.toString(), result.toString());
-
-    String withHole =
-        "POLYGON ((35 10, 45 45, 15 40, 10 20, 35 10), " + "(20 30, 35 35, 30 20, 20 30))";
-    String expected = "POLYGON ((35 10, 45 45, 15 40, 10 20, 35 10), (30 20, 20 30, 35 35, 30 20))";
-    Geography geography = new WKTReader().read(withHole);
-    Geometry geom = Constructors.geogToGeometry(geography, gf);
-    assertEquals(expected, geom.toString());
-
-    String multiGeog = "MULTIPOINT ((10 40), (40 30), (20 20), (30 10))";
-    geography = new WKTReader().read(multiGeog);
-    geom = Constructors.geogToGeometry(geography, gf);
-    assertEquals(multiGeog, geom.toString());
-
-    multiGeog = "MULTILINESTRING " + "((90 90, 20 20, 10 40), (40 40, 30 30, 40 20, 30 10))";
-    // Geography can not exceeding to more than 90 degrees / longitude
-    geography = new WKTReader().read(multiGeog);
-    geom = Constructors.geogToGeometry(geography, gf);
-    assertEquals(multiGeog, geom.toString());
-
-    multiGeog =
-        "MULTIPOLYGON "
-            + "(((30 20, 45 40, 10 40, 30 20)), "
-            + "((15 5, 40 10, 10 20, 5 10, 15 5)))";
-    geography = new WKTReader().read(multiGeog);
-    geom = Constructors.geogToGeometry(geography, gf);
-    assertEquals(multiGeog, geom.toString());
-  }
-
-  @Test
-  public void deep_nesting_twoComponents() throws Exception {
-    String wkt =
-        "MULTIPOLYGON ("
-            +
-            // Component A: outer shell + lake
-            "((10 10, 70 10, 70 70, 10 70, 10 10),"
-            + " (20 20, 60 20, 60 60, 20 60, 20 20)),"
-            +
-            // Component B: island with a pond
-            "((30 30, 50 30, 50 50, 30 50, 30 30),"
-            + " (36 36, 44 36, 44 44, 36 44, 36 36))"
-            + ")";
-
-    Geography g = new WKTReader().read(wkt);
-    Geometry got =
-        Constructors.geogToGeometry(
-            g, new GeometryFactory(new PrecisionModel(PrecisionModel.FIXED)));
-    String expected =
-        "MULTIPOLYGON (((10 10, 70 10, 70 70, 10 70, 10 10), "
-            + "(20 20, 20 60, 60 60, 60 20, 20 20)), "
-            + "((30 30, 50 30, 50 50, 30 50, 30 30), "
-            + "(36 36, 36 44, 44 44, 44 36, 36 36)))";
-    assertEquals(expected, got.toString());
-  }
-
-  @Test
-  public void polygon_threeHoles() throws Exception {
-    String wkt =
-        "POLYGON (("
-            + "0 0, 95 20, 95 85, 10 85, 0 0"
-            + // <-- THE CHANGE IS HERE
-            "),("
-            + "20 30, 35 25, 30 40, 20 30"
-            + "),("
-            + "50 50, 65 50, 65 65, 50 65, 50 50"
-            + "),("
-            + "25 60, 35 58, 38 66, 30 72, 22 66, 25 60"
-            + "))";
-
-    Geography g = new WKTReader().read(wkt);
-    String expected =
-        "POLYGON ((0 0, 95 20, 95 85, 10 85, 0 0), "
-            + "(20 30, 30 40, 35 25, 20 30), "
-            + "(50 50, 50 65, 65 65, 65 50, 50 50), "
-            + "(25 60, 22 66, 30 72, 38 66, 35 58, 25 60))";
-    Geometry got =
-        Constructors.geogToGeometry(
-            g, new GeometryFactory(new PrecisionModel(PrecisionModel.FIXED)));
-    Geometry readBack =
-        new org.locationtech.jts.io.WKTReader(
-                new GeometryFactory(new PrecisionModel(PrecisionModel.FIXED)))
-            .read(got.toString());
-    assertEquals(expected, readBack.toString());
-=======
   public void testGeogFromEWKB() throws ParseException {
     String ewkbString = "01010000A0E61000000000000000000000000000000000F03F0000000000000040";
     byte[] wkbBytes = WKBReader.hexToBytes(ewkbString);
@@ -232,6 +130,105 @@
     expectedGeom = "SRID=4326; MULTIPOLYGON (((0 0, 1 0, 1 1, 0 0)), ((-1 -1, -1 0, 0 -1, -1 -1)))";
     assertEquals(expectedGeom, result.toString());
     assertEquals(4326, result.getSRID());
->>>>>>> a5207a81
+  }
+
+  @Test
+  public void geogToGeometry() throws ParseException {
+    S2Point pt = S2LatLng.fromDegrees(45, -64).toPoint();
+    S2Point pt_mid = S2LatLng.fromDegrees(45, 0).toPoint();
+    S2Point pt_end = S2LatLng.fromDegrees(0, 0).toPoint();
+    // Build a single polygon and wrap in geography
+    List<S2Point> points = new ArrayList<>();
+    points.add(pt);
+    points.add(pt_mid);
+    points.add(pt_end);
+    S2Loop polyline = new S2Loop(points);
+    S2Polygon poly = new S2Polygon(polyline);
+    PolygonGeography geo = new PolygonGeography(poly);
+    GeometryFactory gf = new GeometryFactory(new PrecisionModel(PrecisionModel.FIXED));
+    Geometry result = Constructors.geogToGeometry(geo, gf);
+    assertEquals(geo.toString(), result.toString());
+
+    String withHole =
+        "POLYGON ((35 10, 45 45, 15 40, 10 20, 35 10), " + "(20 30, 35 35, 30 20, 20 30))";
+    String expected = "POLYGON ((35 10, 45 45, 15 40, 10 20, 35 10), (30 20, 20 30, 35 35, 30 20))";
+    Geography geography = new WKTReader().read(withHole);
+    Geometry geom = Constructors.geogToGeometry(geography, gf);
+    assertEquals(expected, geom.toString());
+
+    String multiGeog = "MULTIPOINT ((10 40), (40 30), (20 20), (30 10))";
+    geography = new WKTReader().read(multiGeog);
+    geom = Constructors.geogToGeometry(geography, gf);
+    assertEquals(multiGeog, geom.toString());
+
+    multiGeog = "MULTILINESTRING " + "((90 90, 20 20, 10 40), (40 40, 30 30, 40 20, 30 10))";
+    // Geography can not exceeding to more than 90 degrees / longitude
+    geography = new WKTReader().read(multiGeog);
+    geom = Constructors.geogToGeometry(geography, gf);
+    assertEquals(multiGeog, geom.toString());
+
+    multiGeog =
+        "MULTIPOLYGON "
+            + "(((30 20, 45 40, 10 40, 30 20)), "
+            + "((15 5, 40 10, 10 20, 5 10, 15 5)))";
+    geography = new WKTReader().read(multiGeog);
+    geom = Constructors.geogToGeometry(geography, gf);
+    assertEquals(multiGeog, geom.toString());
+  }
+
+  @Test
+  public void deep_nesting_twoComponents() throws Exception {
+    String wkt =
+        "MULTIPOLYGON ("
+            +
+            // Component A: outer shell + lake
+            "((10 10, 70 10, 70 70, 10 70, 10 10),"
+            + " (20 20, 60 20, 60 60, 20 60, 20 20)),"
+            +
+            // Component B: island with a pond
+            "((30 30, 50 30, 50 50, 30 50, 30 30),"
+            + " (36 36, 44 36, 44 44, 36 44, 36 36))"
+            + ")";
+
+    Geography g = new WKTReader().read(wkt);
+    Geometry got =
+        Constructors.geogToGeometry(
+            g, new GeometryFactory(new PrecisionModel(PrecisionModel.FIXED)));
+    String expected =
+        "MULTIPOLYGON (((10 10, 70 10, 70 70, 10 70, 10 10), "
+            + "(20 20, 20 60, 60 60, 60 20, 20 20)), "
+            + "((30 30, 50 30, 50 50, 30 50, 30 30), "
+            + "(36 36, 36 44, 44 44, 44 36, 36 36)))";
+    assertEquals(expected, got.toString());
+  }
+
+  @Test
+  public void polygon_threeHoles() throws Exception {
+    String wkt =
+        "POLYGON (("
+            + "0 0, 95 20, 95 85, 10 85, 0 0"
+            + // <-- THE CHANGE IS HERE
+            "),("
+            + "20 30, 35 25, 30 40, 20 30"
+            + "),("
+            + "50 50, 65 50, 65 65, 50 65, 50 50"
+            + "),("
+            + "25 60, 35 58, 38 66, 30 72, 22 66, 25 60"
+            + "))";
+
+    Geography g = new WKTReader().read(wkt);
+    String expected =
+        "POLYGON ((0 0, 95 20, 95 85, 10 85, 0 0), "
+            + "(20 30, 30 40, 35 25, 20 30), "
+            + "(50 50, 50 65, 65 65, 65 50, 50 50), "
+            + "(25 60, 22 66, 30 72, 38 66, 35 58, 25 60))";
+    Geometry got =
+        Constructors.geogToGeometry(
+            g, new GeometryFactory(new PrecisionModel(PrecisionModel.FIXED)));
+    Geometry readBack =
+        new org.locationtech.jts.io.WKTReader(
+                new GeometryFactory(new PrecisionModel(PrecisionModel.FIXED)))
+            .read(got.toString());
+    assertEquals(expected, readBack.toString());
   }
 }