/**
 * Licensed under the Apache License, Version 2.0 (the "License");
 * you may not use this file except in compliance with the License.
 * You may obtain a copy of the License at
 * <p>
 * http://www.apache.org/licenses/LICENSE-2.0
 * <p>
 * Unless required by applicable law or agreed to in writing, software
 * distributed under the License is distributed on an "AS IS" BASIS,
 * WITHOUT WARRANTIES OR CONDITIONS OF ANY KIND, either express or implied.
 * See the License for the specific language governing permissions and
 * limitations under the License.
 */
package org.apache.sedona.common;

import com.google.common.geometry.S2CellId;
import com.google.common.math.DoubleMath;
import org.apache.sedona.common.sphere.Haversine;
import org.apache.sedona.common.sphere.Spheroid;
import org.apache.sedona.common.utils.GeomUtils;
import org.apache.sedona.common.utils.S2Utils;
import org.geotools.referencing.CRS;
import org.geotools.referencing.operation.projection.ProjectionException;
import org.junit.Test;
import org.locationtech.jts.geom.*;
import org.locationtech.jts.io.WKTReader;
import org.locationtech.jts.io.WKTWriter;
import org.opengis.referencing.FactoryException;
import org.opengis.referencing.operation.TransformException;

import java.util.Arrays;
import java.util.HashSet;
import java.util.Set;
import java.util.stream.Collectors;

import static org.junit.Assert.*;

public class FunctionsTest {
    public static final GeometryFactory GEOMETRY_FACTORY = new GeometryFactory();

    protected static final double FP_TOLERANCE = 1e-12;
    protected static final CoordinateSequenceComparator COORDINATE_SEQUENCE_COMPARATOR = new CoordinateSequenceComparator(2){
        @Override
        protected int compareCoordinate(CoordinateSequence s1, CoordinateSequence s2, int i, int dimension) {
            for (int d = 0; d < dimension; d++) {
                double ord1 = s1.getOrdinate(i, d);
                double ord2 = s2.getOrdinate(i, d);
                int comp = DoubleMath.fuzzyCompare(ord1, ord2, FP_TOLERANCE);
                if (comp != 0) return comp;
            }
            return 0;
        }
    };

    private final WKTReader wktReader = new WKTReader();

    private Coordinate[] coordArray(double... coordValues) {
        Coordinate[] coords = new Coordinate[(int)(coordValues.length / 2)];
        for (int i = 0; i < coordValues.length; i += 2) {
            coords[(int)(i / 2)] = new Coordinate(coordValues[i], coordValues[i+1]);
        }
        return coords;
    }

    private Coordinate[] coordArray3d(double... coordValues) {
        Coordinate[] coords = new Coordinate[(int)(coordValues.length / 3)];
        for (int i = 0; i < coordValues.length; i += 3) {
            coords[(int)(i / 3)] = new Coordinate(coordValues[i], coordValues[i+1], coordValues[i+2]);
        }
        return coords;
    }

    @Test
    public void asEWKT() throws Exception{
        GeometryFactory geometryFactory = new GeometryFactory(new PrecisionModel(), 4236);
        Geometry geometry = geometryFactory.createPoint(new Coordinate(1.0, 2.0));
        String actualResult = Functions.asEWKT(geometry);
        String expectedResult = "SRID=4236;POINT (1 2)";
        Geometry acutal = Constructors.geomFromEWKT(expectedResult);
        assertEquals(geometry, acutal);
        assertEquals(expectedResult, actualResult);

        geometry = geometryFactory.createPoint(new Coordinate(1.0, 2.0, 3.0));
        actualResult = Functions.asEWKT(geometry);
        expectedResult = "SRID=4236;POINT Z(1 2 3)";
        acutal = Constructors.geomFromEWKT(expectedResult);
        assertEquals(geometry, acutal);
        assertEquals(expectedResult, actualResult);
        
        geometry = geometryFactory.createPoint(new CoordinateXYM(1.0, 2.0, 3.0));
        actualResult = Functions.asEWKT(geometry);
        expectedResult = "SRID=4236;POINT M(1 2 3)";
        acutal = Constructors.geomFromEWKT(expectedResult);
        assertEquals(geometry, acutal);
        assertEquals(expectedResult, actualResult);

        geometry = geometryFactory.createPoint(new CoordinateXYZM(1.0, 2.0, 3.0, 4.0));
        actualResult = Functions.asEWKT(geometry);
        expectedResult = "SRID=4236;POINT ZM(1 2 3 4)";
        acutal = Constructors.geomFromEWKT(expectedResult);
        assertEquals(geometry, acutal);
        assertEquals(expectedResult, actualResult);
    }

    @Test
    public void asWKT() throws Exception {
        Geometry geometry = GEOMETRY_FACTORY.createPoint(new Coordinate(1.0, 2.0));
        String actualResult = Functions.asWKT(geometry);
        String expectedResult = "POINT (1 2)";
        Geometry acutal = Constructors.geomFromEWKT(expectedResult);
        assertEquals(geometry, acutal);
        assertEquals(expectedResult, actualResult);

        geometry = GEOMETRY_FACTORY.createPoint(new Coordinate(1.0, 2.0, 3.0));
        actualResult = Functions.asWKT(geometry);
        expectedResult = "POINT Z(1 2 3)";
        acutal = Constructors.geomFromEWKT(expectedResult);
        assertEquals(geometry, acutal);
        assertEquals(expectedResult, actualResult);
        
        geometry = GEOMETRY_FACTORY.createPoint(new CoordinateXYM(1.0, 2.0, 3.0));
        actualResult = Functions.asWKT(geometry);
        expectedResult = "POINT M(1 2 3)";
        acutal = Constructors.geomFromEWKT(expectedResult);
        assertEquals(geometry, acutal);
        assertEquals(expectedResult, actualResult);
        
        geometry = GEOMETRY_FACTORY.createPoint(new CoordinateXYZM(1.0, 2.0, 3.0, 4.0));
        actualResult = Functions.asWKT(geometry);
        expectedResult = "POINT ZM(1 2 3 4)";
        acutal = Constructors.geomFromEWKT(expectedResult);
        assertEquals(geometry, acutal);
        assertEquals(expectedResult, actualResult);
    }

    @Test
    public void asWKB() throws Exception{
        Geometry geometry = GEOMETRY_FACTORY.createPoint(new Coordinate(1.0, 2.0));
        byte[] actualResult = Functions.asWKB(geometry);
        Geometry expected = Constructors.geomFromWKB(actualResult);
        assertEquals(expected, geometry);

        geometry = GEOMETRY_FACTORY.createPoint(new Coordinate(1.0, 2.0, 3.0));
        actualResult = Functions.asWKB(geometry);
        expected = Constructors.geomFromWKB(actualResult);
        assertEquals(expected, geometry);
    }
    
    @Test
    public void splitLineStringByMultipoint() {
        LineString lineString = GEOMETRY_FACTORY.createLineString(coordArray(0.0, 0.0, 1.5, 1.5, 2.0, 2.0));
        MultiPoint multiPoint = GEOMETRY_FACTORY.createMultiPointFromCoords(coordArray(0.5, 0.5, 1.0, 1.0));

        String actualResult = Functions.split(lineString, multiPoint).norm().toText();
        String expectedResult = "MULTILINESTRING ((0 0, 0.5 0.5), (0.5 0.5, 1 1), (1 1, 1.5 1.5, 2 2))";

        assertEquals(actualResult, expectedResult);
    }

    @Test
    public void splitMultiLineStringByMultiPoint() {
        LineString[] lineStrings = new LineString[]{
            GEOMETRY_FACTORY.createLineString(coordArray(0.0, 0.0, 1.5, 1.5, 2.0, 2.0)),
            GEOMETRY_FACTORY.createLineString(coordArray(3.0, 3.0, 4.5, 4.5, 5.0, 5.0))
        };
        MultiLineString multiLineString = GEOMETRY_FACTORY.createMultiLineString(lineStrings);
        MultiPoint multiPoint = GEOMETRY_FACTORY.createMultiPointFromCoords(coordArray(0.5, 0.5, 1.0, 1.0, 3.5, 3.5, 4.0, 4.0));

        String actualResult = Functions.split(multiLineString, multiPoint).norm().toText();
        String expectedResult = "MULTILINESTRING ((0 0, 0.5 0.5), (0.5 0.5, 1 1), (1 1, 1.5 1.5, 2 2), (3 3, 3.5 3.5), (3.5 3.5, 4 4), (4 4, 4.5 4.5, 5 5))";

        assertEquals(actualResult, expectedResult);
    }

    @Test
    public void splitLineStringByMultiPointWithReverseOrder() {
        LineString lineString = GEOMETRY_FACTORY.createLineString(coordArray(0.0, 0.0, 1.5, 1.5, 2.0, 2.0));
        MultiPoint multiPoint = GEOMETRY_FACTORY.createMultiPointFromCoords(coordArray(1.0, 1.0, 0.5, 0.5));

        String actualResult = Functions.split(lineString, multiPoint).norm().toText();
        String expectedResult = "MULTILINESTRING ((0 0, 0.5 0.5), (0.5 0.5, 1 1), (1 1, 1.5 1.5, 2 2))";

        assertEquals(actualResult, expectedResult);
    }

    @Test
    public void splitLineStringWithReverseOrderByMultiPoint() {
        LineString lineString = GEOMETRY_FACTORY.createLineString(coordArray(2.0, 2.0, 1.5, 1.5, 0.0, 0.0));
        MultiPoint multiPoint = GEOMETRY_FACTORY.createMultiPointFromCoords(coordArray(0.5, 0.5, 1.0, 1.0));

        String actualResult = Functions.split(lineString, multiPoint).norm().toText();
        String expectedResult = "MULTILINESTRING ((0 0, 0.5 0.5), (0.5 0.5, 1 1), (1 1, 1.5 1.5, 2 2))";

        assertEquals(actualResult, expectedResult);
    }

    @Test
    public void splitLineStringWithVerticalSegmentByMultiPoint() {
        LineString lineString = GEOMETRY_FACTORY.createLineString(coordArray(1.5, 0.0, 1.5, 1.5, 2.0, 2.0));
        MultiPoint multiPoint = GEOMETRY_FACTORY.createMultiPointFromCoords(coordArray(1.5, 0.5, 1.5, 1.0));

        String actualResult = Functions.split(lineString, multiPoint).norm().toText();
        String expectedResult = "MULTILINESTRING ((1.5 0, 1.5 0.5), (1.5 0.5, 1.5 1), (1.5 1, 1.5 1.5, 2 2))";

        assertEquals(actualResult, expectedResult);
    }

    @Test
    public void splitLineStringByLineString() {
        LineString lineStringInput = GEOMETRY_FACTORY.createLineString(coordArray(0.0, 0.0, 2.0, 2.0));
        LineString lineStringBlade = GEOMETRY_FACTORY.createLineString(coordArray(1.0, 0.0, 1.0, 3.0));

        String actualResult = Functions.split(lineStringInput, lineStringBlade).norm().toText();
        String expectedResult = "MULTILINESTRING ((0 0, 1 1), (1 1, 2 2))";

        assertEquals(actualResult, expectedResult);
    }

    @Test
    public void splitLineStringByPolygon() {
        LineString lineString = GEOMETRY_FACTORY.createLineString(coordArray(0.0, 0.0, 2.0, 2.0));
        Polygon polygon = GEOMETRY_FACTORY.createPolygon(coordArray(1.0, 0.0, 1.0, 3.0, 3.0, 3.0, 3.0, 0.0, 1.0, 0.0));

        String actualResult = Functions.split(lineString, polygon).norm().toText();
        String expectedResult = "MULTILINESTRING ((0 0, 1 1), (1 1, 2 2))";

        assertEquals(actualResult, expectedResult);
    }

    @Test
    public void splitPolygonByLineString() {
        Polygon polygon = GEOMETRY_FACTORY.createPolygon(coordArray(1.0, 1.0, 5.0, 1.0, 5.0, 5.0, 1.0, 5.0, 1.0, 1.0));
        LineString lineString = GEOMETRY_FACTORY.createLineString(coordArray(3.0, 0.0, 3.0, 6.0));

        String actualResult = Functions.split(polygon, lineString).norm().toText();
        String expectedResult = "MULTIPOLYGON (((1 1, 1 5, 3 5, 3 1, 1 1)), ((3 1, 3 5, 5 5, 5 1, 3 1)))";

        assertEquals(actualResult, expectedResult);
    }

    // // overlapping multipolygon by linestring
    @Test
    public void splitOverlappingMultiPolygonByLineString() {
        Polygon[] polygons = new Polygon[]{
            GEOMETRY_FACTORY.createPolygon(coordArray(1.0, 1.0, 5.0, 1.0, 5.0, 5.0, 1.0, 5.0, 1.0, 1.0)),
            GEOMETRY_FACTORY.createPolygon(coordArray(2.0, 1.0, 6.0, 1.0, 6.0, 5.0, 2.0, 5.0, 2.0, 1.0))
        };
        MultiPolygon multiPolygon = GEOMETRY_FACTORY.createMultiPolygon(polygons);
        LineString lineString = GEOMETRY_FACTORY.createLineString(coordArray(3.0, 0.0, 3.0, 6.0));

        String actualResult = Functions.split(multiPolygon, lineString).norm().toText();
        String expectedResult = "MULTIPOLYGON (((1 1, 1 5, 3 5, 3 1, 1 1)), ((2 1, 2 5, 3 5, 3 1, 2 1)), ((3 1, 3 5, 5 5, 5 1, 3 1)), ((3 1, 3 5, 6 5, 6 1, 3 1)))";

        assertEquals(actualResult, expectedResult);
    }

    @Test
    public void splitPolygonByInsideRing() {
        Polygon polygon = GEOMETRY_FACTORY.createPolygon(coordArray(1.0, 1.0, 5.0, 1.0, 5.0, 5.0, 1.0, 5.0, 1.0, 1.0));
        LineString lineString = GEOMETRY_FACTORY.createLineString(coordArray(2.0, 2.0, 3.0, 2.0, 3.0, 3.0, 2.0, 3.0, 2.0, 2.0));

        String actualResult = Functions.split(polygon, lineString).norm().toText();
        String expectedResult = "MULTIPOLYGON (((1 1, 1 5, 5 5, 5 1, 1 1), (2 2, 3 2, 3 3, 2 3, 2 2)), ((2 2, 2 3, 3 3, 3 2, 2 2)))";

        assertEquals(actualResult, expectedResult);
    }

    @Test
    public void splitPolygonByLineOutsideOfPolygon() {
        Polygon polygon = GEOMETRY_FACTORY.createPolygon(coordArray(1.0, 1.0, 5.0, 1.0, 5.0, 5.0, 1.0, 5.0, 1.0, 1.0));
        LineString lineString = GEOMETRY_FACTORY.createLineString(coordArray(10.0, 10.0, 11.0, 11.0));

        String actualResult = Functions.split(polygon, lineString).norm().toText();
        String expectedResult = "MULTIPOLYGON (((1 1, 1 5, 5 5, 5 1, 1 1)))";

        assertEquals(actualResult, expectedResult);
    }

    @Test
    public void splitPolygonByPolygon() {
        Polygon polygonInput = GEOMETRY_FACTORY.createPolygon(coordArray(0.0, 0.0, 4.0, 0.0, 4.0, 4.0, 0.0, 4.0, 0.0, 0.0));
        Polygon polygonBlade = GEOMETRY_FACTORY.createPolygon(coordArray(2.0, 0.0, 6.0, 0.0, 6.0, 4.0, 2.0, 4.0, 2.0, 0.0));

        String actualResult = Functions.split(polygonInput, polygonBlade).norm().toText();
        String expectedResult = "MULTIPOLYGON (((0 0, 0 4, 2 4, 2 0, 0 0)), ((2 0, 2 4, 4 4, 4 0, 2 0)))";

        assertEquals(actualResult, expectedResult);
    }

    @Test
    public void splitPolygonWithHoleByLineStringThroughHole() {
        LinearRing shell = GEOMETRY_FACTORY.createLinearRing(coordArray(0.0, 0.0, 4.0, 0.0, 4.0, 4.0, 0.0, 4.0, 0.0, 0.0));
        LinearRing[] holes = new LinearRing[]{
            GEOMETRY_FACTORY.createLinearRing(coordArray(1.0, 1.0, 1.0, 2.0, 2.0, 2.0, 2.0, 1.0, 1.0, 1.0))
        };
        Polygon polygon = GEOMETRY_FACTORY.createPolygon(shell, holes);
        LineString lineString = GEOMETRY_FACTORY.createLineString(coordArray(1.5, -1.0, 1.5, 5.0));

        String actualResult = Functions.split(polygon, lineString).norm().toText();
        String expectedResult = "MULTIPOLYGON (((0 0, 0 4, 1.5 4, 1.5 2, 1 2, 1 1, 1.5 1, 1.5 0, 0 0)), ((1.5 0, 1.5 1, 2 1, 2 2, 1.5 2, 1.5 4, 4 4, 4 0, 1.5 0)))";

        assertEquals(actualResult, expectedResult);
    }

    @Test
    public void splitPolygonWithHoleByLineStringNotThroughHole() {
        LinearRing shell = GEOMETRY_FACTORY.createLinearRing(coordArray(0.0, 0.0, 4.0, 0.0, 4.0, 4.0, 0.0, 4.0, 0.0, 0.0));
        LinearRing[] holes = new LinearRing[]{
            GEOMETRY_FACTORY.createLinearRing(coordArray(1.0, 1.0, 1.0, 2.0, 2.0, 2.0, 2.0, 1.0, 1.0, 1.0))
        };
        Polygon polygon = GEOMETRY_FACTORY.createPolygon(shell, holes);
        LineString lineString = GEOMETRY_FACTORY.createLineString(coordArray(3.0, -1.0, 3.0, 5.0));

        String actualResult = Functions.split(polygon, lineString).norm().toText();
        String expectedResult = "MULTIPOLYGON (((0 0, 0 4, 3 4, 3 0, 0 0), (1 1, 2 1, 2 2, 1 2, 1 1)), ((3 0, 3 4, 4 4, 4 0, 3 0)))";

        assertEquals(actualResult, expectedResult);
    }

    @Test
    public void splitHomogeneousLinealGeometryCollectionByMultiPoint() {
        LineString[] lineStrings = new LineString[]{
            GEOMETRY_FACTORY.createLineString(coordArray(0.0, 0.0, 1.5, 1.5, 2.0, 2.0)),
            GEOMETRY_FACTORY.createLineString(coordArray(3.0, 3.0, 4.5, 4.5, 5.0, 5.0))
        };
        GeometryCollection geometryCollection = GEOMETRY_FACTORY.createGeometryCollection(lineStrings);
        MultiPoint multiPoint = GEOMETRY_FACTORY.createMultiPointFromCoords(coordArray(0.5, 0.5, 1.0, 1.0, 3.5, 3.5, 4.0, 4.0));

        String actualResult = Functions.split(geometryCollection, multiPoint).norm().toText();
        String expectedResult = "MULTILINESTRING ((0 0, 0.5 0.5), (0.5 0.5, 1 1), (1 1, 1.5 1.5, 2 2), (3 3, 3.5 3.5), (3.5 3.5, 4 4), (4 4, 4.5 4.5, 5 5))";

        assertEquals(actualResult, expectedResult);
    }

    @Test
    public void splitHeterogeneousGeometryCollection() {
        Geometry[] geometry = new Geometry[]{
            GEOMETRY_FACTORY.createLineString(coordArray(0.0, 0.0, 1.5, 1.5)),
            GEOMETRY_FACTORY.createPolygon(coordArray(0.0, 0.0, 1.0, 1.0, 1.0, 0.0, 0.0, 0.0))
        };
        GeometryCollection geometryCollection = GEOMETRY_FACTORY.createGeometryCollection(geometry);
        LineString lineString = GEOMETRY_FACTORY.createLineString(coordArray(0.5, 0.0, 0.5, 5.0));

        Geometry actualResult = Functions.split(geometryCollection, lineString);

        assertNull(actualResult);
    }

    @Test
    public void dimensionGeometry2D() {
        Point point = GEOMETRY_FACTORY.createPoint(new Coordinate(1, 2));
        Integer actualResult = Functions.dimension(point);
        Integer expectedResult = 0;
        assertEquals(actualResult, expectedResult);

        LineString lineString = GEOMETRY_FACTORY.createLineString(coordArray(0.0, 0.0, 1.5, 1.5));
        actualResult = Functions.dimension(lineString);
        expectedResult = 1;
        assertEquals(actualResult, expectedResult);

        Polygon polygon = GEOMETRY_FACTORY.createPolygon(coordArray(0.0, 0.0, 1.0, 1.0, 1.0, 0.0, 0.0, 0.0));
        actualResult = Functions.dimension(polygon);
        expectedResult = 2;
        assertEquals(actualResult, expectedResult);

        MultiPoint multiPoint = GEOMETRY_FACTORY.createMultiPointFromCoords(coordArray(0.0, 0.0, 1.0, 1.0));
        actualResult = Functions.dimension(multiPoint);
        expectedResult = 0;
        assertEquals(actualResult, expectedResult);

        LineString lineString2 = GEOMETRY_FACTORY.createLineString(coordArray(1.0, 1.0, 2.0, 2.0));
        MultiLineString multiLineString = GEOMETRY_FACTORY
                .createMultiLineString(new LineString[] { lineString, lineString2 });
        actualResult = Functions.dimension(multiLineString);
        expectedResult = 1;
        assertEquals(actualResult, expectedResult);

        Polygon polygon2 = GEOMETRY_FACTORY.createPolygon(coordArray(0.0, 0.0, 2.0, 2.0, 1.0, 0.0, 0.0, 0.0));
        MultiPolygon multiPolygon = GEOMETRY_FACTORY.createMultiPolygon(new Polygon[] { polygon, polygon2 });
        actualResult = Functions.dimension(multiPolygon);
        expectedResult = 2;
        assertEquals(actualResult, expectedResult);
    }

    @Test
    public void dimensionGeometry3D() {
        Point point3D = GEOMETRY_FACTORY.createPoint(new Coordinate(1, 1, 1));
        Integer actualResult = Functions.dimension(point3D);
        Integer expectedResult = 0;
        assertEquals(actualResult, expectedResult);

        LineString lineString3D = GEOMETRY_FACTORY.createLineString(coordArray3d(1, 0, 1, 1, 1, 2));
        actualResult = Functions.dimension(lineString3D);
        expectedResult = 1;
        assertEquals(actualResult, expectedResult);

        Polygon polygon3D = GEOMETRY_FACTORY.createPolygon(coordArray3d(1, 1, 1, 2, 2, 2, 3, 3, 3, 1, 1, 1));
        actualResult = Functions.dimension(polygon3D);
        expectedResult = 2;
        assertEquals(actualResult, expectedResult);
    }

    @Test
    public void dimensionGeometryCollection() {
        Geometry[] geometry = new Geometry[] {
                GEOMETRY_FACTORY.createLineString(coordArray(0.0, 0.0, 1.5, 1.5)),
                GEOMETRY_FACTORY.createPolygon(coordArray(0.0, 0.0, 1.0, 1.0, 1.0, 0.0, 0.0, 0.0))
        };
        GeometryCollection geometryCollection = GEOMETRY_FACTORY.createGeometryCollection(geometry);

        Integer actualResult = Functions.dimension(geometryCollection);
        Integer expectedResult = 2;
        assertEquals(actualResult, expectedResult);
    }

    @Test
    public void dimensionGeometryEmpty() {
        GeometryCollection emptyGeometryCollection = GEOMETRY_FACTORY.createGeometryCollection();

        Integer actualResult = Functions.dimension(emptyGeometryCollection);
        Integer expectedResult = 0;
        assertEquals(actualResult, expectedResult);
    }

    private static boolean intersects(Set<?> s1, Set<?> s2) {
        Set<?> copy = new HashSet<>(s1);
        copy.retainAll(s2);
        return !copy.isEmpty();
    }

    @Test
    public void getGoogleS2CellIDsPoint() {
        Point point = GEOMETRY_FACTORY.createPoint(new Coordinate(1, 2));
        Long[] cid = Functions.s2CellIDs(point, 30);
        Polygon reversedPolygon = S2Utils.toJTSPolygon(new S2CellId(cid[0]));
        // cast the cell to a rectangle, it must be able to cover the points
        assert(reversedPolygon.contains(point));
    }

    @Test
    public void getGoogleS2CellIDsPolygon() {
        // polygon with holes
        Polygon target = GEOMETRY_FACTORY.createPolygon(
                GEOMETRY_FACTORY.createLinearRing(coordArray(0.1, 0.1, 0.5, 0.1, 1.0, 0.3, 1.0, 1.0, 0.1, 1.0, 0.1, 0.1)),
                new LinearRing[] {
                        GEOMETRY_FACTORY.createLinearRing(coordArray(0.2, 0.2, 0.5, 0.2, 0.6, 0.7, 0.2, 0.6, 0.2, 0.2))
                }
                );
        // polygon inside the hole, shouldn't intersect with the polygon
        Polygon polygonInHole = GEOMETRY_FACTORY.createPolygon(coordArray(0.3, 0.3, 0.4, 0.3, 0.3, 0.4, 0.3, 0.3));
        // mbr of the polygon that cover all
        Geometry mbr = target.getEnvelope();
        HashSet<Long> targetCells = new HashSet<>(Arrays.asList(Functions.s2CellIDs(target, 10)));
        HashSet<Long> inHoleCells = new HashSet<>(Arrays.asList(Functions.s2CellIDs(polygonInHole, 10)));
        HashSet<Long> mbrCells = new HashSet<>(Arrays.asList(Functions.s2CellIDs(mbr, 10)));
        assert mbrCells.containsAll(targetCells);
        assert !intersects(targetCells, inHoleCells);
        assert mbrCells.containsAll(targetCells);
    }

    @Test
    public void getGoogleS2CellIDsLineString() {
        // polygon with holes
        LineString target = GEOMETRY_FACTORY.createLineString(coordArray(0.2, 0.2, 0.3, 0.4, 0.4, 0.6));
        LineString crossLine = GEOMETRY_FACTORY.createLineString(coordArray(0.4, 0.1, 0.1, 0.4));
        // mbr of the polygon that cover all
        Geometry mbr = target.getEnvelope();
        // cover the target polygon, and convert cells back to polygons
        HashSet<Long> targetCells = new HashSet<>(Arrays.asList(Functions.s2CellIDs(target, 15)));
        HashSet<Long> crossCells = new HashSet<>(Arrays.asList(Functions.s2CellIDs(crossLine, 15)));
        HashSet<Long> mbrCells = new HashSet<>(Arrays.asList(Functions.s2CellIDs(mbr, 15)));
        assert intersects(targetCells, crossCells);
        assert mbrCells.containsAll(targetCells);
    }

    @Test
    public void getGoogleS2CellIDsMultiPolygon() {
        // polygon with holes
        Polygon[] geoms = new Polygon[] {
                GEOMETRY_FACTORY.createPolygon(coordArray(0.1, 0.1, 0.5, 0.1, 0.1, 0.6, 0.1, 0.1)),
                GEOMETRY_FACTORY.createPolygon(coordArray(0.2, 0.1, 0.6, 0.3, 0.7, 0.6, 0.2, 0.5, 0.2, 0.1))
        };
        MultiPolygon target = GEOMETRY_FACTORY.createMultiPolygon(geoms);
        Geometry mbr = target.getEnvelope();
        HashSet<Long> targetCells = new HashSet<>(Arrays.asList(Functions.s2CellIDs(target, 10)));
        HashSet<Long> mbrCells = new HashSet<>(Arrays.asList(Functions.s2CellIDs(mbr, 10)));
        HashSet<Long> separateCoverCells = new HashSet<>();
        for(Geometry geom: geoms) {
            separateCoverCells.addAll(Arrays.asList(Functions.s2CellIDs(geom, 10)));
        }
        assert mbrCells.containsAll(targetCells);
        assert targetCells.equals(separateCoverCells);
    }

    @Test
    public void getGoogleS2CellIDsMultiLineString() {
        // polygon with holes
        MultiLineString target = GEOMETRY_FACTORY.createMultiLineString(
                new LineString[] {
                        GEOMETRY_FACTORY.createLineString(coordArray(0.1, 0.1, 0.2, 0.1, 0.3, 0.4, 0.5, 0.9)),
                        GEOMETRY_FACTORY.createLineString(coordArray(0.5, 0.1, 0.1, 0.5, 0.3, 0.1))
                }
        );
        Geometry mbr = target.getEnvelope();
        Point outsidePoint = GEOMETRY_FACTORY.createPoint(new Coordinate(0.3, 0.7));
        HashSet<Long> targetCells = new HashSet<>(Arrays.asList(Functions.s2CellIDs(target, 10)));
        HashSet<Long> mbrCells = new HashSet<>(Arrays.asList(Functions.s2CellIDs(mbr, 10)));
        Long outsideCell = Functions.s2CellIDs(outsidePoint, 10)[0];
        // the cells should all be within mbr
        assert mbrCells.containsAll(targetCells);
        // verify point within mbr but shouldn't intersect with linestring
        assert mbrCells.contains(outsideCell);
        assert !targetCells.contains(outsideCell);
    }

    @Test
    public void getGoogleS2CellIDsMultiPoint() {
        // polygon with holes
        MultiPoint target = GEOMETRY_FACTORY.createMultiPoint(new Point[] {
                GEOMETRY_FACTORY.createPoint(new Coordinate(0.1, 0.1)),
                GEOMETRY_FACTORY.createPoint(new Coordinate(0.2, 0.1)),
                GEOMETRY_FACTORY.createPoint(new Coordinate(0.3, 0.2)),
                GEOMETRY_FACTORY.createPoint(new Coordinate(0.5, 0.4))
        });
        Geometry mbr = target.getEnvelope();
        Point outsidePoint = GEOMETRY_FACTORY.createPoint(new Coordinate(0.3, 0.7));
        HashSet<Long> targetCells = new HashSet<>(Arrays.asList(Functions.s2CellIDs(target, 10)));
        HashSet<Long> mbrCells = new HashSet<>(Arrays.asList(Functions.s2CellIDs(mbr, 10)));
        // the cells should all be within mbr
        assert mbrCells.containsAll(targetCells);
        assert targetCells.size() == 4;
    }

    @Test
    public void getGoogleS2CellIDsGeometryCollection() {
        // polygon with holes
        Geometry[] geoms = new Geometry[] {
                GEOMETRY_FACTORY.createLineString(coordArray(0.1, 0.1, 0.2, 0.1, 0.3, 0.4, 0.5, 0.9)),
                GEOMETRY_FACTORY.createPolygon(coordArray(0.1, 0.1, 0.5, 0.1, 0.1, 0.6, 0.1, 0.1)),
                GEOMETRY_FACTORY.createMultiPoint(new Point[] {
                        GEOMETRY_FACTORY.createPoint(new Coordinate(0.1, 0.1)),
                        GEOMETRY_FACTORY.createPoint(new Coordinate(0.2, 0.1)),
                        GEOMETRY_FACTORY.createPoint(new Coordinate(0.3, 0.2)),
                        GEOMETRY_FACTORY.createPoint(new Coordinate(0.5, 0.4))
                })
        };
        GeometryCollection target = GEOMETRY_FACTORY.createGeometryCollection(geoms);
        Geometry mbr = target.getEnvelope();
        HashSet<Long> targetCells = new HashSet<>(Arrays.asList(Functions.s2CellIDs(target, 10)));
        HashSet<Long> mbrCells = new HashSet<>(Arrays.asList(Functions.s2CellIDs(mbr, 10)));
        HashSet<Long> separateCoverCells = new HashSet<>();
        for(Geometry geom: geoms) {
            separateCoverCells.addAll(Arrays.asList(Functions.s2CellIDs(geom, 10)));
        }
        // the cells should all be within mbr
        assert mbrCells.containsAll(targetCells);
        // separately cover should return same result as covered together
        assert separateCoverCells.equals(targetCells);
    }

    @Test
    public void getGoogleS2CellIDsAllSameLevel() {
        // polygon with holes
        GeometryCollection target = GEOMETRY_FACTORY.createGeometryCollection(
                new Geometry[]{
                        GEOMETRY_FACTORY.createPolygon(coordArray(0.3, 0.3, 0.4, 0.3, 0.3, 0.4, 0.3, 0.3)),
                        GEOMETRY_FACTORY.createPoint(new Coordinate(0.7, 1.2))
                }
        );
        Long[] cellIds = Functions.s2CellIDs(target, 10);
        HashSet<Integer> levels = Arrays.stream(cellIds).map(c -> new S2CellId(c).level()).collect(Collectors.toCollection(HashSet::new));
        HashSet<Integer> expects = new HashSet<>();
        expects.add(10);
        assertEquals(expects, levels);
    }

    @Test
    public void geometricMedian() throws Exception {
        MultiPoint multiPoint = GEOMETRY_FACTORY.createMultiPointFromCoords(
                coordArray(1480,0, 620,0));
        Geometry actual = Functions.geometricMedian(multiPoint);
        Geometry expected = wktReader.read("POINT (1050 0)");
        assertEquals(0, expected.compareTo(actual, COORDINATE_SEQUENCE_COMPARATOR));
    }

    @Test
    public void geometricMedianTolerance() throws Exception {
        MultiPoint multiPoint = GEOMETRY_FACTORY.createMultiPointFromCoords(
                coordArray(0,0, 10,1, 5,1, 20,20));
        Geometry actual = Functions.geometricMedian(multiPoint, 1e-15);
        Geometry expected = wktReader.read("POINT (5 1)");
        assertEquals(0, expected.compareTo(actual, COORDINATE_SEQUENCE_COMPARATOR));
    }

    @Test
    public void geometricMedianUnsupported() {
        LineString lineString = GEOMETRY_FACTORY.createLineString(
                coordArray(1480,0, 620,0));
        Exception e = assertThrows(Exception.class, () -> Functions.geometricMedian(lineString));
        assertEquals("Unsupported geometry type: LineString", e.getMessage());
    }

    @Test
    public void geometricMedianFailConverge() {
        MultiPoint multiPoint = GEOMETRY_FACTORY.createMultiPointFromCoords(
                coordArray(12,5, 62,7, 100,-1, 100,-5, 10,20, 105,-5));
        Exception e = assertThrows(Exception.class,
                () -> Functions.geometricMedian(multiPoint, 1e-6, 5, true));
        assertEquals("Median failed to converge within 1.0E-06 after 5 iterations.", e.getMessage());
    }

    @Test
    public void makepolygonWithSRID() {
        Geometry lineString1 = GEOMETRY_FACTORY.createLineString(coordArray(0, 0, 1, 1, 1, 0, 0, 0));
        Geometry actual1 = Functions.makepolygonWithSRID(lineString1, 4326);
        Geometry expected1 = GEOMETRY_FACTORY.createPolygon(coordArray(0, 0, 1, 1, 1, 0, 0, 0));
        assertEquals(expected1.toText(), actual1.toText());
        assertEquals(4326, actual1.getSRID());

        Geometry lineString2 = GEOMETRY_FACTORY.createLineString(coordArray3d(75, 29, 1, 77, 29, 2, 77, 29, 3, 75, 29, 1));
        Geometry actual2 = Functions.makepolygonWithSRID(lineString2, 123);
        Geometry expected2 = GEOMETRY_FACTORY.createPolygon(coordArray3d(75, 29, 1, 77, 29, 2, 77, 29, 3, 75, 29, 1));
        assertEquals(expected2.toText(), actual2.toText());
        assertEquals(123, actual2.getSRID());
    }

    @Test
    public void haversineDistance() {
        // Basic check
        Point p1 = GEOMETRY_FACTORY.createPoint(new Coordinate(0, 90));
        Point p2 = GEOMETRY_FACTORY.createPoint(new Coordinate(0, 0));
        assertEquals(1.00075559643809E7, Haversine.distance(p1, p2), 0.1);

        p1 = GEOMETRY_FACTORY.createPoint(new Coordinate(51.3168, -0.56));
        p2 = GEOMETRY_FACTORY.createPoint(new Coordinate(55.9533, -3.1883));
        assertEquals(543796.9506134904, Haversine.distance(p1, p2), 0.1);

        p1 = GEOMETRY_FACTORY.createPoint(new Coordinate(48.353889, 11.786111));
        p2 = GEOMETRY_FACTORY.createPoint(new Coordinate(50.033333, 8.570556));
        assertEquals(299073.03416817175, Haversine.distance(p1, p2), 0.1);

        p1 = GEOMETRY_FACTORY.createPoint(new Coordinate(48.353889, 11.786111));
        p2 = GEOMETRY_FACTORY.createPoint(new Coordinate(52.559722, 13.287778));
        assertEquals(479569.4558072244, Haversine.distance(p1, p2), 0.1);

        LineString l1 = GEOMETRY_FACTORY.createLineString(coordArray(0, 0, 0, 90));
        LineString l2 = GEOMETRY_FACTORY.createLineString(coordArray(0, 1, 0, 0));
        assertEquals(4948180.449055, Haversine.distance(l1, l2), 0.1);

        // HK to Sydney
        p1 = GEOMETRY_FACTORY.createPoint(new Coordinate(22.308919, 113.914603));
        p2 = GEOMETRY_FACTORY.createPoint(new Coordinate(-33.946111, 151.177222));
        assertEquals(7393893.072901942, Haversine.distance(p1, p2), 0.1);

        // HK to Toronto
        p1 = GEOMETRY_FACTORY.createPoint(new Coordinate(22.308919, 113.914603));
        p2 = GEOMETRY_FACTORY.createPoint(new Coordinate(43.677223, -79.630556));
        assertEquals(1.2548548944238186E7, Haversine.distance(p1, p2), 0.1);
    }

    @Test
    public void spheroidDistance() {
        // Basic check
        Point p1 = GEOMETRY_FACTORY.createPoint(new Coordinate(0, 90));
        Point p2 = GEOMETRY_FACTORY.createPoint(new Coordinate(0, 0));
        assertEquals(1.0018754171394622E7, Spheroid.distance(p1, p2), 0.1);

        p1 = GEOMETRY_FACTORY.createPoint(new Coordinate(51.3168, -0.56));
        p2 = GEOMETRY_FACTORY.createPoint(new Coordinate(55.9533, -3.1883));
        assertEquals(544430.9411996203, Spheroid.distance(p1, p2), 0.1);

        p1 = GEOMETRY_FACTORY.createPoint(new Coordinate(48.353889, 11.786111));
        p2 = GEOMETRY_FACTORY.createPoint(new Coordinate(50.033333, 8.570556));
        assertEquals(299648.07216251583, Spheroid.distance(p1, p2), 0.1);

        p1 = GEOMETRY_FACTORY.createPoint(new Coordinate(48.353889, 11.786111));
        p2 = GEOMETRY_FACTORY.createPoint(new Coordinate(52.559722, 13.287778));
        assertEquals(479817.9049528187, Spheroid.distance(p1, p2), 0.1);

        LineString l1 = GEOMETRY_FACTORY.createLineString(coordArray(0, 0, 0, 90));
        LineString l2 = GEOMETRY_FACTORY.createLineString(coordArray(0, 1, 0, 0));
        assertEquals(4953717.340300673, Spheroid.distance(l1, l2), 0.1);

        // HK to Sydney
        p1 = GEOMETRY_FACTORY.createPoint(new Coordinate(22.308919, 113.914603));
        p2 = GEOMETRY_FACTORY.createPoint(new Coordinate(-33.946111, 151.177222));
        assertEquals(7371809.8295041, Spheroid.distance(p1, p2), 0.1);

        // HK to Toronto
        p1 = GEOMETRY_FACTORY.createPoint(new Coordinate(22.308919, 113.914603));
        p2 = GEOMETRY_FACTORY.createPoint(new Coordinate(43.677223, -79.630556));
        assertEquals(1.2568775317073349E7, Spheroid.distance(p1, p2), 0.1);
    }

    @Test
    public void spheroidArea() {
        Point point = GEOMETRY_FACTORY.createPoint(new Coordinate(0, 90));
        assertEquals(0, Spheroid.area(point), 0.1);

        LineString line = GEOMETRY_FACTORY.createLineString(coordArray(0, 0, 0, 90));
        assertEquals(0, Spheroid.area(line), 0.1);

        Polygon polygon1 = GEOMETRY_FACTORY.createPolygon(coordArray(0, 0, 0, 90, 0, 0));
        assertEquals(0, Spheroid.area(polygon1), 0.1);

        Polygon polygon2 = GEOMETRY_FACTORY.createPolygon(coordArray(35, 34, 30, 28, 34, 25, 35, 34));
        assertEquals(2.0182485081176245E11, Spheroid.area(polygon2), 0.1);

        Polygon polygon3 = GEOMETRY_FACTORY.createPolygon(coordArray(35, 34, 34, 25, 30, 28, 35, 34));
        assertEquals(2.0182485081176245E11, Spheroid.area(polygon3), 0.1);

        MultiPoint multiPoint = GEOMETRY_FACTORY.createMultiPoint(new Point[] { point, point });
        assertEquals(0, Spheroid.area(multiPoint), 0.1);

        MultiLineString multiLineString = GEOMETRY_FACTORY.createMultiLineString(new LineString[] { line, line });
        assertEquals(0, Spheroid.area(multiLineString), 0.1);

        MultiPolygon multiPolygon = GEOMETRY_FACTORY.createMultiPolygon(new Polygon[] {polygon2, polygon3});
        assertEquals(4.036497016235249E11, Spheroid.area(multiPolygon), 0.1);

        GeometryCollection geometryCollection = GEOMETRY_FACTORY.createGeometryCollection(new Geometry[] {point, polygon2, polygon3});
        assertEquals(4.036497016235249E11, Spheroid.area(geometryCollection), 0.1);
    }

    @Test
    public void spheroidLength() {
        Point point = GEOMETRY_FACTORY.createPoint(new Coordinate(0, 90));
        assertEquals(0, Spheroid.length(point), 0.1);

        LineString line = GEOMETRY_FACTORY.createLineString(coordArray(0, 0, 0, 90));
        assertEquals(1.0018754171394622E7, Spheroid.length(line), 0.1);

        Polygon polygon = GEOMETRY_FACTORY.createPolygon(coordArray(0, 0, 0, 90, 0, 0));
        assertEquals(2.0037508342789244E7, Spheroid.length(polygon), 0.1);

        MultiPoint multiPoint = GEOMETRY_FACTORY.createMultiPoint(new Point[] { point, point });
        assertEquals(0, Spheroid.length(multiPoint), 0.1);

        MultiLineString multiLineString = GEOMETRY_FACTORY.createMultiLineString(new LineString[] { line, line });
        assertEquals(2.0037508342789244E7, Spheroid.length(multiLineString), 0.1);

        MultiPolygon multiPolygon = GEOMETRY_FACTORY.createMultiPolygon(new Polygon[] {polygon, polygon});
        assertEquals(4.007501668557849E7, Spheroid.length(multiPolygon), 0.1);

        GeometryCollection geometryCollection = GEOMETRY_FACTORY.createGeometryCollection(new Geometry[] {point, line, multiLineString});
        assertEquals(3.0056262514183864E7, Spheroid.length(geometryCollection), 0.1);
    }

    @Test
    public void numPoints() throws Exception{
        LineString line = GEOMETRY_FACTORY.createLineString(coordArray(0, 1, 1, 0, 2, 0));
        int expected = 3;
        int actual = Functions.numPoints(line);
        assertEquals(expected, actual);
    }

    @Test
    public void numPointsUnsupported() throws Exception {
        Polygon polygon = GEOMETRY_FACTORY.createPolygon(coordArray(0, 0, 0, 90, 0, 0));
        String expected = "Unsupported geometry type: " + "Polygon" + ", only LineString geometry is supported.";
        Exception e = assertThrows(IllegalArgumentException.class, () -> Functions.numPoints(polygon));
        assertEquals(expected, e.getMessage());
    }

    @Test
    public void force3DObject2D() {
        int expectedDims = 3;
        LineString line = GEOMETRY_FACTORY.createLineString(coordArray(0, 1, 1, 0, 2, 0));
        LineString expectedLine = GEOMETRY_FACTORY.createLineString(coordArray3d(0, 1, 1.1, 1, 0, 1.1, 2, 0, 1.1));
        Geometry forcedLine = Functions.force3D(line, 1.1);
        WKTWriter wktWriter = new WKTWriter(GeomUtils.getDimension(expectedLine));
        assertEquals(wktWriter.write(expectedLine), wktWriter.write(forcedLine));
        assertEquals(expectedDims, Functions.nDims(forcedLine));
    }

    @Test
    public void force3DObject2DDefaultValue() {
        int expectedDims = 3;
        Polygon polygon = GEOMETRY_FACTORY.createPolygon(coordArray(0, 0, 0, 90, 0, 0));
        Polygon expectedPolygon = GEOMETRY_FACTORY.createPolygon(coordArray3d(0, 0, 0, 0, 90, 0, 0, 0, 0));
        Geometry forcedPolygon = Functions.force3D(polygon);
        WKTWriter wktWriter = new WKTWriter(GeomUtils.getDimension(expectedPolygon));
        assertEquals(wktWriter.write(expectedPolygon), wktWriter.write(forcedPolygon));
        assertEquals(expectedDims, Functions.nDims(forcedPolygon));
    }

    @Test
    public void force3DObject3D() {
        int expectedDims = 3;
        LineString line3D = GEOMETRY_FACTORY.createLineString(coordArray3d(0, 1, 1, 1, 2, 1, 1, 2, 2));
        Geometry forcedLine3D = Functions.force3D(line3D, 2.0);
        WKTWriter wktWriter = new WKTWriter(GeomUtils.getDimension(line3D));
        assertEquals(wktWriter.write(line3D), wktWriter.write(forcedLine3D));
        assertEquals(expectedDims, Functions.nDims(forcedLine3D));
    }

    @Test
    public void force3DObject3DDefaultValue() {
        int expectedDims = 3;
        Polygon polygon = GEOMETRY_FACTORY.createPolygon(coordArray3d(0, 0, 0, 90, 0, 0, 0, 0, 0));
        Geometry forcedPolygon = Functions.force3D(polygon);
        WKTWriter wktWriter = new WKTWriter(GeomUtils.getDimension(polygon));
        assertEquals(wktWriter.write(polygon), wktWriter.write(forcedPolygon));
        assertEquals(expectedDims, Functions.nDims(forcedPolygon));
    }

    @Test
    public void force3DEmptyObject() {
        LineString emptyLine = GEOMETRY_FACTORY.createLineString();
        Geometry forcedEmptyLine = Functions.force3D(emptyLine, 1.2);
        assertEquals(emptyLine.isEmpty(), forcedEmptyLine.isEmpty());
    }

    @Test
    public void force3DEmptyObjectDefaultValue() {
        LineString emptyLine = GEOMETRY_FACTORY.createLineString();
        Geometry forcedEmptyLine = Functions.force3D(emptyLine);
        assertEquals(emptyLine.isEmpty(), forcedEmptyLine.isEmpty());
    }

    @Test
    public void force3DHybridGeomCollection() {
        Polygon polygon = GEOMETRY_FACTORY.createPolygon(coordArray(1, 0, 1, 1, 2, 1, 2, 0, 1, 0));
        Polygon polygon3D = GEOMETRY_FACTORY.createPolygon(coordArray3d(1, 1, 1, 2, 2, 2, 3, 3, 3, 1, 1, 1));
        MultiPolygon multiPolygon = GEOMETRY_FACTORY.createMultiPolygon(new Polygon[] {polygon3D, polygon});
        Point point3D = GEOMETRY_FACTORY.createPoint(new Coordinate(1, 1, 1));
        LineString lineString = GEOMETRY_FACTORY.createLineString(coordArray(1, 0, 1, 1, 1, 2));
        LineString emptyLineString = GEOMETRY_FACTORY.createLineString();
        Geometry geomCollection = GEOMETRY_FACTORY.createGeometryCollection(new Geometry[] {GEOMETRY_FACTORY.createGeometryCollection(new Geometry[] {multiPolygon, point3D, emptyLineString, lineString})});
        Polygon expectedPolygon3D = GEOMETRY_FACTORY.createPolygon(coordArray3d(1, 0, 2, 1, 1, 2, 2, 1, 2, 2, 0, 2, 1, 0, 2));
        LineString expectedLineString3D = GEOMETRY_FACTORY.createLineString(coordArray3d(1, 0, 2, 1, 1, 2, 1, 2, 2));
        Geometry actualGeometryCollection = Functions.force3D(geomCollection, 2);
        WKTWriter wktWriter3D = new WKTWriter(3);
        assertEquals(wktWriter3D.write(polygon3D), wktWriter3D.write(actualGeometryCollection.getGeometryN(0).getGeometryN(0).getGeometryN(0)));
        assertEquals(wktWriter3D.write(expectedPolygon3D), wktWriter3D.write(actualGeometryCollection.getGeometryN(0).getGeometryN(0).getGeometryN(1)));
        assertEquals(wktWriter3D.write(point3D), wktWriter3D.write(actualGeometryCollection.getGeometryN(0).getGeometryN(1)));
        assertEquals(emptyLineString.toText(), actualGeometryCollection.getGeometryN(0).getGeometryN(2).toText());
        assertEquals(wktWriter3D.write(expectedLineString3D), wktWriter3D.write(actualGeometryCollection.getGeometryN(0).getGeometryN(3)));
    }

    @Test
    public void force3DHybridGeomCollectionDefaultValue() {
        Polygon polygon = GEOMETRY_FACTORY.createPolygon(coordArray(1, 0, 1, 1, 2, 1, 2, 0, 1, 0));
        Polygon polygon3D = GEOMETRY_FACTORY.createPolygon(coordArray3d(1, 1, 1, 2, 2, 2, 3, 3, 3, 1, 1, 1));
        MultiPolygon multiPolygon = GEOMETRY_FACTORY.createMultiPolygon(new Polygon[] {polygon3D, polygon});
        Point point3D = GEOMETRY_FACTORY.createPoint(new Coordinate(1, 1, 1));
        LineString lineString = GEOMETRY_FACTORY.createLineString(coordArray(1, 0, 1, 1, 1, 2));
        LineString emptyLineString = GEOMETRY_FACTORY.createLineString();
        Geometry geomCollection = GEOMETRY_FACTORY.createGeometryCollection(new Geometry[] {GEOMETRY_FACTORY.createGeometryCollection(new Geometry[] {multiPolygon, point3D, emptyLineString, lineString})});
        Polygon expectedPolygon3D = GEOMETRY_FACTORY.createPolygon(coordArray3d(1, 0, 0, 1, 1, 0, 2, 1, 0, 2, 0, 0, 1, 0, 0));
        LineString expectedLineString3D = GEOMETRY_FACTORY.createLineString(coordArray3d(1, 0, 0, 1, 1, 0, 1, 2, 0));
        Geometry actualGeometryCollection = Functions.force3D(geomCollection);
        WKTWriter wktWriter3D = new WKTWriter(3);
        assertEquals(wktWriter3D.write(polygon3D), wktWriter3D.write(actualGeometryCollection.getGeometryN(0).getGeometryN(0).getGeometryN(0)));
        assertEquals(wktWriter3D.write(expectedPolygon3D), wktWriter3D.write(actualGeometryCollection.getGeometryN(0).getGeometryN(0).getGeometryN(1)));
        assertEquals(wktWriter3D.write(point3D), wktWriter3D.write(actualGeometryCollection.getGeometryN(0).getGeometryN(1)));
        assertEquals(emptyLineString.toText(), actualGeometryCollection.getGeometryN(0).getGeometryN(2).toText());
        assertEquals(wktWriter3D.write(expectedLineString3D), wktWriter3D.write(actualGeometryCollection.getGeometryN(0).getGeometryN(3)));
    }

    @Test
    public void makeLine() {
        Point point1 = GEOMETRY_FACTORY.createPoint(new Coordinate(0, 0));
        Point point2 = GEOMETRY_FACTORY.createPoint(new Coordinate(1, 1));
        String actual = Functions.makeLine(point1, point2).toText();
        assertEquals("LINESTRING (0 0, 1 1)", actual);

        MultiPoint multiPoint1 = GEOMETRY_FACTORY.createMultiPointFromCoords(coordArray(0.5, 0.5, 1.0, 1.0));
        MultiPoint multiPoint2 = GEOMETRY_FACTORY.createMultiPointFromCoords(coordArray(0.5, 0.5, 2, 2));
        String actual2 = Functions.makeLine(multiPoint1, multiPoint2).toText();
        assertEquals("LINESTRING (0.5 0.5, 1 1, 0.5 0.5, 2 2)", actual2);

        LineString line1 = GEOMETRY_FACTORY.createLineString(coordArray(0, 0, 1, 1));
        LineString line2 = GEOMETRY_FACTORY.createLineString(coordArray(2, 2, 3, 3));
        Geometry[] geoms = new Geometry[]{line1, line2};
        String actual3 = Functions.makeLine(geoms).toText();
        assertEquals("LINESTRING (0 0, 1 1, 2 2, 3 3)", actual3);
    }

    @Test
    public void makeLine3d() {
        WKTWriter wktWriter3D = new WKTWriter(3);
        Point point1 = GEOMETRY_FACTORY.createPoint(new Coordinate(1, 1, 1));
        Point point2 = GEOMETRY_FACTORY.createPoint(new Coordinate(2, 2, 2));
        LineString acutalLinestring = (LineString) Functions.makeLine(point1, point2);
        LineString expectedLineString = GEOMETRY_FACTORY.createLineString(coordArray3d( 1, 1, 1, 2, 2, 2));
        assertEquals(wktWriter3D.write(acutalLinestring), wktWriter3D.write(expectedLineString));
        
        MultiPoint multiPoint1 = GEOMETRY_FACTORY.createMultiPointFromCoords(coordArray3d(0.5, 0.5, 1, 1, 1, 1));
        MultiPoint multiPoint2 = GEOMETRY_FACTORY.createMultiPointFromCoords(coordArray3d(0.5, 0.5, 2, 2, 2, 2));
        acutalLinestring = (LineString) Functions.makeLine(multiPoint1, multiPoint2);
        expectedLineString = GEOMETRY_FACTORY.createLineString(coordArray3d( 0.5, 0.5, 1, 1, 1, 1, 0.5, 0.5, 2, 2, 2, 2));
        assertEquals(wktWriter3D.write(acutalLinestring), wktWriter3D.write(expectedLineString));

        LineString line1 = GEOMETRY_FACTORY.createLineString(coordArray3d(0, 0, 1, 1, 1, 1));
        LineString line2 = GEOMETRY_FACTORY.createLineString(coordArray3d(2, 2, 2, 2, 3, 3));
        Geometry[] geoms = new Geometry[]{line1, line2};
        acutalLinestring = (LineString) Functions.makeLine(geoms);
        expectedLineString = GEOMETRY_FACTORY.createLineString(coordArray3d( 0, 0, 1, 1, 1, 1, 2, 2, 2, 2, 3, 3));
        assertEquals(wktWriter3D.write(acutalLinestring), wktWriter3D.write(expectedLineString));
    }

    @Test
    public void makeLineWithWrongType() {
        Polygon polygon1 = GEOMETRY_FACTORY.createPolygon(coordArray(0, 0, 0, 90, 0, 0));
        Polygon polygon2 = GEOMETRY_FACTORY.createPolygon(coordArray(0, 0, 0, 10, 10, 10, 10, 0, 0, 0));

        Exception e = assertThrows(IllegalArgumentException.class, () -> Functions.makeLine(polygon1, polygon2));
        assertEquals("ST_MakeLine only supports Point, MultiPoint and LineString geometries", e.getMessage());
    }

    @Test
    public void minimumBoundingRadius() {
        Point point = GEOMETRY_FACTORY.createPoint(new Coordinate(0, 0));
        assertEquals("POINT (0 0)", Functions.minimumBoundingRadius(point).getLeft().toString());
        assertEquals(0, Functions.minimumBoundingRadius(point).getRight(), 1e-6);

        LineString line = GEOMETRY_FACTORY.createLineString(coordArray(0, 0, 0, 10));
        assertEquals("POINT (0 5)", Functions.minimumBoundingRadius(line).getLeft().toString());
        assertEquals(5, Functions.minimumBoundingRadius(line).getRight(), 1e-6);

        Polygon polygon = GEOMETRY_FACTORY.createPolygon(coordArray(0, 0, 0, 10, 10, 10, 10, 0, 0, 0));
        assertEquals("POINT (5 5)", Functions.minimumBoundingRadius(polygon).getLeft().toString());
        assertEquals(7.071067, Functions.minimumBoundingRadius(polygon).getRight(), 1e-6);
    }

    @Test
    public void nRingsPolygonOnlyExternal() throws Exception {
        Polygon polygon = GEOMETRY_FACTORY.createPolygon(coordArray(1, 0, 1, 1, 2, 1, 2, 0, 1, 0));
        Integer expected = 1;
        Integer actual = Functions.nRings(polygon);
        assertEquals(expected, actual);
    }

    @Test
    public void nRingsPolygonWithHoles() throws Exception {
        LinearRing shell = GEOMETRY_FACTORY.createLinearRing(coordArray(1, 0, 1, 6, 6, 6, 6, 0, 1, 0));
        LinearRing[] holes = new LinearRing[] {GEOMETRY_FACTORY.createLinearRing(coordArray(2, 1, 2, 2, 3, 2, 3, 1, 2, 1)),
                                                GEOMETRY_FACTORY.createLinearRing(coordArray(4, 1, 4, 2, 5, 2, 5, 1, 4, 1))};
        Polygon polygonWithHoles = GEOMETRY_FACTORY.createPolygon(shell, holes);
        Integer expected = 3;
        Integer actual = Functions.nRings(polygonWithHoles);
        assertEquals(expected, actual);
    }

    @Test public void nRingsPolygonEmpty() throws Exception {
        Polygon emptyPolygon = GEOMETRY_FACTORY.createPolygon();
        Integer expected = 0;
        Integer actual = Functions.nRings(emptyPolygon);
        assertEquals(expected, actual);
    }

    @Test
    public void nRingsMultiPolygonOnlyExternal() throws Exception {
        MultiPolygon multiPolygon = GEOMETRY_FACTORY.createMultiPolygon(new Polygon[] {GEOMETRY_FACTORY.createPolygon(coordArray(1, 0, 1, 1, 2, 1, 2, 0, 1, 0)),
                                                                                        GEOMETRY_FACTORY.createPolygon(coordArray(5, 0, 5, 1, 7, 1, 7, 0, 5, 0))});
        Integer expected = 2;
        Integer actual = Functions.nRings(multiPolygon);
        assertEquals(expected, actual);
    }

    @Test
    public void nRingsMultiPolygonOnlyWithHoles() throws Exception {
        LinearRing shell1 = GEOMETRY_FACTORY.createLinearRing(coordArray(1, 0, 1, 6, 6, 6, 6, 0, 1, 0));
        LinearRing[] holes1 = new LinearRing[] {GEOMETRY_FACTORY.createLinearRing(coordArray(2, 1, 2, 2, 3, 2, 3, 1, 2, 1)),
                GEOMETRY_FACTORY.createLinearRing(coordArray(4, 1, 4, 2, 5, 2, 5, 1, 4, 1))};
        Polygon polygonWithHoles1 = GEOMETRY_FACTORY.createPolygon(shell1, holes1);
        LinearRing shell2 = GEOMETRY_FACTORY.createLinearRing(coordArray(10, 0, 10, 6, 16, 6, 16, 0, 10, 0));
        LinearRing[] holes2 = new LinearRing[] {GEOMETRY_FACTORY.createLinearRing(coordArray(12, 1, 12, 2, 13, 2, 13, 1, 12, 1)),
                GEOMETRY_FACTORY.createLinearRing(coordArray(14, 1, 14, 2, 15, 2, 15, 1, 14, 1))};
        Polygon polygonWithHoles2 = GEOMETRY_FACTORY.createPolygon(shell2, holes2);
        MultiPolygon multiPolygon = GEOMETRY_FACTORY.createMultiPolygon(new Polygon[]{polygonWithHoles1, polygonWithHoles2});
        Integer expected = 6;
        Integer actual = Functions.nRings(multiPolygon);
        assertEquals(expected, actual);
    }

    @Test
    public void nRingsMultiPolygonEmpty() throws Exception {
        MultiPolygon multiPolygon = GEOMETRY_FACTORY.createMultiPolygon(new Polygon[] {GEOMETRY_FACTORY.createPolygon(),
                GEOMETRY_FACTORY.createPolygon()});
        Integer expected = 0;
        Integer actual = Functions.nRings(multiPolygon);
        assertEquals(expected, actual);
    }

    @Test
    public void nRingsMultiPolygonMixed() throws Exception {
        Polygon polygon = GEOMETRY_FACTORY.createPolygon(coordArray(1, 0, 1, 1, 2, 1, 2, 0, 1, 0));
        LinearRing shell = GEOMETRY_FACTORY.createLinearRing(coordArray(1, 0, 1, 6, 6, 6, 6, 0, 1, 0));
        LinearRing[] holes = new LinearRing[] {GEOMETRY_FACTORY.createLinearRing(coordArray(2, 1, 2, 2, 3, 2, 3, 1, 2, 1)),
                GEOMETRY_FACTORY.createLinearRing(coordArray(4, 1, 4, 2, 5, 2, 5, 1, 4, 1))};
        Polygon polygonWithHoles = GEOMETRY_FACTORY.createPolygon(shell, holes);
        Polygon emptyPolygon = GEOMETRY_FACTORY.createPolygon();
        MultiPolygon multiPolygon = GEOMETRY_FACTORY.createMultiPolygon(new Polygon[] {polygon, polygonWithHoles, emptyPolygon});
        Integer expected = 4;
        Integer actual = Functions.nRings(multiPolygon);
        assertEquals(expected, actual);
    }

    @Test
    public void nRingsUnsupported() {
        LineString lineString = GEOMETRY_FACTORY.createLineString(coordArray3d(0, 1, 1, 1, 2, 1, 1, 2, 2));
        String expected = "Unsupported geometry type: " + "LineString" + ", only Polygon or MultiPolygon geometries are supported.";
        Exception e = assertThrows(IllegalArgumentException.class, () -> Functions.nRings(lineString));
        assertEquals(expected, e.getMessage());
    }

    @Test
    public void translateEmptyObjectNoDeltaZ() {
        LineString emptyLineString = GEOMETRY_FACTORY.createLineString();
        String expected = emptyLineString.toText();
        String actual = Functions.translate(emptyLineString, 1, 1).toText();
        assertEquals(expected, actual);
    }

    @Test
    public void translateEmptyObjectDeltaZ() {
        LineString emptyLineString = GEOMETRY_FACTORY.createLineString();
        String expected = emptyLineString.toText();
        String actual = Functions.translate(emptyLineString, 1, 3, 2).toText();
        assertEquals(expected, actual);
    }

    @Test
    public void translate2DGeomNoDeltaZ() {
        Polygon polygon = GEOMETRY_FACTORY.createPolygon(coordArray(1, 0, 1, 1, 2, 1, 2, 0, 1, 0));
        String expected = GEOMETRY_FACTORY.createPolygon(coordArray(2, 4, 2, 5, 3, 5, 3, 4, 2, 4)).toText();
        String actual = Functions.translate(polygon, 1, 4).toText();
        assertEquals(expected, actual);
    }

    @Test
    public void translate2DGeomDeltaZ() {
        Polygon polygon = GEOMETRY_FACTORY.createPolygon(coordArray(1, 0, 1, 1, 2, 1, 2, 0, 1, 0));
        String expected = GEOMETRY_FACTORY.createPolygon(coordArray(2, 3, 2, 4, 3, 4, 3, 3, 2, 3)).toText();
        String actual = Functions.translate(polygon, 1, 3, 2).toText();
        assertEquals(expected, actual);
    }

    @Test
    public void translate3DGeomNoDeltaZ() {
        WKTWriter wktWriter = new WKTWriter(3);
        Polygon polygon = GEOMETRY_FACTORY.createPolygon(coordArray3d(1, 0, 1, 1, 1, 1, 2, 1, 1, 2, 0, 1, 1, 0, 1));
        Polygon expectedPolygon = GEOMETRY_FACTORY.createPolygon(coordArray3d(2, 5, 1, 2, 6, 1, 3, 6, 1, 3, 5, 1, 2, 5, 1));
        assertEquals(wktWriter.write(expectedPolygon), wktWriter.write(Functions.translate(polygon, 1, 5)));
    }

    @Test
    public void translate3DGeomDeltaZ() {
        WKTWriter wktWriter = new WKTWriter(3);
        Polygon polygon = GEOMETRY_FACTORY.createPolygon(coordArray3d(1, 0, 1, 1, 1, 1, 2, 1, 1, 2, 0, 1, 1, 0, 1));
        Polygon expectedPolygon = GEOMETRY_FACTORY.createPolygon(coordArray3d(2, 2, 4, 2, 3, 4, 3, 3, 4, 3, 2, 4, 2, 2, 4));
        assertEquals(wktWriter.write(expectedPolygon), wktWriter.write(Functions.translate(polygon, 1, 2, 3)));
    }

    @Test
    public void translateHybridGeomCollectionNoDeltaZ() {
        Polygon polygon = GEOMETRY_FACTORY.createPolygon(coordArray(1, 0, 1, 1, 2, 1, 2, 0, 1, 0));
        Polygon polygon3D = GEOMETRY_FACTORY.createPolygon(coordArray3d(1, 0, 1, 2, 0, 2, 2, 1, 2, 1, 0, 1));
        MultiPolygon multiPolygon = GEOMETRY_FACTORY.createMultiPolygon(new Polygon[] {polygon3D, polygon});
        Point point3D = GEOMETRY_FACTORY.createPoint(new Coordinate(1, 1, 1));
        LineString emptyLineString = GEOMETRY_FACTORY.createLineString();
        Geometry geomCollection = GEOMETRY_FACTORY.createGeometryCollection(new Geometry[] {GEOMETRY_FACTORY.createGeometryCollection(new Geometry[] {multiPolygon, point3D, emptyLineString})});
        Polygon expectedPolygon = GEOMETRY_FACTORY.createPolygon(coordArray(2, 2, 2, 3, 3, 3, 3, 2, 2, 2));
        Polygon expectedPolygon3D = GEOMETRY_FACTORY.createPolygon(coordArray3d(2, 2, 1, 3, 2, 2, 3, 3, 2, 2, 2, 1));
        Point expectedPoint3D = GEOMETRY_FACTORY.createPoint(new Coordinate(2, 3, 1));
        WKTWriter wktWriter3D = new WKTWriter(3);
        GeometryCollection actualGeometry = (GeometryCollection) Functions.translate(geomCollection, 1, 2);
        assertEquals(wktWriter3D.write(expectedPolygon3D), wktWriter3D.write(actualGeometry.getGeometryN(0).getGeometryN(0).getGeometryN(0)));
        assertEquals(expectedPolygon.toText(), actualGeometry.getGeometryN(0).getGeometryN(0).getGeometryN(1).toText());
        assertEquals(wktWriter3D.write(expectedPoint3D), wktWriter3D.write(actualGeometry.getGeometryN(0).getGeometryN(1)));
        assertEquals(emptyLineString.toText(), actualGeometry.getGeometryN(0).getGeometryN(2).toText());
    }

    @Test
    public void translateHybridGeomCollectionDeltaZ() {
        Polygon polygon = GEOMETRY_FACTORY.createPolygon(coordArray(1, 0, 1, 1, 2, 1, 2, 0, 1, 0));
        Polygon polygon3D = GEOMETRY_FACTORY.createPolygon(coordArray3d(1, 0, 1, 2, 0, 2, 2, 1, 2, 1, 0, 1));
        MultiPolygon multiPolygon = GEOMETRY_FACTORY.createMultiPolygon(new Polygon[]{polygon3D, polygon});
        Point point3D = GEOMETRY_FACTORY.createPoint(new Coordinate(1, 1, 1));
        LineString emptyLineString = GEOMETRY_FACTORY.createLineString();
        Geometry geomCollection = GEOMETRY_FACTORY.createGeometryCollection(new Geometry[]{GEOMETRY_FACTORY.createGeometryCollection(new Geometry[]{multiPolygon, point3D, emptyLineString})});
        Polygon expectedPolygon = GEOMETRY_FACTORY.createPolygon(coordArray(2, 3, 2, 4, 3, 4, 3, 3, 2, 3));
        Polygon expectedPolygon3D = GEOMETRY_FACTORY.createPolygon(coordArray3d(2, 3, 6, 3, 3, 7, 3, 4, 7, 2, 3, 6));
        Point expectedPoint3D = GEOMETRY_FACTORY.createPoint(new Coordinate(2, 4, 6));
        WKTWriter wktWriter3D = new WKTWriter(3);
        GeometryCollection actualGeometry = (GeometryCollection) Functions.translate(geomCollection, 1, 3, 5);

        assertEquals(wktWriter3D.write(expectedPolygon3D), wktWriter3D.write(actualGeometry.getGeometryN(0).getGeometryN(0).getGeometryN(0)));
        assertEquals(expectedPolygon.toText(), actualGeometry.getGeometryN(0).getGeometryN(0).getGeometryN(1).toText());
        assertEquals(wktWriter3D.write(expectedPoint3D), wktWriter3D.write(actualGeometry.getGeometryN(0).getGeometryN(1)));
        assertEquals(emptyLineString.toText(), actualGeometry.getGeometryN(0).getGeometryN(2).toText());
    }

    @Test
    public void testFrechetGeom2D() {
        LineString lineString1 = GEOMETRY_FACTORY.createLineString(coordArray(0, 0, 100, 0));
        LineString lineString2 = GEOMETRY_FACTORY.createLineString(coordArray(0, 0, 50, 50, 100, 0));
        double expected = 70.7106781186548;
        double actual = Functions.frechetDistance(lineString1, lineString2);
        assertEquals(expected, actual, 1e-9);
    }

    @Test
    public void testFrechetGeom3D() {
        LineString lineString = GEOMETRY_FACTORY.createLineString(coordArray3d(1, 0, 1, 2, 2, 2, 3, 3, 3));
        Polygon polygon = GEOMETRY_FACTORY.createPolygon(coordArray3d(1, 0, 0, 1, 1, 1, 2, 1, 1, 1, 0, 0));
        double expected = 3.605551275463989;
        double actual = Functions.frechetDistance(lineString, polygon);
        assertEquals(expected, actual, 1e-9);
    }

    @Test
    public void testFrechetGeomCollection() {
        Geometry point = GEOMETRY_FACTORY.createPoint(new Coordinate(1, 2));
        Geometry lineString1 = GEOMETRY_FACTORY.createLineString(coordArray(2, 2, 3, 3, 4, 4));
        Geometry lineString2 = GEOMETRY_FACTORY.createLineString(coordArray(-1, -1, -4, -4, -10, -10));
        Geometry geometryCollection = GEOMETRY_FACTORY.createGeometryCollection(new Geometry[] {point, lineString1, lineString2});
        Polygon polygon = GEOMETRY_FACTORY.createPolygon(coordArray(1, 0, 1, 1, 2, 1, 2, 0, 1, 0));
        double expected = 14.866068747318506;
        double actual = Functions.frechetDistance(polygon, geometryCollection);
        assertEquals(expected, actual, 1e-9);
    }

    @Test
    public void testFrechetGeomEmpty() {
        Polygon p1 = GEOMETRY_FACTORY.createPolygon(coordArray(1, 0, 1, 1, 2, 1, 2, 0, 1, 0));
        LineString emptyPoint = GEOMETRY_FACTORY.createLineString();
        double expected = 0.0;
        double actual = Functions.frechetDistance(p1, emptyPoint);
        assertEquals(expected, actual, 1e-9);
    }

    @Test
    public void boundingDiagonalGeom2D() {
        Polygon polygon = GEOMETRY_FACTORY.createPolygon(coordArray(1, 0, 1, 1, 2, 1, 2, 2, 2, 0, 1, 0));
        String expected = "LINESTRING (1 0, 2 2)";
        String actual = Functions.boundingDiagonal(polygon).toText();
        assertEquals(expected, actual);
    }

    @Test
    public void boundingDiagonalGeom3D() {
        Polygon polygon = GEOMETRY_FACTORY.createPolygon(coordArray3d(1, 0, 1, 3, 2, 2, 2, 4, 5, 1, 1, 1, 1, 0, 1));
        WKTWriter wktWriter = new WKTWriter(3);
        String expected = "LINESTRING Z(1 0 1, 3 4 5)";
        String actual = wktWriter.write(Functions.boundingDiagonal(polygon));
        assertEquals(expected, actual);
    }

    @Test
    public void boundingDiagonalGeomEmpty() {
        LineString emptyLineString = GEOMETRY_FACTORY.createLineString();
        String expected = "LINESTRING EMPTY";
        String actual = Functions.boundingDiagonal(emptyLineString).toText();
        assertEquals(expected, actual);
    }

    @Test
    public void boundingDiagonalGeomCollection2D() {
        Polygon polygon1 = GEOMETRY_FACTORY.createPolygon(coordArray(1, 1, 1, -1, 2, 2, 2, 9, 9, 1, 1, 1));
        Polygon polygon2 = GEOMETRY_FACTORY.createPolygon(coordArray(5, 5, 4, 4, 2, 2, 5, 5));
        MultiPolygon multiPolygon = GEOMETRY_FACTORY.createMultiPolygon(new Polygon[] {polygon1, polygon2});
        LineString lineString = GEOMETRY_FACTORY.createLineString(coordArray(2, 2, 3, 3));
        Point point = GEOMETRY_FACTORY.createPoint(new Coordinate(-1, 0));
        Geometry geometryCollection = GEOMETRY_FACTORY.createGeometryCollection(new Geometry[] {multiPolygon, lineString, point});
        String expected = "LINESTRING (-1 -1, 9 9)";
        String actual = Functions.boundingDiagonal(geometryCollection).toText();
        assertEquals(expected, actual);
    }

    @Test
    public void boundingDiagonalGeomCollection3D() {
        Polygon polygon1 = GEOMETRY_FACTORY.createPolygon(coordArray3d(1, 1, 4, 1, -1, 6, 2, 2, 4, 2, 9, 4, 9, 1, 0, 1, 1, 4));
        Polygon polygon2 = GEOMETRY_FACTORY.createPolygon(coordArray3d(5, 5, 1, 4, 4, 1, 2, 2, 2, 5, 5, 1));
        MultiPolygon multiPolygon = GEOMETRY_FACTORY.createMultiPolygon(new Polygon[] {polygon1, polygon2});
        LineString lineString = GEOMETRY_FACTORY.createLineString(coordArray3d(2, 2, 9, 3, 3, -5));
        Point point = GEOMETRY_FACTORY.createPoint(new Coordinate(-1, 9, 1));
        Geometry geometryCollection = GEOMETRY_FACTORY.createGeometryCollection(new Geometry[] {multiPolygon, lineString, point});
        String expected = "LINESTRING Z(-1 -1 -5, 9 9 9)";
        WKTWriter wktWriter = new WKTWriter(3);
        String actual = wktWriter.write(Functions.boundingDiagonal(geometryCollection));
        assertEquals(expected, actual);
    }

    @Test
    public void boundingDiagonalSingleVertex() {
        Point point = GEOMETRY_FACTORY.createPoint(new Coordinate(10, 5));
        String expected = "LINESTRING (10 5, 10 5)";
        String actual = Functions.boundingDiagonal(point).toText();
        assertEquals(expected, actual);
    }

    @Test
    public void angleFourPoints() {
        Point start1 = GEOMETRY_FACTORY.createPoint(new Coordinate(0, 0));
        Point end1 = GEOMETRY_FACTORY.createPoint(new Coordinate(1, 1));
        Point start2 = GEOMETRY_FACTORY.createPoint(new Coordinate(1, 0));
        Point end2 = GEOMETRY_FACTORY.createPoint(new Coordinate(6, 2));

        double expected = 0.4048917862850834;
        double expectedDegrees = 23.198590513648185;
        double reverseExpectedDegrees = 336.8014094863518;
        double reverseExpected = 5.878293520894503;

        double actualPointsFour = Functions.angle(start1, end1, start2, end2);
        double actualPointsFourDegrees = Functions.degrees(actualPointsFour);
        double actualPointsFourReverse = Functions.angle(start2, end2, start1, end1);
        double actualPointsFourReverseDegrees = Functions.degrees(actualPointsFourReverse);

        assertEquals(expected, actualPointsFour, 1e-9);
        assertEquals(expectedDegrees, actualPointsFourDegrees, 1e-9);
        assertEquals(reverseExpected, actualPointsFourReverse, 1e-9);
        assertEquals(reverseExpectedDegrees, actualPointsFourReverseDegrees, 1e-9);
    }

    @Test
    public void angleFourPoints3D() {
        Point start1 = GEOMETRY_FACTORY.createPoint(new Coordinate(0, 0, 4));
        Point end1 = GEOMETRY_FACTORY.createPoint(new Coordinate(1, 1, 5));
        Point start2 = GEOMETRY_FACTORY.createPoint(new Coordinate(1, 0, 9));
        Point end2 = GEOMETRY_FACTORY.createPoint(new Coordinate(6, 2, 2));

        double expected = 0.4048917862850834;
        double expectedDegrees = 23.198590513648185;
        double reverseExpectedDegrees = 336.8014094863518;
        double reverseExpected = 5.878293520894503;

        double actualPointsFour = Functions.angle(start1, end1, start2, end2);
        double actualPointsFourDegrees = Functions.degrees(actualPointsFour);
        double actualPointsFourReverse = Functions.angle(start2, end2, start1, end1);
        double actualPointsFourReverseDegrees = Functions.degrees(actualPointsFourReverse);

        assertEquals(expected, actualPointsFour, 1e-9);
        assertEquals(expectedDegrees, actualPointsFourDegrees, 1e-9);
        assertEquals(reverseExpected, actualPointsFourReverse, 1e-9);
        assertEquals(reverseExpectedDegrees, actualPointsFourReverseDegrees, 1e-9);
    }



    @Test
    public void angleThreePoints() {
        Point point1 = GEOMETRY_FACTORY.createPoint(new Coordinate(1, 1));
        Point point2 = GEOMETRY_FACTORY.createPoint(new Coordinate(0, 0));
        Point point3 = GEOMETRY_FACTORY.createPoint(new Coordinate(3, 2));

        double expected = 0.19739555984988044;
        double expectedDegrees = 11.309932474020195;


        double actualPointsThree = Functions.angle(point1, point2, point3);
        double actualPointsThreeDegrees = Functions.degrees(actualPointsThree);

        assertEquals(expected, actualPointsThree, 1e-9);
        assertEquals(expectedDegrees, actualPointsThreeDegrees, 1e-9);

    }

    @Test
    public void angleTwoLineStrings() {
        LineString lineString1 = GEOMETRY_FACTORY.createLineString(coordArray(0, 0, 1, 1));
        LineString lineString2 = GEOMETRY_FACTORY.createLineString(coordArray(0, 0, 3, 2));

        double expected = 0.19739555984988044;
        double expectedDegrees = 11.309932474020195;
        double reverseExpected = 6.085789747329706;
        double reverseExpectedDegrees = 348.69006752597977;

        double actualLineString = Functions.angle(lineString1, lineString2);
        double actualLineStringReverse = Functions.angle(lineString2, lineString1);
        double actualLineStringDegrees = Functions.degrees(actualLineString);
        double actualLineStringReverseDegrees = Functions.degrees(actualLineStringReverse);

        assertEquals(expected, actualLineString, 1e-9);
        assertEquals(reverseExpected, actualLineStringReverse, 1e-9);
        assertEquals(expectedDegrees, actualLineStringDegrees, 1e-9);
        assertEquals(reverseExpectedDegrees, actualLineStringReverseDegrees, 1e-9);
    }

    @Test
    public void angleInvalidEmptyGeom() {
        Point point1 = GEOMETRY_FACTORY.createPoint(new Coordinate(3, 5));
        Point point2 = GEOMETRY_FACTORY.createPoint();
        Point point3 = GEOMETRY_FACTORY.createPoint(new Coordinate(1, 1));

        Exception e = assertThrows(IllegalArgumentException.class, () -> Functions.angle(point1, point2, point3));
        assertEquals("ST_Angle cannot support empty geometries.", e.getMessage());
    }

    @Test
    public void angleInvalidUnsupportedGeom() {
        Point point1 = GEOMETRY_FACTORY.createPoint(new Coordinate(3, 5));
        Polygon polygon = GEOMETRY_FACTORY.createPolygon(coordArray(1, 0, 1, 1, 2, 1, 2, 0, 1, 0));
        Point point3 = GEOMETRY_FACTORY.createPoint(new Coordinate(1, 1));

        Exception e = assertThrows(IllegalArgumentException.class, () -> Functions.angle(point1, polygon, point3));
        assertEquals("ST_Angle supports either only POINT or only LINESTRING geometries.", e.getMessage());
    }

    @Test
    public void isCollectionWithCollection() {
        Point[] points = new Point[]{
                GEOMETRY_FACTORY.createPoint(new Coordinate(5.0, 6.0)),
                GEOMETRY_FACTORY.createPoint(new Coordinate(7.0, 8.0))
        };
        GeometryCollection geometryCollection = GEOMETRY_FACTORY.createGeometryCollection(points);

        boolean actualResult = Functions.isCollection(geometryCollection);
        boolean expectedResult = true;
        assertEquals(actualResult, expectedResult);
    }

    @Test
    public void isCollectionWithOutCollection() {
        Point point = GEOMETRY_FACTORY.createPoint(new Coordinate(6.0, 6.0));

        boolean actualResult = Functions.isCollection(point);
        boolean expectedResult = false;
        assertEquals(actualResult, expectedResult);
    }

    public void affineEmpty3D() {
        LineString emptyLineString = GEOMETRY_FACTORY.createLineString();
        String expected = emptyLineString.toText();
        String actual = Functions.affine(emptyLineString, 1.0, 1.0, 4.0, 2.0, 2.0, 4.0, 5.0, 5.0, 6.0, 3.0, 3.0, 6.0).toText();
        assertEquals(expected, actual);
    }

    @Test
    public void affineEmpty2D() {
        LineString emptyLineString = GEOMETRY_FACTORY.createLineString();
        String expected = emptyLineString.toText();
        String actual = Functions.affine(emptyLineString, 1.0, 2.0, 3.0, 4.0, 1.0, 2.0).toText();
        assertEquals(expected, actual);
    }

   @Test
    public void affine3DGeom2D() {
        LineString lineString = GEOMETRY_FACTORY.createLineString(coordArray(1, 0, 1, 1, 1, 2));
        String expected = GEOMETRY_FACTORY.createLineString(coordArray(4, 5, 5, 7, 6, 9)).toText();
        String actual = Functions.affine(lineString, 1.0, 1.0, 4.0, 2.0, 2.0, 4.0, 5.0, 5.0, 6.0, 3.0, 3.0, 6.0).toText();
        assertEquals(expected, actual);
    }

    @Test
    public void affine3DGeom3D() {
        WKTWriter wktWriter = new WKTWriter(3);
        LineString lineString = GEOMETRY_FACTORY.createLineString(coordArray3d(1, 0, 1, 1, 1, 2, 1, 2, 2));
        String expected = wktWriter.write(GEOMETRY_FACTORY.createLineString(coordArray3d(8, 9, 17, 13, 15, 28, 14, 17, 33)));
        String actual = wktWriter.write(Functions.affine(lineString, 1.0, 1.0, 4.0, 2.0, 2.0, 4.0, 5.0, 5.0, 6.0, 3.0, 3.0, 6.0));
        assertEquals(expected, actual);
    }

    @Test
    public void affine3DHybridGeomCollection() {
        Point point3D = GEOMETRY_FACTORY.createPoint(new Coordinate(1, 1, 1));
        Polygon polygon1 = GEOMETRY_FACTORY.createPolygon(coordArray3d(1, 0, 2, 1, 1, 2, 2, 1, 2, 2, 0, 2, 1, 0, 2));
        Polygon polygon2 = GEOMETRY_FACTORY.createPolygon(coordArray3d(1, 0, 1, 1, 1, 1, 2, 2, 2, 1, 0, 1));
        MultiPolygon multiPolygon = GEOMETRY_FACTORY.createMultiPolygon(new Polygon[] {polygon1, polygon2});
        Geometry geomCollection = GEOMETRY_FACTORY.createGeometryCollection(new Geometry[] {GEOMETRY_FACTORY.createGeometryCollection(new Geometry[] {point3D, multiPolygon})});
        Geometry actualGeomCollection = Functions.affine(geomCollection, 1.0, 2.0, 1.0, 3.0, 1.0, 2.0, 3.0, 1.0, 2.0, 2.0, 3.0, 3.0);
        WKTWriter wktWriter3D = new WKTWriter(3);
        Point expectedPoint3D = GEOMETRY_FACTORY.createPoint(new Coordinate(6, 9, 9));
        Polygon expectedPolygon1 = GEOMETRY_FACTORY.createPolygon(coordArray3d(5, 10, 10,7, 11, 11, 8, 14, 14, 6, 13, 13, 5, 10, 10));
        Polygon expectedPolygon2 = GEOMETRY_FACTORY.createPolygon(coordArray3d(4, 8, 8, 6, 9, 9, 10, 15, 15, 4, 8, 8));
        assertEquals(wktWriter3D.write(expectedPoint3D), wktWriter3D.write(actualGeomCollection.getGeometryN(0).getGeometryN(0)));
        assertEquals(wktWriter3D.write(expectedPolygon1), wktWriter3D.write(actualGeomCollection.getGeometryN(0).getGeometryN(1).getGeometryN(0)));
        assertEquals(wktWriter3D.write(expectedPolygon2), wktWriter3D.write(actualGeomCollection.getGeometryN(0).getGeometryN(1).getGeometryN(1)));
    }

    @Test
    public void affine2DGeom3D() {
        WKTWriter wktWriter = new WKTWriter(3);
        LineString lineString = GEOMETRY_FACTORY.createLineString(coordArray3d(1, 0, 1, 1, 1, 2, 1, 2, 2));
        String expected = wktWriter.write(GEOMETRY_FACTORY.createLineString(coordArray3d(6, 8, 1, 7, 11, 2, 8, 14, 2)));
        String actual = wktWriter.write(Functions.affine(lineString, 1d, 1d, 2d, 3d, 5d, 6d));
        assertEquals(expected, actual);
    }


    @Test
    public void affine2DGeom2D() {
        LineString lineString = GEOMETRY_FACTORY.createLineString(coordArray(1, 0, 1, 1, 1, 2));
        String expected = GEOMETRY_FACTORY.createLineString(coordArray(6, 8, 7, 11, 8, 14)).toText();
        String actual = Functions.affine(lineString, 1.0, 1.0, 2.0, 3.0, 5.0, 6.0).toText();
        assertEquals(expected, actual);
    }

    @Test
    public void affine2DHybridGeomCollection() {
        Point point3D = GEOMETRY_FACTORY.createPoint(new Coordinate(1, 1));
        Polygon polygon1 = GEOMETRY_FACTORY.createPolygon(coordArray(1, 0, 1, 1, 2, 1, 2, 0, 1, 0));
        Polygon polygon2 = GEOMETRY_FACTORY.createPolygon(coordArray(3, 4, 3, 5, 3, 7, 10, 7, 3, 4));
        MultiPolygon multiPolygon = GEOMETRY_FACTORY.createMultiPolygon(new Polygon[] {polygon1, polygon2});
        Geometry geomCollection = GEOMETRY_FACTORY.createGeometryCollection(new Geometry[] {GEOMETRY_FACTORY.createGeometryCollection(new Geometry[] {point3D, multiPolygon})});
        Geometry actualGeomCollection = Functions.affine(geomCollection, 1.0, 2.0, 1.0, 2.0, 1.0, 2.0);
        Point expectedPoint3D = GEOMETRY_FACTORY.createPoint(new Coordinate(4, 5));
        Polygon expectedPolygon1 = GEOMETRY_FACTORY.createPolygon(coordArray(2, 3, 4, 5, 5, 6, 3, 4, 2, 3));
        Polygon expectedPolygon2 = GEOMETRY_FACTORY.createPolygon(coordArray(12, 13, 14, 15, 18, 19, 25, 26, 12, 13));
        assertEquals(expectedPoint3D.toText(), actualGeomCollection.getGeometryN(0).getGeometryN(0).toText());
        assertEquals(expectedPolygon1.toText(), actualGeomCollection.getGeometryN(0).getGeometryN(1).getGeometryN(0).toText());
        assertEquals(expectedPolygon2.toText(), actualGeomCollection.getGeometryN(0).getGeometryN(1).getGeometryN(1).toText());
    }

    @Test
    public void geometryTypeWithMeasured2D() {
        String expected1 = "POINT";
        String actual1 = Functions.geometryTypeWithMeasured(GEOMETRY_FACTORY.createPoint(new Coordinate(10, 5)));
        assertEquals(expected1, actual1);
        
        // Create a point with measure value
        CoordinateXYM coords = new CoordinateXYM(2, 3, 4);
        Point measuredPoint = GEOMETRY_FACTORY.createPoint(coords);
        String expected2 = "POINTM";
        String actual2 = Functions.geometryTypeWithMeasured(measuredPoint);
        assertEquals(expected2, actual2);

        // Create a linestring with measure value
        CoordinateXYM[] coordsLineString = new CoordinateXYM[] {new CoordinateXYM(1, 2, 3), new CoordinateXYM(4, 5, 6)};
        LineString measuredLineString = GEOMETRY_FACTORY.createLineString(coordsLineString);
        String expected3 = "LINESTRINGM";
        String actual3 = Functions.geometryTypeWithMeasured(measuredLineString);
        assertEquals(expected3, actual3);

        // Create a polygon with measure value
        CoordinateXYM[] coordsPolygon = new CoordinateXYM[] {new CoordinateXYM(0, 0, 0), new CoordinateXYM(1, 1, 0), new CoordinateXYM(0, 1, 0), new CoordinateXYM(0, 0, 0)};
        Polygon measuredPolygon = GEOMETRY_FACTORY.createPolygon(coordsPolygon);
        String expected4 = "POLYGONM";
        String actual4 = Functions.geometryTypeWithMeasured(measuredPolygon);
        assertEquals(expected4, actual4);
    }

    @Test
    public void geometryTypeWithMeasured3D() {
        String expected1 = "POINT";
        String actual1 = Functions.geometryTypeWithMeasured(GEOMETRY_FACTORY.createPoint(new Coordinate(10, 5, 1)));
        assertEquals(expected1, actual1);
        
        // Create a point with measure value
        CoordinateXYZM coordsPoint = new CoordinateXYZM(2, 3, 4, 0);
        Point measuredPoint = GEOMETRY_FACTORY.createPoint(coordsPoint);
        String expected2 = "POINTM";
        String actual2 = Functions.geometryTypeWithMeasured(measuredPoint);
        assertEquals(expected2, actual2);

        // Create a linestring with measure value
        CoordinateXYZM[] coordsLineString = new CoordinateXYZM[] {new CoordinateXYZM(1, 2, 3, 0), new CoordinateXYZM(4, 5, 6, 0)};
        LineString measuredLineString = GEOMETRY_FACTORY.createLineString(coordsLineString);
        String expected3 = "LINESTRINGM";
        String actual3 = Functions.geometryTypeWithMeasured(measuredLineString);
        assertEquals(expected3, actual3);

        // Create a polygon with measure value
        CoordinateXYZM[] coordsPolygon = new CoordinateXYZM[] {new CoordinateXYZM(0, 0, 0, 0), new CoordinateXYZM(1, 1, 0, 0), new CoordinateXYZM(0, 1, 0, 0), new CoordinateXYZM(0, 0, 0, 0)};
        Polygon measuredPolygon = GEOMETRY_FACTORY.createPolygon(coordsPolygon);
        String expected4 = "POLYGONM";
        String actual4 = Functions.geometryTypeWithMeasured(measuredPolygon);
        assertEquals(expected4, actual4);
    }

    @Test
    public void geometryTypeWithMeasuredCollection() {
        String expected1 = "GEOMETRYCOLLECTION";
        String actual1 = Functions.geometryTypeWithMeasured(GEOMETRY_FACTORY.createGeometryCollection(new Geometry[] {GEOMETRY_FACTORY.createPoint(new Coordinate(10, 5))}));
        assertEquals(expected1, actual1);
        
        // Create a geometrycollection with measure value
        CoordinateXYM coords = new CoordinateXYM(2, 3, 4);
        Point measuredPoint = GEOMETRY_FACTORY.createPoint(coords);
        String expected2 = "GEOMETRYCOLLECTIONM";
        String actual2 = Functions.geometryTypeWithMeasured(GEOMETRY_FACTORY.createGeometryCollection(new Geometry[] {measuredPoint}));
        assertEquals(expected2, actual2);

        // Create a geometrycollection with measure value
        CoordinateXYM[] coordsLineString = new CoordinateXYM[] {new CoordinateXYM(1, 2, 3), new CoordinateXYM(4, 5, 6)};
        LineString measuredLineString = GEOMETRY_FACTORY.createLineString(coordsLineString);
        String expected3 = "GEOMETRYCOLLECTIONM";
        String actual3 = Functions.geometryTypeWithMeasured(GEOMETRY_FACTORY.createGeometryCollection(new Geometry[] {measuredLineString}));
        assertEquals(expected3, actual3);

        // Create a geometrycollection with measure value
        CoordinateXYM[] coordsPolygon = new CoordinateXYM[] {new CoordinateXYM(0, 0, 0), new CoordinateXYM(1, 1, 0), new CoordinateXYM(0, 1, 0), new CoordinateXYM(0, 0, 0)};
        Polygon measuredPolygon = GEOMETRY_FACTORY.createPolygon(coordsPolygon);
        String expected4 = "GEOMETRYCOLLECTIONM";
        String actual4 = Functions.geometryTypeWithMeasured(GEOMETRY_FACTORY.createGeometryCollection(new Geometry[] {measuredPolygon}));
        assertEquals(expected4, actual4);
    }

    @Test
    public void closestPoint() {
        Point point1 = GEOMETRY_FACTORY.createPoint(new Coordinate(1, 1));
        LineString lineString1 = GEOMETRY_FACTORY.createLineString(coordArray(1, 0, 1, 1, 2, 1, 2, 0, 1, 0));
        String expected1 = "POINT (1 1)";
        String actual1 = Functions.closestPoint(point1, lineString1).toText();
        assertEquals(expected1, actual1);

        Point point2 = GEOMETRY_FACTORY.createPoint(new Coordinate(160, 40));
        LineString lineString2 = GEOMETRY_FACTORY.createLineString(coordArray(10, 30, 50, 50, 30, 110, 70, 90, 180, 140, 130, 190));
        String expected2 = "POINT (160 40)";
        String actual2 = Functions.closestPoint(point2, lineString2).toText();
        assertEquals(expected2, actual2);
        Point expectedPoint3 = GEOMETRY_FACTORY.createPoint(new Coordinate(125.75342465753425, 115.34246575342466));
        Double expected3 = Functions.closestPoint(lineString2, point2).distance(expectedPoint3);
        assertEquals(expected3, 0, 1e-6);

        Point point4 = GEOMETRY_FACTORY.createPoint(new Coordinate(80, 160));
        Polygon polygonA = GEOMETRY_FACTORY.createPolygon(coordArray(190, 150, 20, 10, 160, 70, 190, 150));
        Geometry polygonB = Functions.buffer(point4, 30);
        Point expectedPoint4 = GEOMETRY_FACTORY.createPoint(new Coordinate(131.59149149528952, 101.89887534906197));
        Double expected4 = Functions.closestPoint(polygonA, polygonB).distance(expectedPoint4);
        assertEquals(expected4, 0, 1e-6);
    }

    @Test
    public void closestPoint3d() {
        // One of the object is 3D
        Point point1 = GEOMETRY_FACTORY.createPoint(new Coordinate(1, 1,10000));
        LineString lineString1 = GEOMETRY_FACTORY.createLineString(coordArray(1, 0, 1, 1, 2, 1, 2, 0, 1, 0));
        String expected1 = "POINT (1 1)";
        String actual1 = Functions.closestPoint(point1, lineString1).toText();
        assertEquals(expected1, actual1);

        // Both of the object are 3D
        LineString lineString3D = GEOMETRY_FACTORY.createLineString(coordArray3d(1, 0, 100, 1, 1, 20, 2, 1, 40, 2, 0, 60, 1, 0, 70));
        String expected2 = "POINT (1 1)";
        String actual2 = Functions.closestPoint(point1, lineString3D).toText();
        assertEquals(expected2, actual2);
    }

    @Test
    public void closestPointGeomtryCollection() {
        LineString line = GEOMETRY_FACTORY.createLineString(coordArray(2, 0, 0, 2));
        Geometry[] geometry = new Geometry[] {
                GEOMETRY_FACTORY.createLineString(coordArray(2, 0, 2, 1)),
                GEOMETRY_FACTORY.createPolygon(coordArray(0.0, 0.0, 1.0, 1.0, 1.0, 0.0, 0.0, 0.0))
        };
        GeometryCollection geometryCollection = GEOMETRY_FACTORY.createGeometryCollection(geometry);
        String actual1 = Functions.closestPoint(line, geometryCollection).toText();
        String expected1 = "POINT (2 0)";
        assertEquals(actual1 ,expected1);
    }

    @Test
    public void closestPointEmpty() {
        // One of the object is empty
        Point point = GEOMETRY_FACTORY.createPoint(new Coordinate(1, 1));
        LineString emptyLineString = GEOMETRY_FACTORY.createLineString();
        String expected = "ST_ClosestPoint doesn't support empty geometry object.";
        Exception e1 = assertThrows(IllegalArgumentException.class, () -> Functions.closestPoint(point, emptyLineString));
        assertEquals(expected, e1.getMessage());
        
        // Both objects are empty
        Polygon emptyPolygon = GEOMETRY_FACTORY.createPolygon();
        Exception e2 = assertThrows(IllegalArgumentException.class, () -> Functions.closestPoint(emptyPolygon, emptyLineString));
        assertEquals(expected, e2.getMessage());
    }

    @Test
    public void hausdorffDistanceDefaultGeom2D() throws Exception {
        Polygon polygon1 = GEOMETRY_FACTORY.createPolygon(coordArray3d(1, 0, 1, 1, 1, 2, 2, 1, 5, 2, 0, 1, 1, 0, 1));
        Polygon polygon2 = GEOMETRY_FACTORY.createPolygon(coordArray3d(4, 0, 4, 6, 1, 4, 6, 4, 9, 6, 1, 3, 4, 0, 4));
        Double expected = 5.0;
        Double actual = Functions.hausdorffDistance(polygon1, polygon2);
        assertEquals(expected, actual);
    }

    @Test
    public void hausdorffDistanceGeom2D() throws Exception {
        Point point = GEOMETRY_FACTORY.createPoint(new Coordinate(10, 34));
        LineString lineString = GEOMETRY_FACTORY.createLineString(coordArray(1, 2, 1, 5, 2, 6, 1, 2));
        Double expected = 33.24154027718932;
        Double actual = Functions.hausdorffDistance(point, lineString, 0.33);
        assertEquals(expected, actual);
    }

    @Test
    public void hausdorffDistanceInvalidDensityFrac() throws Exception {
        Point point = GEOMETRY_FACTORY.createPoint(new Coordinate(10, 34));
        LineString lineString = GEOMETRY_FACTORY.createLineString(coordArray(1, 2, 1, 5, 2, 6, 1, 2));
        Exception e = assertThrows(IllegalArgumentException.class, () -> Functions.hausdorffDistance(point, lineString, 3));
        String expected = "Fraction is not in range (0.0 - 1.0]";
        String actual = e.getMessage();
        assertEquals(expected, actual);
    }

    @Test
    public void hausdorffDistanceDefaultGeomCollection() throws Exception {
        Polygon polygon = GEOMETRY_FACTORY.createPolygon(coordArray(1, 2, 2, 1, 2, 0, 4, 1, 1, 2));
        Geometry point1 = GEOMETRY_FACTORY.createPoint(new Coordinate(1, 0));
        Geometry point2 = GEOMETRY_FACTORY.createPoint(new Coordinate(40, 10));
        Geometry point3 = GEOMETRY_FACTORY.createPoint(new Coordinate(-10, -40));
        GeometryCollection multiPoint = GEOMETRY_FACTORY.createGeometryCollection(new Geometry[] {point1, point2, point3});
        Double actual = Functions.hausdorffDistance(polygon, multiPoint);
        Double expected = 41.7612260356422;
        assertEquals(expected, actual);
    }

    @Test
    public void hausdorffDistanceGeomCollection() throws Exception {
        Polygon polygon = GEOMETRY_FACTORY.createPolygon(coordArray(1, 2, 2, 1, 2, 0, 4, 1, 1, 2));
        LineString lineString1 = GEOMETRY_FACTORY.createLineString(coordArray(1, 1, 2, 1, 4, 4, 5, 5));
        LineString lineString2 = GEOMETRY_FACTORY.createLineString(coordArray(10, 10, 11, 11, 12, 12, 14, 14));
        LineString lineString3 = GEOMETRY_FACTORY.createLineString(coordArray(-11, -20, -11, -21, -15, -19));
        MultiLineString multiLineString = GEOMETRY_FACTORY.createMultiLineString(new LineString[] {lineString1, lineString2, lineString3});
        Double actual = Functions.hausdorffDistance(polygon, multiLineString, 0.0000001);
        Double expected = 25.495097567963924;
        assertEquals(expected, actual);
    }

    @Test
    public void hausdorffDistanceEmptyGeom() throws Exception {
        Polygon polygon = GEOMETRY_FACTORY.createPolygon(coordArray(1, 2, 2, 1, 2, 0, 4, 1, 1, 2));
        LineString emptyLineString = GEOMETRY_FACTORY.createLineString();
        Double expected = 0.0;
        Double actual = Functions.hausdorffDistance(polygon, emptyLineString, 0.00001);
        assertEquals(expected, actual);
    }

    @Test
    public void hausdorffDistanceDefaultEmptyGeom() throws Exception {
        Polygon polygon = GEOMETRY_FACTORY.createPolygon(coordArray(1, 2, 2, 1, 2, 0, 4, 1, 1, 2));
        LineString emptyLineString = GEOMETRY_FACTORY.createLineString();
        Double expected = 0.0;
        Double actual = Functions.hausdorffDistance(polygon, emptyLineString);
        assertEquals(expected, actual);
    }

    @Test
<<<<<<< HEAD
    public void transform()
            throws FactoryException, TransformException
    {
        // The source and target CRS are the same
        Point geomExpected = GEOMETRY_FACTORY.createPoint(new Coordinate(120, 60));
        Geometry geomActual = Functions.transform(geomExpected, "EPSG:4326", "EPSG:4326");
        assertEquals(geomExpected.getCoordinate().x, geomActual.getCoordinate().x, FP_TOLERANCE);
        assertEquals(geomExpected.getCoordinate().y, geomActual.getCoordinate().y, FP_TOLERANCE);

        // The source and target CRS are different
        geomActual = Functions.transform(geomExpected, "EPSG:4326", "EPSG:3857");
        assertEquals(1.3358338895192828E7, geomActual.getCoordinate().x, FP_TOLERANCE);
        assertEquals(8399737.889818355, geomActual.getCoordinate().y, FP_TOLERANCE);

        // The source CRS is not specified and the geometry has no SRID
        Exception e = assertThrows(IllegalArgumentException.class, () -> Functions.transform(geomExpected,"EPSG:3857"));
        assertEquals("Source CRS must be specified. No SRID found on geometry.", e.getMessage());

        // The source CRS is an invalid SRID
        e = assertThrows(FactoryException.class, () -> Functions.transform(geomExpected, "abcde", "EPSG:3857"));
        assertTrue(e.getMessage().contains("First failed to read as a well-known CRS code"));

        // The source CRS is a WKT CRS string
        String crsWkt = CRS.decode("EPSG:4326", true).toWKT();
        geomActual = Functions.transform(geomExpected, crsWkt, "EPSG:3857");
        assertEquals(1.3358338895192828E7, geomActual.getCoordinate().x, FP_TOLERANCE);
        assertEquals(8399737.889818355, geomActual.getCoordinate().y, FP_TOLERANCE);

        // The source CRS is not specified but the geometry has a valid SRID
        geomExpected.setSRID(4326);
        geomActual = Functions.transform(geomExpected, "EPSG:3857");
        assertEquals(1.3358338895192828E7, geomActual.getCoordinate().x, FP_TOLERANCE);
        assertEquals(8399737.889818355, geomActual.getCoordinate().y, FP_TOLERANCE);

        // The source and target CRS are different, and latitude is out of range
        Point geometryWrong = GEOMETRY_FACTORY.createPoint(new Coordinate(60, 120));
        assertThrows(ProjectionException.class, () -> Functions.transform(geometryWrong, "EPSG:4326", "EPSG:3857"));
=======
    public void voronoiPolygons() {
        MultiPoint multiPoint = GEOMETRY_FACTORY.createMultiPointFromCoords(coordArray(0, 0, 2, 2));
        Geometry actual1 = Functions.voronoiPolygons(multiPoint, 0, null);
        assertEquals("GEOMETRYCOLLECTION (POLYGON ((-2 -2, -2 4, 4 -2, -2 -2)), POLYGON ((-2 4, 4 4, 4 -2, -2 4)))",
                actual1.toText());

        Geometry actual2 = Functions.voronoiPolygons(multiPoint, 30, null);
        assertEquals("GEOMETRYCOLLECTION (POLYGON ((-2 -2, -2 4, 4 4, 4 -2, -2 -2)))", actual2.toText());

        Geometry buf = Functions.buffer(GEOMETRY_FACTORY.createPoint(new Coordinate(1, 1)), 10);
        Geometry actual3 = Functions.voronoiPolygons(multiPoint, 0, buf);
        assertEquals(
                "GEOMETRYCOLLECTION (POLYGON ((-9 -9, -9 11, 11 -9, -9 -9)), POLYGON ((-9 11, 11 11, 11 -9, -9 11)))",
                actual3.toText());

        Geometry actual4 = Functions.voronoiPolygons(multiPoint, 30, buf);
        assertEquals("GEOMETRYCOLLECTION (POLYGON ((-9 -9, -9 11, 11 11, 11 -9, -9 -9)))", actual4.toText());

        Geometry actual5 = Functions.voronoiPolygons(null, 0, null);
        assertEquals(null, actual5);
>>>>>>> d2ee90f0
    }
}<|MERGE_RESOLUTION|>--- conflicted
+++ resolved
@@ -1628,7 +1628,6 @@
     }
 
     @Test
-<<<<<<< HEAD
     public void transform()
             throws FactoryException, TransformException
     {
@@ -1666,7 +1665,9 @@
         // The source and target CRS are different, and latitude is out of range
         Point geometryWrong = GEOMETRY_FACTORY.createPoint(new Coordinate(60, 120));
         assertThrows(ProjectionException.class, () -> Functions.transform(geometryWrong, "EPSG:4326", "EPSG:3857"));
-=======
+    }
+    
+    @Test
     public void voronoiPolygons() {
         MultiPoint multiPoint = GEOMETRY_FACTORY.createMultiPointFromCoords(coordArray(0, 0, 2, 2));
         Geometry actual1 = Functions.voronoiPolygons(multiPoint, 0, null);
@@ -1687,6 +1688,5 @@
 
         Geometry actual5 = Functions.voronoiPolygons(null, 0, null);
         assertEquals(null, actual5);
->>>>>>> d2ee90f0
     }
 }