/**
 * Licensed under the Apache License, Version 2.0 (the "License");
 * you may not use this file except in compliance with the License.
 * You may obtain a copy of the License at
 * <p>
 * http://www.apache.org/licenses/LICENSE-2.0
 * <p>
 * Unless required by applicable law or agreed to in writing, software
 * distributed under the License is distributed on an "AS IS" BASIS,
 * WITHOUT WARRANTIES OR CONDITIONS OF ANY KIND, either express or implied.
 * See the License for the specific language governing permissions and
 * limitations under the License.
 */
package org.apache.sedona.common;

import com.google.common.geometry.S2CellId;
import com.google.common.math.DoubleMath;
import com.sun.org.apache.xpath.internal.operations.Mult;
import org.apache.sedona.common.sphere.Haversine;
import org.apache.sedona.common.sphere.Spheroid;
import org.apache.sedona.common.utils.GeomUtils;
import org.apache.sedona.common.utils.S2Utils;
import org.junit.Test;
import org.locationtech.jts.geom.*;
import org.locationtech.jts.io.WKTReader;
import org.locationtech.jts.io.WKTWriter;
import java.util.Arrays;
import java.util.HashSet;
import java.util.Set;
import java.util.stream.Collectors;

import static org.junit.Assert.*;
import static org.junit.Assert.assertEquals;

public class FunctionsTest {
    public static final GeometryFactory GEOMETRY_FACTORY = new GeometryFactory();

    protected static final double FP_TOLERANCE = 1e-12;
    protected static final CoordinateSequenceComparator COORDINATE_SEQUENCE_COMPARATOR = new CoordinateSequenceComparator(2){
        @Override
        protected int compareCoordinate(CoordinateSequence s1, CoordinateSequence s2, int i, int dimension) {
            for (int d = 0; d < dimension; d++) {
                double ord1 = s1.getOrdinate(i, d);
                double ord2 = s2.getOrdinate(i, d);
                int comp = DoubleMath.fuzzyCompare(ord1, ord2, FP_TOLERANCE);
                if (comp != 0) return comp;
            }
            return 0;
        }
    };

    private final WKTReader wktReader = new WKTReader();

    private Coordinate[] coordArray(double... coordValues) {
        Coordinate[] coords = new Coordinate[(int)(coordValues.length / 2)];
        for (int i = 0; i < coordValues.length; i += 2) {
            coords[(int)(i / 2)] = new Coordinate(coordValues[i], coordValues[i+1]);
        }
        return coords;
    }

    private Coordinate[] coordArray3d(double... coordValues) {
        Coordinate[] coords = new Coordinate[(int)(coordValues.length / 3)];
        for (int i = 0; i < coordValues.length; i += 3) {
            coords[(int)(i / 3)] = new Coordinate(coordValues[i], coordValues[i+1], coordValues[i+2]);
        }
        return coords;
    }

    @Test
    public void splitLineStringByMultipoint() {
        LineString lineString = GEOMETRY_FACTORY.createLineString(coordArray(0.0, 0.0, 1.5, 1.5, 2.0, 2.0));
        MultiPoint multiPoint = GEOMETRY_FACTORY.createMultiPointFromCoords(coordArray(0.5, 0.5, 1.0, 1.0));

        String actualResult = Functions.split(lineString, multiPoint).norm().toText();
        String expectedResult = "MULTILINESTRING ((0 0, 0.5 0.5), (0.5 0.5, 1 1), (1 1, 1.5 1.5, 2 2))";

        assertEquals(actualResult, expectedResult);
    }

    @Test
    public void splitMultiLineStringByMultiPoint() {
        LineString[] lineStrings = new LineString[]{
            GEOMETRY_FACTORY.createLineString(coordArray(0.0, 0.0, 1.5, 1.5, 2.0, 2.0)),
            GEOMETRY_FACTORY.createLineString(coordArray(3.0, 3.0, 4.5, 4.5, 5.0, 5.0))
        };
        MultiLineString multiLineString = GEOMETRY_FACTORY.createMultiLineString(lineStrings);
        MultiPoint multiPoint = GEOMETRY_FACTORY.createMultiPointFromCoords(coordArray(0.5, 0.5, 1.0, 1.0, 3.5, 3.5, 4.0, 4.0));

        String actualResult = Functions.split(multiLineString, multiPoint).norm().toText();
        String expectedResult = "MULTILINESTRING ((0 0, 0.5 0.5), (0.5 0.5, 1 1), (1 1, 1.5 1.5, 2 2), (3 3, 3.5 3.5), (3.5 3.5, 4 4), (4 4, 4.5 4.5, 5 5))";

        assertEquals(actualResult, expectedResult);
    }

    @Test
    public void splitLineStringByMultiPointWithReverseOrder() {
        LineString lineString = GEOMETRY_FACTORY.createLineString(coordArray(0.0, 0.0, 1.5, 1.5, 2.0, 2.0));
        MultiPoint multiPoint = GEOMETRY_FACTORY.createMultiPointFromCoords(coordArray(1.0, 1.0, 0.5, 0.5));

        String actualResult = Functions.split(lineString, multiPoint).norm().toText();
        String expectedResult = "MULTILINESTRING ((0 0, 0.5 0.5), (0.5 0.5, 1 1), (1 1, 1.5 1.5, 2 2))";

        assertEquals(actualResult, expectedResult);
    }

    @Test
    public void splitLineStringWithReverseOrderByMultiPoint() {
        LineString lineString = GEOMETRY_FACTORY.createLineString(coordArray(2.0, 2.0, 1.5, 1.5, 0.0, 0.0));
        MultiPoint multiPoint = GEOMETRY_FACTORY.createMultiPointFromCoords(coordArray(0.5, 0.5, 1.0, 1.0));

        String actualResult = Functions.split(lineString, multiPoint).norm().toText();
        String expectedResult = "MULTILINESTRING ((0 0, 0.5 0.5), (0.5 0.5, 1 1), (1 1, 1.5 1.5, 2 2))";

        assertEquals(actualResult, expectedResult);
    }

    @Test
    public void splitLineStringWithVerticalSegmentByMultiPoint() {
        LineString lineString = GEOMETRY_FACTORY.createLineString(coordArray(1.5, 0.0, 1.5, 1.5, 2.0, 2.0));
        MultiPoint multiPoint = GEOMETRY_FACTORY.createMultiPointFromCoords(coordArray(1.5, 0.5, 1.5, 1.0));

        String actualResult = Functions.split(lineString, multiPoint).norm().toText();
        String expectedResult = "MULTILINESTRING ((1.5 0, 1.5 0.5), (1.5 0.5, 1.5 1), (1.5 1, 1.5 1.5, 2 2))";

        assertEquals(actualResult, expectedResult);
    }

    @Test
    public void splitLineStringByLineString() {
        LineString lineStringInput = GEOMETRY_FACTORY.createLineString(coordArray(0.0, 0.0, 2.0, 2.0));
        LineString lineStringBlade = GEOMETRY_FACTORY.createLineString(coordArray(1.0, 0.0, 1.0, 3.0));

        String actualResult = Functions.split(lineStringInput, lineStringBlade).norm().toText();
        String expectedResult = "MULTILINESTRING ((0 0, 1 1), (1 1, 2 2))";

        assertEquals(actualResult, expectedResult);
    }

    @Test
    public void splitLineStringByPolygon() {
        LineString lineString = GEOMETRY_FACTORY.createLineString(coordArray(0.0, 0.0, 2.0, 2.0));
        Polygon polygon = GEOMETRY_FACTORY.createPolygon(coordArray(1.0, 0.0, 1.0, 3.0, 3.0, 3.0, 3.0, 0.0, 1.0, 0.0));

        String actualResult = Functions.split(lineString, polygon).norm().toText();
        String expectedResult = "MULTILINESTRING ((0 0, 1 1), (1 1, 2 2))";

        assertEquals(actualResult, expectedResult);
    }

    @Test
    public void splitPolygonByLineString() {
        Polygon polygon = GEOMETRY_FACTORY.createPolygon(coordArray(1.0, 1.0, 5.0, 1.0, 5.0, 5.0, 1.0, 5.0, 1.0, 1.0));
        LineString lineString = GEOMETRY_FACTORY.createLineString(coordArray(3.0, 0.0, 3.0, 6.0));

        String actualResult = Functions.split(polygon, lineString).norm().toText();
        String expectedResult = "MULTIPOLYGON (((1 1, 1 5, 3 5, 3 1, 1 1)), ((3 1, 3 5, 5 5, 5 1, 3 1)))";

        assertEquals(actualResult, expectedResult);
    }

    // // overlapping multipolygon by linestring
    @Test
    public void splitOverlappingMultiPolygonByLineString() {
        Polygon[] polygons = new Polygon[]{
            GEOMETRY_FACTORY.createPolygon(coordArray(1.0, 1.0, 5.0, 1.0, 5.0, 5.0, 1.0, 5.0, 1.0, 1.0)),
            GEOMETRY_FACTORY.createPolygon(coordArray(2.0, 1.0, 6.0, 1.0, 6.0, 5.0, 2.0, 5.0, 2.0, 1.0))
        };
        MultiPolygon multiPolygon = GEOMETRY_FACTORY.createMultiPolygon(polygons);
        LineString lineString = GEOMETRY_FACTORY.createLineString(coordArray(3.0, 0.0, 3.0, 6.0));

        String actualResult = Functions.split(multiPolygon, lineString).norm().toText();
        String expectedResult = "MULTIPOLYGON (((1 1, 1 5, 3 5, 3 1, 1 1)), ((2 1, 2 5, 3 5, 3 1, 2 1)), ((3 1, 3 5, 5 5, 5 1, 3 1)), ((3 1, 3 5, 6 5, 6 1, 3 1)))";

        assertEquals(actualResult, expectedResult);
    }

    @Test
    public void splitPolygonByInsideRing() {
        Polygon polygon = GEOMETRY_FACTORY.createPolygon(coordArray(1.0, 1.0, 5.0, 1.0, 5.0, 5.0, 1.0, 5.0, 1.0, 1.0));
        LineString lineString = GEOMETRY_FACTORY.createLineString(coordArray(2.0, 2.0, 3.0, 2.0, 3.0, 3.0, 2.0, 3.0, 2.0, 2.0));

        String actualResult = Functions.split(polygon, lineString).norm().toText();
        String expectedResult = "MULTIPOLYGON (((1 1, 1 5, 5 5, 5 1, 1 1), (2 2, 3 2, 3 3, 2 3, 2 2)), ((2 2, 2 3, 3 3, 3 2, 2 2)))";

        assertEquals(actualResult, expectedResult);
    }

    @Test
    public void splitPolygonByLineOutsideOfPolygon() {
        Polygon polygon = GEOMETRY_FACTORY.createPolygon(coordArray(1.0, 1.0, 5.0, 1.0, 5.0, 5.0, 1.0, 5.0, 1.0, 1.0));
        LineString lineString = GEOMETRY_FACTORY.createLineString(coordArray(10.0, 10.0, 11.0, 11.0));

        String actualResult = Functions.split(polygon, lineString).norm().toText();
        String expectedResult = "MULTIPOLYGON (((1 1, 1 5, 5 5, 5 1, 1 1)))";

        assertEquals(actualResult, expectedResult);
    }

    @Test
    public void splitPolygonByPolygon() {
        Polygon polygonInput = GEOMETRY_FACTORY.createPolygon(coordArray(0.0, 0.0, 4.0, 0.0, 4.0, 4.0, 0.0, 4.0, 0.0, 0.0));
        Polygon polygonBlade = GEOMETRY_FACTORY.createPolygon(coordArray(2.0, 0.0, 6.0, 0.0, 6.0, 4.0, 2.0, 4.0, 2.0, 0.0));

        String actualResult = Functions.split(polygonInput, polygonBlade).norm().toText();
        String expectedResult = "MULTIPOLYGON (((0 0, 0 4, 2 4, 2 0, 0 0)), ((2 0, 2 4, 4 4, 4 0, 2 0)))";

        assertEquals(actualResult, expectedResult);
    }

    @Test
    public void splitPolygonWithHoleByLineStringThroughHole() {
        LinearRing shell = GEOMETRY_FACTORY.createLinearRing(coordArray(0.0, 0.0, 4.0, 0.0, 4.0, 4.0, 0.0, 4.0, 0.0, 0.0));
        LinearRing[] holes = new LinearRing[]{
            GEOMETRY_FACTORY.createLinearRing(coordArray(1.0, 1.0, 1.0, 2.0, 2.0, 2.0, 2.0, 1.0, 1.0, 1.0))
        };
        Polygon polygon = GEOMETRY_FACTORY.createPolygon(shell, holes);
        LineString lineString = GEOMETRY_FACTORY.createLineString(coordArray(1.5, -1.0, 1.5, 5.0));

        String actualResult = Functions.split(polygon, lineString).norm().toText();
        String expectedResult = "MULTIPOLYGON (((0 0, 0 4, 1.5 4, 1.5 2, 1 2, 1 1, 1.5 1, 1.5 0, 0 0)), ((1.5 0, 1.5 1, 2 1, 2 2, 1.5 2, 1.5 4, 4 4, 4 0, 1.5 0)))";

        assertEquals(actualResult, expectedResult);
    }

    @Test
    public void splitPolygonWithHoleByLineStringNotThroughHole() {
        LinearRing shell = GEOMETRY_FACTORY.createLinearRing(coordArray(0.0, 0.0, 4.0, 0.0, 4.0, 4.0, 0.0, 4.0, 0.0, 0.0));
        LinearRing[] holes = new LinearRing[]{
            GEOMETRY_FACTORY.createLinearRing(coordArray(1.0, 1.0, 1.0, 2.0, 2.0, 2.0, 2.0, 1.0, 1.0, 1.0))
        };
        Polygon polygon = GEOMETRY_FACTORY.createPolygon(shell, holes);
        LineString lineString = GEOMETRY_FACTORY.createLineString(coordArray(3.0, -1.0, 3.0, 5.0));

        String actualResult = Functions.split(polygon, lineString).norm().toText();
        String expectedResult = "MULTIPOLYGON (((0 0, 0 4, 3 4, 3 0, 0 0), (1 1, 2 1, 2 2, 1 2, 1 1)), ((3 0, 3 4, 4 4, 4 0, 3 0)))";

        assertEquals(actualResult, expectedResult);
    }

    @Test
    public void splitHomogeneousLinealGeometryCollectionByMultiPoint() {
        LineString[] lineStrings = new LineString[]{
            GEOMETRY_FACTORY.createLineString(coordArray(0.0, 0.0, 1.5, 1.5, 2.0, 2.0)),
            GEOMETRY_FACTORY.createLineString(coordArray(3.0, 3.0, 4.5, 4.5, 5.0, 5.0))
        };
        GeometryCollection geometryCollection = GEOMETRY_FACTORY.createGeometryCollection(lineStrings);
        MultiPoint multiPoint = GEOMETRY_FACTORY.createMultiPointFromCoords(coordArray(0.5, 0.5, 1.0, 1.0, 3.5, 3.5, 4.0, 4.0));

        String actualResult = Functions.split(geometryCollection, multiPoint).norm().toText();
        String expectedResult = "MULTILINESTRING ((0 0, 0.5 0.5), (0.5 0.5, 1 1), (1 1, 1.5 1.5, 2 2), (3 3, 3.5 3.5), (3.5 3.5, 4 4), (4 4, 4.5 4.5, 5 5))";

        assertEquals(actualResult, expectedResult);
    }

    @Test
    public void splitHeterogeneousGeometryCollection() {
        Geometry[] geometry = new Geometry[]{
            GEOMETRY_FACTORY.createLineString(coordArray(0.0, 0.0, 1.5, 1.5)),
            GEOMETRY_FACTORY.createPolygon(coordArray(0.0, 0.0, 1.0, 1.0, 1.0, 0.0, 0.0, 0.0))
        };
        GeometryCollection geometryCollection = GEOMETRY_FACTORY.createGeometryCollection(geometry);
        LineString lineString = GEOMETRY_FACTORY.createLineString(coordArray(0.5, 0.0, 0.5, 5.0));

        Geometry actualResult = Functions.split(geometryCollection, lineString);

        assertNull(actualResult);
    }

    private static boolean intersects(Set<?> s1, Set<?> s2) {
        Set<?> copy = new HashSet<>(s1);
        copy.retainAll(s2);
        return !copy.isEmpty();
    }

    @Test
    public void getGoogleS2CellIDsPoint() {
        Point point = GEOMETRY_FACTORY.createPoint(new Coordinate(1, 2));
        Long[] cid = Functions.s2CellIDs(point, 30);
        Polygon reversedPolygon = S2Utils.toJTSPolygon(new S2CellId(cid[0]));
        // cast the cell to a rectangle, it must be able to cover the points
        assert(reversedPolygon.contains(point));
    }

    @Test
    public void getGoogleS2CellIDsPolygon() {
        // polygon with holes
        Polygon target = GEOMETRY_FACTORY.createPolygon(
                GEOMETRY_FACTORY.createLinearRing(coordArray(0.1, 0.1, 0.5, 0.1, 1.0, 0.3, 1.0, 1.0, 0.1, 1.0, 0.1, 0.1)),
                new LinearRing[] {
                        GEOMETRY_FACTORY.createLinearRing(coordArray(0.2, 0.2, 0.5, 0.2, 0.6, 0.7, 0.2, 0.6, 0.2, 0.2))
                }
                );
        // polygon inside the hole, shouldn't intersect with the polygon
        Polygon polygonInHole = GEOMETRY_FACTORY.createPolygon(coordArray(0.3, 0.3, 0.4, 0.3, 0.3, 0.4, 0.3, 0.3));
        // mbr of the polygon that cover all
        Geometry mbr = target.getEnvelope();
        HashSet<Long> targetCells = new HashSet<>(Arrays.asList(Functions.s2CellIDs(target, 10)));
        HashSet<Long> inHoleCells = new HashSet<>(Arrays.asList(Functions.s2CellIDs(polygonInHole, 10)));
        HashSet<Long> mbrCells = new HashSet<>(Arrays.asList(Functions.s2CellIDs(mbr, 10)));
        assert mbrCells.containsAll(targetCells);
        assert !intersects(targetCells, inHoleCells);
        assert mbrCells.containsAll(targetCells);
    }

    @Test
    public void getGoogleS2CellIDsLineString() {
        // polygon with holes
        LineString target = GEOMETRY_FACTORY.createLineString(coordArray(0.2, 0.2, 0.3, 0.4, 0.4, 0.6));
        LineString crossLine = GEOMETRY_FACTORY.createLineString(coordArray(0.4, 0.1, 0.1, 0.4));
        // mbr of the polygon that cover all
        Geometry mbr = target.getEnvelope();
        // cover the target polygon, and convert cells back to polygons
        HashSet<Long> targetCells = new HashSet<>(Arrays.asList(Functions.s2CellIDs(target, 15)));
        HashSet<Long> crossCells = new HashSet<>(Arrays.asList(Functions.s2CellIDs(crossLine, 15)));
        HashSet<Long> mbrCells = new HashSet<>(Arrays.asList(Functions.s2CellIDs(mbr, 15)));
        assert intersects(targetCells, crossCells);
        assert mbrCells.containsAll(targetCells);
    }

    @Test
    public void getGoogleS2CellIDsMultiPolygon() {
        // polygon with holes
        Polygon[] geoms = new Polygon[] {
                GEOMETRY_FACTORY.createPolygon(coordArray(0.1, 0.1, 0.5, 0.1, 0.1, 0.6, 0.1, 0.1)),
                GEOMETRY_FACTORY.createPolygon(coordArray(0.2, 0.1, 0.6, 0.3, 0.7, 0.6, 0.2, 0.5, 0.2, 0.1))
        };
        MultiPolygon target = GEOMETRY_FACTORY.createMultiPolygon(geoms);
        Geometry mbr = target.getEnvelope();
        HashSet<Long> targetCells = new HashSet<>(Arrays.asList(Functions.s2CellIDs(target, 10)));
        HashSet<Long> mbrCells = new HashSet<>(Arrays.asList(Functions.s2CellIDs(mbr, 10)));
        HashSet<Long> separateCoverCells = new HashSet<>();
        for(Geometry geom: geoms) {
            separateCoverCells.addAll(Arrays.asList(Functions.s2CellIDs(geom, 10)));
        }
        assert mbrCells.containsAll(targetCells);
        assert targetCells.equals(separateCoverCells);
    }

    @Test
    public void getGoogleS2CellIDsMultiLineString() {
        // polygon with holes
        MultiLineString target = GEOMETRY_FACTORY.createMultiLineString(
                new LineString[] {
                        GEOMETRY_FACTORY.createLineString(coordArray(0.1, 0.1, 0.2, 0.1, 0.3, 0.4, 0.5, 0.9)),
                        GEOMETRY_FACTORY.createLineString(coordArray(0.5, 0.1, 0.1, 0.5, 0.3, 0.1))
                }
        );
        Geometry mbr = target.getEnvelope();
        Point outsidePoint = GEOMETRY_FACTORY.createPoint(new Coordinate(0.3, 0.7));
        HashSet<Long> targetCells = new HashSet<>(Arrays.asList(Functions.s2CellIDs(target, 10)));
        HashSet<Long> mbrCells = new HashSet<>(Arrays.asList(Functions.s2CellIDs(mbr, 10)));
        Long outsideCell = Functions.s2CellIDs(outsidePoint, 10)[0];
        // the cells should all be within mbr
        assert mbrCells.containsAll(targetCells);
        // verify point within mbr but shouldn't intersect with linestring
        assert mbrCells.contains(outsideCell);
        assert !targetCells.contains(outsideCell);
    }

    @Test
    public void getGoogleS2CellIDsMultiPoint() {
        // polygon with holes
        MultiPoint target = GEOMETRY_FACTORY.createMultiPoint(new Point[] {
                GEOMETRY_FACTORY.createPoint(new Coordinate(0.1, 0.1)),
                GEOMETRY_FACTORY.createPoint(new Coordinate(0.2, 0.1)),
                GEOMETRY_FACTORY.createPoint(new Coordinate(0.3, 0.2)),
                GEOMETRY_FACTORY.createPoint(new Coordinate(0.5, 0.4))
        });
        Geometry mbr = target.getEnvelope();
        Point outsidePoint = GEOMETRY_FACTORY.createPoint(new Coordinate(0.3, 0.7));
        HashSet<Long> targetCells = new HashSet<>(Arrays.asList(Functions.s2CellIDs(target, 10)));
        HashSet<Long> mbrCells = new HashSet<>(Arrays.asList(Functions.s2CellIDs(mbr, 10)));
        // the cells should all be within mbr
        assert mbrCells.containsAll(targetCells);
        assert targetCells.size() == 4;
    }

    @Test
    public void getGoogleS2CellIDsGeometryCollection() {
        // polygon with holes
        Geometry[] geoms = new Geometry[] {
                GEOMETRY_FACTORY.createLineString(coordArray(0.1, 0.1, 0.2, 0.1, 0.3, 0.4, 0.5, 0.9)),
                GEOMETRY_FACTORY.createPolygon(coordArray(0.1, 0.1, 0.5, 0.1, 0.1, 0.6, 0.1, 0.1)),
                GEOMETRY_FACTORY.createMultiPoint(new Point[] {
                        GEOMETRY_FACTORY.createPoint(new Coordinate(0.1, 0.1)),
                        GEOMETRY_FACTORY.createPoint(new Coordinate(0.2, 0.1)),
                        GEOMETRY_FACTORY.createPoint(new Coordinate(0.3, 0.2)),
                        GEOMETRY_FACTORY.createPoint(new Coordinate(0.5, 0.4))
                })
        };
        GeometryCollection target = GEOMETRY_FACTORY.createGeometryCollection(geoms);
        Geometry mbr = target.getEnvelope();
        HashSet<Long> targetCells = new HashSet<>(Arrays.asList(Functions.s2CellIDs(target, 10)));
        HashSet<Long> mbrCells = new HashSet<>(Arrays.asList(Functions.s2CellIDs(mbr, 10)));
        HashSet<Long> separateCoverCells = new HashSet<>();
        for(Geometry geom: geoms) {
            separateCoverCells.addAll(Arrays.asList(Functions.s2CellIDs(geom, 10)));
        }
        // the cells should all be within mbr
        assert mbrCells.containsAll(targetCells);
        // separately cover should return same result as covered together
        assert separateCoverCells.equals(targetCells);
    }

    @Test
    public void getGoogleS2CellIDsAllSameLevel() {
        // polygon with holes
        GeometryCollection target = GEOMETRY_FACTORY.createGeometryCollection(
                new Geometry[]{
                        GEOMETRY_FACTORY.createPolygon(coordArray(0.3, 0.3, 0.4, 0.3, 0.3, 0.4, 0.3, 0.3)),
                        GEOMETRY_FACTORY.createPoint(new Coordinate(0.7, 1.2))
                }
        );
        Long[] cellIds = Functions.s2CellIDs(target, 10);
        HashSet<Integer> levels = Arrays.stream(cellIds).map(c -> new S2CellId(c).level()).collect(Collectors.toCollection(HashSet::new));
        HashSet<Integer> expects = new HashSet<>();
        expects.add(10);
        assertEquals(expects, levels);
    }

    @Test
    public void geometricMedian() throws Exception {
        MultiPoint multiPoint = GEOMETRY_FACTORY.createMultiPointFromCoords(
                coordArray(1480,0, 620,0));
        Geometry actual = Functions.geometricMedian(multiPoint);
        Geometry expected = wktReader.read("POINT (1050 0)");
        assertEquals(0, expected.compareTo(actual, COORDINATE_SEQUENCE_COMPARATOR));
    }

    @Test
    public void geometricMedianTolerance() throws Exception {
        MultiPoint multiPoint = GEOMETRY_FACTORY.createMultiPointFromCoords(
                coordArray(0,0, 10,1, 5,1, 20,20));
        Geometry actual = Functions.geometricMedian(multiPoint, 1e-15);
        Geometry expected = wktReader.read("POINT (5 1)");
        assertEquals(0, expected.compareTo(actual, COORDINATE_SEQUENCE_COMPARATOR));
    }

    @Test
    public void geometricMedianUnsupported() {
        LineString lineString = GEOMETRY_FACTORY.createLineString(
                coordArray(1480,0, 620,0));
        Exception e = assertThrows(Exception.class, () -> Functions.geometricMedian(lineString));
        assertEquals("Unsupported geometry type: LineString", e.getMessage());
    }

    @Test
    public void geometricMedianFailConverge() {
        MultiPoint multiPoint = GEOMETRY_FACTORY.createMultiPointFromCoords(
                coordArray(12,5, 62,7, 100,-1, 100,-5, 10,20, 105,-5));
        Exception e = assertThrows(Exception.class,
                () -> Functions.geometricMedian(multiPoint, 1e-6, 5, true));
        assertEquals("Median failed to converge within 1.0E-06 after 5 iterations.", e.getMessage());
    }

    @Test
    public void haversineDistance() {
        // Basic check
        Point p1 = GEOMETRY_FACTORY.createPoint(new Coordinate(0, 90));
        Point p2 = GEOMETRY_FACTORY.createPoint(new Coordinate(0, 0));
        assertEquals(1.00075559643809E7, Haversine.distance(p1, p2), 0.1);

        p1 = GEOMETRY_FACTORY.createPoint(new Coordinate(51.3168, -0.56));
        p2 = GEOMETRY_FACTORY.createPoint(new Coordinate(55.9533, -3.1883));
        assertEquals(543796.9506134904, Haversine.distance(p1, p2), 0.1);

        p1 = GEOMETRY_FACTORY.createPoint(new Coordinate(48.353889, 11.786111));
        p2 = GEOMETRY_FACTORY.createPoint(new Coordinate(50.033333, 8.570556));
        assertEquals(299073.03416817175, Haversine.distance(p1, p2), 0.1);

        p1 = GEOMETRY_FACTORY.createPoint(new Coordinate(48.353889, 11.786111));
        p2 = GEOMETRY_FACTORY.createPoint(new Coordinate(52.559722, 13.287778));
        assertEquals(479569.4558072244, Haversine.distance(p1, p2), 0.1);

        LineString l1 = GEOMETRY_FACTORY.createLineString(coordArray(0, 0, 0, 90));
        LineString l2 = GEOMETRY_FACTORY.createLineString(coordArray(0, 1, 0, 0));
        assertEquals(4948180.449055, Haversine.distance(l1, l2), 0.1);

        // HK to Sydney
        p1 = GEOMETRY_FACTORY.createPoint(new Coordinate(22.308919, 113.914603));
        p2 = GEOMETRY_FACTORY.createPoint(new Coordinate(-33.946111, 151.177222));
        assertEquals(7393893.072901942, Haversine.distance(p1, p2), 0.1);

        // HK to Toronto
        p1 = GEOMETRY_FACTORY.createPoint(new Coordinate(22.308919, 113.914603));
        p2 = GEOMETRY_FACTORY.createPoint(new Coordinate(43.677223, -79.630556));
        assertEquals(1.2548548944238186E7, Haversine.distance(p1, p2), 0.1);
    }

    @Test
    public void spheroidDistance() {
        // Basic check
        Point p1 = GEOMETRY_FACTORY.createPoint(new Coordinate(0, 90));
        Point p2 = GEOMETRY_FACTORY.createPoint(new Coordinate(0, 0));
        assertEquals(1.0018754171394622E7, Spheroid.distance(p1, p2), 0.1);

        p1 = GEOMETRY_FACTORY.createPoint(new Coordinate(51.3168, -0.56));
        p2 = GEOMETRY_FACTORY.createPoint(new Coordinate(55.9533, -3.1883));
        assertEquals(544430.9411996203, Spheroid.distance(p1, p2), 0.1);

        p1 = GEOMETRY_FACTORY.createPoint(new Coordinate(48.353889, 11.786111));
        p2 = GEOMETRY_FACTORY.createPoint(new Coordinate(50.033333, 8.570556));
        assertEquals(299648.07216251583, Spheroid.distance(p1, p2), 0.1);

        p1 = GEOMETRY_FACTORY.createPoint(new Coordinate(48.353889, 11.786111));
        p2 = GEOMETRY_FACTORY.createPoint(new Coordinate(52.559722, 13.287778));
        assertEquals(479817.9049528187, Spheroid.distance(p1, p2), 0.1);

        LineString l1 = GEOMETRY_FACTORY.createLineString(coordArray(0, 0, 0, 90));
        LineString l2 = GEOMETRY_FACTORY.createLineString(coordArray(0, 1, 0, 0));
        assertEquals(4953717.340300673, Spheroid.distance(l1, l2), 0.1);

        // HK to Sydney
        p1 = GEOMETRY_FACTORY.createPoint(new Coordinate(22.308919, 113.914603));
        p2 = GEOMETRY_FACTORY.createPoint(new Coordinate(-33.946111, 151.177222));
        assertEquals(7371809.8295041, Spheroid.distance(p1, p2), 0.1);

        // HK to Toronto
        p1 = GEOMETRY_FACTORY.createPoint(new Coordinate(22.308919, 113.914603));
        p2 = GEOMETRY_FACTORY.createPoint(new Coordinate(43.677223, -79.630556));
        assertEquals(1.2568775317073349E7, Spheroid.distance(p1, p2), 0.1);
    }

    @Test
    public void spheroidArea() {
        Point point = GEOMETRY_FACTORY.createPoint(new Coordinate(0, 90));
        assertEquals(0, Spheroid.area(point), 0.1);

        LineString line = GEOMETRY_FACTORY.createLineString(coordArray(0, 0, 0, 90));
        assertEquals(0, Spheroid.area(line), 0.1);

        Polygon polygon1 = GEOMETRY_FACTORY.createPolygon(coordArray(0, 0, 0, 90, 0, 0));
        assertEquals(0, Spheroid.area(polygon1), 0.1);

        Polygon polygon2 = GEOMETRY_FACTORY.createPolygon(coordArray(35, 34, 30, 28, 34, 25, 35, 34));
        assertEquals(2.0182485081176245E11, Spheroid.area(polygon2), 0.1);

        Polygon polygon3 = GEOMETRY_FACTORY.createPolygon(coordArray(35, 34, 34, 25, 30, 28, 35, 34));
        assertEquals(2.0182485081176245E11, Spheroid.area(polygon3), 0.1);

        MultiPoint multiPoint = GEOMETRY_FACTORY.createMultiPoint(new Point[] { point, point });
        assertEquals(0, Spheroid.area(multiPoint), 0.1);

        MultiLineString multiLineString = GEOMETRY_FACTORY.createMultiLineString(new LineString[] { line, line });
        assertEquals(0, Spheroid.area(multiLineString), 0.1);

        MultiPolygon multiPolygon = GEOMETRY_FACTORY.createMultiPolygon(new Polygon[] {polygon2, polygon3});
        assertEquals(4.036497016235249E11, Spheroid.area(multiPolygon), 0.1);

        GeometryCollection geometryCollection = GEOMETRY_FACTORY.createGeometryCollection(new Geometry[] {point, polygon2, polygon3});
        assertEquals(4.036497016235249E11, Spheroid.area(geometryCollection), 0.1);
    }

    @Test
    public void spheroidLength() {
        Point point = GEOMETRY_FACTORY.createPoint(new Coordinate(0, 90));
        assertEquals(0, Spheroid.length(point), 0.1);

        LineString line = GEOMETRY_FACTORY.createLineString(coordArray(0, 0, 0, 90));
        assertEquals(1.0018754171394622E7, Spheroid.length(line), 0.1);

        Polygon polygon = GEOMETRY_FACTORY.createPolygon(coordArray(0, 0, 0, 90, 0, 0));
        assertEquals(2.0037508342789244E7, Spheroid.length(polygon), 0.1);

        MultiPoint multiPoint = GEOMETRY_FACTORY.createMultiPoint(new Point[] { point, point });
        assertEquals(0, Spheroid.length(multiPoint), 0.1);

        MultiLineString multiLineString = GEOMETRY_FACTORY.createMultiLineString(new LineString[] { line, line });
        assertEquals(2.0037508342789244E7, Spheroid.length(multiLineString), 0.1);

        MultiPolygon multiPolygon = GEOMETRY_FACTORY.createMultiPolygon(new Polygon[] {polygon, polygon});
        assertEquals(4.007501668557849E7, Spheroid.length(multiPolygon), 0.1);

        GeometryCollection geometryCollection = GEOMETRY_FACTORY.createGeometryCollection(new Geometry[] {point, line, multiLineString});
        assertEquals(3.0056262514183864E7, Spheroid.length(geometryCollection), 0.1);
    }

    @Test
    public void numPoints() throws Exception{
        LineString line = GEOMETRY_FACTORY.createLineString(coordArray(0, 1, 1, 0, 2, 0));
        int expected = 3;
        int actual = Functions.numPoints(line);
        assertEquals(expected, actual);
    }

    @Test
    public void numPointsUnsupported() throws Exception {
        Polygon polygon = GEOMETRY_FACTORY.createPolygon(coordArray(0, 0, 0, 90, 0, 0));
        String expected = "Unsupported geometry type: " + "Polygon" + ", only LineString geometry is supported.";
        Exception e = assertThrows(IllegalArgumentException.class, () -> Functions.numPoints(polygon));
        assertEquals(expected, e.getMessage());
    }

    @Test
    public void force3DObject2D() {
        int expectedDims = 3;
        LineString line = GEOMETRY_FACTORY.createLineString(coordArray(0, 1, 1, 0, 2, 0));
        LineString expectedLine = GEOMETRY_FACTORY.createLineString(coordArray3d(0, 1, 1.1, 1, 0, 1.1, 2, 0, 1.1));
        Geometry forcedLine = Functions.force3D(line, 1.1);
        WKTWriter wktWriter = new WKTWriter(GeomUtils.getDimension(expectedLine));
        assertEquals(wktWriter.write(expectedLine), wktWriter.write(forcedLine));
        assertEquals(expectedDims, Functions.nDims(forcedLine));
    }

    @Test
    public void force3DObject2DDefaultValue() {
        int expectedDims = 3;
        Polygon polygon = GEOMETRY_FACTORY.createPolygon(coordArray(0, 0, 0, 90, 0, 0));
        Polygon expectedPolygon = GEOMETRY_FACTORY.createPolygon(coordArray3d(0, 0, 0, 0, 90, 0, 0, 0, 0));
        Geometry forcedPolygon = Functions.force3D(polygon);
        WKTWriter wktWriter = new WKTWriter(GeomUtils.getDimension(expectedPolygon));
        assertEquals(wktWriter.write(expectedPolygon), wktWriter.write(forcedPolygon));
        assertEquals(expectedDims, Functions.nDims(forcedPolygon));
    }

    @Test
    public void force3DObject3D() {
        int expectedDims = 3;
        LineString line3D = GEOMETRY_FACTORY.createLineString(coordArray3d(0, 1, 1, 1, 2, 1, 1, 2, 2));
        Geometry forcedLine3D = Functions.force3D(line3D, 2.0);
        WKTWriter wktWriter = new WKTWriter(GeomUtils.getDimension(line3D));
        assertEquals(wktWriter.write(line3D), wktWriter.write(forcedLine3D));
        assertEquals(expectedDims, Functions.nDims(forcedLine3D));
    }

    @Test
    public void force3DObject3DDefaultValue() {
        int expectedDims = 3;
        Polygon polygon = GEOMETRY_FACTORY.createPolygon(coordArray3d(0, 0, 0, 90, 0, 0, 0, 0, 0));
        Geometry forcedPolygon = Functions.force3D(polygon);
        WKTWriter wktWriter = new WKTWriter(GeomUtils.getDimension(polygon));
        assertEquals(wktWriter.write(polygon), wktWriter.write(forcedPolygon));
        assertEquals(expectedDims, Functions.nDims(forcedPolygon));
    }

    @Test
    public void force3DEmptyObject() {
        LineString emptyLine = GEOMETRY_FACTORY.createLineString();
        Geometry forcedEmptyLine = Functions.force3D(emptyLine, 1.2);
        assertEquals(emptyLine.isEmpty(), forcedEmptyLine.isEmpty());
    }

    @Test
    public void force3DEmptyObjectDefaultValue() {
        LineString emptyLine = GEOMETRY_FACTORY.createLineString();
        Geometry forcedEmptyLine = Functions.force3D(emptyLine);
        assertEquals(emptyLine.isEmpty(), forcedEmptyLine.isEmpty());
    }

    @Test
    public void force3DHybridGeomCollection() {
        Polygon polygon = GEOMETRY_FACTORY.createPolygon(coordArray(1, 0, 1, 1, 2, 1, 2, 0, 1, 0));
        Polygon polygon3D = GEOMETRY_FACTORY.createPolygon(coordArray3d(1, 1, 1, 2, 2, 2, 3, 3, 3, 1, 1, 1));
        MultiPolygon multiPolygon = GEOMETRY_FACTORY.createMultiPolygon(new Polygon[] {polygon3D, polygon});
        Point point3D = GEOMETRY_FACTORY.createPoint(new Coordinate(1, 1, 1));
        LineString lineString = GEOMETRY_FACTORY.createLineString(coordArray(1, 0, 1, 1, 1, 2));
        LineString emptyLineString = GEOMETRY_FACTORY.createLineString();
        Geometry geomCollection = GEOMETRY_FACTORY.createGeometryCollection(new Geometry[] {GEOMETRY_FACTORY.createGeometryCollection(new Geometry[] {multiPolygon, point3D, emptyLineString, lineString})});
        Polygon expectedPolygon3D = GEOMETRY_FACTORY.createPolygon(coordArray3d(1, 0, 2, 1, 1, 2, 2, 1, 2, 2, 0, 2, 1, 0, 2));
        LineString expectedLineString3D = GEOMETRY_FACTORY.createLineString(coordArray3d(1, 0, 2, 1, 1, 2, 1, 2, 2));
        Geometry actualGeometryCollection = Functions.force3D(geomCollection, 2);
        WKTWriter wktWriter3D = new WKTWriter(3);
        assertEquals(wktWriter3D.write(polygon3D), wktWriter3D.write(actualGeometryCollection.getGeometryN(0).getGeometryN(0).getGeometryN(0)));
        assertEquals(wktWriter3D.write(expectedPolygon3D), wktWriter3D.write(actualGeometryCollection.getGeometryN(0).getGeometryN(0).getGeometryN(1)));
        assertEquals(wktWriter3D.write(point3D), wktWriter3D.write(actualGeometryCollection.getGeometryN(0).getGeometryN(1)));
        assertEquals(emptyLineString.toText(), actualGeometryCollection.getGeometryN(0).getGeometryN(2).toText());
        assertEquals(wktWriter3D.write(expectedLineString3D), wktWriter3D.write(actualGeometryCollection.getGeometryN(0).getGeometryN(3)));
    }

    @Test
    public void force3DHybridGeomCollectionDefaultValue() {
        Polygon polygon = GEOMETRY_FACTORY.createPolygon(coordArray(1, 0, 1, 1, 2, 1, 2, 0, 1, 0));
        Polygon polygon3D = GEOMETRY_FACTORY.createPolygon(coordArray3d(1, 1, 1, 2, 2, 2, 3, 3, 3, 1, 1, 1));
        MultiPolygon multiPolygon = GEOMETRY_FACTORY.createMultiPolygon(new Polygon[] {polygon3D, polygon});
        Point point3D = GEOMETRY_FACTORY.createPoint(new Coordinate(1, 1, 1));
        LineString lineString = GEOMETRY_FACTORY.createLineString(coordArray(1, 0, 1, 1, 1, 2));
        LineString emptyLineString = GEOMETRY_FACTORY.createLineString();
        Geometry geomCollection = GEOMETRY_FACTORY.createGeometryCollection(new Geometry[] {GEOMETRY_FACTORY.createGeometryCollection(new Geometry[] {multiPolygon, point3D, emptyLineString, lineString})});
        Polygon expectedPolygon3D = GEOMETRY_FACTORY.createPolygon(coordArray3d(1, 0, 0, 1, 1, 0, 2, 1, 0, 2, 0, 0, 1, 0, 0));
        LineString expectedLineString3D = GEOMETRY_FACTORY.createLineString(coordArray3d(1, 0, 0, 1, 1, 0, 1, 2, 0));
        Geometry actualGeometryCollection = Functions.force3D(geomCollection);
        WKTWriter wktWriter3D = new WKTWriter(3);
        assertEquals(wktWriter3D.write(polygon3D), wktWriter3D.write(actualGeometryCollection.getGeometryN(0).getGeometryN(0).getGeometryN(0)));
        assertEquals(wktWriter3D.write(expectedPolygon3D), wktWriter3D.write(actualGeometryCollection.getGeometryN(0).getGeometryN(0).getGeometryN(1)));
        assertEquals(wktWriter3D.write(point3D), wktWriter3D.write(actualGeometryCollection.getGeometryN(0).getGeometryN(1)));
        assertEquals(emptyLineString.toText(), actualGeometryCollection.getGeometryN(0).getGeometryN(2).toText());
        assertEquals(wktWriter3D.write(expectedLineString3D), wktWriter3D.write(actualGeometryCollection.getGeometryN(0).getGeometryN(3)));
    }

    @Test
    public void nRingsPolygonOnlyExternal() throws Exception {
        Polygon polygon = GEOMETRY_FACTORY.createPolygon(coordArray(1, 0, 1, 1, 2, 1, 2, 0, 1, 0));
        Integer expected = 1;
        Integer actual = Functions.nRings(polygon);
        assertEquals(expected, actual);
    }

    @Test
    public void nRingsPolygonWithHoles() throws Exception {
        LinearRing shell = GEOMETRY_FACTORY.createLinearRing(coordArray(1, 0, 1, 6, 6, 6, 6, 0, 1, 0));
        LinearRing[] holes = new LinearRing[] {GEOMETRY_FACTORY.createLinearRing(coordArray(2, 1, 2, 2, 3, 2, 3, 1, 2, 1)),
                                                GEOMETRY_FACTORY.createLinearRing(coordArray(4, 1, 4, 2, 5, 2, 5, 1, 4, 1))};
        Polygon polygonWithHoles = GEOMETRY_FACTORY.createPolygon(shell, holes);
        Integer expected = 3;
        Integer actual = Functions.nRings(polygonWithHoles);
        assertEquals(expected, actual);
    }

    @Test public void nRingsPolygonEmpty() throws Exception {
        Polygon emptyPolygon = GEOMETRY_FACTORY.createPolygon();
        Integer expected = 0;
        Integer actual = Functions.nRings(emptyPolygon);
        assertEquals(expected, actual);
    }

    @Test
    public void nRingsMultiPolygonOnlyExternal() throws Exception {
        MultiPolygon multiPolygon = GEOMETRY_FACTORY.createMultiPolygon(new Polygon[] {GEOMETRY_FACTORY.createPolygon(coordArray(1, 0, 1, 1, 2, 1, 2, 0, 1, 0)),
                                                                                        GEOMETRY_FACTORY.createPolygon(coordArray(5, 0, 5, 1, 7, 1, 7, 0, 5, 0))});
        Integer expected = 2;
        Integer actual = Functions.nRings(multiPolygon);
        assertEquals(expected, actual);
    }

    @Test
    public void nRingsMultiPolygonOnlyWithHoles() throws Exception {
        LinearRing shell1 = GEOMETRY_FACTORY.createLinearRing(coordArray(1, 0, 1, 6, 6, 6, 6, 0, 1, 0));
        LinearRing[] holes1 = new LinearRing[] {GEOMETRY_FACTORY.createLinearRing(coordArray(2, 1, 2, 2, 3, 2, 3, 1, 2, 1)),
                GEOMETRY_FACTORY.createLinearRing(coordArray(4, 1, 4, 2, 5, 2, 5, 1, 4, 1))};
        Polygon polygonWithHoles1 = GEOMETRY_FACTORY.createPolygon(shell1, holes1);
        LinearRing shell2 = GEOMETRY_FACTORY.createLinearRing(coordArray(10, 0, 10, 6, 16, 6, 16, 0, 10, 0));
        LinearRing[] holes2 = new LinearRing[] {GEOMETRY_FACTORY.createLinearRing(coordArray(12, 1, 12, 2, 13, 2, 13, 1, 12, 1)),
                GEOMETRY_FACTORY.createLinearRing(coordArray(14, 1, 14, 2, 15, 2, 15, 1, 14, 1))};
        Polygon polygonWithHoles2 = GEOMETRY_FACTORY.createPolygon(shell2, holes2);
        MultiPolygon multiPolygon = GEOMETRY_FACTORY.createMultiPolygon(new Polygon[]{polygonWithHoles1, polygonWithHoles2});
        Integer expected = 6;
        Integer actual = Functions.nRings(multiPolygon);
        assertEquals(expected, actual);
    }

    @Test
    public void nRingsMultiPolygonEmpty() throws Exception {
        MultiPolygon multiPolygon = GEOMETRY_FACTORY.createMultiPolygon(new Polygon[] {GEOMETRY_FACTORY.createPolygon(),
                GEOMETRY_FACTORY.createPolygon()});
        Integer expected = 0;
        Integer actual = Functions.nRings(multiPolygon);
        assertEquals(expected, actual);
    }

    @Test
    public void nRingsMultiPolygonMixed() throws Exception {
        Polygon polygon = GEOMETRY_FACTORY.createPolygon(coordArray(1, 0, 1, 1, 2, 1, 2, 0, 1, 0));
        LinearRing shell = GEOMETRY_FACTORY.createLinearRing(coordArray(1, 0, 1, 6, 6, 6, 6, 0, 1, 0));
        LinearRing[] holes = new LinearRing[] {GEOMETRY_FACTORY.createLinearRing(coordArray(2, 1, 2, 2, 3, 2, 3, 1, 2, 1)),
                GEOMETRY_FACTORY.createLinearRing(coordArray(4, 1, 4, 2, 5, 2, 5, 1, 4, 1))};
        Polygon polygonWithHoles = GEOMETRY_FACTORY.createPolygon(shell, holes);
        Polygon emptyPolygon = GEOMETRY_FACTORY.createPolygon();
        MultiPolygon multiPolygon = GEOMETRY_FACTORY.createMultiPolygon(new Polygon[] {polygon, polygonWithHoles, emptyPolygon});
        Integer expected = 4;
        Integer actual = Functions.nRings(multiPolygon);
        assertEquals(expected, actual);
    }

    @Test
    public void nRingsUnsupported() {
        LineString lineString = GEOMETRY_FACTORY.createLineString(coordArray3d(0, 1, 1, 1, 2, 1, 1, 2, 2));
        String expected = "Unsupported geometry type: " + "LineString" + ", only Polygon or MultiPolygon geometries are supported.";
        Exception e = assertThrows(IllegalArgumentException.class, () -> Functions.nRings(lineString));
        assertEquals(expected, e.getMessage());
    }

    @Test
    public void translateEmptyObjectNoDeltaZ() {
        LineString emptyLineString = GEOMETRY_FACTORY.createLineString();
        String expected = emptyLineString.toText();
        String actual = Functions.translate(emptyLineString, 1, 1).toText();
        assertEquals(expected, actual);
    }

    @Test
    public void translateEmptyObjectDeltaZ() {
        LineString emptyLineString = GEOMETRY_FACTORY.createLineString();
        String expected = emptyLineString.toText();
        String actual = Functions.translate(emptyLineString, 1, 3, 2).toText();
        assertEquals(expected, actual);
    }

    @Test
    public void translate2DGeomNoDeltaZ() {
        Polygon polygon = GEOMETRY_FACTORY.createPolygon(coordArray(1, 0, 1, 1, 2, 1, 2, 0, 1, 0));
        String expected = GEOMETRY_FACTORY.createPolygon(coordArray(2, 4, 2, 5, 3, 5, 3, 4, 2, 4)).toText();
        String actual = Functions.translate(polygon, 1, 4).toText();
        assertEquals(expected, actual);
    }

    @Test
    public void translate2DGeomDeltaZ() {
        Polygon polygon = GEOMETRY_FACTORY.createPolygon(coordArray(1, 0, 1, 1, 2, 1, 2, 0, 1, 0));
        String expected = GEOMETRY_FACTORY.createPolygon(coordArray(2, 3, 2, 4, 3, 4, 3, 3, 2, 3)).toText();
        String actual = Functions.translate(polygon, 1, 3, 2).toText();
        assertEquals(expected, actual);
    }

    @Test
    public void translate3DGeomNoDeltaZ() {
        WKTWriter wktWriter = new WKTWriter(3);
        Polygon polygon = GEOMETRY_FACTORY.createPolygon(coordArray3d(1, 0, 1, 1, 1, 1, 2, 1, 1, 2, 0, 1, 1, 0, 1));
        Polygon expectedPolygon = GEOMETRY_FACTORY.createPolygon(coordArray3d(2, 5, 1, 2, 6, 1, 3, 6, 1, 3, 5, 1, 2, 5, 1));
        assertEquals(wktWriter.write(expectedPolygon), wktWriter.write(Functions.translate(polygon, 1, 5)));
    }

    @Test
    public void translate3DGeomDeltaZ() {
        WKTWriter wktWriter = new WKTWriter(3);
        Polygon polygon = GEOMETRY_FACTORY.createPolygon(coordArray3d(1, 0, 1, 1, 1, 1, 2, 1, 1, 2, 0, 1, 1, 0, 1));
        Polygon expectedPolygon = GEOMETRY_FACTORY.createPolygon(coordArray3d(2, 2, 4, 2, 3, 4, 3, 3, 4, 3, 2, 4, 2, 2, 4));
        assertEquals(wktWriter.write(expectedPolygon), wktWriter.write(Functions.translate(polygon, 1, 2, 3)));
    }

    @Test
    public void translateHybridGeomCollectionNoDeltaZ() {
        Polygon polygon = GEOMETRY_FACTORY.createPolygon(coordArray(1, 0, 1, 1, 2, 1, 2, 0, 1, 0));
        Polygon polygon3D = GEOMETRY_FACTORY.createPolygon(coordArray3d(1, 0, 1, 2, 0, 2, 2, 1, 2, 1, 0, 1));
        MultiPolygon multiPolygon = GEOMETRY_FACTORY.createMultiPolygon(new Polygon[] {polygon3D, polygon});
        Point point3D = GEOMETRY_FACTORY.createPoint(new Coordinate(1, 1, 1));
        LineString emptyLineString = GEOMETRY_FACTORY.createLineString();
        Geometry geomCollection = GEOMETRY_FACTORY.createGeometryCollection(new Geometry[] {GEOMETRY_FACTORY.createGeometryCollection(new Geometry[] {multiPolygon, point3D, emptyLineString})});
        Polygon expectedPolygon = GEOMETRY_FACTORY.createPolygon(coordArray(2, 2, 2, 3, 3, 3, 3, 2, 2, 2));
        Polygon expectedPolygon3D = GEOMETRY_FACTORY.createPolygon(coordArray3d(2, 2, 1, 3, 2, 2, 3, 3, 2, 2, 2, 1));
        Point expectedPoint3D = GEOMETRY_FACTORY.createPoint(new Coordinate(2, 3, 1));
        WKTWriter wktWriter3D = new WKTWriter(3);
        GeometryCollection actualGeometry = (GeometryCollection) Functions.translate(geomCollection, 1, 2);
        assertEquals(wktWriter3D.write(expectedPolygon3D), wktWriter3D.write(actualGeometry.getGeometryN(0).getGeometryN(0).getGeometryN(0)));
        assertEquals(expectedPolygon.toText(), actualGeometry.getGeometryN(0).getGeometryN(0).getGeometryN(1).toText());
        assertEquals(wktWriter3D.write(expectedPoint3D), wktWriter3D.write(actualGeometry.getGeometryN(0).getGeometryN(1)));
        assertEquals(emptyLineString.toText(), actualGeometry.getGeometryN(0).getGeometryN(2).toText());
    }

    @Test
    public void translateHybridGeomCollectionDeltaZ() {
        Polygon polygon = GEOMETRY_FACTORY.createPolygon(coordArray(1, 0, 1, 1, 2, 1, 2, 0, 1, 0));
        Polygon polygon3D = GEOMETRY_FACTORY.createPolygon(coordArray3d(1, 0, 1, 2, 0, 2, 2, 1, 2, 1, 0, 1));
        MultiPolygon multiPolygon = GEOMETRY_FACTORY.createMultiPolygon(new Polygon[] {polygon3D, polygon});
        Point point3D = GEOMETRY_FACTORY.createPoint(new Coordinate(1, 1, 1));
        LineString emptyLineString = GEOMETRY_FACTORY.createLineString();
        Geometry geomCollection = GEOMETRY_FACTORY.createGeometryCollection(new Geometry[] {GEOMETRY_FACTORY.createGeometryCollection(new Geometry[] {multiPolygon, point3D, emptyLineString})});
        Polygon expectedPolygon = GEOMETRY_FACTORY.createPolygon(coordArray(2, 3, 2, 4, 3, 4, 3, 3, 2, 3));
        Polygon expectedPolygon3D = GEOMETRY_FACTORY.createPolygon(coordArray3d(2, 3, 6, 3, 3, 7, 3, 4, 7, 2, 3, 6));
        Point expectedPoint3D = GEOMETRY_FACTORY.createPoint(new Coordinate(2, 4, 6));
        WKTWriter wktWriter3D = new WKTWriter(3);
        GeometryCollection actualGeometry = (GeometryCollection) Functions.translate(geomCollection, 1, 3, 5);

        assertEquals(wktWriter3D.write(expectedPolygon3D), wktWriter3D.write(actualGeometry.getGeometryN(0).getGeometryN(0).getGeometryN(0)));
        assertEquals(expectedPolygon.toText(), actualGeometry.getGeometryN(0).getGeometryN(0).getGeometryN(1).toText());
        assertEquals(wktWriter3D.write(expectedPoint3D), wktWriter3D.write(actualGeometry.getGeometryN(0).getGeometryN(1)));
        assertEquals(emptyLineString.toText(), actualGeometry.getGeometryN(0).getGeometryN(2).toText());
    }
    @Test
    public void boundingDiagonalGeom2D() {
        Polygon polygon = GEOMETRY_FACTORY.createPolygon(coordArray(1, 0, 1, 1, 2, 1, 2, 2, 2, 0, 1, 0));
        String expected = "LINESTRING (1 0, 2 2)";
        String actual = Functions.boundingDiagonal(polygon).toText();
        assertEquals(expected, actual);
    }

    @Test
    public void boundingDiagonalGeom3D() {
        Polygon polygon = GEOMETRY_FACTORY.createPolygon(coordArray3d(1, 0, 1, 3, 2, 2, 2, 4, 5, 1, 1, 1, 1, 0, 1));
        WKTWriter wktWriter = new WKTWriter(3);
        String expected = "LINESTRING Z(1 0 1, 3 4 5)";
        String actual = wktWriter.write(Functions.boundingDiagonal(polygon));
        assertEquals(expected, actual);
    }

    @Test
    public void boundingDiagonalGeomEmpty() {
        LineString emptyLineString = GEOMETRY_FACTORY.createLineString();
        String expected = "LINESTRING EMPTY";
        String actual = Functions.boundingDiagonal(emptyLineString).toText();
        assertEquals(expected, actual);
    }

    @Test
    public void boundingDiagonalGeomCollection2D() {
        //      ("'GEOMETRYCOLLECTION (MULTIPOLYGON (((1 1, 1 -1, 2 2, 2 9, 9 1, 1 1)), ((5 5, 4 4, 2 2 , 5 5))), POINT (-1 0))'") -> "'LINESTRING (-1 -1, 9 9)'"
        Polygon polygon1 = GEOMETRY_FACTORY.createPolygon(coordArray(1, 1, 1, -1, 2, 2, 2, 9, 9, 1, 1, 1));
        Polygon polygon2 = GEOMETRY_FACTORY.createPolygon(coordArray(5, 5, 4, 4, 2, 2, 5, 5));
        MultiPolygon multiPolygon = GEOMETRY_FACTORY.createMultiPolygon(new Polygon[] {polygon1, polygon2});
        LineString lineString = GEOMETRY_FACTORY.createLineString(coordArray(2, 2, 3, 3));
        Point point = GEOMETRY_FACTORY.createPoint(new Coordinate(-1, 0));
        Geometry geometryCollection = GEOMETRY_FACTORY.createGeometryCollection(new Geometry[] {multiPolygon, lineString, point});
        String expected = "LINESTRING (-1 -1, 9 9)";
        String actual = Functions.boundingDiagonal(geometryCollection).toText();
        assertEquals(expected, actual);
    }

    @Test
    public void boundingDiagonalGeomCollection3D() {
        Polygon polygon1 = GEOMETRY_FACTORY.createPolygon(coordArray3d(1, 1, 4, 1, -1, 6, 2, 2, 4, 2, 9, 4, 9, 1, 0, 1, 1, 4));
        Polygon polygon2 = GEOMETRY_FACTORY.createPolygon(coordArray3d(5, 5, 1, 4, 4, 1, 2, 2, 2, 5, 5, 1));
        MultiPolygon multiPolygon = GEOMETRY_FACTORY.createMultiPolygon(new Polygon[] {polygon1, polygon2});
        LineString lineString = GEOMETRY_FACTORY.createLineString(coordArray3d(2, 2, 9, 3, 3, -5));
        Point point = GEOMETRY_FACTORY.createPoint(new Coordinate(-1, 9, 1));
        Geometry geometryCollection = GEOMETRY_FACTORY.createGeometryCollection(new Geometry[] {multiPolygon, lineString, point});
        String expected = "LINESTRING Z(-1 -1 -5, 9 9 9)";
        WKTWriter wktWriter = new WKTWriter(3);
        String actual = wktWriter.write(Functions.boundingDiagonal(geometryCollection));
        assertEquals(expected, actual);
    }

    @Test
    public void boundingDiagonalSingleVertex() {
        Point point = GEOMETRY_FACTORY.createPoint(new Coordinate(10, 5));
        String expected = "LINESTRING (10 5, 10 5)";
        String actual = Functions.boundingDiagonal(point).toText();
        assertEquals(expected, actual);
    }
<<<<<<< HEAD

    @Test
    public void hausdorffDistanceDefaultGeom2D() throws Exception {
        Polygon polygon1 = GEOMETRY_FACTORY.createPolygon(coordArray3d(1, 0, 1, 1, 1, 2, 2, 1, 5, 2, 0, 1, 1, 0, 1));
        Polygon polygon2 = GEOMETRY_FACTORY.createPolygon(coordArray3d(4, 0, 4, 6, 1, 4, 6, 4, 9, 6, 1, 3, 4, 0, 4));
        Double expected = 5.0;
        Double actual = Functions.hausdorffDistance(polygon1, polygon2);
        assertEquals(expected, actual);
    }

    @Test
    public void hausdorffDistanceGeom2D() throws Exception {
        Point point = GEOMETRY_FACTORY.createPoint(new Coordinate(10, 34));
        LineString lineString = GEOMETRY_FACTORY.createLineString(coordArray(1, 2, 1, 5, 2, 6, 1, 2));
        Double expected = 33.24154027718932;
        Double actual = Functions.hausdorffDistance(point, lineString, 0.33);
        assertEquals(expected, actual);
    }

    @Test
    public void hausdorffDistanceInvalidDensityFrac() throws Exception {
        Point point = GEOMETRY_FACTORY.createPoint(new Coordinate(10, 34));
        LineString lineString = GEOMETRY_FACTORY.createLineString(coordArray(1, 2, 1, 5, 2, 6, 1, 2));
        Exception e = assertThrows(IllegalArgumentException.class, () -> Functions.hausdorffDistance(point, lineString, 3));
        String expected = "Fraction is not in range (0.0 - 1.0]";
        String actual = e.getMessage();
        assertEquals(expected, actual);
    }

    @Test
    public void hausdorffDistanceDefaultGeomCollection() throws Exception {
        Polygon polygon = GEOMETRY_FACTORY.createPolygon(coordArray(1, 2, 2, 1, 2, 0, 4, 1, 1, 2));
        Geometry point1 = GEOMETRY_FACTORY.createPoint(new Coordinate(1, 0));
        Geometry point2 = GEOMETRY_FACTORY.createPoint(new Coordinate(40, 10));
        Geometry point3 = GEOMETRY_FACTORY.createPoint(new Coordinate(-10, -40));
        GeometryCollection multiPoint = GEOMETRY_FACTORY.createGeometryCollection(new Geometry[] {point1, point2, point3});
        Double actual = Functions.hausdorffDistance(polygon, multiPoint);
        Double expected = 41.7612260356422;
        assertEquals(expected, actual);
    }

    @Test
    public void hausdorffDistanceGeomCollection() throws Exception {
        Polygon polygon = GEOMETRY_FACTORY.createPolygon(coordArray(1, 2, 2, 1, 2, 0, 4, 1, 1, 2));
        LineString lineString1 = GEOMETRY_FACTORY.createLineString(coordArray(1, 1, 2, 1, 4, 4, 5, 5));
        LineString lineString2 = GEOMETRY_FACTORY.createLineString(coordArray(10, 10, 11, 11, 12, 12, 14, 14));
        LineString lineString3 = GEOMETRY_FACTORY.createLineString(coordArray(-11, -20, -11, -21, -15, -19));
        MultiLineString multiLineString = GEOMETRY_FACTORY.createMultiLineString(new LineString[] {lineString1, lineString2, lineString3});
        Double actual = Functions.hausdorffDistance(polygon, multiLineString, 0.0000001);
        Double expected = 25.495097567963924;
        assertEquals(expected, actual);
    }

    @Test
    public void hausdorffDistanceEmptyGeom() throws Exception {
        Polygon polygon = GEOMETRY_FACTORY.createPolygon(coordArray(1, 2, 2, 1, 2, 0, 4, 1, 1, 2));
        LineString emptyLineString = GEOMETRY_FACTORY.createLineString();
        Double expected = 0.0;
        Double actual = Functions.hausdorffDistance(polygon, emptyLineString, 0.00001);
        assertEquals(expected, actual);
    }

    @Test
    public void hausdorffDistanceDefaultEmptyGeom() throws Exception {
        Polygon polygon = GEOMETRY_FACTORY.createPolygon(coordArray(1, 2, 2, 1, 2, 0, 4, 1, 1, 2));
        LineString emptyLineString = GEOMETRY_FACTORY.createLineString();
        Double expected = 0.0;
        Double actual = Functions.hausdorffDistance(polygon, emptyLineString);
        assertEquals(expected, actual);
    }

=======
>>>>>>> f8800d6b
}<|MERGE_RESOLUTION|>--- conflicted
+++ resolved
@@ -916,8 +916,7 @@
         String actual = Functions.boundingDiagonal(point).toText();
         assertEquals(expected, actual);
     }
-<<<<<<< HEAD
-
+  
     @Test
     public void hausdorffDistanceDefaultGeom2D() throws Exception {
         Polygon polygon1 = GEOMETRY_FACTORY.createPolygon(coordArray3d(1, 0, 1, 1, 1, 2, 2, 1, 5, 2, 0, 1, 1, 0, 1));
@@ -987,7 +986,4 @@
         Double actual = Functions.hausdorffDistance(polygon, emptyLineString);
         assertEquals(expected, actual);
     }
-
-=======
->>>>>>> f8800d6b
 }