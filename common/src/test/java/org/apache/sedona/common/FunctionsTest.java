--- conflicted
+++ resolved
@@ -24,10 +24,7 @@
 import org.locationtech.jts.geom.*;
 import org.locationtech.jts.io.WKTReader;
 import org.locationtech.jts.io.WKTWriter;
-<<<<<<< HEAD
-
-=======
->>>>>>> 9669a838
+
 import java.util.Arrays;
 import java.util.HashSet;
 import java.util.Set;
@@ -936,14 +933,7 @@
         assertEquals(wktWriter3D.write(expectedPoint3D), wktWriter3D.write(actualGeometry.getGeometryN(0).getGeometryN(1)));
         assertEquals(emptyLineString.toText(), actualGeometry.getGeometryN(0).getGeometryN(2).toText());
     }
-<<<<<<< HEAD
-
-    @Test
-    public void affineEmpty3D() {
-        LineString emptyLineString = GEOMETRY_FACTORY.createLineString();
-        String expected = emptyLineString.toText();
-        String actual = Functions.affine(emptyLineString, 1.0, 1.0, 2.0, 3.0, 5.0, 6.0, 2.0, 3.0, 4.0, 4.0, 5.0, 6.0).toText();
-=======
+
     @Test
     public void boundingDiagonalGeom2D() {
         Polygon polygon = GEOMETRY_FACTORY.createPolygon(coordArray(1, 0, 1, 1, 2, 1, 2, 2, 2, 0, 1, 0));
@@ -958,25 +948,10 @@
         WKTWriter wktWriter = new WKTWriter(3);
         String expected = "LINESTRING Z(1 0 1, 3 4 5)";
         String actual = wktWriter.write(Functions.boundingDiagonal(polygon));
->>>>>>> 9669a838
-        assertEquals(expected, actual);
-    }
-
-    @Test
-<<<<<<< HEAD
-    public void affineEmpty2D() {
-        LineString emptyLineString = GEOMETRY_FACTORY.createLineString();
-        String expected = emptyLineString.toText();
-        String actual = Functions.affine(emptyLineString, 1.0, 2.0, 3.0, 4.0, 1.0, 2.0).toText();
-        assertEquals(expected, actual);
-    }
-
-   @Test
-    public void affine3DGeom2D() {
-        LineString lineString = GEOMETRY_FACTORY.createLineString(coordArray(1, 0, 1, 1, 1, 2));
-        String expected = GEOMETRY_FACTORY.createLineString(coordArray(6, 8, 7, 11, 8, 14)).toText();
-        String actual = Functions.affine(lineString, 1.0, 1.0, 2.0, 3.0, 5.0, 6.0, 2.0, 3.0, 4.0, 4.0, 5.0, 6.0).toText();
-=======
+        assertEquals(expected, actual);
+    }
+
+    @Test
     public void boundingDiagonalGeomEmpty() {
         LineString emptyLineString = GEOMETRY_FACTORY.createLineString();
         String expected = "LINESTRING EMPTY";
@@ -986,7 +961,6 @@
 
     @Test
     public void boundingDiagonalGeomCollection2D() {
-        //      ("'GEOMETRYCOLLECTION (MULTIPOLYGON (((1 1, 1 -1, 2 2, 2 9, 9 1, 1 1)), ((5 5, 4 4, 2 2 , 5 5))), POINT (-1 0))'") -> "'LINESTRING (-1 -1, 9 9)'"
         Polygon polygon1 = GEOMETRY_FACTORY.createPolygon(coordArray(1, 1, 1, -1, 2, 2, 2, 9, 9, 1, 1, 1));
         Polygon polygon2 = GEOMETRY_FACTORY.createPolygon(coordArray(5, 5, 4, 4, 2, 2, 5, 5));
         MultiPolygon multiPolygon = GEOMETRY_FACTORY.createMultiPolygon(new Polygon[] {polygon1, polygon2});
@@ -995,20 +969,10 @@
         Geometry geometryCollection = GEOMETRY_FACTORY.createGeometryCollection(new Geometry[] {multiPolygon, lineString, point});
         String expected = "LINESTRING (-1 -1, 9 9)";
         String actual = Functions.boundingDiagonal(geometryCollection).toText();
->>>>>>> 9669a838
-        assertEquals(expected, actual);
-    }
-
-    @Test
-<<<<<<< HEAD
-    public void affine3DGeom3D() {
-        WKTWriter wktWriter = new WKTWriter(3);
-        Polygon polygon3D = GEOMETRY_FACTORY.createPolygon(coordArray3d(2, 3, 1, 4, 5, 1, 7, 8, 2, 2, 3, 1));
-
-        LineString lineString = GEOMETRY_FACTORY.createLineString(coordArray3d(1, 0, 1, 1, 1, 2, 1, 2, 2));
-        String expected = wktWriter.write(GEOMETRY_FACTORY.createLineString(coordArray3d(8, 11, 15, 11, 17, 24, 12, 20, 28)));
-        String actual = wktWriter.write(Functions.affine(lineString, 1.0, 1.0, 2.0, 3.0, 5.0, 6.0, 2.0, 3.0, 4.0, 4.0, 5.0, 6.0));
-=======
+        assertEquals(expected, actual);
+    }
+
+    @Test
     public void boundingDiagonalGeomCollection3D() {
         Polygon polygon1 = GEOMETRY_FACTORY.createPolygon(coordArray3d(1, 1, 4, 1, -1, 6, 2, 2, 4, 2, 9, 4, 9, 1, 0, 1, 1, 4));
         Polygon polygon2 = GEOMETRY_FACTORY.createPolygon(coordArray3d(5, 5, 1, 4, 4, 1, 2, 2, 2, 5, 5, 1));
@@ -1029,19 +993,41 @@
         String actual = Functions.boundingDiagonal(point).toText();
         assertEquals(expected, actual);
     }
-  
-    @Test
-    public void hausdorffDistanceDefaultGeom2D() throws Exception {
-        Polygon polygon1 = GEOMETRY_FACTORY.createPolygon(coordArray3d(1, 0, 1, 1, 1, 2, 2, 1, 5, 2, 0, 1, 1, 0, 1));
-        Polygon polygon2 = GEOMETRY_FACTORY.createPolygon(coordArray3d(4, 0, 4, 6, 1, 4, 6, 4, 9, 6, 1, 3, 4, 0, 4));
-        Double expected = 5.0;
-        Double actual = Functions.hausdorffDistance(polygon1, polygon2);
->>>>>>> 9669a838
-        assertEquals(expected, actual);
-    }
-
-    @Test
-<<<<<<< HEAD
+
+    @Test
+    public void affineEmpty3D() {
+        LineString emptyLineString = GEOMETRY_FACTORY.createLineString();
+        String expected = emptyLineString.toText();
+        String actual = Functions.affine(emptyLineString, 1.0, 1.0, 2.0, 3.0, 5.0, 6.0, 2.0, 3.0, 4.0, 4.0, 5.0, 6.0).toText();
+        assertEquals(expected, actual);
+    }
+
+    @Test
+    public void affineEmpty2D() {
+        LineString emptyLineString = GEOMETRY_FACTORY.createLineString();
+        String expected = emptyLineString.toText();
+        String actual = Functions.affine(emptyLineString, 1.0, 2.0, 3.0, 4.0, 1.0, 2.0).toText();
+        assertEquals(expected, actual);
+    }
+
+   @Test
+    public void affine3DGeom2D() {
+        LineString lineString = GEOMETRY_FACTORY.createLineString(coordArray(1, 0, 1, 1, 1, 2));
+        String expected = GEOMETRY_FACTORY.createLineString(coordArray(6, 8, 7, 11, 8, 14)).toText();
+        String actual = Functions.affine(lineString, 1.0, 1.0, 2.0, 3.0, 5.0, 6.0, 2.0, 3.0, 4.0, 4.0, 5.0, 6.0).toText();
+        assertEquals(expected, actual);
+    }
+
+    @Test
+    public void affine3DGeom3D() {
+        WKTWriter wktWriter = new WKTWriter(3);
+        LineString lineString = GEOMETRY_FACTORY.createLineString(coordArray3d(1, 0, 1, 1, 1, 2, 1, 2, 2));
+        String expected = wktWriter.write(GEOMETRY_FACTORY.createLineString(coordArray3d(8, 11, 15, 11, 17, 24, 12, 20, 28)));
+        String actual = wktWriter.write(Functions.affine(lineString, 1.0, 1.0, 2.0, 3.0, 5.0, 6.0, 2.0, 3.0, 4.0, 4.0, 5.0, 6.0));
+        assertEquals(expected, actual);
+    }
+
+    @Test
     public void affine3DHybridGeomCollection() {
         Point point3D = GEOMETRY_FACTORY.createPoint(new Coordinate(1, 1, 1));
         Polygon polygon1 = GEOMETRY_FACTORY.createPolygon(coordArray3d(1, 0, 2, 1, 1, 2, 2, 1, 2, 2, 0, 2, 1, 0, 2));
@@ -1056,70 +1042,27 @@
         assertEquals(wktWriter3D.write(expectedPoint3D), wktWriter3D.write(actualGeomCollection.getGeometryN(0).getGeometryN(0)));
         assertEquals(wktWriter3D.write(expectedPolygon1), wktWriter3D.write(actualGeomCollection.getGeometryN(0).getGeometryN(1).getGeometryN(0)));
         assertEquals(wktWriter3D.write(expectedPolygon2), wktWriter3D.write(actualGeomCollection.getGeometryN(0).getGeometryN(1).getGeometryN(1)));
-
     }
 
     @Test
     public void affine2DGeom3D() {
-        //1 0 1, 1 1 1, 2 2 2, 1 0 1
         WKTWriter wktWriter = new WKTWriter(3);
-        Polygon polygon = GEOMETRY_FACTORY.createPolygon(coordArray3d(1, 0, 1, 1, 1, 1, 2, 2, 2, 1, 0, 1));
         LineString lineString = GEOMETRY_FACTORY.createLineString(coordArray3d(1, 0, 1, 1, 1, 2, 1, 2, 2));
         String expected = wktWriter.write(GEOMETRY_FACTORY.createLineString(coordArray3d(6, 8, 1, 7, 11, 2, 8, 14, 2)));
         String actual = wktWriter.write(Functions.affine(lineString, 1d, 1d, 2d, 3d, 5d, 6d));
-=======
-    public void hausdorffDistanceGeom2D() throws Exception {
-        Point point = GEOMETRY_FACTORY.createPoint(new Coordinate(10, 34));
-        LineString lineString = GEOMETRY_FACTORY.createLineString(coordArray(1, 2, 1, 5, 2, 6, 1, 2));
-        Double expected = 33.24154027718932;
-        Double actual = Functions.hausdorffDistance(point, lineString, 0.33);
-        assertEquals(expected, actual);
-    }
-
-    @Test
-    public void hausdorffDistanceInvalidDensityFrac() throws Exception {
-        Point point = GEOMETRY_FACTORY.createPoint(new Coordinate(10, 34));
-        LineString lineString = GEOMETRY_FACTORY.createLineString(coordArray(1, 2, 1, 5, 2, 6, 1, 2));
-        Exception e = assertThrows(IllegalArgumentException.class, () -> Functions.hausdorffDistance(point, lineString, 3));
-        String expected = "Fraction is not in range (0.0 - 1.0]";
-        String actual = e.getMessage();
-        assertEquals(expected, actual);
-    }
-
-    @Test
-    public void hausdorffDistanceDefaultGeomCollection() throws Exception {
-        Polygon polygon = GEOMETRY_FACTORY.createPolygon(coordArray(1, 2, 2, 1, 2, 0, 4, 1, 1, 2));
-        Geometry point1 = GEOMETRY_FACTORY.createPoint(new Coordinate(1, 0));
-        Geometry point2 = GEOMETRY_FACTORY.createPoint(new Coordinate(40, 10));
-        Geometry point3 = GEOMETRY_FACTORY.createPoint(new Coordinate(-10, -40));
-        GeometryCollection multiPoint = GEOMETRY_FACTORY.createGeometryCollection(new Geometry[] {point1, point2, point3});
-        Double actual = Functions.hausdorffDistance(polygon, multiPoint);
-        Double expected = 41.7612260356422;
->>>>>>> 9669a838
-        assertEquals(expected, actual);
-    }
-
-    @Test
-<<<<<<< HEAD
+        assertEquals(expected, actual);
+    }
+
+
+    @Test
     public void affine2DGeom2D() {
         LineString lineString = GEOMETRY_FACTORY.createLineString(coordArray(1, 0, 1, 1, 1, 2));
         String expected = GEOMETRY_FACTORY.createLineString(coordArray(6, 8, 7, 11, 8, 14)).toText();
         String actual = Functions.affine(lineString, 1.0, 1.0, 2.0, 3.0, 5.0, 6.0).toText();
-=======
-    public void hausdorffDistanceGeomCollection() throws Exception {
-        Polygon polygon = GEOMETRY_FACTORY.createPolygon(coordArray(1, 2, 2, 1, 2, 0, 4, 1, 1, 2));
-        LineString lineString1 = GEOMETRY_FACTORY.createLineString(coordArray(1, 1, 2, 1, 4, 4, 5, 5));
-        LineString lineString2 = GEOMETRY_FACTORY.createLineString(coordArray(10, 10, 11, 11, 12, 12, 14, 14));
-        LineString lineString3 = GEOMETRY_FACTORY.createLineString(coordArray(-11, -20, -11, -21, -15, -19));
-        MultiLineString multiLineString = GEOMETRY_FACTORY.createMultiLineString(new LineString[] {lineString1, lineString2, lineString3});
-        Double actual = Functions.hausdorffDistance(polygon, multiLineString, 0.0000001);
-        Double expected = 25.495097567963924;
->>>>>>> 9669a838
-        assertEquals(expected, actual);
-    }
-
-    @Test
-<<<<<<< HEAD
+        assertEquals(expected, actual);
+    }
+
+    @Test
     public void affine2DHybridGeomCollection() {
         Point point3D = GEOMETRY_FACTORY.createPoint(new Coordinate(1, 1));
         Polygon polygon1 = GEOMETRY_FACTORY.createPolygon(coordArray(1, 0, 1, 1, 2, 1, 2, 0, 1, 0));
@@ -1135,7 +1078,59 @@
         assertEquals(expectedPolygon2.toText(), actualGeomCollection.getGeometryN(0).getGeometryN(1).getGeometryN(1).toText());
     }
 
-=======
+    @Test
+    public void hausdorffDistanceDefaultGeom2D() throws Exception {
+        Polygon polygon1 = GEOMETRY_FACTORY.createPolygon(coordArray3d(1, 0, 1, 1, 1, 2, 2, 1, 5, 2, 0, 1, 1, 0, 1));
+        Polygon polygon2 = GEOMETRY_FACTORY.createPolygon(coordArray3d(4, 0, 4, 6, 1, 4, 6, 4, 9, 6, 1, 3, 4, 0, 4));
+        Double expected = 5.0;
+        Double actual = Functions.hausdorffDistance(polygon1, polygon2);
+        assertEquals(expected, actual);
+    }
+
+    @Test
+    public void hausdorffDistanceGeom2D() throws Exception {
+        Point point = GEOMETRY_FACTORY.createPoint(new Coordinate(10, 34));
+        LineString lineString = GEOMETRY_FACTORY.createLineString(coordArray(1, 2, 1, 5, 2, 6, 1, 2));
+        Double expected = 33.24154027718932;
+        Double actual = Functions.hausdorffDistance(point, lineString, 0.33);
+        assertEquals(expected, actual);
+    }
+
+    @Test
+    public void hausdorffDistanceInvalidDensityFrac() throws Exception {
+        Point point = GEOMETRY_FACTORY.createPoint(new Coordinate(10, 34));
+        LineString lineString = GEOMETRY_FACTORY.createLineString(coordArray(1, 2, 1, 5, 2, 6, 1, 2));
+        Exception e = assertThrows(IllegalArgumentException.class, () -> Functions.hausdorffDistance(point, lineString, 3));
+        String expected = "Fraction is not in range (0.0 - 1.0]";
+        String actual = e.getMessage();
+        assertEquals(expected, actual);
+    }
+
+    @Test
+    public void hausdorffDistanceDefaultGeomCollection() throws Exception {
+        Polygon polygon = GEOMETRY_FACTORY.createPolygon(coordArray(1, 2, 2, 1, 2, 0, 4, 1, 1, 2));
+        Geometry point1 = GEOMETRY_FACTORY.createPoint(new Coordinate(1, 0));
+        Geometry point2 = GEOMETRY_FACTORY.createPoint(new Coordinate(40, 10));
+        Geometry point3 = GEOMETRY_FACTORY.createPoint(new Coordinate(-10, -40));
+        GeometryCollection multiPoint = GEOMETRY_FACTORY.createGeometryCollection(new Geometry[] {point1, point2, point3});
+        Double actual = Functions.hausdorffDistance(polygon, multiPoint);
+        Double expected = 41.7612260356422;
+        assertEquals(expected, actual);
+    }
+
+    @Test
+    public void hausdorffDistanceGeomCollection() throws Exception {
+        Polygon polygon = GEOMETRY_FACTORY.createPolygon(coordArray(1, 2, 2, 1, 2, 0, 4, 1, 1, 2));
+        LineString lineString1 = GEOMETRY_FACTORY.createLineString(coordArray(1, 1, 2, 1, 4, 4, 5, 5));
+        LineString lineString2 = GEOMETRY_FACTORY.createLineString(coordArray(10, 10, 11, 11, 12, 12, 14, 14));
+        LineString lineString3 = GEOMETRY_FACTORY.createLineString(coordArray(-11, -20, -11, -21, -15, -19));
+        MultiLineString multiLineString = GEOMETRY_FACTORY.createMultiLineString(new LineString[] {lineString1, lineString2, lineString3});
+        Double actual = Functions.hausdorffDistance(polygon, multiLineString, 0.0000001);
+        Double expected = 25.495097567963924;
+        assertEquals(expected, actual);
+    }
+
+    @Test
     public void hausdorffDistanceEmptyGeom() throws Exception {
         Polygon polygon = GEOMETRY_FACTORY.createPolygon(coordArray(1, 2, 2, 1, 2, 0, 4, 1, 1, 2));
         LineString emptyLineString = GEOMETRY_FACTORY.createLineString();
@@ -1152,5 +1147,4 @@
         Double actual = Functions.hausdorffDistance(polygon, emptyLineString);
         assertEquals(expected, actual);
     }
->>>>>>> 9669a838
 }