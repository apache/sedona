--- conflicted
+++ resolved
@@ -934,8 +934,6 @@
         assertEquals(emptyLineString.toText(), actualGeometry.getGeometryN(0).getGeometryN(2).toText());
     }
 
-<<<<<<< HEAD
-=======
     @Test
     public void testFrechetGeom2D() {
         LineString lineString1 = GEOMETRY_FACTORY.createLineString(coordArray(0, 0, 100, 0));
@@ -975,7 +973,6 @@
         assertEquals(expected, actual, 1e-9);
     }
 
->>>>>>> a768abd3
     @Test
     public void boundingDiagonalGeom2D() {
         Polygon polygon = GEOMETRY_FACTORY.createPolygon(coordArray(1, 0, 1, 1, 2, 1, 2, 2, 2, 0, 1, 0));
@@ -1120,8 +1117,6 @@
         assertEquals(expectedPolygon2.toText(), actualGeomCollection.getGeometryN(0).getGeometryN(1).getGeometryN(1).toText());
     }
 
-<<<<<<< HEAD
-=======
     @Test
     public void geometryTypeWithMeasured2D() {
         String expected1 = "POINT";
@@ -1206,7 +1201,6 @@
         assertEquals(expected4, actual4);
     }
 
->>>>>>> a768abd3
     @Test
     public void hausdorffDistanceDefaultGeom2D() throws Exception {
         Polygon polygon1 = GEOMETRY_FACTORY.createPolygon(coordArray3d(1, 0, 1, 1, 1, 2, 2, 1, 5, 2, 0, 1, 1, 0, 1));
