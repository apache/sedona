/**
 * Licensed under the Apache License, Version 2.0 (the "License");
 * you may not use this file except in compliance with the License.
 * You may obtain a copy of the License at
 * <p>
 * http://www.apache.org/licenses/LICENSE-2.0
 * <p>
 * Unless required by applicable law or agreed to in writing, software
 * distributed under the License is distributed on an "AS IS" BASIS,
 * WITHOUT WARRANTIES OR CONDITIONS OF ANY KIND, either express or implied.
 * See the License for the specific language governing permissions and
 * limitations under the License.
 */
package org.apache.sedona.common;

import com.google.common.geometry.S2CellId;
import com.google.common.math.DoubleMath;
import com.sun.org.apache.xpath.internal.operations.Mult;
import org.apache.sedona.common.sphere.Haversine;
import org.apache.sedona.common.sphere.Spheroid;
import org.apache.sedona.common.utils.GeomUtils;
import org.apache.sedona.common.utils.S2Utils;
import org.junit.Test;
import org.locationtech.jts.geom.*;
import org.locationtech.jts.io.WKTReader;
import org.locationtech.jts.io.WKTWriter;
<<<<<<< HEAD

=======
>>>>>>> 9669a838
import java.util.Arrays;
import java.util.HashSet;
import java.util.Set;
import java.util.stream.Collectors;

import static org.junit.Assert.*;
import static org.junit.Assert.assertEquals;

public class FunctionsTest {
    public static final GeometryFactory GEOMETRY_FACTORY = new GeometryFactory();

    protected static final double FP_TOLERANCE = 1e-12;
    protected static final CoordinateSequenceComparator COORDINATE_SEQUENCE_COMPARATOR = new CoordinateSequenceComparator(2){
        @Override
        protected int compareCoordinate(CoordinateSequence s1, CoordinateSequence s2, int i, int dimension) {
            for (int d = 0; d < dimension; d++) {
                double ord1 = s1.getOrdinate(i, d);
                double ord2 = s2.getOrdinate(i, d);
                int comp = DoubleMath.fuzzyCompare(ord1, ord2, FP_TOLERANCE);
                if (comp != 0) return comp;
            }
            return 0;
        }
    };

    private final WKTReader wktReader = new WKTReader();

    private Coordinate[] coordArray(double... coordValues) {
        Coordinate[] coords = new Coordinate[(int)(coordValues.length / 2)];
        for (int i = 0; i < coordValues.length; i += 2) {
            coords[(int)(i / 2)] = new Coordinate(coordValues[i], coordValues[i+1]);
        }
        return coords;
    }

    private Coordinate[] coordArray3d(double... coordValues) {
        Coordinate[] coords = new Coordinate[(int)(coordValues.length / 3)];
        for (int i = 0; i < coordValues.length; i += 3) {
            coords[(int)(i / 3)] = new Coordinate(coordValues[i], coordValues[i+1], coordValues[i+2]);
        }
        return coords;
    }

    @Test
    public void splitLineStringByMultipoint() {
        LineString lineString = GEOMETRY_FACTORY.createLineString(coordArray(0.0, 0.0, 1.5, 1.5, 2.0, 2.0));
        MultiPoint multiPoint = GEOMETRY_FACTORY.createMultiPointFromCoords(coordArray(0.5, 0.5, 1.0, 1.0));

        String actualResult = Functions.split(lineString, multiPoint).norm().toText();
        String expectedResult = "MULTILINESTRING ((0 0, 0.5 0.5), (0.5 0.5, 1 1), (1 1, 1.5 1.5, 2 2))";

        assertEquals(actualResult, expectedResult);
    }

    @Test
    public void splitMultiLineStringByMultiPoint() {
        LineString[] lineStrings = new LineString[]{
            GEOMETRY_FACTORY.createLineString(coordArray(0.0, 0.0, 1.5, 1.5, 2.0, 2.0)),
            GEOMETRY_FACTORY.createLineString(coordArray(3.0, 3.0, 4.5, 4.5, 5.0, 5.0))
        };
        MultiLineString multiLineString = GEOMETRY_FACTORY.createMultiLineString(lineStrings);
        MultiPoint multiPoint = GEOMETRY_FACTORY.createMultiPointFromCoords(coordArray(0.5, 0.5, 1.0, 1.0, 3.5, 3.5, 4.0, 4.0));

        String actualResult = Functions.split(multiLineString, multiPoint).norm().toText();
        String expectedResult = "MULTILINESTRING ((0 0, 0.5 0.5), (0.5 0.5, 1 1), (1 1, 1.5 1.5, 2 2), (3 3, 3.5 3.5), (3.5 3.5, 4 4), (4 4, 4.5 4.5, 5 5))";

        assertEquals(actualResult, expectedResult);
    }

    @Test
    public void splitLineStringByMultiPointWithReverseOrder() {
        LineString lineString = GEOMETRY_FACTORY.createLineString(coordArray(0.0, 0.0, 1.5, 1.5, 2.0, 2.0));
        MultiPoint multiPoint = GEOMETRY_FACTORY.createMultiPointFromCoords(coordArray(1.0, 1.0, 0.5, 0.5));

        String actualResult = Functions.split(lineString, multiPoint).norm().toText();
        String expectedResult = "MULTILINESTRING ((0 0, 0.5 0.5), (0.5 0.5, 1 1), (1 1, 1.5 1.5, 2 2))";

        assertEquals(actualResult, expectedResult);
    }

    @Test
    public void splitLineStringWithReverseOrderByMultiPoint() {
        LineString lineString = GEOMETRY_FACTORY.createLineString(coordArray(2.0, 2.0, 1.5, 1.5, 0.0, 0.0));
        MultiPoint multiPoint = GEOMETRY_FACTORY.createMultiPointFromCoords(coordArray(0.5, 0.5, 1.0, 1.0));

        String actualResult = Functions.split(lineString, multiPoint).norm().toText();
        String expectedResult = "MULTILINESTRING ((0 0, 0.5 0.5), (0.5 0.5, 1 1), (1 1, 1.5 1.5, 2 2))";

        assertEquals(actualResult, expectedResult);
    }

    @Test
    public void splitLineStringWithVerticalSegmentByMultiPoint() {
        LineString lineString = GEOMETRY_FACTORY.createLineString(coordArray(1.5, 0.0, 1.5, 1.5, 2.0, 2.0));
        MultiPoint multiPoint = GEOMETRY_FACTORY.createMultiPointFromCoords(coordArray(1.5, 0.5, 1.5, 1.0));

        String actualResult = Functions.split(lineString, multiPoint).norm().toText();
        String expectedResult = "MULTILINESTRING ((1.5 0, 1.5 0.5), (1.5 0.5, 1.5 1), (1.5 1, 1.5 1.5, 2 2))";

        assertEquals(actualResult, expectedResult);
    }

    @Test
    public void splitLineStringByLineString() {
        LineString lineStringInput = GEOMETRY_FACTORY.createLineString(coordArray(0.0, 0.0, 2.0, 2.0));
        LineString lineStringBlade = GEOMETRY_FACTORY.createLineString(coordArray(1.0, 0.0, 1.0, 3.0));

        String actualResult = Functions.split(lineStringInput, lineStringBlade).norm().toText();
        String expectedResult = "MULTILINESTRING ((0 0, 1 1), (1 1, 2 2))";

        assertEquals(actualResult, expectedResult);
    }

    @Test
    public void splitLineStringByPolygon() {
        LineString lineString = GEOMETRY_FACTORY.createLineString(coordArray(0.0, 0.0, 2.0, 2.0));
        Polygon polygon = GEOMETRY_FACTORY.createPolygon(coordArray(1.0, 0.0, 1.0, 3.0, 3.0, 3.0, 3.0, 0.0, 1.0, 0.0));

        String actualResult = Functions.split(lineString, polygon).norm().toText();
        String expectedResult = "MULTILINESTRING ((0 0, 1 1), (1 1, 2 2))";

        assertEquals(actualResult, expectedResult);
    }

    @Test
    public void splitPolygonByLineString() {
        Polygon polygon = GEOMETRY_FACTORY.createPolygon(coordArray(1.0, 1.0, 5.0, 1.0, 5.0, 5.0, 1.0, 5.0, 1.0, 1.0));
        LineString lineString = GEOMETRY_FACTORY.createLineString(coordArray(3.0, 0.0, 3.0, 6.0));

        String actualResult = Functions.split(polygon, lineString).norm().toText();
        String expectedResult = "MULTIPOLYGON (((1 1, 1 5, 3 5, 3 1, 1 1)), ((3 1, 3 5, 5 5, 5 1, 3 1)))";

        assertEquals(actualResult, expectedResult);
    }

    // // overlapping multipolygon by linestring
    @Test
    public void splitOverlappingMultiPolygonByLineString() {
        Polygon[] polygons = new Polygon[]{
            GEOMETRY_FACTORY.createPolygon(coordArray(1.0, 1.0, 5.0, 1.0, 5.0, 5.0, 1.0, 5.0, 1.0, 1.0)),
            GEOMETRY_FACTORY.createPolygon(coordArray(2.0, 1.0, 6.0, 1.0, 6.0, 5.0, 2.0, 5.0, 2.0, 1.0))
        };
        MultiPolygon multiPolygon = GEOMETRY_FACTORY.createMultiPolygon(polygons);
        LineString lineString = GEOMETRY_FACTORY.createLineString(coordArray(3.0, 0.0, 3.0, 6.0));

        String actualResult = Functions.split(multiPolygon, lineString).norm().toText();
        String expectedResult = "MULTIPOLYGON (((1 1, 1 5, 3 5, 3 1, 1 1)), ((2 1, 2 5, 3 5, 3 1, 2 1)), ((3 1, 3 5, 5 5, 5 1, 3 1)), ((3 1, 3 5, 6 5, 6 1, 3 1)))";

        assertEquals(actualResult, expectedResult);
    }

    @Test
    public void splitPolygonByInsideRing() {
        Polygon polygon = GEOMETRY_FACTORY.createPolygon(coordArray(1.0, 1.0, 5.0, 1.0, 5.0, 5.0, 1.0, 5.0, 1.0, 1.0));
        LineString lineString = GEOMETRY_FACTORY.createLineString(coordArray(2.0, 2.0, 3.0, 2.0, 3.0, 3.0, 2.0, 3.0, 2.0, 2.0));

        String actualResult = Functions.split(polygon, lineString).norm().toText();
        String expectedResult = "MULTIPOLYGON (((1 1, 1 5, 5 5, 5 1, 1 1), (2 2, 3 2, 3 3, 2 3, 2 2)), ((2 2, 2 3, 3 3, 3 2, 2 2)))";

        assertEquals(actualResult, expectedResult);
    }

    @Test
    public void splitPolygonByLineOutsideOfPolygon() {
        Polygon polygon = GEOMETRY_FACTORY.createPolygon(coordArray(1.0, 1.0, 5.0, 1.0, 5.0, 5.0, 1.0, 5.0, 1.0, 1.0));
        LineString lineString = GEOMETRY_FACTORY.createLineString(coordArray(10.0, 10.0, 11.0, 11.0));

        String actualResult = Functions.split(polygon, lineString).norm().toText();
        String expectedResult = "MULTIPOLYGON (((1 1, 1 5, 5 5, 5 1, 1 1)))";

        assertEquals(actualResult, expectedResult);
    }

    @Test
    public void splitPolygonByPolygon() {
        Polygon polygonInput = GEOMETRY_FACTORY.createPolygon(coordArray(0.0, 0.0, 4.0, 0.0, 4.0, 4.0, 0.0, 4.0, 0.0, 0.0));
        Polygon polygonBlade = GEOMETRY_FACTORY.createPolygon(coordArray(2.0, 0.0, 6.0, 0.0, 6.0, 4.0, 2.0, 4.0, 2.0, 0.0));

        String actualResult = Functions.split(polygonInput, polygonBlade).norm().toText();
        String expectedResult = "MULTIPOLYGON (((0 0, 0 4, 2 4, 2 0, 0 0)), ((2 0, 2 4, 4 4, 4 0, 2 0)))";

        assertEquals(actualResult, expectedResult);
    }

    @Test
    public void splitPolygonWithHoleByLineStringThroughHole() {
        LinearRing shell = GEOMETRY_FACTORY.createLinearRing(coordArray(0.0, 0.0, 4.0, 0.0, 4.0, 4.0, 0.0, 4.0, 0.0, 0.0));
        LinearRing[] holes = new LinearRing[]{
            GEOMETRY_FACTORY.createLinearRing(coordArray(1.0, 1.0, 1.0, 2.0, 2.0, 2.0, 2.0, 1.0, 1.0, 1.0))
        };
        Polygon polygon = GEOMETRY_FACTORY.createPolygon(shell, holes);
        LineString lineString = GEOMETRY_FACTORY.createLineString(coordArray(1.5, -1.0, 1.5, 5.0));

        String actualResult = Functions.split(polygon, lineString).norm().toText();
        String expectedResult = "MULTIPOLYGON (((0 0, 0 4, 1.5 4, 1.5 2, 1 2, 1 1, 1.5 1, 1.5 0, 0 0)), ((1.5 0, 1.5 1, 2 1, 2 2, 1.5 2, 1.5 4, 4 4, 4 0, 1.5 0)))";

        assertEquals(actualResult, expectedResult);
    }

    @Test
    public void splitPolygonWithHoleByLineStringNotThroughHole() {
        LinearRing shell = GEOMETRY_FACTORY.createLinearRing(coordArray(0.0, 0.0, 4.0, 0.0, 4.0, 4.0, 0.0, 4.0, 0.0, 0.0));
        LinearRing[] holes = new LinearRing[]{
            GEOMETRY_FACTORY.createLinearRing(coordArray(1.0, 1.0, 1.0, 2.0, 2.0, 2.0, 2.0, 1.0, 1.0, 1.0))
        };
        Polygon polygon = GEOMETRY_FACTORY.createPolygon(shell, holes);
        LineString lineString = GEOMETRY_FACTORY.createLineString(coordArray(3.0, -1.0, 3.0, 5.0));

        String actualResult = Functions.split(polygon, lineString).norm().toText();
        String expectedResult = "MULTIPOLYGON (((0 0, 0 4, 3 4, 3 0, 0 0), (1 1, 2 1, 2 2, 1 2, 1 1)), ((3 0, 3 4, 4 4, 4 0, 3 0)))";

        assertEquals(actualResult, expectedResult);
    }

    @Test
    public void splitHomogeneousLinealGeometryCollectionByMultiPoint() {
        LineString[] lineStrings = new LineString[]{
            GEOMETRY_FACTORY.createLineString(coordArray(0.0, 0.0, 1.5, 1.5, 2.0, 2.0)),
            GEOMETRY_FACTORY.createLineString(coordArray(3.0, 3.0, 4.5, 4.5, 5.0, 5.0))
        };
        GeometryCollection geometryCollection = GEOMETRY_FACTORY.createGeometryCollection(lineStrings);
        MultiPoint multiPoint = GEOMETRY_FACTORY.createMultiPointFromCoords(coordArray(0.5, 0.5, 1.0, 1.0, 3.5, 3.5, 4.0, 4.0));

        String actualResult = Functions.split(geometryCollection, multiPoint).norm().toText();
        String expectedResult = "MULTILINESTRING ((0 0, 0.5 0.5), (0.5 0.5, 1 1), (1 1, 1.5 1.5, 2 2), (3 3, 3.5 3.5), (3.5 3.5, 4 4), (4 4, 4.5 4.5, 5 5))";

        assertEquals(actualResult, expectedResult);
    }

    @Test
    public void splitHeterogeneousGeometryCollection() {
        Geometry[] geometry = new Geometry[]{
            GEOMETRY_FACTORY.createLineString(coordArray(0.0, 0.0, 1.5, 1.5)),
            GEOMETRY_FACTORY.createPolygon(coordArray(0.0, 0.0, 1.0, 1.0, 1.0, 0.0, 0.0, 0.0))
        };
        GeometryCollection geometryCollection = GEOMETRY_FACTORY.createGeometryCollection(geometry);
        LineString lineString = GEOMETRY_FACTORY.createLineString(coordArray(0.5, 0.0, 0.5, 5.0));

        Geometry actualResult = Functions.split(geometryCollection, lineString);

        assertNull(actualResult);
    }

    @Test
    public void dimensionGeometry2D() {
        Point point = GEOMETRY_FACTORY.createPoint(new Coordinate(1, 2));
        Integer actualResult = Functions.dimension(point);
        Integer expectedResult = 0;
        assertEquals(actualResult, expectedResult);

        LineString lineString = GEOMETRY_FACTORY.createLineString(coordArray(0.0, 0.0, 1.5, 1.5));
        actualResult = Functions.dimension(lineString);
        expectedResult = 1;
        assertEquals(actualResult, expectedResult);

        Polygon polygon = GEOMETRY_FACTORY.createPolygon(coordArray(0.0, 0.0, 1.0, 1.0, 1.0, 0.0, 0.0, 0.0));
        actualResult = Functions.dimension(polygon);
        expectedResult = 2;
        assertEquals(actualResult, expectedResult);

        MultiPoint multiPoint = GEOMETRY_FACTORY.createMultiPointFromCoords(coordArray(0.0, 0.0, 1.0, 1.0));
        actualResult = Functions.dimension(multiPoint);
        expectedResult = 0;
        assertEquals(actualResult, expectedResult);

        LineString lineString2 = GEOMETRY_FACTORY.createLineString(coordArray(1.0, 1.0, 2.0, 2.0));
        MultiLineString multiLineString = GEOMETRY_FACTORY
                .createMultiLineString(new LineString[] { lineString, lineString2 });
        actualResult = Functions.dimension(multiLineString);
        expectedResult = 1;
        assertEquals(actualResult, expectedResult);

        Polygon polygon2 = GEOMETRY_FACTORY.createPolygon(coordArray(0.0, 0.0, 2.0, 2.0, 1.0, 0.0, 0.0, 0.0));
        MultiPolygon multiPolygon = GEOMETRY_FACTORY.createMultiPolygon(new Polygon[] { polygon, polygon2 });
        actualResult = Functions.dimension(multiPolygon);
        expectedResult = 2;
        assertEquals(actualResult, expectedResult);
    }

    @Test
    public void dimensionGeometry3D() {
        Point point3D = GEOMETRY_FACTORY.createPoint(new Coordinate(1, 1, 1));
        Integer actualResult = Functions.dimension(point3D);
        Integer expectedResult = 0;
        assertEquals(actualResult, expectedResult);

        LineString lineString3D = GEOMETRY_FACTORY.createLineString(coordArray(1, 0, 1, 1, 1, 2));
        actualResult = Functions.dimension(lineString3D);
        expectedResult = 1;
        assertEquals(actualResult, expectedResult);

        Polygon polygon3D = GEOMETRY_FACTORY.createPolygon(coordArray3d(1, 1, 1, 2, 2, 2, 3, 3, 3, 1, 1, 1));
        actualResult = Functions.dimension(polygon3D);
        expectedResult = 2;
        assertEquals(actualResult, expectedResult);
    }

    @Test
    public void dimensionGeometryCollection() {
        Geometry[] geometry = new Geometry[] {
                GEOMETRY_FACTORY.createLineString(coordArray(0.0, 0.0, 1.5, 1.5)),
                GEOMETRY_FACTORY.createPolygon(coordArray(0.0, 0.0, 1.0, 1.0, 1.0, 0.0, 0.0, 0.0))
        };
        GeometryCollection geometryCollection = GEOMETRY_FACTORY.createGeometryCollection(geometry);

        Integer actualResult = Functions.dimension(geometryCollection);
        Integer expectedResult = 2;
        assertEquals(actualResult, expectedResult);
    }

    @Test
    public void dimensionGeometryEmpty() {
        GeometryCollection emptyGeometryCollection = GEOMETRY_FACTORY.createGeometryCollection();

        Integer actualResult = Functions.dimension(emptyGeometryCollection);
        Integer expectedResult = 0;
        assertEquals(actualResult, expectedResult);
    }

    private static boolean intersects(Set<?> s1, Set<?> s2) {
        Set<?> copy = new HashSet<>(s1);
        copy.retainAll(s2);
        return !copy.isEmpty();
    }

    @Test
    public void getGoogleS2CellIDsPoint() {
        Point point = GEOMETRY_FACTORY.createPoint(new Coordinate(1, 2));
        Long[] cid = Functions.s2CellIDs(point, 30);
        Polygon reversedPolygon = S2Utils.toJTSPolygon(new S2CellId(cid[0]));
        // cast the cell to a rectangle, it must be able to cover the points
        assert(reversedPolygon.contains(point));
    }

    @Test
    public void getGoogleS2CellIDsPolygon() {
        // polygon with holes
        Polygon target = GEOMETRY_FACTORY.createPolygon(
                GEOMETRY_FACTORY.createLinearRing(coordArray(0.1, 0.1, 0.5, 0.1, 1.0, 0.3, 1.0, 1.0, 0.1, 1.0, 0.1, 0.1)),
                new LinearRing[] {
                        GEOMETRY_FACTORY.createLinearRing(coordArray(0.2, 0.2, 0.5, 0.2, 0.6, 0.7, 0.2, 0.6, 0.2, 0.2))
                }
                );
        // polygon inside the hole, shouldn't intersect with the polygon
        Polygon polygonInHole = GEOMETRY_FACTORY.createPolygon(coordArray(0.3, 0.3, 0.4, 0.3, 0.3, 0.4, 0.3, 0.3));
        // mbr of the polygon that cover all
        Geometry mbr = target.getEnvelope();
        HashSet<Long> targetCells = new HashSet<>(Arrays.asList(Functions.s2CellIDs(target, 10)));
        HashSet<Long> inHoleCells = new HashSet<>(Arrays.asList(Functions.s2CellIDs(polygonInHole, 10)));
        HashSet<Long> mbrCells = new HashSet<>(Arrays.asList(Functions.s2CellIDs(mbr, 10)));
        assert mbrCells.containsAll(targetCells);
        assert !intersects(targetCells, inHoleCells);
        assert mbrCells.containsAll(targetCells);
    }

    @Test
    public void getGoogleS2CellIDsLineString() {
        // polygon with holes
        LineString target = GEOMETRY_FACTORY.createLineString(coordArray(0.2, 0.2, 0.3, 0.4, 0.4, 0.6));
        LineString crossLine = GEOMETRY_FACTORY.createLineString(coordArray(0.4, 0.1, 0.1, 0.4));
        // mbr of the polygon that cover all
        Geometry mbr = target.getEnvelope();
        // cover the target polygon, and convert cells back to polygons
        HashSet<Long> targetCells = new HashSet<>(Arrays.asList(Functions.s2CellIDs(target, 15)));
        HashSet<Long> crossCells = new HashSet<>(Arrays.asList(Functions.s2CellIDs(crossLine, 15)));
        HashSet<Long> mbrCells = new HashSet<>(Arrays.asList(Functions.s2CellIDs(mbr, 15)));
        assert intersects(targetCells, crossCells);
        assert mbrCells.containsAll(targetCells);
    }

    @Test
    public void getGoogleS2CellIDsMultiPolygon() {
        // polygon with holes
        Polygon[] geoms = new Polygon[] {
                GEOMETRY_FACTORY.createPolygon(coordArray(0.1, 0.1, 0.5, 0.1, 0.1, 0.6, 0.1, 0.1)),
                GEOMETRY_FACTORY.createPolygon(coordArray(0.2, 0.1, 0.6, 0.3, 0.7, 0.6, 0.2, 0.5, 0.2, 0.1))
        };
        MultiPolygon target = GEOMETRY_FACTORY.createMultiPolygon(geoms);
        Geometry mbr = target.getEnvelope();
        HashSet<Long> targetCells = new HashSet<>(Arrays.asList(Functions.s2CellIDs(target, 10)));
        HashSet<Long> mbrCells = new HashSet<>(Arrays.asList(Functions.s2CellIDs(mbr, 10)));
        HashSet<Long> separateCoverCells = new HashSet<>();
        for(Geometry geom: geoms) {
            separateCoverCells.addAll(Arrays.asList(Functions.s2CellIDs(geom, 10)));
        }
        assert mbrCells.containsAll(targetCells);
        assert targetCells.equals(separateCoverCells);
    }

    @Test
    public void getGoogleS2CellIDsMultiLineString() {
        // polygon with holes
        MultiLineString target = GEOMETRY_FACTORY.createMultiLineString(
                new LineString[] {
                        GEOMETRY_FACTORY.createLineString(coordArray(0.1, 0.1, 0.2, 0.1, 0.3, 0.4, 0.5, 0.9)),
                        GEOMETRY_FACTORY.createLineString(coordArray(0.5, 0.1, 0.1, 0.5, 0.3, 0.1))
                }
        );
        Geometry mbr = target.getEnvelope();
        Point outsidePoint = GEOMETRY_FACTORY.createPoint(new Coordinate(0.3, 0.7));
        HashSet<Long> targetCells = new HashSet<>(Arrays.asList(Functions.s2CellIDs(target, 10)));
        HashSet<Long> mbrCells = new HashSet<>(Arrays.asList(Functions.s2CellIDs(mbr, 10)));
        Long outsideCell = Functions.s2CellIDs(outsidePoint, 10)[0];
        // the cells should all be within mbr
        assert mbrCells.containsAll(targetCells);
        // verify point within mbr but shouldn't intersect with linestring
        assert mbrCells.contains(outsideCell);
        assert !targetCells.contains(outsideCell);
    }

    @Test
    public void getGoogleS2CellIDsMultiPoint() {
        // polygon with holes
        MultiPoint target = GEOMETRY_FACTORY.createMultiPoint(new Point[] {
                GEOMETRY_FACTORY.createPoint(new Coordinate(0.1, 0.1)),
                GEOMETRY_FACTORY.createPoint(new Coordinate(0.2, 0.1)),
                GEOMETRY_FACTORY.createPoint(new Coordinate(0.3, 0.2)),
                GEOMETRY_FACTORY.createPoint(new Coordinate(0.5, 0.4))
        });
        Geometry mbr = target.getEnvelope();
        Point outsidePoint = GEOMETRY_FACTORY.createPoint(new Coordinate(0.3, 0.7));
        HashSet<Long> targetCells = new HashSet<>(Arrays.asList(Functions.s2CellIDs(target, 10)));
        HashSet<Long> mbrCells = new HashSet<>(Arrays.asList(Functions.s2CellIDs(mbr, 10)));
        // the cells should all be within mbr
        assert mbrCells.containsAll(targetCells);
        assert targetCells.size() == 4;
    }

    @Test
    public void getGoogleS2CellIDsGeometryCollection() {
        // polygon with holes
        Geometry[] geoms = new Geometry[] {
                GEOMETRY_FACTORY.createLineString(coordArray(0.1, 0.1, 0.2, 0.1, 0.3, 0.4, 0.5, 0.9)),
                GEOMETRY_FACTORY.createPolygon(coordArray(0.1, 0.1, 0.5, 0.1, 0.1, 0.6, 0.1, 0.1)),
                GEOMETRY_FACTORY.createMultiPoint(new Point[] {
                        GEOMETRY_FACTORY.createPoint(new Coordinate(0.1, 0.1)),
                        GEOMETRY_FACTORY.createPoint(new Coordinate(0.2, 0.1)),
                        GEOMETRY_FACTORY.createPoint(new Coordinate(0.3, 0.2)),
                        GEOMETRY_FACTORY.createPoint(new Coordinate(0.5, 0.4))
                })
        };
        GeometryCollection target = GEOMETRY_FACTORY.createGeometryCollection(geoms);
        Geometry mbr = target.getEnvelope();
        HashSet<Long> targetCells = new HashSet<>(Arrays.asList(Functions.s2CellIDs(target, 10)));
        HashSet<Long> mbrCells = new HashSet<>(Arrays.asList(Functions.s2CellIDs(mbr, 10)));
        HashSet<Long> separateCoverCells = new HashSet<>();
        for(Geometry geom: geoms) {
            separateCoverCells.addAll(Arrays.asList(Functions.s2CellIDs(geom, 10)));
        }
        // the cells should all be within mbr
        assert mbrCells.containsAll(targetCells);
        // separately cover should return same result as covered together
        assert separateCoverCells.equals(targetCells);
    }

    @Test
    public void getGoogleS2CellIDsAllSameLevel() {
        // polygon with holes
        GeometryCollection target = GEOMETRY_FACTORY.createGeometryCollection(
                new Geometry[]{
                        GEOMETRY_FACTORY.createPolygon(coordArray(0.3, 0.3, 0.4, 0.3, 0.3, 0.4, 0.3, 0.3)),
                        GEOMETRY_FACTORY.createPoint(new Coordinate(0.7, 1.2))
                }
        );
        Long[] cellIds = Functions.s2CellIDs(target, 10);
        HashSet<Integer> levels = Arrays.stream(cellIds).map(c -> new S2CellId(c).level()).collect(Collectors.toCollection(HashSet::new));
        HashSet<Integer> expects = new HashSet<>();
        expects.add(10);
        assertEquals(expects, levels);
    }

    @Test
    public void geometricMedian() throws Exception {
        MultiPoint multiPoint = GEOMETRY_FACTORY.createMultiPointFromCoords(
                coordArray(1480,0, 620,0));
        Geometry actual = Functions.geometricMedian(multiPoint);
        Geometry expected = wktReader.read("POINT (1050 0)");
        assertEquals(0, expected.compareTo(actual, COORDINATE_SEQUENCE_COMPARATOR));
    }

    @Test
    public void geometricMedianTolerance() throws Exception {
        MultiPoint multiPoint = GEOMETRY_FACTORY.createMultiPointFromCoords(
                coordArray(0,0, 10,1, 5,1, 20,20));
        Geometry actual = Functions.geometricMedian(multiPoint, 1e-15);
        Geometry expected = wktReader.read("POINT (5 1)");
        assertEquals(0, expected.compareTo(actual, COORDINATE_SEQUENCE_COMPARATOR));
    }

    @Test
    public void geometricMedianUnsupported() {
        LineString lineString = GEOMETRY_FACTORY.createLineString(
                coordArray(1480,0, 620,0));
        Exception e = assertThrows(Exception.class, () -> Functions.geometricMedian(lineString));
        assertEquals("Unsupported geometry type: LineString", e.getMessage());
    }

    @Test
    public void geometricMedianFailConverge() {
        MultiPoint multiPoint = GEOMETRY_FACTORY.createMultiPointFromCoords(
                coordArray(12,5, 62,7, 100,-1, 100,-5, 10,20, 105,-5));
        Exception e = assertThrows(Exception.class,
                () -> Functions.geometricMedian(multiPoint, 1e-6, 5, true));
        assertEquals("Median failed to converge within 1.0E-06 after 5 iterations.", e.getMessage());
    }

    @Test
    public void haversineDistance() {
        // Basic check
        Point p1 = GEOMETRY_FACTORY.createPoint(new Coordinate(0, 90));
        Point p2 = GEOMETRY_FACTORY.createPoint(new Coordinate(0, 0));
        assertEquals(1.00075559643809E7, Haversine.distance(p1, p2), 0.1);

        p1 = GEOMETRY_FACTORY.createPoint(new Coordinate(51.3168, -0.56));
        p2 = GEOMETRY_FACTORY.createPoint(new Coordinate(55.9533, -3.1883));
        assertEquals(543796.9506134904, Haversine.distance(p1, p2), 0.1);

        p1 = GEOMETRY_FACTORY.createPoint(new Coordinate(48.353889, 11.786111));
        p2 = GEOMETRY_FACTORY.createPoint(new Coordinate(50.033333, 8.570556));
        assertEquals(299073.03416817175, Haversine.distance(p1, p2), 0.1);

        p1 = GEOMETRY_FACTORY.createPoint(new Coordinate(48.353889, 11.786111));
        p2 = GEOMETRY_FACTORY.createPoint(new Coordinate(52.559722, 13.287778));
        assertEquals(479569.4558072244, Haversine.distance(p1, p2), 0.1);

        LineString l1 = GEOMETRY_FACTORY.createLineString(coordArray(0, 0, 0, 90));
        LineString l2 = GEOMETRY_FACTORY.createLineString(coordArray(0, 1, 0, 0));
        assertEquals(4948180.449055, Haversine.distance(l1, l2), 0.1);

        // HK to Sydney
        p1 = GEOMETRY_FACTORY.createPoint(new Coordinate(22.308919, 113.914603));
        p2 = GEOMETRY_FACTORY.createPoint(new Coordinate(-33.946111, 151.177222));
        assertEquals(7393893.072901942, Haversine.distance(p1, p2), 0.1);

        // HK to Toronto
        p1 = GEOMETRY_FACTORY.createPoint(new Coordinate(22.308919, 113.914603));
        p2 = GEOMETRY_FACTORY.createPoint(new Coordinate(43.677223, -79.630556));
        assertEquals(1.2548548944238186E7, Haversine.distance(p1, p2), 0.1);
    }

    @Test
    public void spheroidDistance() {
        // Basic check
        Point p1 = GEOMETRY_FACTORY.createPoint(new Coordinate(0, 90));
        Point p2 = GEOMETRY_FACTORY.createPoint(new Coordinate(0, 0));
        assertEquals(1.0018754171394622E7, Spheroid.distance(p1, p2), 0.1);

        p1 = GEOMETRY_FACTORY.createPoint(new Coordinate(51.3168, -0.56));
        p2 = GEOMETRY_FACTORY.createPoint(new Coordinate(55.9533, -3.1883));
        assertEquals(544430.9411996203, Spheroid.distance(p1, p2), 0.1);

        p1 = GEOMETRY_FACTORY.createPoint(new Coordinate(48.353889, 11.786111));
        p2 = GEOMETRY_FACTORY.createPoint(new Coordinate(50.033333, 8.570556));
        assertEquals(299648.07216251583, Spheroid.distance(p1, p2), 0.1);

        p1 = GEOMETRY_FACTORY.createPoint(new Coordinate(48.353889, 11.786111));
        p2 = GEOMETRY_FACTORY.createPoint(new Coordinate(52.559722, 13.287778));
        assertEquals(479817.9049528187, Spheroid.distance(p1, p2), 0.1);

        LineString l1 = GEOMETRY_FACTORY.createLineString(coordArray(0, 0, 0, 90));
        LineString l2 = GEOMETRY_FACTORY.createLineString(coordArray(0, 1, 0, 0));
        assertEquals(4953717.340300673, Spheroid.distance(l1, l2), 0.1);

        // HK to Sydney
        p1 = GEOMETRY_FACTORY.createPoint(new Coordinate(22.308919, 113.914603));
        p2 = GEOMETRY_FACTORY.createPoint(new Coordinate(-33.946111, 151.177222));
        assertEquals(7371809.8295041, Spheroid.distance(p1, p2), 0.1);

        // HK to Toronto
        p1 = GEOMETRY_FACTORY.createPoint(new Coordinate(22.308919, 113.914603));
        p2 = GEOMETRY_FACTORY.createPoint(new Coordinate(43.677223, -79.630556));
        assertEquals(1.2568775317073349E7, Spheroid.distance(p1, p2), 0.1);
    }

    @Test
    public void spheroidArea() {
        Point point = GEOMETRY_FACTORY.createPoint(new Coordinate(0, 90));
        assertEquals(0, Spheroid.area(point), 0.1);

        LineString line = GEOMETRY_FACTORY.createLineString(coordArray(0, 0, 0, 90));
        assertEquals(0, Spheroid.area(line), 0.1);

        Polygon polygon1 = GEOMETRY_FACTORY.createPolygon(coordArray(0, 0, 0, 90, 0, 0));
        assertEquals(0, Spheroid.area(polygon1), 0.1);

        Polygon polygon2 = GEOMETRY_FACTORY.createPolygon(coordArray(35, 34, 30, 28, 34, 25, 35, 34));
        assertEquals(2.0182485081176245E11, Spheroid.area(polygon2), 0.1);

        Polygon polygon3 = GEOMETRY_FACTORY.createPolygon(coordArray(35, 34, 34, 25, 30, 28, 35, 34));
        assertEquals(2.0182485081176245E11, Spheroid.area(polygon3), 0.1);

        MultiPoint multiPoint = GEOMETRY_FACTORY.createMultiPoint(new Point[] { point, point });
        assertEquals(0, Spheroid.area(multiPoint), 0.1);

        MultiLineString multiLineString = GEOMETRY_FACTORY.createMultiLineString(new LineString[] { line, line });
        assertEquals(0, Spheroid.area(multiLineString), 0.1);

        MultiPolygon multiPolygon = GEOMETRY_FACTORY.createMultiPolygon(new Polygon[] {polygon2, polygon3});
        assertEquals(4.036497016235249E11, Spheroid.area(multiPolygon), 0.1);

        GeometryCollection geometryCollection = GEOMETRY_FACTORY.createGeometryCollection(new Geometry[] {point, polygon2, polygon3});
        assertEquals(4.036497016235249E11, Spheroid.area(geometryCollection), 0.1);
    }

    @Test
    public void spheroidLength() {
        Point point = GEOMETRY_FACTORY.createPoint(new Coordinate(0, 90));
        assertEquals(0, Spheroid.length(point), 0.1);

        LineString line = GEOMETRY_FACTORY.createLineString(coordArray(0, 0, 0, 90));
        assertEquals(1.0018754171394622E7, Spheroid.length(line), 0.1);

        Polygon polygon = GEOMETRY_FACTORY.createPolygon(coordArray(0, 0, 0, 90, 0, 0));
        assertEquals(2.0037508342789244E7, Spheroid.length(polygon), 0.1);

        MultiPoint multiPoint = GEOMETRY_FACTORY.createMultiPoint(new Point[] { point, point });
        assertEquals(0, Spheroid.length(multiPoint), 0.1);

        MultiLineString multiLineString = GEOMETRY_FACTORY.createMultiLineString(new LineString[] { line, line });
        assertEquals(2.0037508342789244E7, Spheroid.length(multiLineString), 0.1);

        MultiPolygon multiPolygon = GEOMETRY_FACTORY.createMultiPolygon(new Polygon[] {polygon, polygon});
        assertEquals(4.007501668557849E7, Spheroid.length(multiPolygon), 0.1);

        GeometryCollection geometryCollection = GEOMETRY_FACTORY.createGeometryCollection(new Geometry[] {point, line, multiLineString});
        assertEquals(3.0056262514183864E7, Spheroid.length(geometryCollection), 0.1);
    }

    @Test
    public void numPoints() throws Exception{
        LineString line = GEOMETRY_FACTORY.createLineString(coordArray(0, 1, 1, 0, 2, 0));
        int expected = 3;
        int actual = Functions.numPoints(line);
        assertEquals(expected, actual);
    }

    @Test
    public void numPointsUnsupported() throws Exception {
        Polygon polygon = GEOMETRY_FACTORY.createPolygon(coordArray(0, 0, 0, 90, 0, 0));
        String expected = "Unsupported geometry type: " + "Polygon" + ", only LineString geometry is supported.";
        Exception e = assertThrows(IllegalArgumentException.class, () -> Functions.numPoints(polygon));
        assertEquals(expected, e.getMessage());
    }

    @Test
    public void force3DObject2D() {
        int expectedDims = 3;
        LineString line = GEOMETRY_FACTORY.createLineString(coordArray(0, 1, 1, 0, 2, 0));
        LineString expectedLine = GEOMETRY_FACTORY.createLineString(coordArray3d(0, 1, 1.1, 1, 0, 1.1, 2, 0, 1.1));
        Geometry forcedLine = Functions.force3D(line, 1.1);
        WKTWriter wktWriter = new WKTWriter(GeomUtils.getDimension(expectedLine));
        assertEquals(wktWriter.write(expectedLine), wktWriter.write(forcedLine));
        assertEquals(expectedDims, Functions.nDims(forcedLine));
    }

    @Test
    public void force3DObject2DDefaultValue() {
        int expectedDims = 3;
        Polygon polygon = GEOMETRY_FACTORY.createPolygon(coordArray(0, 0, 0, 90, 0, 0));
        Polygon expectedPolygon = GEOMETRY_FACTORY.createPolygon(coordArray3d(0, 0, 0, 0, 90, 0, 0, 0, 0));
        Geometry forcedPolygon = Functions.force3D(polygon);
        WKTWriter wktWriter = new WKTWriter(GeomUtils.getDimension(expectedPolygon));
        assertEquals(wktWriter.write(expectedPolygon), wktWriter.write(forcedPolygon));
        assertEquals(expectedDims, Functions.nDims(forcedPolygon));
    }

    @Test
    public void force3DObject3D() {
        int expectedDims = 3;
        LineString line3D = GEOMETRY_FACTORY.createLineString(coordArray3d(0, 1, 1, 1, 2, 1, 1, 2, 2));
        Geometry forcedLine3D = Functions.force3D(line3D, 2.0);
        WKTWriter wktWriter = new WKTWriter(GeomUtils.getDimension(line3D));
        assertEquals(wktWriter.write(line3D), wktWriter.write(forcedLine3D));
        assertEquals(expectedDims, Functions.nDims(forcedLine3D));
    }

    @Test
    public void force3DObject3DDefaultValue() {
        int expectedDims = 3;
        Polygon polygon = GEOMETRY_FACTORY.createPolygon(coordArray3d(0, 0, 0, 90, 0, 0, 0, 0, 0));
        Geometry forcedPolygon = Functions.force3D(polygon);
        WKTWriter wktWriter = new WKTWriter(GeomUtils.getDimension(polygon));
        assertEquals(wktWriter.write(polygon), wktWriter.write(forcedPolygon));
        assertEquals(expectedDims, Functions.nDims(forcedPolygon));
    }

    @Test
    public void force3DEmptyObject() {
        LineString emptyLine = GEOMETRY_FACTORY.createLineString();
        Geometry forcedEmptyLine = Functions.force3D(emptyLine, 1.2);
        assertEquals(emptyLine.isEmpty(), forcedEmptyLine.isEmpty());
    }

    @Test
    public void force3DEmptyObjectDefaultValue() {
        LineString emptyLine = GEOMETRY_FACTORY.createLineString();
        Geometry forcedEmptyLine = Functions.force3D(emptyLine);
        assertEquals(emptyLine.isEmpty(), forcedEmptyLine.isEmpty());
    }

    @Test
    public void force3DHybridGeomCollection() {
        Polygon polygon = GEOMETRY_FACTORY.createPolygon(coordArray(1, 0, 1, 1, 2, 1, 2, 0, 1, 0));
        Polygon polygon3D = GEOMETRY_FACTORY.createPolygon(coordArray3d(1, 1, 1, 2, 2, 2, 3, 3, 3, 1, 1, 1));
        MultiPolygon multiPolygon = GEOMETRY_FACTORY.createMultiPolygon(new Polygon[] {polygon3D, polygon});
        Point point3D = GEOMETRY_FACTORY.createPoint(new Coordinate(1, 1, 1));
        LineString lineString = GEOMETRY_FACTORY.createLineString(coordArray(1, 0, 1, 1, 1, 2));
        LineString emptyLineString = GEOMETRY_FACTORY.createLineString();
        Geometry geomCollection = GEOMETRY_FACTORY.createGeometryCollection(new Geometry[] {GEOMETRY_FACTORY.createGeometryCollection(new Geometry[] {multiPolygon, point3D, emptyLineString, lineString})});
        Polygon expectedPolygon3D = GEOMETRY_FACTORY.createPolygon(coordArray3d(1, 0, 2, 1, 1, 2, 2, 1, 2, 2, 0, 2, 1, 0, 2));
        LineString expectedLineString3D = GEOMETRY_FACTORY.createLineString(coordArray3d(1, 0, 2, 1, 1, 2, 1, 2, 2));
        Geometry actualGeometryCollection = Functions.force3D(geomCollection, 2);
        WKTWriter wktWriter3D = new WKTWriter(3);
        assertEquals(wktWriter3D.write(polygon3D), wktWriter3D.write(actualGeometryCollection.getGeometryN(0).getGeometryN(0).getGeometryN(0)));
        assertEquals(wktWriter3D.write(expectedPolygon3D), wktWriter3D.write(actualGeometryCollection.getGeometryN(0).getGeometryN(0).getGeometryN(1)));
        assertEquals(wktWriter3D.write(point3D), wktWriter3D.write(actualGeometryCollection.getGeometryN(0).getGeometryN(1)));
        assertEquals(emptyLineString.toText(), actualGeometryCollection.getGeometryN(0).getGeometryN(2).toText());
        assertEquals(wktWriter3D.write(expectedLineString3D), wktWriter3D.write(actualGeometryCollection.getGeometryN(0).getGeometryN(3)));
    }

    @Test
    public void force3DHybridGeomCollectionDefaultValue() {
        Polygon polygon = GEOMETRY_FACTORY.createPolygon(coordArray(1, 0, 1, 1, 2, 1, 2, 0, 1, 0));
        Polygon polygon3D = GEOMETRY_FACTORY.createPolygon(coordArray3d(1, 1, 1, 2, 2, 2, 3, 3, 3, 1, 1, 1));
        MultiPolygon multiPolygon = GEOMETRY_FACTORY.createMultiPolygon(new Polygon[] {polygon3D, polygon});
        Point point3D = GEOMETRY_FACTORY.createPoint(new Coordinate(1, 1, 1));
        LineString lineString = GEOMETRY_FACTORY.createLineString(coordArray(1, 0, 1, 1, 1, 2));
        LineString emptyLineString = GEOMETRY_FACTORY.createLineString();
        Geometry geomCollection = GEOMETRY_FACTORY.createGeometryCollection(new Geometry[] {GEOMETRY_FACTORY.createGeometryCollection(new Geometry[] {multiPolygon, point3D, emptyLineString, lineString})});
        Polygon expectedPolygon3D = GEOMETRY_FACTORY.createPolygon(coordArray3d(1, 0, 0, 1, 1, 0, 2, 1, 0, 2, 0, 0, 1, 0, 0));
        LineString expectedLineString3D = GEOMETRY_FACTORY.createLineString(coordArray3d(1, 0, 0, 1, 1, 0, 1, 2, 0));
        Geometry actualGeometryCollection = Functions.force3D(geomCollection);
        WKTWriter wktWriter3D = new WKTWriter(3);
        assertEquals(wktWriter3D.write(polygon3D), wktWriter3D.write(actualGeometryCollection.getGeometryN(0).getGeometryN(0).getGeometryN(0)));
        assertEquals(wktWriter3D.write(expectedPolygon3D), wktWriter3D.write(actualGeometryCollection.getGeometryN(0).getGeometryN(0).getGeometryN(1)));
        assertEquals(wktWriter3D.write(point3D), wktWriter3D.write(actualGeometryCollection.getGeometryN(0).getGeometryN(1)));
        assertEquals(emptyLineString.toText(), actualGeometryCollection.getGeometryN(0).getGeometryN(2).toText());
        assertEquals(wktWriter3D.write(expectedLineString3D), wktWriter3D.write(actualGeometryCollection.getGeometryN(0).getGeometryN(3)));
    }

    @Test
    public void nRingsPolygonOnlyExternal() throws Exception {
        Polygon polygon = GEOMETRY_FACTORY.createPolygon(coordArray(1, 0, 1, 1, 2, 1, 2, 0, 1, 0));
        Integer expected = 1;
        Integer actual = Functions.nRings(polygon);
        assertEquals(expected, actual);
    }

    @Test
    public void nRingsPolygonWithHoles() throws Exception {
        LinearRing shell = GEOMETRY_FACTORY.createLinearRing(coordArray(1, 0, 1, 6, 6, 6, 6, 0, 1, 0));
        LinearRing[] holes = new LinearRing[] {GEOMETRY_FACTORY.createLinearRing(coordArray(2, 1, 2, 2, 3, 2, 3, 1, 2, 1)),
                                                GEOMETRY_FACTORY.createLinearRing(coordArray(4, 1, 4, 2, 5, 2, 5, 1, 4, 1))};
        Polygon polygonWithHoles = GEOMETRY_FACTORY.createPolygon(shell, holes);
        Integer expected = 3;
        Integer actual = Functions.nRings(polygonWithHoles);
        assertEquals(expected, actual);
    }

    @Test public void nRingsPolygonEmpty() throws Exception {
        Polygon emptyPolygon = GEOMETRY_FACTORY.createPolygon();
        Integer expected = 0;
        Integer actual = Functions.nRings(emptyPolygon);
        assertEquals(expected, actual);
    }

    @Test
    public void nRingsMultiPolygonOnlyExternal() throws Exception {
        MultiPolygon multiPolygon = GEOMETRY_FACTORY.createMultiPolygon(new Polygon[] {GEOMETRY_FACTORY.createPolygon(coordArray(1, 0, 1, 1, 2, 1, 2, 0, 1, 0)),
                                                                                        GEOMETRY_FACTORY.createPolygon(coordArray(5, 0, 5, 1, 7, 1, 7, 0, 5, 0))});
        Integer expected = 2;
        Integer actual = Functions.nRings(multiPolygon);
        assertEquals(expected, actual);
    }

    @Test
    public void nRingsMultiPolygonOnlyWithHoles() throws Exception {
        LinearRing shell1 = GEOMETRY_FACTORY.createLinearRing(coordArray(1, 0, 1, 6, 6, 6, 6, 0, 1, 0));
        LinearRing[] holes1 = new LinearRing[] {GEOMETRY_FACTORY.createLinearRing(coordArray(2, 1, 2, 2, 3, 2, 3, 1, 2, 1)),
                GEOMETRY_FACTORY.createLinearRing(coordArray(4, 1, 4, 2, 5, 2, 5, 1, 4, 1))};
        Polygon polygonWithHoles1 = GEOMETRY_FACTORY.createPolygon(shell1, holes1);
        LinearRing shell2 = GEOMETRY_FACTORY.createLinearRing(coordArray(10, 0, 10, 6, 16, 6, 16, 0, 10, 0));
        LinearRing[] holes2 = new LinearRing[] {GEOMETRY_FACTORY.createLinearRing(coordArray(12, 1, 12, 2, 13, 2, 13, 1, 12, 1)),
                GEOMETRY_FACTORY.createLinearRing(coordArray(14, 1, 14, 2, 15, 2, 15, 1, 14, 1))};
        Polygon polygonWithHoles2 = GEOMETRY_FACTORY.createPolygon(shell2, holes2);
        MultiPolygon multiPolygon = GEOMETRY_FACTORY.createMultiPolygon(new Polygon[]{polygonWithHoles1, polygonWithHoles2});
        Integer expected = 6;
        Integer actual = Functions.nRings(multiPolygon);
        assertEquals(expected, actual);
    }

    @Test
    public void nRingsMultiPolygonEmpty() throws Exception {
        MultiPolygon multiPolygon = GEOMETRY_FACTORY.createMultiPolygon(new Polygon[] {GEOMETRY_FACTORY.createPolygon(),
                GEOMETRY_FACTORY.createPolygon()});
        Integer expected = 0;
        Integer actual = Functions.nRings(multiPolygon);
        assertEquals(expected, actual);
    }

    @Test
    public void nRingsMultiPolygonMixed() throws Exception {
        Polygon polygon = GEOMETRY_FACTORY.createPolygon(coordArray(1, 0, 1, 1, 2, 1, 2, 0, 1, 0));
        LinearRing shell = GEOMETRY_FACTORY.createLinearRing(coordArray(1, 0, 1, 6, 6, 6, 6, 0, 1, 0));
        LinearRing[] holes = new LinearRing[] {GEOMETRY_FACTORY.createLinearRing(coordArray(2, 1, 2, 2, 3, 2, 3, 1, 2, 1)),
                GEOMETRY_FACTORY.createLinearRing(coordArray(4, 1, 4, 2, 5, 2, 5, 1, 4, 1))};
        Polygon polygonWithHoles = GEOMETRY_FACTORY.createPolygon(shell, holes);
        Polygon emptyPolygon = GEOMETRY_FACTORY.createPolygon();
        MultiPolygon multiPolygon = GEOMETRY_FACTORY.createMultiPolygon(new Polygon[] {polygon, polygonWithHoles, emptyPolygon});
        Integer expected = 4;
        Integer actual = Functions.nRings(multiPolygon);
        assertEquals(expected, actual);
    }

    @Test
    public void nRingsUnsupported() {
        LineString lineString = GEOMETRY_FACTORY.createLineString(coordArray3d(0, 1, 1, 1, 2, 1, 1, 2, 2));
        String expected = "Unsupported geometry type: " + "LineString" + ", only Polygon or MultiPolygon geometries are supported.";
        Exception e = assertThrows(IllegalArgumentException.class, () -> Functions.nRings(lineString));
        assertEquals(expected, e.getMessage());
    }

    @Test
    public void translateEmptyObjectNoDeltaZ() {
        LineString emptyLineString = GEOMETRY_FACTORY.createLineString();
        String expected = emptyLineString.toText();
        String actual = Functions.translate(emptyLineString, 1, 1).toText();
        assertEquals(expected, actual);
    }

    @Test
    public void translateEmptyObjectDeltaZ() {
        LineString emptyLineString = GEOMETRY_FACTORY.createLineString();
        String expected = emptyLineString.toText();
        String actual = Functions.translate(emptyLineString, 1, 3, 2).toText();
        assertEquals(expected, actual);
    }

    @Test
    public void translate2DGeomNoDeltaZ() {
        Polygon polygon = GEOMETRY_FACTORY.createPolygon(coordArray(1, 0, 1, 1, 2, 1, 2, 0, 1, 0));
        String expected = GEOMETRY_FACTORY.createPolygon(coordArray(2, 4, 2, 5, 3, 5, 3, 4, 2, 4)).toText();
        String actual = Functions.translate(polygon, 1, 4).toText();
        assertEquals(expected, actual);
    }

    @Test
    public void translate2DGeomDeltaZ() {
        Polygon polygon = GEOMETRY_FACTORY.createPolygon(coordArray(1, 0, 1, 1, 2, 1, 2, 0, 1, 0));
        String expected = GEOMETRY_FACTORY.createPolygon(coordArray(2, 3, 2, 4, 3, 4, 3, 3, 2, 3)).toText();
        String actual = Functions.translate(polygon, 1, 3, 2).toText();
        assertEquals(expected, actual);
    }

    @Test
    public void translate3DGeomNoDeltaZ() {
        WKTWriter wktWriter = new WKTWriter(3);
        Polygon polygon = GEOMETRY_FACTORY.createPolygon(coordArray3d(1, 0, 1, 1, 1, 1, 2, 1, 1, 2, 0, 1, 1, 0, 1));
        Polygon expectedPolygon = GEOMETRY_FACTORY.createPolygon(coordArray3d(2, 5, 1, 2, 6, 1, 3, 6, 1, 3, 5, 1, 2, 5, 1));
        assertEquals(wktWriter.write(expectedPolygon), wktWriter.write(Functions.translate(polygon, 1, 5)));
    }

    @Test
    public void translate3DGeomDeltaZ() {
        WKTWriter wktWriter = new WKTWriter(3);
        Polygon polygon = GEOMETRY_FACTORY.createPolygon(coordArray3d(1, 0, 1, 1, 1, 1, 2, 1, 1, 2, 0, 1, 1, 0, 1));
        Polygon expectedPolygon = GEOMETRY_FACTORY.createPolygon(coordArray3d(2, 2, 4, 2, 3, 4, 3, 3, 4, 3, 2, 4, 2, 2, 4));
        assertEquals(wktWriter.write(expectedPolygon), wktWriter.write(Functions.translate(polygon, 1, 2, 3)));
    }

    @Test
    public void translateHybridGeomCollectionNoDeltaZ() {
        Polygon polygon = GEOMETRY_FACTORY.createPolygon(coordArray(1, 0, 1, 1, 2, 1, 2, 0, 1, 0));
        Polygon polygon3D = GEOMETRY_FACTORY.createPolygon(coordArray3d(1, 0, 1, 2, 0, 2, 2, 1, 2, 1, 0, 1));
        MultiPolygon multiPolygon = GEOMETRY_FACTORY.createMultiPolygon(new Polygon[] {polygon3D, polygon});
        Point point3D = GEOMETRY_FACTORY.createPoint(new Coordinate(1, 1, 1));
        LineString emptyLineString = GEOMETRY_FACTORY.createLineString();
        Geometry geomCollection = GEOMETRY_FACTORY.createGeometryCollection(new Geometry[] {GEOMETRY_FACTORY.createGeometryCollection(new Geometry[] {multiPolygon, point3D, emptyLineString})});
        Polygon expectedPolygon = GEOMETRY_FACTORY.createPolygon(coordArray(2, 2, 2, 3, 3, 3, 3, 2, 2, 2));
        Polygon expectedPolygon3D = GEOMETRY_FACTORY.createPolygon(coordArray3d(2, 2, 1, 3, 2, 2, 3, 3, 2, 2, 2, 1));
        Point expectedPoint3D = GEOMETRY_FACTORY.createPoint(new Coordinate(2, 3, 1));
        WKTWriter wktWriter3D = new WKTWriter(3);
        GeometryCollection actualGeometry = (GeometryCollection) Functions.translate(geomCollection, 1, 2);
        assertEquals(wktWriter3D.write(expectedPolygon3D), wktWriter3D.write(actualGeometry.getGeometryN(0).getGeometryN(0).getGeometryN(0)));
        assertEquals(expectedPolygon.toText(), actualGeometry.getGeometryN(0).getGeometryN(0).getGeometryN(1).toText());
        assertEquals(wktWriter3D.write(expectedPoint3D), wktWriter3D.write(actualGeometry.getGeometryN(0).getGeometryN(1)));
        assertEquals(emptyLineString.toText(), actualGeometry.getGeometryN(0).getGeometryN(2).toText());
    }

    @Test
    public void translateHybridGeomCollectionDeltaZ() {
        Polygon polygon = GEOMETRY_FACTORY.createPolygon(coordArray(1, 0, 1, 1, 2, 1, 2, 0, 1, 0));
        Polygon polygon3D = GEOMETRY_FACTORY.createPolygon(coordArray3d(1, 0, 1, 2, 0, 2, 2, 1, 2, 1, 0, 1));
        MultiPolygon multiPolygon = GEOMETRY_FACTORY.createMultiPolygon(new Polygon[]{polygon3D, polygon});
        Point point3D = GEOMETRY_FACTORY.createPoint(new Coordinate(1, 1, 1));
        LineString emptyLineString = GEOMETRY_FACTORY.createLineString();
        Geometry geomCollection = GEOMETRY_FACTORY.createGeometryCollection(new Geometry[]{GEOMETRY_FACTORY.createGeometryCollection(new Geometry[]{multiPolygon, point3D, emptyLineString})});
        Polygon expectedPolygon = GEOMETRY_FACTORY.createPolygon(coordArray(2, 3, 2, 4, 3, 4, 3, 3, 2, 3));
        Polygon expectedPolygon3D = GEOMETRY_FACTORY.createPolygon(coordArray3d(2, 3, 6, 3, 3, 7, 3, 4, 7, 2, 3, 6));
        Point expectedPoint3D = GEOMETRY_FACTORY.createPoint(new Coordinate(2, 4, 6));
        WKTWriter wktWriter3D = new WKTWriter(3);
        GeometryCollection actualGeometry = (GeometryCollection) Functions.translate(geomCollection, 1, 3, 5);

        assertEquals(wktWriter3D.write(expectedPolygon3D), wktWriter3D.write(actualGeometry.getGeometryN(0).getGeometryN(0).getGeometryN(0)));
        assertEquals(expectedPolygon.toText(), actualGeometry.getGeometryN(0).getGeometryN(0).getGeometryN(1).toText());
        assertEquals(wktWriter3D.write(expectedPoint3D), wktWriter3D.write(actualGeometry.getGeometryN(0).getGeometryN(1)));
        assertEquals(emptyLineString.toText(), actualGeometry.getGeometryN(0).getGeometryN(2).toText());
    }
<<<<<<< HEAD

    @Test
    public void testFrechetGeom2D() {
        LineString lineString1 = GEOMETRY_FACTORY.createLineString(coordArray(0, 0, 100, 0));
        LineString lineString2 = GEOMETRY_FACTORY.createLineString(coordArray(0, 0, 50, 50, 100, 0));
        double expected = 70.7106781186548;
        double actual = Functions.frechetDistance(lineString1, lineString2);
        assertEquals(expected, actual, 1e-9);
    }

    @Test
    public void testFrechetGeom3D() {
        LineString lineString = GEOMETRY_FACTORY.createLineString(coordArray3d(1, 0, 1, 2, 2, 2, 3, 3, 3));
        Polygon polygon = GEOMETRY_FACTORY.createPolygon(coordArray3d(1, 0, 0, 1, 1, 1, 2, 1, 1, 1, 0, 0));
        double expected = 3.605551275463989;
        double actual = Functions.frechetDistance(lineString, polygon);
        assertEquals(expected, actual, 1e-9);
    }

    @Test
    public void testFrechetGeomCollection() {
        Geometry point = GEOMETRY_FACTORY.createPoint(new Coordinate(1, 2));
        Geometry lineString1 = GEOMETRY_FACTORY.createLineString(coordArray(2, 2, 3, 3, 4, 4));
        Geometry lineString2 = GEOMETRY_FACTORY.createLineString(coordArray(-1, -1, -4, -4, -10, -10));
        Geometry geometryCollection = GEOMETRY_FACTORY.createGeometryCollection(new Geometry[] {point, lineString1, lineString2});
        Polygon polygon = GEOMETRY_FACTORY.createPolygon(coordArray(1, 0, 1, 1, 2, 1, 2, 0, 1, 0));
        double expected = 14.866068747318506;
        double actual = Functions.frechetDistance(polygon, geometryCollection);
        assertEquals(expected, actual, 1e-9);
    }

    @Test
    public void testFrechetGeomEmpty() {
        Polygon p1 = GEOMETRY_FACTORY.createPolygon(coordArray(1, 0, 1, 1, 2, 1, 2, 0, 1, 0));
        LineString emptyPoint = GEOMETRY_FACTORY.createLineString();
        double expected = 0.0;
        double actual = Functions.frechetDistance(p1, emptyPoint);
        assertEquals(expected, actual, 1e-9);
=======
    @Test
    public void boundingDiagonalGeom2D() {
        Polygon polygon = GEOMETRY_FACTORY.createPolygon(coordArray(1, 0, 1, 1, 2, 1, 2, 2, 2, 0, 1, 0));
        String expected = "LINESTRING (1 0, 2 2)";
        String actual = Functions.boundingDiagonal(polygon).toText();
        assertEquals(expected, actual);
    }

    @Test
    public void boundingDiagonalGeom3D() {
        Polygon polygon = GEOMETRY_FACTORY.createPolygon(coordArray3d(1, 0, 1, 3, 2, 2, 2, 4, 5, 1, 1, 1, 1, 0, 1));
        WKTWriter wktWriter = new WKTWriter(3);
        String expected = "LINESTRING Z(1 0 1, 3 4 5)";
        String actual = wktWriter.write(Functions.boundingDiagonal(polygon));
        assertEquals(expected, actual);
    }

    @Test
    public void boundingDiagonalGeomEmpty() {
        LineString emptyLineString = GEOMETRY_FACTORY.createLineString();
        String expected = "LINESTRING EMPTY";
        String actual = Functions.boundingDiagonal(emptyLineString).toText();
        assertEquals(expected, actual);
    }

    @Test
    public void boundingDiagonalGeomCollection2D() {
        //      ("'GEOMETRYCOLLECTION (MULTIPOLYGON (((1 1, 1 -1, 2 2, 2 9, 9 1, 1 1)), ((5 5, 4 4, 2 2 , 5 5))), POINT (-1 0))'") -> "'LINESTRING (-1 -1, 9 9)'"
        Polygon polygon1 = GEOMETRY_FACTORY.createPolygon(coordArray(1, 1, 1, -1, 2, 2, 2, 9, 9, 1, 1, 1));
        Polygon polygon2 = GEOMETRY_FACTORY.createPolygon(coordArray(5, 5, 4, 4, 2, 2, 5, 5));
        MultiPolygon multiPolygon = GEOMETRY_FACTORY.createMultiPolygon(new Polygon[] {polygon1, polygon2});
        LineString lineString = GEOMETRY_FACTORY.createLineString(coordArray(2, 2, 3, 3));
        Point point = GEOMETRY_FACTORY.createPoint(new Coordinate(-1, 0));
        Geometry geometryCollection = GEOMETRY_FACTORY.createGeometryCollection(new Geometry[] {multiPolygon, lineString, point});
        String expected = "LINESTRING (-1 -1, 9 9)";
        String actual = Functions.boundingDiagonal(geometryCollection).toText();
        assertEquals(expected, actual);
    }

    @Test
    public void boundingDiagonalGeomCollection3D() {
        Polygon polygon1 = GEOMETRY_FACTORY.createPolygon(coordArray3d(1, 1, 4, 1, -1, 6, 2, 2, 4, 2, 9, 4, 9, 1, 0, 1, 1, 4));
        Polygon polygon2 = GEOMETRY_FACTORY.createPolygon(coordArray3d(5, 5, 1, 4, 4, 1, 2, 2, 2, 5, 5, 1));
        MultiPolygon multiPolygon = GEOMETRY_FACTORY.createMultiPolygon(new Polygon[] {polygon1, polygon2});
        LineString lineString = GEOMETRY_FACTORY.createLineString(coordArray3d(2, 2, 9, 3, 3, -5));
        Point point = GEOMETRY_FACTORY.createPoint(new Coordinate(-1, 9, 1));
        Geometry geometryCollection = GEOMETRY_FACTORY.createGeometryCollection(new Geometry[] {multiPolygon, lineString, point});
        String expected = "LINESTRING Z(-1 -1 -5, 9 9 9)";
        WKTWriter wktWriter = new WKTWriter(3);
        String actual = wktWriter.write(Functions.boundingDiagonal(geometryCollection));
        assertEquals(expected, actual);
    }

    @Test
    public void boundingDiagonalSingleVertex() {
        Point point = GEOMETRY_FACTORY.createPoint(new Coordinate(10, 5));
        String expected = "LINESTRING (10 5, 10 5)";
        String actual = Functions.boundingDiagonal(point).toText();
        assertEquals(expected, actual);
    }
  
    @Test
    public void hausdorffDistanceDefaultGeom2D() throws Exception {
        Polygon polygon1 = GEOMETRY_FACTORY.createPolygon(coordArray3d(1, 0, 1, 1, 1, 2, 2, 1, 5, 2, 0, 1, 1, 0, 1));
        Polygon polygon2 = GEOMETRY_FACTORY.createPolygon(coordArray3d(4, 0, 4, 6, 1, 4, 6, 4, 9, 6, 1, 3, 4, 0, 4));
        Double expected = 5.0;
        Double actual = Functions.hausdorffDistance(polygon1, polygon2);
        assertEquals(expected, actual);
    }

    @Test
    public void hausdorffDistanceGeom2D() throws Exception {
        Point point = GEOMETRY_FACTORY.createPoint(new Coordinate(10, 34));
        LineString lineString = GEOMETRY_FACTORY.createLineString(coordArray(1, 2, 1, 5, 2, 6, 1, 2));
        Double expected = 33.24154027718932;
        Double actual = Functions.hausdorffDistance(point, lineString, 0.33);
        assertEquals(expected, actual);
    }

    @Test
    public void hausdorffDistanceInvalidDensityFrac() throws Exception {
        Point point = GEOMETRY_FACTORY.createPoint(new Coordinate(10, 34));
        LineString lineString = GEOMETRY_FACTORY.createLineString(coordArray(1, 2, 1, 5, 2, 6, 1, 2));
        Exception e = assertThrows(IllegalArgumentException.class, () -> Functions.hausdorffDistance(point, lineString, 3));
        String expected = "Fraction is not in range (0.0 - 1.0]";
        String actual = e.getMessage();
        assertEquals(expected, actual);
    }

    @Test
    public void hausdorffDistanceDefaultGeomCollection() throws Exception {
        Polygon polygon = GEOMETRY_FACTORY.createPolygon(coordArray(1, 2, 2, 1, 2, 0, 4, 1, 1, 2));
        Geometry point1 = GEOMETRY_FACTORY.createPoint(new Coordinate(1, 0));
        Geometry point2 = GEOMETRY_FACTORY.createPoint(new Coordinate(40, 10));
        Geometry point3 = GEOMETRY_FACTORY.createPoint(new Coordinate(-10, -40));
        GeometryCollection multiPoint = GEOMETRY_FACTORY.createGeometryCollection(new Geometry[] {point1, point2, point3});
        Double actual = Functions.hausdorffDistance(polygon, multiPoint);
        Double expected = 41.7612260356422;
        assertEquals(expected, actual);
    }

    @Test
    public void hausdorffDistanceGeomCollection() throws Exception {
        Polygon polygon = GEOMETRY_FACTORY.createPolygon(coordArray(1, 2, 2, 1, 2, 0, 4, 1, 1, 2));
        LineString lineString1 = GEOMETRY_FACTORY.createLineString(coordArray(1, 1, 2, 1, 4, 4, 5, 5));
        LineString lineString2 = GEOMETRY_FACTORY.createLineString(coordArray(10, 10, 11, 11, 12, 12, 14, 14));
        LineString lineString3 = GEOMETRY_FACTORY.createLineString(coordArray(-11, -20, -11, -21, -15, -19));
        MultiLineString multiLineString = GEOMETRY_FACTORY.createMultiLineString(new LineString[] {lineString1, lineString2, lineString3});
        Double actual = Functions.hausdorffDistance(polygon, multiLineString, 0.0000001);
        Double expected = 25.495097567963924;
        assertEquals(expected, actual);
    }

    @Test
    public void hausdorffDistanceEmptyGeom() throws Exception {
        Polygon polygon = GEOMETRY_FACTORY.createPolygon(coordArray(1, 2, 2, 1, 2, 0, 4, 1, 1, 2));
        LineString emptyLineString = GEOMETRY_FACTORY.createLineString();
        Double expected = 0.0;
        Double actual = Functions.hausdorffDistance(polygon, emptyLineString, 0.00001);
        assertEquals(expected, actual);
    }

    @Test
    public void hausdorffDistanceDefaultEmptyGeom() throws Exception {
        Polygon polygon = GEOMETRY_FACTORY.createPolygon(coordArray(1, 2, 2, 1, 2, 0, 4, 1, 1, 2));
        LineString emptyLineString = GEOMETRY_FACTORY.createLineString();
        Double expected = 0.0;
        Double actual = Functions.hausdorffDistance(polygon, emptyLineString);
        assertEquals(expected, actual);
>>>>>>> 9669a838
    }
}<|MERGE_RESOLUTION|>--- conflicted
+++ resolved
@@ -24,10 +24,7 @@
 import org.locationtech.jts.geom.*;
 import org.locationtech.jts.io.WKTReader;
 import org.locationtech.jts.io.WKTWriter;
-<<<<<<< HEAD
-
-=======
->>>>>>> 9669a838
+
 import java.util.Arrays;
 import java.util.HashSet;
 import java.util.Set;
@@ -936,7 +933,6 @@
         assertEquals(wktWriter3D.write(expectedPoint3D), wktWriter3D.write(actualGeometry.getGeometryN(0).getGeometryN(1)));
         assertEquals(emptyLineString.toText(), actualGeometry.getGeometryN(0).getGeometryN(2).toText());
     }
-<<<<<<< HEAD
 
     @Test
     public void testFrechetGeom2D() {
@@ -975,7 +971,8 @@
         double expected = 0.0;
         double actual = Functions.frechetDistance(p1, emptyPoint);
         assertEquals(expected, actual, 1e-9);
-=======
+    }
+
     @Test
     public void boundingDiagonalGeom2D() {
         Polygon polygon = GEOMETRY_FACTORY.createPolygon(coordArray(1, 0, 1, 1, 2, 1, 2, 2, 2, 0, 1, 0));
@@ -1105,6 +1102,5 @@
         Double expected = 0.0;
         Double actual = Functions.hausdorffDistance(polygon, emptyLineString);
         assertEquals(expected, actual);
->>>>>>> 9669a838
     }
 }