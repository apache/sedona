/**
 * Licensed under the Apache License, Version 2.0 (the "License");
 * you may not use this file except in compliance with the License.
 * You may obtain a copy of the License at
 * <p>
 * http://www.apache.org/licenses/LICENSE-2.0
 * <p>
 * Unless required by applicable law or agreed to in writing, software
 * distributed under the License is distributed on an "AS IS" BASIS,
 * WITHOUT WARRANTIES OR CONDITIONS OF ANY KIND, either express or implied.
 * See the License for the specific language governing permissions and
 * limitations under the License.
 */
package org.apache.sedona.common;

import com.google.common.geometry.S2CellId;
import org.apache.sedona.common.utils.H3Utils;
import com.google.common.math.DoubleMath;
import org.apache.sedona.common.sphere.Haversine;
import org.apache.sedona.common.sphere.Spheroid;
import org.apache.sedona.common.utils.GeomUtils;
import org.apache.sedona.common.utils.S2Utils;
import org.geotools.referencing.CRS;
import org.geotools.referencing.operation.projection.ProjectionException;
import org.junit.Test;
import org.locationtech.jts.geom.*;
import org.locationtech.jts.io.ParseException;
import org.locationtech.jts.io.WKTReader;
import org.locationtech.jts.io.WKTWriter;
import org.opengis.referencing.FactoryException;
import org.opengis.referencing.operation.TransformException;

import java.util.*;
import java.util.stream.Collectors;

import static org.apache.sedona.common.Constructors.geomFromEWKT;
import static org.apache.sedona.common.Constructors.geomFromWKT;
import static org.junit.Assert.*;

public class FunctionsTest extends TestBase {
    public static final GeometryFactory GEOMETRY_FACTORY = new GeometryFactory();

    protected static final double FP_TOLERANCE = 1e-12;
    protected static final double FP_TOLERANCE2 = 1e-4;
    protected static final CoordinateSequenceComparator COORDINATE_SEQUENCE_COMPARATOR = new CoordinateSequenceComparator(2){
        @Override
        protected int compareCoordinate(CoordinateSequence s1, CoordinateSequence s2, int i, int dimension) {
            for (int d = 0; d < dimension; d++) {
                double ord1 = s1.getOrdinate(i, d);
                double ord2 = s2.getOrdinate(i, d);
                int comp = DoubleMath.fuzzyCompare(ord1, ord2, FP_TOLERANCE);
                if (comp != 0) return comp;
            }
            return 0;
        }
    };

    private final WKTReader wktReader = new WKTReader();

    @Test
    public void asEWKT() throws Exception{
        GeometryFactory geometryFactory = new GeometryFactory(new PrecisionModel(), 4236);
        Geometry geometry = geometryFactory.createPoint(new Coordinate(1.0, 2.0));
        String actualResult = Functions.asEWKT(geometry);
        String expectedResult = "SRID=4236;POINT (1 2)";
        Geometry actual = geomFromEWKT(expectedResult);
        assertEquals(geometry, actual);
        assertEquals(expectedResult, actualResult);

        geometry = geometryFactory.createPoint(new Coordinate(1.0, 2.0, 3.0));
        actualResult = Functions.asEWKT(geometry);
        expectedResult = "SRID=4236;POINT Z(1 2 3)";
        actual = geomFromEWKT(expectedResult);
        assertEquals(geometry, actual);
        assertEquals(expectedResult, actualResult);

        geometry = geometryFactory.createPoint(new CoordinateXYM(1.0, 2.0, 3.0));
        actualResult = Functions.asEWKT(geometry);
        expectedResult = "SRID=4236;POINT M(1 2 3)";
        actual = geomFromEWKT(expectedResult);
        assertEquals(geometry, actual);
        assertEquals(expectedResult, actualResult);

        geometry = geometryFactory.createPoint(new CoordinateXYZM(1.0, 2.0, 3.0, 4.0));
        actualResult = Functions.asEWKT(geometry);
        expectedResult = "SRID=4236;POINT ZM(1 2 3 4)";
        actual = geomFromEWKT(expectedResult);
        assertEquals(geometry, actual);
        assertEquals(expectedResult, actualResult);
    }

    @Test
    public void asWKT() throws Exception {
        Geometry geometry = GEOMETRY_FACTORY.createPoint(new Coordinate(1.0, 2.0));
        String actualResult = Functions.asWKT(geometry);
        String expectedResult = "POINT (1 2)";
        Geometry actual = geomFromEWKT(expectedResult);
        assertEquals(geometry, actual);
        assertEquals(expectedResult, actualResult);

        geometry = GEOMETRY_FACTORY.createPoint(new Coordinate(1.0, 2.0, 3.0));
        actualResult = Functions.asWKT(geometry);
        expectedResult = "POINT Z(1 2 3)";
        actual = geomFromEWKT(expectedResult);
        assertEquals(geometry, actual);
        assertEquals(expectedResult, actualResult);

        geometry = GEOMETRY_FACTORY.createPoint(new CoordinateXYM(1.0, 2.0, 3.0));
        actualResult = Functions.asWKT(geometry);
        expectedResult = "POINT M(1 2 3)";
        actual = geomFromEWKT(expectedResult);
        assertEquals(geometry, actual);
        assertEquals(expectedResult, actualResult);

        geometry = GEOMETRY_FACTORY.createPoint(new CoordinateXYZM(1.0, 2.0, 3.0, 4.0));
        actualResult = Functions.asWKT(geometry);
        expectedResult = "POINT ZM(1 2 3 4)";
        actual = geomFromEWKT(expectedResult);
        assertEquals(geometry, actual);
        assertEquals(expectedResult, actualResult);
    }

    @Test
    public void asWKB() throws Exception{
        Geometry geometry = GEOMETRY_FACTORY.createPoint(new Coordinate(1.0, 2.0));
        byte[] actualResult = Functions.asWKB(geometry);
        Geometry expected = Constructors.geomFromWKB(actualResult);
        assertEquals(expected, geometry);

        geometry = GEOMETRY_FACTORY.createPoint(new Coordinate(1.0, 2.0, 3.0));
        actualResult = Functions.asWKB(geometry);
        expected = Constructors.geomFromWKB(actualResult);
        assertEquals(expected, geometry);
    }

    @Test
    public void splitLineStringByMultipoint() {
        LineString lineString = GEOMETRY_FACTORY.createLineString(coordArray(0.0, 0.0, 1.5, 1.5, 2.0, 2.0));
        MultiPoint multiPoint = GEOMETRY_FACTORY.createMultiPointFromCoords(coordArray(0.5, 0.5, 1.0, 1.0));

        String actualResult = Functions.split(lineString, multiPoint).norm().toText();
        String expectedResult = "MULTILINESTRING ((0 0, 0.5 0.5), (0.5 0.5, 1 1), (1 1, 1.5 1.5, 2 2))";

        assertEquals(actualResult, expectedResult);
    }

    @Test
    public void splitMultiLineStringByMultiPoint() {
        LineString[] lineStrings = new LineString[]{
                GEOMETRY_FACTORY.createLineString(coordArray(0.0, 0.0, 1.5, 1.5, 2.0, 2.0)),
                GEOMETRY_FACTORY.createLineString(coordArray(3.0, 3.0, 4.5, 4.5, 5.0, 5.0))
        };
        MultiLineString multiLineString = GEOMETRY_FACTORY.createMultiLineString(lineStrings);
        MultiPoint multiPoint = GEOMETRY_FACTORY.createMultiPointFromCoords(coordArray(0.5, 0.5, 1.0, 1.0, 3.5, 3.5, 4.0, 4.0));

        String actualResult = Functions.split(multiLineString, multiPoint).norm().toText();
        String expectedResult = "MULTILINESTRING ((0 0, 0.5 0.5), (0.5 0.5, 1 1), (1 1, 1.5 1.5, 2 2), (3 3, 3.5 3.5), (3.5 3.5, 4 4), (4 4, 4.5 4.5, 5 5))";

        assertEquals(actualResult, expectedResult);
    }

    @Test
    public void splitLineStringByMultiPointWithReverseOrder() {
        LineString lineString = GEOMETRY_FACTORY.createLineString(coordArray(0.0, 0.0, 1.5, 1.5, 2.0, 2.0));
        MultiPoint multiPoint = GEOMETRY_FACTORY.createMultiPointFromCoords(coordArray(1.0, 1.0, 0.5, 0.5));

        String actualResult = Functions.split(lineString, multiPoint).norm().toText();
        String expectedResult = "MULTILINESTRING ((0 0, 0.5 0.5), (0.5 0.5, 1 1), (1 1, 1.5 1.5, 2 2))";

        assertEquals(actualResult, expectedResult);
    }

    @Test
    public void splitLineStringWithReverseOrderByMultiPoint() {
        LineString lineString = GEOMETRY_FACTORY.createLineString(coordArray(2.0, 2.0, 1.5, 1.5, 0.0, 0.0));
        MultiPoint multiPoint = GEOMETRY_FACTORY.createMultiPointFromCoords(coordArray(0.5, 0.5, 1.0, 1.0));

        String actualResult = Functions.split(lineString, multiPoint).norm().toText();
        String expectedResult = "MULTILINESTRING ((0 0, 0.5 0.5), (0.5 0.5, 1 1), (1 1, 1.5 1.5, 2 2))";

        assertEquals(actualResult, expectedResult);
    }

    @Test
    public void splitLineStringWithVerticalSegmentByMultiPoint() {
        LineString lineString = GEOMETRY_FACTORY.createLineString(coordArray(1.5, 0.0, 1.5, 1.5, 2.0, 2.0));
        MultiPoint multiPoint = GEOMETRY_FACTORY.createMultiPointFromCoords(coordArray(1.5, 0.5, 1.5, 1.0));

        String actualResult = Functions.split(lineString, multiPoint).norm().toText();
        String expectedResult = "MULTILINESTRING ((1.5 0, 1.5 0.5), (1.5 0.5, 1.5 1), (1.5 1, 1.5 1.5, 2 2))";

        assertEquals(actualResult, expectedResult);
    }

    @Test
    public void splitLineStringByLineString() {
        LineString lineStringInput = GEOMETRY_FACTORY.createLineString(coordArray(0.0, 0.0, 2.0, 2.0));
        LineString lineStringBlade = GEOMETRY_FACTORY.createLineString(coordArray(1.0, 0.0, 1.0, 3.0));

        String actualResult = Functions.split(lineStringInput, lineStringBlade).norm().toText();
        String expectedResult = "MULTILINESTRING ((0 0, 1 1), (1 1, 2 2))";

        assertEquals(actualResult, expectedResult);
    }

    @Test
    public void splitLineStringByPolygon() {
        LineString lineString = GEOMETRY_FACTORY.createLineString(coordArray(0.0, 0.0, 2.0, 2.0));
        Polygon polygon = GEOMETRY_FACTORY.createPolygon(coordArray(1.0, 0.0, 1.0, 3.0, 3.0, 3.0, 3.0, 0.0, 1.0, 0.0));

        String actualResult = Functions.split(lineString, polygon).norm().toText();
        String expectedResult = "MULTILINESTRING ((0 0, 1 1), (1 1, 2 2))";

        assertEquals(actualResult, expectedResult);
    }

    @Test
    public void splitPolygonByLineString() {
        Polygon polygon = GEOMETRY_FACTORY.createPolygon(coordArray(1.0, 1.0, 5.0, 1.0, 5.0, 5.0, 1.0, 5.0, 1.0, 1.0));
        LineString lineString = GEOMETRY_FACTORY.createLineString(coordArray(3.0, 0.0, 3.0, 6.0));

        String actualResult = Functions.split(polygon, lineString).norm().toText();
        String expectedResult = "MULTIPOLYGON (((1 1, 1 5, 3 5, 3 1, 1 1)), ((3 1, 3 5, 5 5, 5 1, 3 1)))";

        assertEquals(actualResult, expectedResult);
    }

    // // overlapping multipolygon by linestring
    @Test
    public void splitOverlappingMultiPolygonByLineString() {
        Polygon[] polygons = new Polygon[]{
                GEOMETRY_FACTORY.createPolygon(coordArray(1.0, 1.0, 5.0, 1.0, 5.0, 5.0, 1.0, 5.0, 1.0, 1.0)),
                GEOMETRY_FACTORY.createPolygon(coordArray(2.0, 1.0, 6.0, 1.0, 6.0, 5.0, 2.0, 5.0, 2.0, 1.0))
        };
        MultiPolygon multiPolygon = GEOMETRY_FACTORY.createMultiPolygon(polygons);
        LineString lineString = GEOMETRY_FACTORY.createLineString(coordArray(3.0, 0.0, 3.0, 6.0));

        String actualResult = Functions.split(multiPolygon, lineString).norm().toText();
        String expectedResult = "MULTIPOLYGON (((1 1, 1 5, 3 5, 3 1, 1 1)), ((2 1, 2 5, 3 5, 3 1, 2 1)), ((3 1, 3 5, 5 5, 5 1, 3 1)), ((3 1, 3 5, 6 5, 6 1, 3 1)))";

        assertEquals(actualResult, expectedResult);
    }

    @Test
    public void splitPolygonByInsideRing() {
        Polygon polygon = GEOMETRY_FACTORY.createPolygon(coordArray(1.0, 1.0, 5.0, 1.0, 5.0, 5.0, 1.0, 5.0, 1.0, 1.0));
        LineString lineString = GEOMETRY_FACTORY.createLineString(coordArray(2.0, 2.0, 3.0, 2.0, 3.0, 3.0, 2.0, 3.0, 2.0, 2.0));

        String actualResult = Functions.split(polygon, lineString).norm().toText();
        String expectedResult = "MULTIPOLYGON (((1 1, 1 5, 5 5, 5 1, 1 1), (2 2, 3 2, 3 3, 2 3, 2 2)), ((2 2, 2 3, 3 3, 3 2, 2 2)))";

        assertEquals(actualResult, expectedResult);
    }

    @Test
    public void splitPolygonByLineOutsideOfPolygon() {
        Polygon polygon = GEOMETRY_FACTORY.createPolygon(coordArray(1.0, 1.0, 5.0, 1.0, 5.0, 5.0, 1.0, 5.0, 1.0, 1.0));
        LineString lineString = GEOMETRY_FACTORY.createLineString(coordArray(10.0, 10.0, 11.0, 11.0));

        String actualResult = Functions.split(polygon, lineString).norm().toText();
        String expectedResult = "MULTIPOLYGON (((1 1, 1 5, 5 5, 5 1, 1 1)))";

        assertEquals(actualResult, expectedResult);
    }

    @Test
    public void splitPolygonByPolygon() {
        Polygon polygonInput = GEOMETRY_FACTORY.createPolygon(coordArray(0.0, 0.0, 4.0, 0.0, 4.0, 4.0, 0.0, 4.0, 0.0, 0.0));
        Polygon polygonBlade = GEOMETRY_FACTORY.createPolygon(coordArray(2.0, 0.0, 6.0, 0.0, 6.0, 4.0, 2.0, 4.0, 2.0, 0.0));

        String actualResult = Functions.split(polygonInput, polygonBlade).norm().toText();
        String expectedResult = "MULTIPOLYGON (((0 0, 0 4, 2 4, 2 0, 0 0)), ((2 0, 2 4, 4 4, 4 0, 2 0)))";

        assertEquals(actualResult, expectedResult);
    }

    @Test
    public void splitPolygonWithHoleByLineStringThroughHole() {
        LinearRing shell = GEOMETRY_FACTORY.createLinearRing(coordArray(0.0, 0.0, 4.0, 0.0, 4.0, 4.0, 0.0, 4.0, 0.0, 0.0));
        LinearRing[] holes = new LinearRing[]{
                GEOMETRY_FACTORY.createLinearRing(coordArray(1.0, 1.0, 1.0, 2.0, 2.0, 2.0, 2.0, 1.0, 1.0, 1.0))
        };
        Polygon polygon = GEOMETRY_FACTORY.createPolygon(shell, holes);
        LineString lineString = GEOMETRY_FACTORY.createLineString(coordArray(1.5, -1.0, 1.5, 5.0));

        String actualResult = Functions.split(polygon, lineString).norm().toText();
        String expectedResult = "MULTIPOLYGON (((0 0, 0 4, 1.5 4, 1.5 2, 1 2, 1 1, 1.5 1, 1.5 0, 0 0)), ((1.5 0, 1.5 1, 2 1, 2 2, 1.5 2, 1.5 4, 4 4, 4 0, 1.5 0)))";

        assertEquals(actualResult, expectedResult);
    }

    @Test
    public void splitPolygonWithHoleByLineStringNotThroughHole() {
        LinearRing shell = GEOMETRY_FACTORY.createLinearRing(coordArray(0.0, 0.0, 4.0, 0.0, 4.0, 4.0, 0.0, 4.0, 0.0, 0.0));
        LinearRing[] holes = new LinearRing[]{
                GEOMETRY_FACTORY.createLinearRing(coordArray(1.0, 1.0, 1.0, 2.0, 2.0, 2.0, 2.0, 1.0, 1.0, 1.0))
        };
        Polygon polygon = GEOMETRY_FACTORY.createPolygon(shell, holes);
        LineString lineString = GEOMETRY_FACTORY.createLineString(coordArray(3.0, -1.0, 3.0, 5.0));

        String actualResult = Functions.split(polygon, lineString).norm().toText();
        String expectedResult = "MULTIPOLYGON (((0 0, 0 4, 3 4, 3 0, 0 0), (1 1, 2 1, 2 2, 1 2, 1 1)), ((3 0, 3 4, 4 4, 4 0, 3 0)))";

        assertEquals(actualResult, expectedResult);
    }

    @Test
    public void splitHomogeneousLinealGeometryCollectionByMultiPoint() {
        LineString[] lineStrings = new LineString[]{
                GEOMETRY_FACTORY.createLineString(coordArray(0.0, 0.0, 1.5, 1.5, 2.0, 2.0)),
                GEOMETRY_FACTORY.createLineString(coordArray(3.0, 3.0, 4.5, 4.5, 5.0, 5.0))
        };
        GeometryCollection geometryCollection = GEOMETRY_FACTORY.createGeometryCollection(lineStrings);
        MultiPoint multiPoint = GEOMETRY_FACTORY.createMultiPointFromCoords(coordArray(0.5, 0.5, 1.0, 1.0, 3.5, 3.5, 4.0, 4.0));

        String actualResult = Functions.split(geometryCollection, multiPoint).norm().toText();
        String expectedResult = "MULTILINESTRING ((0 0, 0.5 0.5), (0.5 0.5, 1 1), (1 1, 1.5 1.5, 2 2), (3 3, 3.5 3.5), (3.5 3.5, 4 4), (4 4, 4.5 4.5, 5 5))";

        assertEquals(actualResult, expectedResult);
    }

    @Test
    public void splitHeterogeneousGeometryCollection() {
        Geometry[] geometry = new Geometry[]{
                GEOMETRY_FACTORY.createLineString(coordArray(0.0, 0.0, 1.5, 1.5)),
                GEOMETRY_FACTORY.createPolygon(coordArray(0.0, 0.0, 1.0, 1.0, 1.0, 0.0, 0.0, 0.0))
        };
        GeometryCollection geometryCollection = GEOMETRY_FACTORY.createGeometryCollection(geometry);
        LineString lineString = GEOMETRY_FACTORY.createLineString(coordArray(0.5, 0.0, 0.5, 5.0));

        Geometry actualResult = Functions.split(geometryCollection, lineString);

        assertNull(actualResult);
    }

    @Test
    public void dimensionGeometry2D() {
        Point point = GEOMETRY_FACTORY.createPoint(new Coordinate(1, 2));
        Integer actualResult = Functions.dimension(point);
        Integer expectedResult = 0;
        assertEquals(actualResult, expectedResult);

        LineString lineString = GEOMETRY_FACTORY.createLineString(coordArray(0.0, 0.0, 1.5, 1.5));
        actualResult = Functions.dimension(lineString);
        expectedResult = 1;
        assertEquals(actualResult, expectedResult);

        Polygon polygon = GEOMETRY_FACTORY.createPolygon(coordArray(0.0, 0.0, 1.0, 1.0, 1.0, 0.0, 0.0, 0.0));
        actualResult = Functions.dimension(polygon);
        expectedResult = 2;
        assertEquals(actualResult, expectedResult);

        MultiPoint multiPoint = GEOMETRY_FACTORY.createMultiPointFromCoords(coordArray(0.0, 0.0, 1.0, 1.0));
        actualResult = Functions.dimension(multiPoint);
        expectedResult = 0;
        assertEquals(actualResult, expectedResult);

        LineString lineString2 = GEOMETRY_FACTORY.createLineString(coordArray(1.0, 1.0, 2.0, 2.0));
        MultiLineString multiLineString = GEOMETRY_FACTORY
                .createMultiLineString(new LineString[] { lineString, lineString2 });
        actualResult = Functions.dimension(multiLineString);
        expectedResult = 1;
        assertEquals(actualResult, expectedResult);

        Polygon polygon2 = GEOMETRY_FACTORY.createPolygon(coordArray(0.0, 0.0, 2.0, 2.0, 1.0, 0.0, 0.0, 0.0));
        MultiPolygon multiPolygon = GEOMETRY_FACTORY.createMultiPolygon(new Polygon[] { polygon, polygon2 });
        actualResult = Functions.dimension(multiPolygon);
        expectedResult = 2;
        assertEquals(actualResult, expectedResult);
    }

    @Test
    public void dimensionGeometry3D() {
        Point point3D = GEOMETRY_FACTORY.createPoint(new Coordinate(1, 1, 1));
        Integer actualResult = Functions.dimension(point3D);
        Integer expectedResult = 0;
        assertEquals(actualResult, expectedResult);

        LineString lineString3D = GEOMETRY_FACTORY.createLineString(coordArray3d(1, 0, 1, 1, 1, 2));
        actualResult = Functions.dimension(lineString3D);
        expectedResult = 1;
        assertEquals(actualResult, expectedResult);

        Polygon polygon3D = GEOMETRY_FACTORY.createPolygon(coordArray3d(1, 1, 1, 2, 2, 2, 3, 3, 3, 1, 1, 1));
        actualResult = Functions.dimension(polygon3D);
        expectedResult = 2;
        assertEquals(actualResult, expectedResult);
    }

    @Test
    public void dimensionGeometryCollection() {
        Geometry[] geometry = new Geometry[] {
                GEOMETRY_FACTORY.createLineString(coordArray(0.0, 0.0, 1.5, 1.5)),
                GEOMETRY_FACTORY.createPolygon(coordArray(0.0, 0.0, 1.0, 1.0, 1.0, 0.0, 0.0, 0.0))
        };
        GeometryCollection geometryCollection = GEOMETRY_FACTORY.createGeometryCollection(geometry);

        Integer actualResult = Functions.dimension(geometryCollection);
        Integer expectedResult = 2;
        assertEquals(actualResult, expectedResult);
    }

    @Test
    public void dimensionGeometryEmpty() {
        GeometryCollection emptyGeometryCollection = GEOMETRY_FACTORY.createGeometryCollection();

        Integer actualResult = Functions.dimension(emptyGeometryCollection);
        Integer expectedResult = 0;
        assertEquals(actualResult, expectedResult);
    }

    private static boolean intersects(Set<?> s1, Set<?> s2) {
        Set<?> copy = new HashSet<>(s1);
        copy.retainAll(s2);
        return !copy.isEmpty();
    }

    @Test
    public void getGoogleS2CellIDsPoint() {
        Point point = GEOMETRY_FACTORY.createPoint(new Coordinate(1, 2));
        Long[] cid = Functions.s2CellIDs(point, 30);
        Polygon reversedPolygon = S2Utils.toJTSPolygon(new S2CellId(cid[0]));
        // cast the cell to a rectangle, it must be able to cover the points
        assert(reversedPolygon.contains(point));
    }

    @Test
    public void getGoogleS2CellIDsPolygon() {
        // polygon with holes
        Polygon target = GEOMETRY_FACTORY.createPolygon(
                GEOMETRY_FACTORY.createLinearRing(coordArray(0.1, 0.1, 0.5, 0.1, 1.0, 0.3, 1.0, 1.0, 0.1, 1.0, 0.1, 0.1)),
                new LinearRing[] {
                        GEOMETRY_FACTORY.createLinearRing(coordArray(0.2, 0.2, 0.5, 0.2, 0.6, 0.7, 0.2, 0.6, 0.2, 0.2))
                }
        );
        // polygon inside the hole, shouldn't intersect with the polygon
        Polygon polygonInHole = GEOMETRY_FACTORY.createPolygon(coordArray(0.3, 0.3, 0.4, 0.3, 0.3, 0.4, 0.3, 0.3));
        // mbr of the polygon that cover all
        Geometry mbr = target.getEnvelope();
        HashSet<Long> targetCells = new HashSet<>(Arrays.asList(Functions.s2CellIDs(target, 10)));
        HashSet<Long> inHoleCells = new HashSet<>(Arrays.asList(Functions.s2CellIDs(polygonInHole, 10)));
        HashSet<Long> mbrCells = new HashSet<>(Arrays.asList(Functions.s2CellIDs(mbr, 10)));
        assert mbrCells.containsAll(targetCells);
        assert !intersects(targetCells, inHoleCells);
        assert mbrCells.containsAll(targetCells);
    }

    @Test
    public void getGoogleS2CellIDsLineString() {
        // polygon with holes
        LineString target = GEOMETRY_FACTORY.createLineString(coordArray(0.2, 0.2, 0.3, 0.4, 0.4, 0.6));
        LineString crossLine = GEOMETRY_FACTORY.createLineString(coordArray(0.4, 0.1, 0.1, 0.4));
        // mbr of the polygon that cover all
        Geometry mbr = target.getEnvelope();
        // cover the target polygon, and convert cells back to polygons
        HashSet<Long> targetCells = new HashSet<>(Arrays.asList(Functions.s2CellIDs(target, 15)));
        HashSet<Long> crossCells = new HashSet<>(Arrays.asList(Functions.s2CellIDs(crossLine, 15)));
        HashSet<Long> mbrCells = new HashSet<>(Arrays.asList(Functions.s2CellIDs(mbr, 15)));
        assert intersects(targetCells, crossCells);
        assert mbrCells.containsAll(targetCells);
    }

    @Test
    public void getGoogleS2CellIDsMultiPolygon() {
        // polygon with holes
        Polygon[] geoms = new Polygon[] {
                GEOMETRY_FACTORY.createPolygon(coordArray(0.1, 0.1, 0.5, 0.1, 0.1, 0.6, 0.1, 0.1)),
                GEOMETRY_FACTORY.createPolygon(coordArray(0.2, 0.1, 0.6, 0.3, 0.7, 0.6, 0.2, 0.5, 0.2, 0.1))
        };
        MultiPolygon target = GEOMETRY_FACTORY.createMultiPolygon(geoms);
        Geometry mbr = target.getEnvelope();
        HashSet<Long> targetCells = new HashSet<>(Arrays.asList(Functions.s2CellIDs(target, 10)));
        HashSet<Long> mbrCells = new HashSet<>(Arrays.asList(Functions.s2CellIDs(mbr, 10)));
        HashSet<Long> separateCoverCells = new HashSet<>();
        for(Geometry geom: geoms) {
            separateCoverCells.addAll(Arrays.asList(Functions.s2CellIDs(geom, 10)));
        }
        assert mbrCells.containsAll(targetCells);
        assert targetCells.equals(separateCoverCells);
    }

    @Test
    public void getGoogleS2CellIDsMultiLineString() {
        // polygon with holes
        MultiLineString target = GEOMETRY_FACTORY.createMultiLineString(
                new LineString[] {
                        GEOMETRY_FACTORY.createLineString(coordArray(0.1, 0.1, 0.2, 0.1, 0.3, 0.4, 0.5, 0.9)),
                        GEOMETRY_FACTORY.createLineString(coordArray(0.5, 0.1, 0.1, 0.5, 0.3, 0.1))
                }
        );
        Geometry mbr = target.getEnvelope();
        Point outsidePoint = GEOMETRY_FACTORY.createPoint(new Coordinate(0.3, 0.7));
        HashSet<Long> targetCells = new HashSet<>(Arrays.asList(Functions.s2CellIDs(target, 10)));
        HashSet<Long> mbrCells = new HashSet<>(Arrays.asList(Functions.s2CellIDs(mbr, 10)));
        Long outsideCell = Functions.s2CellIDs(outsidePoint, 10)[0];
        // the cells should all be within mbr
        assert mbrCells.containsAll(targetCells);
        // verify point within mbr but shouldn't intersect with linestring
        assert mbrCells.contains(outsideCell);
        assert !targetCells.contains(outsideCell);
    }

    @Test
    public void getGoogleS2CellIDsMultiPoint() {
        // polygon with holes
        MultiPoint target = GEOMETRY_FACTORY.createMultiPoint(new Point[] {
                GEOMETRY_FACTORY.createPoint(new Coordinate(0.1, 0.1)),
                GEOMETRY_FACTORY.createPoint(new Coordinate(0.2, 0.1)),
                GEOMETRY_FACTORY.createPoint(new Coordinate(0.3, 0.2)),
                GEOMETRY_FACTORY.createPoint(new Coordinate(0.5, 0.4))
        });
        Geometry mbr = target.getEnvelope();
        Point outsidePoint = GEOMETRY_FACTORY.createPoint(new Coordinate(0.3, 0.7));
        HashSet<Long> targetCells = new HashSet<>(Arrays.asList(Functions.s2CellIDs(target, 10)));
        HashSet<Long> mbrCells = new HashSet<>(Arrays.asList(Functions.s2CellIDs(mbr, 10)));
        // the cells should all be within mbr
        assert mbrCells.containsAll(targetCells);
        assert targetCells.size() == 4;
    }

    @Test
    public void getGoogleS2CellIDsGeometryCollection() {
        // polygon with holes
        Geometry[] geoms = new Geometry[] {
                GEOMETRY_FACTORY.createLineString(coordArray(0.1, 0.1, 0.2, 0.1, 0.3, 0.4, 0.5, 0.9)),
                GEOMETRY_FACTORY.createPolygon(coordArray(0.1, 0.1, 0.5, 0.1, 0.1, 0.6, 0.1, 0.1)),
                GEOMETRY_FACTORY.createMultiPoint(new Point[] {
                        GEOMETRY_FACTORY.createPoint(new Coordinate(0.1, 0.1)),
                        GEOMETRY_FACTORY.createPoint(new Coordinate(0.2, 0.1)),
                        GEOMETRY_FACTORY.createPoint(new Coordinate(0.3, 0.2)),
                        GEOMETRY_FACTORY.createPoint(new Coordinate(0.5, 0.4))
                })
        };
        GeometryCollection target = GEOMETRY_FACTORY.createGeometryCollection(geoms);
        Geometry mbr = target.getEnvelope();
        HashSet<Long> targetCells = new HashSet<>(Arrays.asList(Functions.s2CellIDs(target, 10)));
        HashSet<Long> mbrCells = new HashSet<>(Arrays.asList(Functions.s2CellIDs(mbr, 10)));
        HashSet<Long> separateCoverCells = new HashSet<>();
        for(Geometry geom: geoms) {
            separateCoverCells.addAll(Arrays.asList(Functions.s2CellIDs(geom, 10)));
        }
        // the cells should all be within mbr
        assert mbrCells.containsAll(targetCells);
        // separately cover should return same result as covered together
        assert separateCoverCells.equals(targetCells);
    }

    @Test
    public void getGoogleS2CellIDsAllSameLevel() {
        // polygon with holes
        GeometryCollection target = GEOMETRY_FACTORY.createGeometryCollection(
                new Geometry[]{
                        GEOMETRY_FACTORY.createPolygon(coordArray(0.3, 0.3, 0.4, 0.3, 0.3, 0.4, 0.3, 0.3)),
                        GEOMETRY_FACTORY.createPoint(new Coordinate(0.7, 1.2))
                }
        );
        Long[] cellIds = Functions.s2CellIDs(target, 10);
        HashSet<Integer> levels = Arrays.stream(cellIds).map(c -> new S2CellId(c).level()).collect(Collectors.toCollection(HashSet::new));
        HashSet<Integer> expects = new HashSet<>();
        expects.add(10);
        assertEquals(expects, levels);
    }

    @Test
    public void testS2ToGeom() {
        Geometry target = GEOMETRY_FACTORY.createPolygon(
                coordArray(0.1, 0.1, 0.5, 0.1, 1.0, 0.3, 1.0, 1.0, 0.1, 1.0, 0.1, 0.1)
        );
        Long[] cellIds = Functions.s2CellIDs(target, 10);
        Geometry[] polygons = Functions.s2ToGeom(Arrays.stream(cellIds).mapToLong(Long::longValue).toArray());
        assertTrue(polygons[0].intersects(target));
        assertTrue(polygons[20].intersects(target));
        assertTrue(polygons[100].intersects(target));
    }

    /**
     * Test H3CellIds: pass in all the types of geometry, test if the function cover
     */
    @Test
    public void h3CellIDs() {
        Geometry[] combinedGeoms = new Geometry[] {
                GEOMETRY_FACTORY.createPoint(new Coordinate(0.1, 0.1)),
                GEOMETRY_FACTORY.createPoint(new Coordinate(0.2, 0.1)),
                GEOMETRY_FACTORY.createLineString(coordArray(0.1, 0.1, 0.2, 0.1, 0.3, 0.4, 0.5, 0.9)),
                GEOMETRY_FACTORY.createLineString(coordArray(0.5, 0.1, 0.1, 0.5, 0.3, 0.1)),
                GEOMETRY_FACTORY.createPolygon(coordArray(0.1, 0.1, 0.5, 0.1, 0.1, 0.6, 0.1, 0.1)),
                GEOMETRY_FACTORY.createPolygon(coordArray(0.2, 0.1, 0.6, 0.3, 0.7, 0.6, 0.2, 0.5, 0.2, 0.1))
        };
        // The test geometries, cover all 7 geometry types targeted
        Geometry[] targets = new Geometry[] {
                GEOMETRY_FACTORY.createPoint(new Coordinate(1, 2)),
                GEOMETRY_FACTORY.createPolygon(
                        GEOMETRY_FACTORY.createLinearRing(coordArray(0.1, 0.1, 0.5, 0.1, 1.0, 0.3, 1.0, 1.0, 0.1, 1.0, 0.1, 0.1)),
                        new LinearRing[] {
                                GEOMETRY_FACTORY.createLinearRing(coordArray(0.2, 0.2, 0.5, 0.2, 0.6, 0.7, 0.2, 0.6, 0.2, 0.2))
                        }
                ),
                GEOMETRY_FACTORY.createLineString(coordArray(0.2, 0.2, 0.3, 0.4, 0.4, 0.6)),
                GEOMETRY_FACTORY.createGeometryCollection(
                        new Geometry[] {
                                GEOMETRY_FACTORY.createMultiPoint(new Point[] {(Point) combinedGeoms[0], (Point) combinedGeoms[1]}),
                                GEOMETRY_FACTORY.createMultiLineString(new LineString[] {(LineString) combinedGeoms[2], (LineString) combinedGeoms[3]}),
                                GEOMETRY_FACTORY.createMultiPolygon(new Polygon[] {(Polygon) combinedGeoms[4], (Polygon) combinedGeoms[5]})
                        }
                )
        };
        int resolution = 7;
        // the expected results
        Set<Long> expects = new HashSet<>();
        expects.addAll(new HashSet<>(Collections.singletonList(H3Utils.coordinateToCell(targets[0].getCoordinate(), resolution))));
        expects.addAll(new HashSet<>(H3Utils.polygonToCells((Polygon) targets[1], resolution, true)));
        expects.addAll(new HashSet<>(H3Utils.lineStringToCells((LineString) targets[2], resolution, true)));
        // for GeometryCollection, generate separately for the underlying geoms
        expects.add(H3Utils.coordinateToCell(combinedGeoms[0].getCoordinate(), resolution));
        expects.add(H3Utils.coordinateToCell(combinedGeoms[1].getCoordinate(), resolution));
        expects.addAll(H3Utils.lineStringToCells((LineString) combinedGeoms[2], resolution, true));
        expects.addAll(H3Utils.lineStringToCells((LineString) combinedGeoms[3], resolution, true));
        expects.addAll(H3Utils.polygonToCells((Polygon) combinedGeoms[4], resolution, true));
        expects.addAll(H3Utils.polygonToCells((Polygon) combinedGeoms[5], resolution, true));
        // generate exact
        Set<Long> exacts = new HashSet<>(Arrays.asList(Functions.h3CellIDs(GEOMETRY_FACTORY.createGeometryCollection(targets), resolution, true)));
        assert exacts.equals(expects);
    }

    /**
     * Test H3CellDistance
     */
    @Test
    public void h3CellDistance() {
        LineString pentagonLine = GEOMETRY_FACTORY.createLineString(coordArray(58.174758948493505, 10.427371502467615, 58.1388817207103, 10.469490838693966));
        // normal line
        LineString line = GEOMETRY_FACTORY.createLineString(coordArray(-4.414062499999996, 19.790494005157534,5.781250000000004, 13.734595619093557));
        long pentagonDist = Functions.h3CellDistance(
                H3Utils.coordinateToCell(pentagonLine.getCoordinateN(0), 11),
                H3Utils.coordinateToCell(pentagonLine.getCoordinateN(1), 11)
        );
        long lineDist = Functions.h3CellDistance(
                H3Utils.coordinateToCell(line.getCoordinateN(0), 10),
                H3Utils.coordinateToCell(line.getCoordinateN(1), 10)
        );
        assertEquals(
                H3Utils.approxPathCells(
                        pentagonLine.getCoordinateN(0),
                        pentagonLine.getCoordinateN(1),
                        11,
                        true
                ).size() - 1,
                pentagonDist
        );

        assertEquals(
                H3Utils.h3.gridDistance(
                        H3Utils.coordinateToCell(line.getCoordinateN(0), 10),
                        H3Utils.coordinateToCell(line.getCoordinateN(1), 10)
                ),
                lineDist
        );
    }

    /**
     * Test h3kRing
     */
    @Test
    public void h3KRing() {
        Point[] points = new Point[] {
                // pentagon
                GEOMETRY_FACTORY.createPoint(new Coordinate(10.53619907546767, 64.70000012793487)),
                // 7th neighbor of pentagon
                GEOMETRY_FACTORY.createPoint(new Coordinate(10.536630883471666, 64.69944253201858)),
                // normal point
                GEOMETRY_FACTORY.createPoint(new Coordinate(-166.093005914,61.61964122848931)),
        };
        for (Point point : points) {
            long cell = H3Utils.coordinateToCell(point.getCoordinate(), 12);
            Set<Long> allNeighbors = new HashSet<>(Arrays.asList(Functions.h3KRing(cell, 10, false)));
            Set<Long> kthNeighbors = new HashSet<>(Arrays.asList(Functions.h3KRing(cell, 10, true)));
            assert allNeighbors.containsAll(kthNeighbors);
            kthNeighbors.addAll(Arrays.asList(Functions.h3KRing(cell, 9, false)));
            assert allNeighbors.equals(kthNeighbors);
        }
    }

    @Test
    public void geometricMedian() throws Exception {
        MultiPoint multiPoint = GEOMETRY_FACTORY.createMultiPointFromCoords(
                coordArray(1480,0, 620,0));
        Geometry actual = Functions.geometricMedian(multiPoint);
        Geometry expected = wktReader.read("POINT (1050 0)");
        assertEquals(0, expected.compareTo(actual, COORDINATE_SEQUENCE_COMPARATOR));
    }

    @Test
<<<<<<< HEAD
    public void testForcePolygonCW() throws ParseException {
        Geometry polyCCW = Constructors.geomFromWKT("POLYGON ((20 35, 10 30, 10 10, 30 5, 45 20, 20 35),(30 20, 20 15, 20 25, 30 20))", 0);
        String actual = Functions.asWKT(Functions.forcePolygonCW(polyCCW));
        String expected = "POLYGON ((20 35, 45 20, 30 5, 10 10, 10 30, 20 35), (30 20, 20 25, 20 15, 30 20))";
        assertEquals(expected, actual);

        // both exterior ring and interior ring are counter-clockwise
        polyCCW = Constructors.geomFromWKT("POLYGON ((20 35, 10 30, 10 10, 30 5, 45 20, 20 35),(30 20, 20 25, 20 15, 30 20))", 0);
        actual = Functions.asWKT(Functions.forcePolygonCW(polyCCW));
        expected = "POLYGON ((20 35, 45 20, 30 5, 10 10, 10 30, 20 35), (30 20, 20 25, 20 15, 30 20))";
        assertEquals(expected, actual);

        Geometry mPoly = Constructors.geomFromWKT("MULTIPOLYGON (((20 35, 10 30, 10 10, 30 5, 45 20, 20 35),(30 20, 20 25, 20 15, 30 20)), ((40 40, 20 45, 45 30, 40 40)))", 0);
        actual = Functions.asWKT(Functions.forcePolygonCW(mPoly));
        expected = "MULTIPOLYGON (((20 35, 45 20, 30 5, 10 10, 10 30, 20 35), (30 20, 20 25, 20 15, 30 20)), ((40 40, 45 30, 20 45, 40 40)))";
        assertEquals(expected, actual);

        mPoly = Constructors.geomFromWKT("MULTIPOLYGON (((0 0, 10 0, 10 10, 0 10, 0 0), (2 2, 2 8, 8 8, 8 2, 2 2), (4 4, 4 6, 6 6, 6 4, 4 4), (6 6, 6 8, 8 8, 8 6, 6 6), (3 3, 3 4, 4 4, 4 3, 3 3), (5 5, 5 6, 6 6, 6 5, 5 5), (7 7, 7 8, 8 8, 8 7, 7 7)))", 0);
        actual = Functions.asWKT(Functions.forcePolygonCW(mPoly));
        expected = "MULTIPOLYGON (((0 0, 0 10, 10 10, 10 0, 0 0), (2 2, 8 2, 8 8, 2 8, 2 2), (4 4, 6 4, 6 6, 4 6, 4 4), (6 6, 8 6, 8 8, 6 8, 6 6), (3 3, 4 3, 4 4, 3 4, 3 3), (5 5, 6 5, 6 6, 5 6, 5 5), (7 7, 8 7, 8 8, 7 8, 7 7)))";
        assertEquals(expected, actual);

        Geometry nonPoly = Constructors.geomFromWKT("POINT (45 20)", 0);
        actual = Functions.asWKT(Functions.forcePolygonCW(nonPoly));
=======
    public void testForcePolygonCCW() throws ParseException {
        Geometry polyCW = Constructors.geomFromWKT("POLYGON ((20 35, 45 20, 30 5, 10 10, 10 30, 20 35), (30 20, 20 25, 20 15, 30 20))", 0);
        String actual = Functions.asWKT(Functions.forcePolygonCCW(polyCW));
        String expected = "POLYGON ((20 35, 10 30, 10 10, 30 5, 45 20, 20 35), (30 20, 20 15, 20 25, 30 20))";
        assertEquals(expected, actual);

        // both exterior ring and interior ring are counter-clockwise
        polyCW = Constructors.geomFromWKT("POLYGON ((20 35, 45 20, 30 5, 10 10, 10 30, 20 35), (30 20, 20 25, 20 15, 30 20))", 0);
        actual = Functions.asWKT(Functions.forcePolygonCCW(polyCW));
        expected = "POLYGON ((20 35, 10 30, 10 10, 30 5, 45 20, 20 35), (30 20, 20 15, 20 25, 30 20))";
        assertEquals(expected, actual);

        Geometry mPoly = Constructors.geomFromWKT("MULTIPOLYGON (((20 35, 45 20, 30 5, 10 10, 10 30, 20 35), (30 20, 20 25, 20 15, 30 20)), ((40 40, 45 30, 20 45, 40 40)))", 0);
        actual = Functions.asWKT(Functions.forcePolygonCCW(mPoly));
        expected = "MULTIPOLYGON (((20 35, 10 30, 10 10, 30 5, 45 20, 20 35), (30 20, 20 15, 20 25, 30 20)), ((40 40, 20 45, 45 30, 40 40)))";
        assertEquals(expected, actual);

        mPoly = Constructors.geomFromWKT("MULTIPOLYGON (((0 0, 0 10, 10 10, 10 0, 0 0), (2 2, 8 2, 8 8, 2 8, 2 2), (4 4, 6 4, 6 6, 4 6, 4 4), (6 6, 8 6, 8 8, 6 8, 6 6), (3 3, 4 3, 4 4, 3 4, 3 3), (5 5, 6 5, 6 6, 5 6, 5 5), (7 7, 8 7, 8 8, 7 8, 7 7)))", 0);
        actual = Functions.asWKT(Functions.forcePolygonCCW(mPoly));
        expected = "MULTIPOLYGON (((0 0, 10 0, 10 10, 0 10, 0 0), (2 2, 2 8, 8 8, 8 2, 2 2), (4 4, 4 6, 6 6, 6 4, 4 4), (6 6, 6 8, 8 8, 8 6, 6 6), (3 3, 3 4, 4 4, 4 3, 3 3), (5 5, 5 6, 6 6, 6 5, 5 5), (7 7, 7 8, 8 8, 8 7, 7 7)))";
        assertEquals(expected, actual);

        Geometry nonPoly = Constructors.geomFromWKT("POINT (45 20)", 0);
        actual = Functions.asWKT(Functions.forcePolygonCCW(nonPoly));
>>>>>>> d347e741
        expected = Functions.asWKT(nonPoly);
        assertEquals(expected, actual);
    }

    @Test
<<<<<<< HEAD
    public void testIsPolygonCW() throws ParseException {
        Geometry polyCCW = Constructors.geomFromWKT("POLYGON ((20 35, 10 30, 10 10, 30 5, 45 20, 20 35),(30 20, 20 15, 20 25, 30 20))", 0);
        assertFalse(Functions.isPolygonCW(polyCCW));

        Geometry polyCW = Constructors.geomFromWKT("POLYGON ((20 35, 45 20, 30 5, 10 10, 10 30, 20 35), (30 20, 20 25, 20 15, 30 20))", 0);
        assertTrue(Functions.isPolygonCW(polyCW));

        Geometry mPoly = Constructors.geomFromWKT("MULTIPOLYGON (((0 0, 0 10, 10 10, 10 0, 0 0), (2 2, 8 2, 8 8, 2 8, 2 2), (4 4, 6 4, 6 6, 4 6, 4 4), (6 6, 8 6, 8 8, 6 8, 6 6), (3 3, 4 3, 4 4, 3 4, 3 3), (5 5, 6 5, 6 6, 5 6, 5 5), (7 7, 8 7, 8 8, 7 8, 7 7)))", 0);
        assertTrue(Functions.isPolygonCW(mPoly));

        Geometry point = Constructors.geomFromWKT("POINT (45 20)", 0);
        assertFalse(Functions.isPolygonCW(point));

        Geometry lineClosed = Constructors.geomFromWKT("LINESTRING (30 20, 20 25, 20 15, 30 20)", 0);
        assertFalse(Functions.isPolygonCW(lineClosed));
=======
    public void testIsPolygonCCW() throws ParseException {
        Geometry polyCCW = Constructors.geomFromWKT("POLYGON ((20 35, 10 30, 10 10, 30 5, 45 20, 20 35),(30 20, 20 15, 20 25, 30 20))", 0);
        assertTrue(Functions.isPolygonCCW(polyCCW));

        Geometry polyCW = Constructors.geomFromWKT("POLYGON ((20 35, 45 20, 30 5, 10 10, 10 30, 20 35), (30 20, 20 25, 20 15, 30 20))", 0);
        assertFalse(Functions.isPolygonCCW(polyCW));

        Geometry mPoly = Constructors.geomFromWKT("MULTIPOLYGON (((0 0, 10 0, 10 10, 0 10, 0 0), (2 2, 2 8, 8 8, 8 2, 2 2), (4 4, 4 6, 6 6, 6 4, 4 4), (6 6, 6 8, 8 8, 8 6, 6 6), (3 3, 3 4, 4 4, 4 3, 3 3), (5 5, 5 6, 6 6, 6 5, 5 5), (7 7, 7 8, 8 8, 8 7, 7 7)))", 0);
        assertTrue(Functions.isPolygonCCW(mPoly));

        Geometry point = Constructors.geomFromWKT("POINT (45 20)", 0);
        assertFalse(Functions.isPolygonCCW(point));

        Geometry lineClosed = Constructors.geomFromWKT("LINESTRING (30 20, 20 25, 20 15, 30 20)", 0);
        assertFalse(Functions.isPolygonCCW(lineClosed));
>>>>>>> d347e741
    }

    @Test
    public void geometricMedianTolerance() throws Exception {
        MultiPoint multiPoint = GEOMETRY_FACTORY.createMultiPointFromCoords(
                coordArray(0,0, 10,1, 5,1, 20,20));
        Geometry actual = Functions.geometricMedian(multiPoint, 1e-15);
        Geometry expected = wktReader.read("POINT (5 1)");
        assertEquals(0, expected.compareTo(actual, COORDINATE_SEQUENCE_COMPARATOR));
    }

    @Test
    public void geometricMedianUnsupported() {
        LineString lineString = GEOMETRY_FACTORY.createLineString(
                coordArray(1480,0, 620,0));
        Exception e = assertThrows(Exception.class, () -> Functions.geometricMedian(lineString));
        assertEquals("Unsupported geometry type: LineString", e.getMessage());
    }

    @Test
    public void geometricMedianFailConverge() {
        MultiPoint multiPoint = GEOMETRY_FACTORY.createMultiPointFromCoords(
                coordArray(12,5, 62,7, 100,-1, 100,-5, 10,20, 105,-5));
        Exception e = assertThrows(Exception.class,
                () -> Functions.geometricMedian(multiPoint, 1e-6, 5, true));
        assertEquals("Median failed to converge within 1.0E-06 after 5 iterations.", e.getMessage());
    }

    @Test
    public void makepolygonWithSRID() {
        Geometry lineString1 = GEOMETRY_FACTORY.createLineString(coordArray(0, 0, 1, 1, 1, 0, 0, 0));
        Geometry actual1 = Functions.makepolygonWithSRID(lineString1, 4326);
        Geometry expected1 = GEOMETRY_FACTORY.createPolygon(coordArray(0, 0, 1, 1, 1, 0, 0, 0));
        assertEquals(expected1.toText(), actual1.toText());
        assertEquals(4326, actual1.getSRID());

        Geometry lineString2 = GEOMETRY_FACTORY.createLineString(coordArray3d(75, 29, 1, 77, 29, 2, 77, 29, 3, 75, 29, 1));
        Geometry actual2 = Functions.makepolygonWithSRID(lineString2, 123);
        Geometry expected2 = GEOMETRY_FACTORY.createPolygon(coordArray3d(75, 29, 1, 77, 29, 2, 77, 29, 3, 75, 29, 1));
        assertEquals(expected2.toText(), actual2.toText());
        assertEquals(123, actual2.getSRID());
    }

    @Test
    public void haversineDistance() {
        // Basic check
        Point p1 = GEOMETRY_FACTORY.createPoint(new Coordinate(90, 0));
        Point p2 = GEOMETRY_FACTORY.createPoint(new Coordinate(0, 0));
        assertEquals(1.00075559643809E7, Haversine.distance(p1, p2), 0.1);

        p1 = GEOMETRY_FACTORY.createPoint(new Coordinate(-0.56, 51.3168));
        p2 = GEOMETRY_FACTORY.createPoint(new Coordinate(-3.1883, 55.9533));
        assertEquals(543796.9506134904, Haversine.distance(p1, p2), 0.1);

        p1 = GEOMETRY_FACTORY.createPoint(new Coordinate(11.786111, 48.353889));
        p2 = GEOMETRY_FACTORY.createPoint(new Coordinate(8.570556, 50.033333));
        assertEquals(299073.03416817175, Haversine.distance(p1, p2), 0.1);

        p1 = GEOMETRY_FACTORY.createPoint(new Coordinate(11.786111, 48.353889));
        p2 = GEOMETRY_FACTORY.createPoint(new Coordinate(13.287778, 52.559722));
        assertEquals(479569.4558072244, Haversine.distance(p1, p2), 0.1);

        LineString l1 = GEOMETRY_FACTORY.createLineString(coordArray(0, 0, 0, 90));
        LineString l2 = GEOMETRY_FACTORY.createLineString(coordArray(0, 1, 0, 0));
        assertEquals(4948180.449055, Haversine.distance(l1, l2), 0.1);

        l1 = GEOMETRY_FACTORY.createLineString(coordArray(0, 0, 90, 0));
        l2 = GEOMETRY_FACTORY.createLineString(coordArray(1, 0, 0, 0));
        assertEquals(4948180.449055, Haversine.distance(l1, l2), 0.1);

        // HK to Sydney
        p1 = GEOMETRY_FACTORY.createPoint(new Coordinate(113.914603, 22.308919));
        p2 = GEOMETRY_FACTORY.createPoint(new Coordinate(151.177222, -33.946111));
        assertEquals(7393893.072901942, Haversine.distance(p1, p2), 0.1);

        // HK to Toronto
        p1 = GEOMETRY_FACTORY.createPoint(new Coordinate(113.914603, 22.308919));
        p2 = GEOMETRY_FACTORY.createPoint(new Coordinate(-79.630556, 43.677223));
        assertEquals(1.2548548944238186E7, Haversine.distance(p1, p2), 0.1);

        // Crossing the anti-meridian
        p1 = GEOMETRY_FACTORY.createPoint(new Coordinate(179.999, 0));
        p2 = GEOMETRY_FACTORY.createPoint(new Coordinate(-179.999, 0));
        assertTrue(Haversine.distance(p1, p2) < 300);
        assertTrue(Haversine.distance(p2, p1) < 300);
        p1 = GEOMETRY_FACTORY.createPoint(new Coordinate(179.999, 60));
        p2 = GEOMETRY_FACTORY.createPoint(new Coordinate(-179.999, 60));
        assertTrue(Haversine.distance(p1, p2) < 300);
        assertTrue(Haversine.distance(p2, p1) < 300);
        p1 = GEOMETRY_FACTORY.createPoint(new Coordinate(179.999, -60));
        p2 = GEOMETRY_FACTORY.createPoint(new Coordinate(-179.999, -60));
        assertTrue(Haversine.distance(p1, p2) < 300);
        assertTrue(Haversine.distance(p2, p1) < 300);

        // Crossing the North Pole
        p1 = GEOMETRY_FACTORY.createPoint(new Coordinate(-60, 89.999));
        p2 = GEOMETRY_FACTORY.createPoint(new Coordinate(120, 89.999));
        assertTrue(Haversine.distance(p1, p2) < 300);
        assertTrue(Haversine.distance(p2, p1) < 300);

        // Crossing the South Pole
        p1 = GEOMETRY_FACTORY.createPoint(new Coordinate(-60, -89.999));
        p2 = GEOMETRY_FACTORY.createPoint(new Coordinate(120, -89.999));
        assertTrue(Haversine.distance(p1, p2) < 300);
        assertTrue(Haversine.distance(p2, p1) < 300);
    }

    @Test
    public void spheroidDistance() {
        // Basic check
        Point p1 = GEOMETRY_FACTORY.createPoint(new Coordinate(90, 0));
        Point p2 = GEOMETRY_FACTORY.createPoint(new Coordinate(0, 0));
        assertEquals(1.0018754171394622E7, Spheroid.distance(p1, p2), 0.1);

        p1 = GEOMETRY_FACTORY.createPoint(new Coordinate(-0.56, 51.3168));
        p2 = GEOMETRY_FACTORY.createPoint(new Coordinate(-3.1883, 55.9533));
        assertEquals(544430.9411996203, Spheroid.distance(p1, p2), 0.1);

        p1 = GEOMETRY_FACTORY.createPoint(new Coordinate(11.786111, 48.353889));
        p2 = GEOMETRY_FACTORY.createPoint(new Coordinate(8.570556, 50.033333));
        assertEquals(299648.07216251583, Spheroid.distance(p1, p2), 0.1);

        p1 = GEOMETRY_FACTORY.createPoint(new Coordinate(11.786111, 48.353889));
        p2 = GEOMETRY_FACTORY.createPoint(new Coordinate(13.287778, 52.559722));
        assertEquals(479817.9049528187, Spheroid.distance(p1, p2), 0.1);

        LineString l1 = GEOMETRY_FACTORY.createLineString(coordArray(0, 0, 90, 0));
        LineString l2 = GEOMETRY_FACTORY.createLineString(coordArray(1, 0, 0, 0));
        assertEquals(4953717.340300673, Spheroid.distance(l1, l2), 0.1);

        // HK to Sydney
        p1 = GEOMETRY_FACTORY.createPoint(new Coordinate(113.914603, 22.308919));
        p2 = GEOMETRY_FACTORY.createPoint(new Coordinate(151.177222, -33.946111));
        assertEquals(7371809.8295041, Spheroid.distance(p1, p2), 0.1);

        // HK to Toronto
        p1 = GEOMETRY_FACTORY.createPoint(new Coordinate(113.914603, 22.308919));
        p2 = GEOMETRY_FACTORY.createPoint(new Coordinate(-79.630556, 43.677223));
        assertEquals(1.2568775317073349E7, Spheroid.distance(p1, p2), 0.1);

        // Crossing the anti-meridian
        p1 = GEOMETRY_FACTORY.createPoint(new Coordinate(179.999, 0));
        p2 = GEOMETRY_FACTORY.createPoint(new Coordinate(-179.999, 0));
        assertTrue(Spheroid.distance(p1, p2) < 300);
        assertTrue(Spheroid.distance(p2, p1) < 300);
        p1 = GEOMETRY_FACTORY.createPoint(new Coordinate(179.999, 60));
        p2 = GEOMETRY_FACTORY.createPoint(new Coordinate(-179.999, 60));
        assertTrue(Spheroid.distance(p1, p2) < 300);
        assertTrue(Spheroid.distance(p2, p1) < 300);
        p1 = GEOMETRY_FACTORY.createPoint(new Coordinate(179.999, -60));
        p2 = GEOMETRY_FACTORY.createPoint(new Coordinate(-179.999, -60));
        assertTrue(Spheroid.distance(p1, p2) < 300);
        assertTrue(Spheroid.distance(p2, p1) < 300);

        // Crossing the North Pole
        p1 = GEOMETRY_FACTORY.createPoint(new Coordinate(-60, 89.999));
        p2 = GEOMETRY_FACTORY.createPoint(new Coordinate(120, 89.999));
        assertTrue(Spheroid.distance(p1, p2) < 300);
        assertTrue(Spheroid.distance(p2, p1) < 300);

        // Crossing the South Pole
        p1 = GEOMETRY_FACTORY.createPoint(new Coordinate(-60, -89.999));
        p2 = GEOMETRY_FACTORY.createPoint(new Coordinate(120, -89.999));
        assertTrue(Spheroid.distance(p1, p2) < 300);
        assertTrue(Spheroid.distance(p2, p1) < 300);
    }

    @Test
    public void spheroidArea() {
        Point point = GEOMETRY_FACTORY.createPoint(new Coordinate(90, 0));
        assertEquals(0, Spheroid.area(point), 0.1);

        LineString line = GEOMETRY_FACTORY.createLineString(coordArray(0, 0, 0, 90));
        assertEquals(0, Spheroid.area(line), 0.1);
        line = GEOMETRY_FACTORY.createLineString(coordArray(0, 0, 90, 0));
        assertEquals(0, Spheroid.area(line), 0.1);

        Polygon polygon1 = GEOMETRY_FACTORY.createPolygon(coordArray(0, 0, 0, 90, 0, 0));
        assertEquals(0, Spheroid.area(polygon1), 0.1);
        polygon1 = GEOMETRY_FACTORY.createPolygon(coordArray(0, 0, 90, 0, 0, 0));
        assertEquals(0, Spheroid.area(polygon1), 0.1);

        Polygon polygon2 = GEOMETRY_FACTORY.createPolygon(coordArray(34, 35, 28, 30, 25, 34, 34, 35));
        assertEquals(2.0182485081176245E11, Spheroid.area(polygon2), 0.1);

        Polygon polygon3 = GEOMETRY_FACTORY.createPolygon(coordArray(34, 35, 25, 34, 28, 30, 34, 35));
        assertEquals(2.0182485081176245E11, Spheroid.area(polygon3), 0.1);

        MultiPoint multiPoint = GEOMETRY_FACTORY.createMultiPoint(new Point[] { point, point });
        assertEquals(0, Spheroid.area(multiPoint), 0.1);

        MultiLineString multiLineString = GEOMETRY_FACTORY.createMultiLineString(new LineString[] { line, line });
        assertEquals(0, Spheroid.area(multiLineString), 0.1);

        MultiPolygon multiPolygon = GEOMETRY_FACTORY.createMultiPolygon(new Polygon[] {polygon2, polygon3});
        assertEquals(4.036497016235249E11, Spheroid.area(multiPolygon), 0.1);

        GeometryCollection geometryCollection = GEOMETRY_FACTORY.createGeometryCollection(new Geometry[] {point, polygon2, polygon3});
        assertEquals(4.036497016235249E11, Spheroid.area(geometryCollection), 0.1);
    }

    @Test
    public void spheroidLength() {
        Point point = GEOMETRY_FACTORY.createPoint(new Coordinate(90, 0));
        assertEquals(0, Spheroid.length(point), 0.1);

        LineString line = GEOMETRY_FACTORY.createLineString(coordArray(0, 0, 90, 0));
        assertEquals(1.0018754171394622E7, Spheroid.length(line), 0.1);

        Polygon polygon = GEOMETRY_FACTORY.createPolygon(coordArray(0, 0, 90, 0, 0, 0));
        assertEquals(2.0037508342789244E7, Spheroid.length(polygon), 0.1);

        MultiPoint multiPoint = GEOMETRY_FACTORY.createMultiPoint(new Point[] { point, point });
        assertEquals(0, Spheroid.length(multiPoint), 0.1);

        MultiLineString multiLineString = GEOMETRY_FACTORY.createMultiLineString(new LineString[] { line, line });
        assertEquals(2.0037508342789244E7, Spheroid.length(multiLineString), 0.1);

        MultiPolygon multiPolygon = GEOMETRY_FACTORY.createMultiPolygon(new Polygon[] {polygon, polygon});
        assertEquals(4.007501668557849E7, Spheroid.length(multiPolygon), 0.1);

        GeometryCollection geometryCollection = GEOMETRY_FACTORY.createGeometryCollection(new Geometry[] {point, line, multiLineString});
        assertEquals(3.0056262514183864E7, Spheroid.length(geometryCollection), 0.1);
    }

    @Test
    public void numPoints() throws Exception{
        LineString line = GEOMETRY_FACTORY.createLineString(coordArray(0, 1, 1, 0, 2, 0));
        int expected = 3;
        int actual = Functions.numPoints(line);
        assertEquals(expected, actual);
    }

    @Test
    public void numPointsUnsupported() throws Exception {
        Polygon polygon = GEOMETRY_FACTORY.createPolygon(coordArray(0, 0, 0, 90, 0, 0));
        String expected = "Unsupported geometry type: " + "Polygon" + ", only LineString geometry is supported.";
        Exception e = assertThrows(IllegalArgumentException.class, () -> Functions.numPoints(polygon));
        assertEquals(expected, e.getMessage());
    }

    @Test
    public void force3DObject2D() {
        int expectedDims = 3;
        LineString line = GEOMETRY_FACTORY.createLineString(coordArray(0, 1, 1, 0, 2, 0));
        LineString expectedLine = GEOMETRY_FACTORY.createLineString(coordArray3d(0, 1, 1.1, 1, 0, 1.1, 2, 0, 1.1));
        Geometry forcedLine = Functions.force3D(line, 1.1);
        WKTWriter wktWriter = new WKTWriter(GeomUtils.getDimension(expectedLine));
        assertEquals(wktWriter.write(expectedLine), wktWriter.write(forcedLine));
        assertEquals(expectedDims, Functions.nDims(forcedLine));
    }

    @Test
    public void force3DObject2DDefaultValue() {
        int expectedDims = 3;
        Polygon polygon = GEOMETRY_FACTORY.createPolygon(coordArray(0, 0, 0, 90, 0, 0));
        Polygon expectedPolygon = GEOMETRY_FACTORY.createPolygon(coordArray3d(0, 0, 0, 0, 90, 0, 0, 0, 0));
        Geometry forcedPolygon = Functions.force3D(polygon);
        WKTWriter wktWriter = new WKTWriter(GeomUtils.getDimension(expectedPolygon));
        assertEquals(wktWriter.write(expectedPolygon), wktWriter.write(forcedPolygon));
        assertEquals(expectedDims, Functions.nDims(forcedPolygon));
    }

    @Test
    public void force3DObject3D() {
        int expectedDims = 3;
        LineString line3D = GEOMETRY_FACTORY.createLineString(coordArray3d(0, 1, 1, 1, 2, 1, 1, 2, 2));
        Geometry forcedLine3D = Functions.force3D(line3D, 2.0);
        WKTWriter wktWriter = new WKTWriter(GeomUtils.getDimension(line3D));
        assertEquals(wktWriter.write(line3D), wktWriter.write(forcedLine3D));
        assertEquals(expectedDims, Functions.nDims(forcedLine3D));
    }

    @Test
    public void force3DObject3DDefaultValue() {
        int expectedDims = 3;
        Polygon polygon = GEOMETRY_FACTORY.createPolygon(coordArray3d(0, 0, 0, 90, 0, 0, 0, 0, 0));
        Geometry forcedPolygon = Functions.force3D(polygon);
        WKTWriter wktWriter = new WKTWriter(GeomUtils.getDimension(polygon));
        assertEquals(wktWriter.write(polygon), wktWriter.write(forcedPolygon));
        assertEquals(expectedDims, Functions.nDims(forcedPolygon));
    }

    @Test
    public void force3DEmptyObject() {
        LineString emptyLine = GEOMETRY_FACTORY.createLineString();
        Geometry forcedEmptyLine = Functions.force3D(emptyLine, 1.2);
        assertEquals(emptyLine.isEmpty(), forcedEmptyLine.isEmpty());
    }

    @Test
    public void force3DEmptyObjectDefaultValue() {
        LineString emptyLine = GEOMETRY_FACTORY.createLineString();
        Geometry forcedEmptyLine = Functions.force3D(emptyLine);
        assertEquals(emptyLine.isEmpty(), forcedEmptyLine.isEmpty());
    }

    @Test
    public void force3DHybridGeomCollection() {
        Polygon polygon = GEOMETRY_FACTORY.createPolygon(coordArray(1, 0, 1, 1, 2, 1, 2, 0, 1, 0));
        Polygon polygon3D = GEOMETRY_FACTORY.createPolygon(coordArray3d(1, 1, 1, 2, 2, 2, 3, 3, 3, 1, 1, 1));
        MultiPolygon multiPolygon = GEOMETRY_FACTORY.createMultiPolygon(new Polygon[] {polygon3D, polygon});
        Point point3D = GEOMETRY_FACTORY.createPoint(new Coordinate(1, 1, 1));
        LineString lineString = GEOMETRY_FACTORY.createLineString(coordArray(1, 0, 1, 1, 1, 2));
        LineString emptyLineString = GEOMETRY_FACTORY.createLineString();
        Geometry geomCollection = GEOMETRY_FACTORY.createGeometryCollection(new Geometry[] {GEOMETRY_FACTORY.createGeometryCollection(new Geometry[] {multiPolygon, point3D, emptyLineString, lineString})});
        Polygon expectedPolygon3D = GEOMETRY_FACTORY.createPolygon(coordArray3d(1, 0, 2, 1, 1, 2, 2, 1, 2, 2, 0, 2, 1, 0, 2));
        LineString expectedLineString3D = GEOMETRY_FACTORY.createLineString(coordArray3d(1, 0, 2, 1, 1, 2, 1, 2, 2));
        Geometry actualGeometryCollection = Functions.force3D(geomCollection, 2);
        WKTWriter wktWriter3D = new WKTWriter(3);
        assertEquals(wktWriter3D.write(polygon3D), wktWriter3D.write(actualGeometryCollection.getGeometryN(0).getGeometryN(0).getGeometryN(0)));
        assertEquals(wktWriter3D.write(expectedPolygon3D), wktWriter3D.write(actualGeometryCollection.getGeometryN(0).getGeometryN(0).getGeometryN(1)));
        assertEquals(wktWriter3D.write(point3D), wktWriter3D.write(actualGeometryCollection.getGeometryN(0).getGeometryN(1)));
        assertEquals(emptyLineString.toText(), actualGeometryCollection.getGeometryN(0).getGeometryN(2).toText());
        assertEquals(wktWriter3D.write(expectedLineString3D), wktWriter3D.write(actualGeometryCollection.getGeometryN(0).getGeometryN(3)));
    }

    @Test
    public void force3DHybridGeomCollectionDefaultValue() {
        Polygon polygon = GEOMETRY_FACTORY.createPolygon(coordArray(1, 0, 1, 1, 2, 1, 2, 0, 1, 0));
        Polygon polygon3D = GEOMETRY_FACTORY.createPolygon(coordArray3d(1, 1, 1, 2, 2, 2, 3, 3, 3, 1, 1, 1));
        MultiPolygon multiPolygon = GEOMETRY_FACTORY.createMultiPolygon(new Polygon[] {polygon3D, polygon});
        Point point3D = GEOMETRY_FACTORY.createPoint(new Coordinate(1, 1, 1));
        LineString lineString = GEOMETRY_FACTORY.createLineString(coordArray(1, 0, 1, 1, 1, 2));
        LineString emptyLineString = GEOMETRY_FACTORY.createLineString();
        Geometry geomCollection = GEOMETRY_FACTORY.createGeometryCollection(new Geometry[] {GEOMETRY_FACTORY.createGeometryCollection(new Geometry[] {multiPolygon, point3D, emptyLineString, lineString})});
        Polygon expectedPolygon3D = GEOMETRY_FACTORY.createPolygon(coordArray3d(1, 0, 0, 1, 1, 0, 2, 1, 0, 2, 0, 0, 1, 0, 0));
        LineString expectedLineString3D = GEOMETRY_FACTORY.createLineString(coordArray3d(1, 0, 0, 1, 1, 0, 1, 2, 0));
        Geometry actualGeometryCollection = Functions.force3D(geomCollection);
        WKTWriter wktWriter3D = new WKTWriter(3);
        assertEquals(wktWriter3D.write(polygon3D), wktWriter3D.write(actualGeometryCollection.getGeometryN(0).getGeometryN(0).getGeometryN(0)));
        assertEquals(wktWriter3D.write(expectedPolygon3D), wktWriter3D.write(actualGeometryCollection.getGeometryN(0).getGeometryN(0).getGeometryN(1)));
        assertEquals(wktWriter3D.write(point3D), wktWriter3D.write(actualGeometryCollection.getGeometryN(0).getGeometryN(1)));
        assertEquals(emptyLineString.toText(), actualGeometryCollection.getGeometryN(0).getGeometryN(2).toText());
        assertEquals(wktWriter3D.write(expectedLineString3D), wktWriter3D.write(actualGeometryCollection.getGeometryN(0).getGeometryN(3)));
    }

    @Test
    public void makeLine() {
        Point point1 = GEOMETRY_FACTORY.createPoint(new Coordinate(0, 0));
        Point point2 = GEOMETRY_FACTORY.createPoint(new Coordinate(1, 1));
        String actual = Functions.makeLine(point1, point2).toText();
        assertEquals("LINESTRING (0 0, 1 1)", actual);

        MultiPoint multiPoint1 = GEOMETRY_FACTORY.createMultiPointFromCoords(coordArray(0.5, 0.5, 1.0, 1.0));
        MultiPoint multiPoint2 = GEOMETRY_FACTORY.createMultiPointFromCoords(coordArray(0.5, 0.5, 2, 2));
        String actual2 = Functions.makeLine(multiPoint1, multiPoint2).toText();
        assertEquals("LINESTRING (0.5 0.5, 1 1, 0.5 0.5, 2 2)", actual2);

        LineString line1 = GEOMETRY_FACTORY.createLineString(coordArray(0, 0, 1, 1));
        LineString line2 = GEOMETRY_FACTORY.createLineString(coordArray(2, 2, 3, 3));
        Geometry[] geoms = new Geometry[]{line1, line2};
        String actual3 = Functions.makeLine(geoms).toText();
        assertEquals("LINESTRING (0 0, 1 1, 2 2, 3 3)", actual3);
    }

    @Test
    public void makeLine3d() {
        WKTWriter wktWriter3D = new WKTWriter(3);
        Point point1 = GEOMETRY_FACTORY.createPoint(new Coordinate(1, 1, 1));
        Point point2 = GEOMETRY_FACTORY.createPoint(new Coordinate(2, 2, 2));
        LineString actualLinestring = (LineString) Functions.makeLine(point1, point2);
        LineString expectedLineString = GEOMETRY_FACTORY.createLineString(coordArray3d( 1, 1, 1, 2, 2, 2));
        assertEquals(wktWriter3D.write(actualLinestring), wktWriter3D.write(expectedLineString));

        MultiPoint multiPoint1 = GEOMETRY_FACTORY.createMultiPointFromCoords(coordArray3d(0.5, 0.5, 1, 1, 1, 1));
        MultiPoint multiPoint2 = GEOMETRY_FACTORY.createMultiPointFromCoords(coordArray3d(0.5, 0.5, 2, 2, 2, 2));
        actualLinestring = (LineString) Functions.makeLine(multiPoint1, multiPoint2);
        expectedLineString = GEOMETRY_FACTORY.createLineString(coordArray3d( 0.5, 0.5, 1, 1, 1, 1, 0.5, 0.5, 2, 2, 2, 2));
        assertEquals(wktWriter3D.write(actualLinestring), wktWriter3D.write(expectedLineString));

        LineString line1 = GEOMETRY_FACTORY.createLineString(coordArray3d(0, 0, 1, 1, 1, 1));
        LineString line2 = GEOMETRY_FACTORY.createLineString(coordArray3d(2, 2, 2, 2, 3, 3));
        Geometry[] geoms = new Geometry[]{line1, line2};
        actualLinestring = (LineString) Functions.makeLine(geoms);
        expectedLineString = GEOMETRY_FACTORY.createLineString(coordArray3d( 0, 0, 1, 1, 1, 1, 2, 2, 2, 2, 3, 3));
        assertEquals(wktWriter3D.write(actualLinestring), wktWriter3D.write(expectedLineString));
    }

    @Test
    public void makeLineWithWrongType() {
        Polygon polygon1 = GEOMETRY_FACTORY.createPolygon(coordArray(0, 0, 0, 90, 0, 0));
        Polygon polygon2 = GEOMETRY_FACTORY.createPolygon(coordArray(0, 0, 0, 10, 10, 10, 10, 0, 0, 0));

        Exception e = assertThrows(IllegalArgumentException.class, () -> Functions.makeLine(polygon1, polygon2));
        assertEquals("ST_MakeLine only supports Point, MultiPoint and LineString geometries", e.getMessage());
    }

    @Test
    public void minimumBoundingRadius() {
        Point point = GEOMETRY_FACTORY.createPoint(new Coordinate(0, 0));
        assertEquals("POINT (0 0)", Functions.minimumBoundingRadius(point).getLeft().toString());
        assertEquals(0, Functions.minimumBoundingRadius(point).getRight(), 1e-6);

        LineString line = GEOMETRY_FACTORY.createLineString(coordArray(0, 0, 0, 10));
        assertEquals("POINT (0 5)", Functions.minimumBoundingRadius(line).getLeft().toString());
        assertEquals(5, Functions.minimumBoundingRadius(line).getRight(), 1e-6);

        Polygon polygon = GEOMETRY_FACTORY.createPolygon(coordArray(0, 0, 0, 10, 10, 10, 10, 0, 0, 0));
        assertEquals("POINT (5 5)", Functions.minimumBoundingRadius(polygon).getLeft().toString());
        assertEquals(7.071067, Functions.minimumBoundingRadius(polygon).getRight(), 1e-6);
    }

    @Test
    public void nRingsPolygonOnlyExternal() throws Exception {
        Polygon polygon = GEOMETRY_FACTORY.createPolygon(coordArray(1, 0, 1, 1, 2, 1, 2, 0, 1, 0));
        Integer expected = 1;
        Integer actual = Functions.nRings(polygon);
        assertEquals(expected, actual);
    }

    @Test
    public void nRingsPolygonWithHoles() throws Exception {
        LinearRing shell = GEOMETRY_FACTORY.createLinearRing(coordArray(1, 0, 1, 6, 6, 6, 6, 0, 1, 0));
        LinearRing[] holes = new LinearRing[] {GEOMETRY_FACTORY.createLinearRing(coordArray(2, 1, 2, 2, 3, 2, 3, 1, 2, 1)),
                GEOMETRY_FACTORY.createLinearRing(coordArray(4, 1, 4, 2, 5, 2, 5, 1, 4, 1))};
        Polygon polygonWithHoles = GEOMETRY_FACTORY.createPolygon(shell, holes);
        Integer expected = 3;
        Integer actual = Functions.nRings(polygonWithHoles);
        assertEquals(expected, actual);
    }

    @Test public void nRingsPolygonEmpty() throws Exception {
        Polygon emptyPolygon = GEOMETRY_FACTORY.createPolygon();
        Integer expected = 0;
        Integer actual = Functions.nRings(emptyPolygon);
        assertEquals(expected, actual);
    }

    @Test
    public void nRingsMultiPolygonOnlyExternal() throws Exception {
        MultiPolygon multiPolygon = GEOMETRY_FACTORY.createMultiPolygon(new Polygon[] {GEOMETRY_FACTORY.createPolygon(coordArray(1, 0, 1, 1, 2, 1, 2, 0, 1, 0)),
                GEOMETRY_FACTORY.createPolygon(coordArray(5, 0, 5, 1, 7, 1, 7, 0, 5, 0))});
        Integer expected = 2;
        Integer actual = Functions.nRings(multiPolygon);
        assertEquals(expected, actual);
    }

    @Test
    public void nRingsMultiPolygonOnlyWithHoles() throws Exception {
        LinearRing shell1 = GEOMETRY_FACTORY.createLinearRing(coordArray(1, 0, 1, 6, 6, 6, 6, 0, 1, 0));
        LinearRing[] holes1 = new LinearRing[] {GEOMETRY_FACTORY.createLinearRing(coordArray(2, 1, 2, 2, 3, 2, 3, 1, 2, 1)),
                GEOMETRY_FACTORY.createLinearRing(coordArray(4, 1, 4, 2, 5, 2, 5, 1, 4, 1))};
        Polygon polygonWithHoles1 = GEOMETRY_FACTORY.createPolygon(shell1, holes1);
        LinearRing shell2 = GEOMETRY_FACTORY.createLinearRing(coordArray(10, 0, 10, 6, 16, 6, 16, 0, 10, 0));
        LinearRing[] holes2 = new LinearRing[] {GEOMETRY_FACTORY.createLinearRing(coordArray(12, 1, 12, 2, 13, 2, 13, 1, 12, 1)),
                GEOMETRY_FACTORY.createLinearRing(coordArray(14, 1, 14, 2, 15, 2, 15, 1, 14, 1))};
        Polygon polygonWithHoles2 = GEOMETRY_FACTORY.createPolygon(shell2, holes2);
        MultiPolygon multiPolygon = GEOMETRY_FACTORY.createMultiPolygon(new Polygon[]{polygonWithHoles1, polygonWithHoles2});
        Integer expected = 6;
        Integer actual = Functions.nRings(multiPolygon);
        assertEquals(expected, actual);
    }

    @Test
    public void nRingsMultiPolygonEmpty() throws Exception {
        MultiPolygon multiPolygon = GEOMETRY_FACTORY.createMultiPolygon(new Polygon[] {GEOMETRY_FACTORY.createPolygon(),
                GEOMETRY_FACTORY.createPolygon()});
        Integer expected = 0;
        Integer actual = Functions.nRings(multiPolygon);
        assertEquals(expected, actual);
    }

    @Test
    public void nRingsMultiPolygonMixed() throws Exception {
        Polygon polygon = GEOMETRY_FACTORY.createPolygon(coordArray(1, 0, 1, 1, 2, 1, 2, 0, 1, 0));
        LinearRing shell = GEOMETRY_FACTORY.createLinearRing(coordArray(1, 0, 1, 6, 6, 6, 6, 0, 1, 0));
        LinearRing[] holes = new LinearRing[] {GEOMETRY_FACTORY.createLinearRing(coordArray(2, 1, 2, 2, 3, 2, 3, 1, 2, 1)),
                GEOMETRY_FACTORY.createLinearRing(coordArray(4, 1, 4, 2, 5, 2, 5, 1, 4, 1))};
        Polygon polygonWithHoles = GEOMETRY_FACTORY.createPolygon(shell, holes);
        Polygon emptyPolygon = GEOMETRY_FACTORY.createPolygon();
        MultiPolygon multiPolygon = GEOMETRY_FACTORY.createMultiPolygon(new Polygon[] {polygon, polygonWithHoles, emptyPolygon});
        Integer expected = 4;
        Integer actual = Functions.nRings(multiPolygon);
        assertEquals(expected, actual);
    }

    @Test
    public void testBuffer() {
        Polygon polygon = GEOMETRY_FACTORY.createPolygon(coordArray(50, 50, 50, 150, 150, 150, 150, 50, 50, 50));
        String actual = Functions.asWKT(Functions.reducePrecision(Functions.buffer(polygon, 15), 4));
        String expected = "POLYGON ((47.0736 35.2882, 44.2597 36.1418, 41.6664 37.528, 39.3934 39.3934, 37.528 41.6664, 36.1418 44.2597, 35.2882 47.0736, 35 50, 35 150, 35.2882 152.9264, 36.1418 155.7403, 37.528 158.3336, 39.3934 160.6066, 41.6664 162.472, 44.2597 163.8582, 47.0736 164.7118, 50 165, 150 165, 152.9264 164.7118, 155.7403 163.8582, 158.3336 162.472, 160.6066 160.6066, 162.472 158.3336, 163.8582 155.7403, 164.7118 152.9264, 165 150, 165 50, 164.7118 47.0736, 163.8582 44.2597, 162.472 41.6664, 160.6066 39.3934, 158.3336 37.528, 155.7403 36.1418, 152.9264 35.2882, 150 35, 50 35, 47.0736 35.2882))";
        assertEquals(expected, actual);

        LineString lineString = GEOMETRY_FACTORY.createLineString(coordArray(0, 0, 50, 70, 100, 100));
        actual = Functions.asWKT(Functions.reducePrecision(Functions.buffer(lineString, 10, false, "side=left"), 4));
        expected = "POLYGON ((50 70, 0 0, -8.1373 5.8124, 41.8627 75.8124, 43.2167 77.3476, 44.855 78.5749, 94.855 108.5749, 100 100, 50 70))";
        assertEquals(expected, actual);

        lineString = GEOMETRY_FACTORY.createLineString(coordArray(0, 0, 50, 70, 70, -3));
        actual = Functions.asWKT(Functions.reducePrecision(Functions.buffer(lineString, 10, false, "endcap=square"), 4));
        expected = "POLYGON ((43.2156 77.3465, 44.8523 78.5733, 46.7044 79.4413, 48.6944 79.9144, 50.739 79.9727, 52.7527 79.6137, 54.6512 78.8525, 56.3552 77.7209, 57.7932 76.2663, 58.9052 74.5495, 59.6446 72.6424, 79.6446 -0.3576, 82.2869 -10.0022, 62.9978 -15.2869, 45.9128 47.0733, 8.1373 -5.8124, 2.325 -13.9497, -13.9497 -2.325, 41.8627 75.8124, 43.2156 77.3465))";
        assertEquals(expected, actual);

        Point point = GEOMETRY_FACTORY.createPoint(new Coordinate(100, 90));
        actual = Functions.asWKT(Functions.reducePrecision(Functions.buffer(point, 10, false, "quad_segs=2"), 4));
        expected = "POLYGON ((107.0711 82.9289, 100 80, 92.9289 82.9289, 90 90, 92.9289 97.0711, 100 100, 107.0711 97.0711, 110 90, 107.0711 82.9289))";
        assertEquals(expected, actual);
    }

    @Test
    public void testSnap() throws ParseException {
        Geometry poly = geomFromWKT("POLYGON ((2.6 12.5, 2.6 20.0, 12.6 20.0, 12.6 12.5, 2.6 12.5 ))", 0);
        Geometry line = geomFromWKT("LINESTRING (0.5 10.7, 5.4 8.4, 10.1 10.0)", 0);
        double distance = Functions.distance(poly, line);
        String actual = Functions.asWKT(Functions.snap(poly, line, distance * 1.01));
        String expected = "POLYGON ((2.6 12.5, 2.6 20, 12.6 20, 12.6 12.5, 10.1 10, 2.6 12.5))";
        assertEquals(expected, actual);

        actual = Functions.asWKT(Functions.snap(poly, line, distance * 1.25));
        expected = "POLYGON ((0.5 10.7, 2.6 20, 12.6 20, 12.6 12.5, 10.1 10, 5.4 8.4, 0.5 10.7))";
        assertEquals(expected, actual);

        // if the tolerance is less than distance between Geometries then input Geometry will be returned as is.
        actual = Functions.asWKT(Functions.snap(poly, line, distance * 0.9));
        expected = Functions.asWKT(poly);
        assertEquals(expected, actual);
    }

    @Test
    public void testBufferSpheroidal() throws ParseException {
        Geometry polygon1 = GEOMETRY_FACTORY.createPolygon(coordArray(16.2500, 48.2500, 16.3500, 48.2500, 16.3500, 48.2000, 16.2500, 48.2000, 16.2500, 48.2500));
        Geometry polygon2 = geomFromWKT("POLYGON((-120 30, -80 30, -80 50, -120 50, -120 30))", 4269);
        Geometry point1 = geomFromWKT("POINT(-180 60)", 4269);
        Geometry linestring1 = geomFromEWKT("LINESTRING(-91.185 30.4505, -91.187 30.452, -91.189 30.4535)");
        Geometry polygon3 = geomFromWKT("POLYGON((-120 30, -80 30, -80 50, -120 50, -120 30))", 4269);
        Geometry linestring2 = geomFromEWKT("LINESTRING(0.05 15, -0.05 15)");

        // Geometries crossing dateline
        Geometry linestring3 = geomFromEWKT("LINESTRING(179.95 15, -179.95 15)");
        Geometry polygon4 = geomFromEWKT("POLYGON((179 -15, 179 15, -179 15, -179 -15, 179 -15))");
        Geometry polygon5 = geomFromEWKT("POLYGON((178 -10, 178 10, -178 10, -178 -10, 178 -10))");

        Geometry result1 = Functions.buffer(polygon1, 100, true);
        Geometry result2 = Functions.buffer(polygon2, 1000, true);
        Geometry result3 = Functions.buffer(point1, 100, true);
        Geometry result4 = Functions.buffer(linestring1, 10, true);
        Geometry result5 = Functions.buffer(polygon3, 10000, true);
        Geometry result6 = Functions.buffer(linestring2, 10000, true);

        // Geometries crossing dateline
        Geometry result7 = Functions.buffer(linestring3, 1000000, true);
        Geometry result8 = Functions.buffer(polygon4, 100, true);
        Geometry result9 = Functions.buffer(polygon5, 1000000, true);

        Geometry expected1 = geomFromEWKT("POLYGON ((16.248653057837092 48.24999999781262, 16.24867891451385 48.25017542568975, 16.24875549793627 48.25034411793438, 16.24887986793391 48.25049959710696, 16.249047249310912 48.25063589306856, 16.249251215157546 48.250747772240985, 16.249483933612066 48.25083093858835, 16.249736468600165 48.250882198599385, 16.249999123001867 48.25089958393145, 16.35000087730807 48.25089956809054, 16.35026352923699 48.250882182692266, 16.350516061632444 48.250830922668115, 16.35074877731957 48.25074775640202, 16.350952740192536 48.250635877460866, 16.351120118386593 48.25049958194538, 16.351244485020548 48.25034410350243, 16.35132106495956 48.25017541233756, 16.351346918125614 48.24999998594946, 16.351345606585333 48.199999998284284, 16.351319726848168 48.19982442741669, 16.351243088946557 48.19965560959, 16.351118640921797 48.19950003769327, 16.350951169518318 48.19936369511042, 16.350747116034892 48.19925182561274, 16.350514328568078 48.19916873170147, 16.350261760179283 48.199117609152964, 16.34999912459177 48.19910042412578, 16.25000087573864 48.19910040825405, 16.24973823767017 48.199117593214716, 16.249485666681007 48.199168715750886, 16.249252876439694 48.19925180974529, 16.24904881997628 48.199363679477166, 16.248881345384483 48.199500022510115, 16.248756893991796 48.199655595141486, 16.24868025260387 48.199824414053964, 16.2486543693546 48.19999998641755, 16.248653057837092 48.24999999781262))");
        Geometry expected2 = geomFromEWKT("POLYGON ((-120.00898315284118 29.999999999999467, -120.00898315284118 49.999999999988724, -120.00881054407824 50.001129625613444, -120.0082993510474 50.002215815187945, -120.00746921861013 50.003216831381316, -120.00635204829044 50.00409421217581, -120.0049907723172 50.004814247955025, -120.00343770376273 50.00534927578318, -120.00175252618048 50.00567874131385, -119.99999999999999 50.005789987696524, -80 50.005789987696524, -79.9982474738195 50.00567874131385, -79.99656229623727 50.00534927578318, -79.99500922768277 50.004814247955025, -79.99364795170956 50.00409421217581, -79.99253078138989 50.003216831381316, -79.99170064895262 50.002215815187945, -79.99118945592176 50.001129625613444, -79.99101684715882 49.999999999988724, -79.99101684715882 29.999999999999467, -79.99118945592176 29.998474584401656, -79.99170064895262 29.997007767335376, -79.99253078138989 29.995655921596196, -79.99364795170956 29.994471003601635, -79.99500922768277 29.99349855586065, -79.99656229623727 29.99277595576926, -79.9982474738195 29.99233097818683, -80 29.992180727189663, -119.99999999999999 29.992180727189663, -120.00175252618048 29.99233097818683, -120.00343770376273 29.99277595576926, -120.0049907723172 29.99349855586065, -120.00635204829044 29.994471003601635, -120.00746921861013 29.995655921596196, -120.0082993510474 29.997007767335376, -120.00881054407824 29.998474584401656, -120.00898315284118 29.999999999999467))");
        Geometry expected3 = geomFromEWKT("POLYGON ((-179.9982096288439 59.99995928994206, -179.9982598922349 59.99978513613418, -179.99837702566958 59.99961923978765, -179.99855652694714 59.99946797603053, -179.998791497433 59.99933715760413, -179.99907290724568 59.999231811518854, -179.9993899422849 59.99915598591007, -179.99973041976276 59.99911259450936, 179.9999187437241 59.999103304702594, 179.99957102955173 59.99912847347155, 179.99923979915093 59.999187133678575, 179.99893778069153 59.999277031220146, 179.99867658007233 59.99939471162435, 179.99846623498902 59.99953565276752, 179.9983148292063 59.99969443861621, 179.99822818185396 59.999864967323326, 179.9982096236965 60.00004068568767, 179.99825986898801 60.00021484097138, 179.99837698785996 60.00038074040053, 179.99855648032874 60.00053200837772, 179.99879144910062 60.00066283151926, 179.99907286455522 60.00076818209686, 179.9993899117333 60.00084401129125, 179.9997304059989 60.000887404824965, -179.99991873860708 60.00089669498742, -179.99957100633523 60.000871524742664, -179.9992397613717 60.000812861453035, -179.9989377341035 60.000722959691345, -179.99867653177037 60.00060527457202, -179.99846619232903 60.00046432893652, -179.99831479868513 60.000305539502236, -179.99822816812048 60.00013500866213, -179.9982096288439 59.99995928994206))");
        Geometry expected4 = geomFromEWKT("POLYGON ((-91.18706814560424 30.451931798138848, -91.18906814731041 30.453431798551634, -91.18908219577726 30.453444627150773, -91.1890930855116 30.4534595836974, -91.18910039802604 30.453476093420573, -91.18910385230312 30.453493521861454, -91.18910331559482 30.453511199255043, -91.1890988085245 30.4535284462689, -91.18909050429437 30.453544600109474, -91.18907872203003 30.453559039992996, -91.18906391451668 30.453571211001968, -91.18904665079899 30.453580645410415, -91.18902759431288 30.453586980658557, -91.18900747739012 30.453589973285787, -91.18898707311482 30.453589508286903, -91.18896716561396 30.453585603531685, -91.18894851992349 30.453578409078172, -91.18893185258821 30.453568201405897, -91.18693185327697 30.45206820105564, -91.18493185405761 30.450568200774196, -91.18491780618592 30.450555372061554, -91.18490691698157 30.450540415431583, -91.18489960490953 30.450523905659963, -91.18489615096698 30.450506477208492, -91.18489668788492 30.450488799843015, -91.18490119502782 30.450471552894637, -91.18490949918679 30.450455399153434, -91.18492128123634 30.450440959397913, -91.18493608839827 30.450428788538883, -91.18495335164187 30.45041935429472, -91.1849724075514 30.45041301921735, -91.18499252382057 30.450410026759716, -91.18501292739447 30.450410491920046, -91.18503283417732 30.45041439682263, -91.18505147916453 30.450421591404723, -91.18506814584102 30.450431799183303, -91.18706814560424 30.451931798138848))");
        Geometry expected5 = geomFromEWKT("POLYGON ((-120.08983152841193 29.999999999999467, -120.08983152841193 49.999999999988724, -120.08810544078257 50.011295055219406, -120.082993510474 50.02215353087995, -120.07469218610126 50.03215857448533, -120.06352048290445 50.040926345154375, -120.04990772317231 50.048120665845154, -120.03437703762728 50.05346582623596, -120.01752526180509 50.05675706193107, -119.99999999999999 50.057868324959486, -80 50.057868324959486, -79.98247473819491 50.05675706193107, -79.96562296237272 50.05346582623596, -79.95009227682765 50.048120665845154, -79.93647951709555 50.040926345154375, -79.92530781389875 50.03215857448533, -79.91700648952599 50.02215353087995, -79.91189455921744 50.011295055219406, -79.91016847158805 49.999999999988724, -79.91016847158805 29.999999999999467, -79.91189455921744 29.984744778413628, -79.91700648952599 29.970073573592575, -79.92530781389875 29.956550575939833, -79.93647951709555 29.944696041120597, -79.95009227682765 29.934966209460505, -79.96562296237272 29.927735669848445, -79.98247473819491 29.92328286155486, -80 29.92177928675603, -119.99999999999999 29.92177928675603, -120.01752526180509 29.92328286155486, -120.03437703762728 29.927735669848445, -120.04990772317231 29.934966209460505, -120.06352048290445 29.944696041120597, -120.07469218610126 29.956550575939833, -120.082993510474 29.970073573592575, -120.08810544078257 29.984744778413628, -120.08983152841193 29.999999999999467))");
        Geometry expected6 = geomFromEWKT("POLYGON ((-0.0499827380800979 14.90970764615526, -0.0680979441919658 14.911439289332314, -0.0855181036092048 14.916572765433372, -0.1015745790932317 14.924910889089798, -0.1156509498611482 14.936133480337729, -0.1272066059871122 14.949809631917493, -0.1357974717923214 14.965414213210906, -0.1410930699533803 14.982347984759812, -0.1428892711961725 14.9999605602647, -0.1411162325232574 15.017575343788987, -0.1358412050267848 15.034515492689351, -0.1272660846886664 15.050129914661689, -0.1157197795798512 15.063818302233363, -0.101645667253286 15.07505424080832, -0.0855846090787039 15.083405496399754, -0.068154165764569 15.088550694439519, -0.0500248124892859 15.090291738028835, 0.0500174017959422 15.0902994910598, 0.0681488768495457 15.08856105434859, 0.0855824246963393 15.08341775106032, 0.1016472676386697 15.075067339333813, 0.1157254254859488 15.06383098366898, 0.1272755583302725 15.050140871793444, 0.1358538186573691 15.034523547105394, 0.1411309042551145 15.017579606456339, 0.1429046575925539 14.999960553897546, 0.1411077364057122 14.982343709853023, 0.1358100760363371 14.965406147948107, 0.1272160681615492 14.949798665976873, 0.1156565845591405 14.936120792425546, 0.1015761705812689 14.9248977863495, 0.0855159139181673 14.916560508451733, 0.0680926538252635 14.911428928455091, 0.0499753291173759 14.909699892939221, -0.0499827380800979 14.90970764615526))");
        Geometry expected7 = geomFromEWKT("POLYGON ((-179.908607846266 24.025403116254306, -177.99876698499668 23.825660822056278, -176.1851748144233 23.267372220454533, -174.54862792786022 22.380090414241554, -173.15522797402008 21.20765453023379, -172.05367901642606 19.803908497939666, -171.27542809803106 18.22850022788734, -170.83670228698406 16.543486102335997, -170.7412636921777 14.811036901560918, -170.9829095910743 13.092142713348924, -171.5471495735382 11.445952123266512, -172.41190582467604 9.929276420592164, -173.54741832839647 8.595821727211286, -174.91577148479777 7.494852554680671, -176.47058207976102 6.669211334615649, -178.157376393358 6.152879352694568, -179.9150124655878 5.968498588196282, 179.9878642700213 5.967715967762297, 178.22454996382154 6.1243064565567416, 176.52190735292885 6.617190677478861, 174.94354089208682 7.427303247307942, 173.5475157235323 8.522934832546376, 172.38432738193248 9.861905503007021, 171.4959038990676 11.393986435009106, 170.9153886431351 13.063103234007537, 170.66721922346738 14.80905645479948, 170.76695775874103 16.568760623485606, 171.22043647400534 18.277247812024235, 172.02203612722943 19.86884329704546, 173.1522881340142 21.278955415388584, 174.5754355707626 22.446796923405344, 176.2379815998183 23.319060447498003, 178.06938085914476 23.854152382752126, 179.98566424517946 24.026184454399257, -179.908607846266 24.025403116254306))");
        Geometry expected8 = geomFromEWKT("POLYGON ((179 -15.000873160293315, 178.999824747382 -15.000856382797105, 178.99965622962375 -15.000806695050459, 178.9995009227683 -15.000726006503347, 178.999364795171 -15.000617417938033, 178.99925307813902 -15.000485102312915, 178.9991700648953 -15.000334144403906, 178.99911894559222 -15.00017034540551, 178.9991016847159 -14.999999999999092, 178.9991016847159 14.99999999999908, 178.99911894559222 15.00017034540551, 178.9991700648953 15.000334144403906, 178.99925307813902 15.000485102312902, 178.999364795171 15.000617417938045, 178.9995009227683 15.000726006503333, 178.99965622962375 15.000806695050459, 178.999824747382 15.000856382797105, 179 15.000873160293315, -179.00000000000003 15.000873160293315, -178.99982474738198 15.000856382797105, -178.99965622962375 15.000806695050459, -178.9995009227683 15.000726006503333, -178.99936479517098 15.000617417938045, -178.99925307813902 15.000485102312902, -178.99917006489528 15.000334144403906, -178.9991189455922 15.00017034540551, -178.99910168471592 14.99999999999908, -178.99910168471592 -14.999999999999092, -178.9991189455922 -15.00017034540551, -178.99917006489528 -15.000334144403906, -178.99925307813902 -15.000485102312915, -178.99936479517098 -15.000617417938033, -178.9995009227683 -15.000726006503347, -178.99965622962375 -15.000806695050459, -178.99982474738198 -15.000856382797105, -179.00000000000003 -15.000873160293315, 179 -15.000873160293315))");
        Geometry expected9 = geomFromEWKT("POLYGON ((178 -18.747248844374, 176.24747381949112 -18.582729101204464, 174.5622962372712 -18.0945531116537, 173.0092276827665 -17.29887379200776, 171.64795170955566 -16.222572896097414, 170.53078138987692 -14.903037762363958, 169.70064895259912 -13.387566659631126, 169.18945592174327 -11.73221950803158, 169.01684715880478 -9.999999999999265, 169.01684715880478 9.999999999999238, 169.18945592174327 11.73221950803157, 169.70064895259912 13.387566659631101, 170.53078138987692 14.903037762363944, 171.64795170955566 16.2225728960974, 173.0092276827665 17.298873792007747, 174.5622962372712 18.094553111653685, 176.24747381949112 18.582729101204453, 178 18.747248844373974, -178 18.747248844373974, -176.24747381949115 18.582729101204453, -174.56229623727123 18.094553111653685, -173.00922768276646 17.298873792007747, -171.64795170955566 16.2225728960974, -170.5307813898769 14.903037762363944, -169.70064895259912 13.387566659631101, -169.18945592174325 11.73221950803157, -169.0168471588048 9.999999999999238, -169.0168471588048 -9.999999999999265, -169.18945592174325 -11.73221950803158, -169.70064895259912 -13.387566659631126, -170.5307813898769 -14.903037762363972, -171.64795170955566 -16.222572896097414, -173.00922768276646 -17.29887379200776, -174.56229623727123 -18.0945531116537, -176.24747381949115 -18.582729101204464, -178 -18.747248844374, 178 -18.747248844374))");

        Geometry postgis_result1 = geomFromEWKT("POLYGON((16.24865305783681 48.249999997812985,16.248678914513565 48.250175425690124,16.248755497935985 48.250344117934766,16.248879867933624 48.25049959710733,16.249047249310628 48.25063589306893,16.249251215157262 48.25074777224136,16.24948393361178 48.25083093858872,16.24973646859988 48.25088219859975,16.249999123001583 48.25089958393185,16.35000087730765 48.25089956809112,16.35026352923657 48.25088218269285,16.350516061632025 48.2508309226687,16.35074877731915 48.2507477564026,16.35095274019212 48.25063587746145,16.351120118386177 48.250499581945974,16.35124448502013 48.250344103503025,16.351321064959144 48.25017541233815,16.3513469181252 48.24999998595004,16.351345606584914 48.19999999828486,16.35131972684775 48.19982442741726,16.351243088946138 48.19965560959058,16.351118640921378 48.19950003769385,16.3509511695179 48.199363695110996,16.350747116034473 48.19925182561332,16.350514328567655 48.19916873170203,16.35026176017886 48.19911760915353,16.34999912459135 48.19910042412636,16.250000875738355 48.19910040825441,16.249738237669884 48.19911759321507,16.249485666680723 48.19916871575125,16.24925287643941 48.199251809745654,16.249048819975993 48.19936367947753,16.2488813453842 48.199500022510485,16.248756893991516 48.19965559514185,16.248680252603585 48.199824414054326,16.248654369354316 48.199999986417914,16.24865305783681 48.249999997812985))");
        Geometry postgis_result2 = geomFromEWKT("POLYGON((-120.00898315284118 29.999999999999993,-120.00898315284118 49.99999999999999,-120.00881054407824 50.00112962562472,-120.0082993510474 50.00221581519921,-120.00746921861011 50.003216831392564,-120.00635204829044 50.004094212187034,-120.00499077231723 50.00481424796622,-120.00343770376273 50.00534927579437,-120.00175252618051 50.00567874132504,-119.99999999999999 50.00578998770771,-80 50.00578998770771,-79.99824747381949 50.00567874132504,-79.99656229623727 50.00534927579437,-79.99500922768276 50.00481424796622,-79.99364795170956 50.004094212187034,-79.99253078138987 50.003216831392564,-79.9917006489526 50.00221581519921,-79.99118945592174 50.00112962562472,-79.9910168471588 49.99999999999999,-79.9910168471588 29.999999999999993,-79.99118945592174 29.99847458440221,-79.9917006489526 29.997007767335962,-79.99253078138987 29.99565592159683,-79.99364795170956 29.99447100360229,-79.99500922768276 29.993498555861333,-79.99656229623727 29.992775955769954,-79.99824747381949 29.992330978187542,-80 29.992180727190387,-119.99999999999999 29.992180727190387,-120.00175252618051 29.992330978187542,-120.00343770376273 29.992775955769954,-120.00499077231723 29.993498555861333,-120.00635204829044 29.99447100360229,-120.00746921861011 29.99565592159683,-120.0082993510474 29.997007767335962,-120.00881054407824 29.99847458440221,-120.00898315284118 29.999999999999993))");
        Geometry postgis_result3 = geomFromEWKT("POLYGON((-179.99820962883618 59.99995929000264,-179.99825989222717 59.999785136194745,-179.9983770256619 59.99961923984817,-179.99855652693947 59.99946797609105,-179.99879149742534 59.99933715766465,-179.999072907238 59.99923181157932,-179.99938994227725 59.9991559859705,-179.99973041975517 59.999112594569745,179.9999187437317 59.999103304762926,179.99957102955932 59.999128473531854,179.9992397991585 59.99918713373882,179.99893778069907 59.999277031280386,179.99867658007986 59.99939471168456,179.99846623499656 59.99953565282769,179.99831482921377 59.99969443867636,179.99822818186144 59.999864967383445,179.998209623704 60.00004068574784,179.9982598689955 60.00021484103153,179.9983769878675 60.000380740460706,179.99855648033625 60.00053200843791,179.99879144910815 60.000662831579476,179.99907286456278 60.00076818215714,179.99938991174088 60.00084401135155,179.99973040600648 60.00088740488531,-179.9999187385995 60.0008966950478,-179.99957100632759 60.00087152480308,-179.9992397613641 60.0008128615135,-179.99893773409582 60.000722959751855,-179.99867653176275 60.00060527463255,-179.99846619232136 60.00046432899707,-179.99831479867737 60.00030553956281,-179.99822816811277 60.000135008722694,-179.99820962883618 59.99995929000264))");
        Geometry postgis_result4 = geomFromEWKT("POLYGON((-91.18706814560713 30.45193179814003,-91.1890681473133 30.453431798552806,-91.18908219578012 30.453444627151963,-91.18909308551447 30.453459583698564,-91.18910039802891 30.453476093421752,-91.18910385230598 30.453493521862622,-91.1891033155977 30.453511199256216,-91.18909880852735 30.453528446270074,-91.18909050429724 30.453544600110646,-91.18907872203292 30.453559039994175,-91.18906391451956 30.453571211003144,-91.18904665080186 30.453580645411602,-91.18902759431575 30.453586980659722,-91.189007477393 30.45358997328696,-91.1889870731177 30.453589508288072,-91.18896716561683 30.45358560353286,-91.18894851992636 30.453578409079352,-91.18893185259108 30.453568201407066,-91.18693185325601 30.45206820103894,-91.1849318540605 30.450568200775386,-91.18491780618884 30.450555372062745,-91.18490691698447 30.450540415432766,-91.18489960491243 30.45052390566114,-91.18489615096986 30.450506477209665,-91.18489668788781 30.450488799844198,-91.1849011950307 30.45047155289582,-91.18490949918969 30.45045539915463,-91.18492128123923 30.450440959399103,-91.18493608840117 30.45042878854006,-91.18495335164478 30.45041935429591,-91.18497240755428 30.450413019218534,-91.18499252382345 30.450410026760903,-91.18501292739734 30.450410491921236,-91.1850328341802 30.450414396823803,-91.18505147916741 30.450421591405906,-91.1850681458439 30.450431799184482,-91.18706814560713 30.45193179814003))");
        Geometry postgis_result5 = geomFromEWKT("POLYGON((-120.08983152841193 29.999999999999993,-120.08983152841193 49.99999999999999,-120.08810544078257 50.011295055230505,-120.082993510474 50.02215353089088,-120.07469218610122 50.032158574496115,-120.06352048290445 50.040926345165026,-120.04990772317234 50.04812066585569,-120.03437703762728 50.0534658262464,-120.01752526180509 50.05675706194147,-119.99999999999999 50.05786832496988,-80 50.05786832496988,-79.98247473819491 50.05675706194147,-79.9656229623727 50.0534658262464,-79.95009227682766 50.04812066585569,-79.93647951709556 50.040926345165026,-79.92530781389875 50.032158574496115,-79.91700648952599 50.02215353089088,-79.91189455921743 50.011295055230505,-79.91016847158805 49.99999999999999,-79.91016847158805 29.999999999999993,-79.91189455921743 29.984744778414523,-79.91700648952599 29.970073573593833,-79.92530781389875 29.956550575941442,-79.93647951709556 29.944696041122494,-79.95009227682766 29.934966209462644,-79.9656229623727 29.927735669850765,-79.98247473819491 29.923282861557286,-80 29.921779286758486,-119.99999999999999 29.921779286758486,-120.01752526180509 29.923282861557286,-120.03437703762728 29.927735669850765,-120.04990772317234 29.934966209462644,-120.06352048290445 29.944696041122494,-120.07469218610122 29.956550575941442,-120.082993510474 29.970073573593833,-120.08810544078257 29.984744778414523,-120.08983152841193 29.999999999999993))");

        assertEquals(Functions.reducePrecision(expected1, 8), Functions.reducePrecision(result1, 8));
        assertEquals(4326, Functions.getSRID(result1));
        assertEquals(7.424558176442617E-8, comparePolygons(postgis_result1, result1), FP_TOLERANCE2);
        assertEquals(Spheroid.area(postgis_result1), Spheroid.area(result1), FP_TOLERANCE2);

        assertEquals(Functions.reducePrecision(expected2, 8), Functions.reducePrecision(result2, 8));
        assertEquals(4269, Functions.getSRID(result2));
        assertEquals(Spheroid.area(postgis_result2), Spheroid.area(result2), 10);
        assertEquals(7.424558176442617E-8, comparePolygons(postgis_result2, result2), FP_TOLERANCE2);

        assertEquals(Functions.reducePrecision(expected3, 8), Functions.reducePrecision(result3, 8));
        assertEquals(4269, Functions.getSRID(result3));
        assertEquals(Spheroid.area(postgis_result3), Spheroid.area(result3), FP_TOLERANCE2);
        assertEquals(7.424558176442617E-8, comparePolygons(postgis_result3, result3), FP_TOLERANCE2);

        assertEquals(Functions.reducePrecision(expected4, 8), Functions.reducePrecision(result4, 8));
        assertEquals(4326, Functions.getSRID(result4));
        assertEquals(Spheroid.area(postgis_result4), Spheroid.area(result4), FP_TOLERANCE2);
        assertEquals(7.424558176442617E-8, comparePolygons(postgis_result4, result4), FP_TOLERANCE2);

        assertEquals(Functions.reducePrecision(expected5, 8), Functions.reducePrecision(result5, 8));
        assertEquals(4269, Functions.getSRID(result5));
        assertEquals(Spheroid.area(postgis_result5), Spheroid.area(result5), 10);
        assertEquals(7.424558176442617E-8, comparePolygons(postgis_result5, result5), FP_TOLERANCE2);

        assertEquals(Functions.reducePrecision(expected6, 8), Functions.reducePrecision(result6, 8));
        assertEquals(4326, Functions.getSRID(result6));

        assertEquals(Functions.reducePrecision(expected7, 8), Functions.reducePrecision(result7, 8));
        assertEquals(4326, Functions.getSRID(result6));

        assertEquals(Functions.reducePrecision(expected8, 8), Functions.reducePrecision(result8, 8));
        assertEquals(4326, Functions.getSRID(result6));

        assertEquals(Functions.reducePrecision(expected9, 8), Functions.reducePrecision(result9, 8));
        assertEquals(4326, Functions.getSRID(result6));
    }

    @Test
    public void testShiftLongitude() throws ParseException {
        Geometry point = geomFromWKT("POINT(-175 10)", 4230);
        Geometry linestring1 = geomFromEWKT("LINESTRING(179 10, -179 10)");
        Geometry linestring2 = geomFromEWKT("LINESTRING(179 10, 181 10)");
        Geometry polygon = geomFromEWKT("POLYGON((179 10, -179 10, -179 20, 179 20, 179 10))");
        Geometry multiPoint = geomFromEWKT("MULTIPOINT((179 10), (-179 10))");
        Geometry multiLineString = geomFromEWKT("MULTILINESTRING((179 10, -179 10), (179 20, 181 20))");
        Geometry multiPolygon = geomFromEWKT("MULTIPOLYGON(((179 10, -179 10, -179 20, 179 20, 179 10)), ((-185 10, -185 20, -175 20, -175 10, -185 10)))");
        Geometry geomCollection = geomFromEWKT("GEOMETRYCOLLECTION(POINT(190 10), LINESTRING(179 10, -179 10))");

        Geometry expected1 = geomFromWKT("POINT (185 10)", 4230);
        Geometry expected2 = geomFromEWKT("LINESTRING (179 10, 181 10)");
        Geometry expected3 = geomFromEWKT("LINESTRING (179 10, -179 10)");
        Geometry expected4 = geomFromEWKT("POLYGON ((179 10, 181 10, 181 20, 179 20, 179 10))");
        Geometry expected5 = geomFromEWKT("MULTIPOINT ((179 10), (181 10))");
        Geometry expected6 = geomFromEWKT("MULTILINESTRING ((179 10, 181 10), (179 20, -179 20))");
        Geometry expected7 = geomFromEWKT("MULTIPOLYGON (((179 10, 181 10, 181 20, 179 20, 179 10)), ((175 10, 175 20, 185 20, 185 10, 175 10)))");
        Geometry expected8 = geomFromEWKT("GEOMETRYCOLLECTION (POINT (-170 10), LINESTRING (179 10, 181 10))");

        assertEquals(expected1, Functions.shiftLongitude(point));
        assertEquals(expected2, Functions.shiftLongitude(linestring1));
        assertEquals(expected3, Functions.shiftLongitude(linestring2));
        assertEquals(expected4, Functions.shiftLongitude(polygon));
        assertEquals(expected5, Functions.shiftLongitude(multiPoint));
        assertEquals(expected6, Functions.shiftLongitude(multiLineString));
        assertEquals(expected7, Functions.shiftLongitude(multiPolygon));
        assertEquals(expected8, Functions.shiftLongitude(geomCollection));
    }

    private static double comparePolygons(Geometry p1, Geometry p2) {
        Coordinate[] coords1 = p1.getCoordinates();
        Coordinate[] coords2 = p2.getCoordinates();

        double maxDistance = 0.0;
        for (int i = 0; i < Math.min(coords1.length, coords2.length); i++) {
            Geometry point1 = GEOMETRY_FACTORY.createPoint(coords1[i]);
            Geometry point2 = GEOMETRY_FACTORY.createPoint(coords2[i]);
            double distance = Spheroid.distance(point1,point2);
            maxDistance = Math.max(maxDistance, distance);
        }
        return maxDistance;
    }

    @Test
    public void testBestSRID() throws ParseException {
        int[][] testCases_special = {
                {0, -70, 3409}, // EPSG:3409 (Antarctic Polar Stereographic)
                {0, 70, 3574}, // EPSG:3575 (North Pole LAEA Alaska)
                // Special cases
                {-180, 60, 32660}, {180, 60, 32660}, {-180, -60, 32760}, {180, -60, 32760},
        };

        // Number of UTM zones
        int numZones = (177 - (-177)) / 6 + 1;
        int numZonesSouth = (177 - (-177)) / 6 + 1;

        int[][] testCases_UTMNorth = new int[numZones][3];
        int[][] testCases_UTMSouth = new int[numZonesSouth][3];

        int indexNorth = 0;
        int northernLat = 60; // Latitude for Northern Hemisphere UTM zones
        for (int lon = -177, epsg = 32601; lon <= 177; lon += 6, epsg++) {
            testCases_UTMNorth[indexNorth][0] = lon;   // Longitude
            testCases_UTMNorth[indexNorth][1] = northernLat; // Latitude
            testCases_UTMNorth[indexNorth][2] = epsg;  // EPSG code
            indexNorth++;
        }

        int indexSouth = 0;
        int southernLat = -60; // Latitude for Southern Hemisphere UTM zones
        for (int lon = -177, epsg = 32701; lon <= 177; lon += 6, epsg++) {
            testCases_UTMSouth[indexSouth][0] = lon;   // Longitude
            testCases_UTMSouth[indexSouth][1] = southernLat; // Latitude
            testCases_UTMSouth[indexSouth][2] = epsg;  // EPSG code
            indexSouth++;
        }

        for (int[] testCase : testCases_special) {
            Geometry geom = GEOMETRY_FACTORY.createPoint(new Coordinate(testCase[0], testCase[1]));
            int actualEPSG = Functions.bestSRID(geom);
            System.out.println("actualEPSG: "+actualEPSG);
            int expectedEPSG = testCase[2];
            assertEquals("Failed at coordinates (" + testCase[0] + ", " + testCase[1] + ")", expectedEPSG, actualEPSG);
        }

        for (int[] testCase : testCases_UTMNorth) {
            Geometry geom = GEOMETRY_FACTORY.createPoint(new Coordinate(testCase[0], testCase[1]));
            int actualEPSG = Functions.bestSRID(geom);
            int expectedEPSG = testCase[2];
            assertEquals("Failed at coordinates (" + testCase[0] + ", " + testCase[1] + ")", expectedEPSG, actualEPSG);
        }

        for (int[] testCase : testCases_UTMSouth) {
            Geometry geom = GEOMETRY_FACTORY.createPoint(new Coordinate(testCase[0], testCase[1]));
            int actualEPSG = Functions.bestSRID(geom);
            int expectedEPSG = testCase[2];
            assertEquals("Failed at coordinates (" + testCase[0] + ", " + testCase[1] + ")", expectedEPSG, actualEPSG);
        }

        // Large geometry that does not fit into UTM or polar categories
        Geometry geom = GEOMETRY_FACTORY.createPolygon(new Coordinate[] {
                new Coordinate(-160, -40),
                new Coordinate(-160, 40),
                new Coordinate(160, 40),
                new Coordinate(160, -40),
                new Coordinate(-160, -40)
        });
        int expectedEPSG = 3395; // EPSG code for World Mercator
        int actualEPSG = Functions.bestSRID(geom);

        assertEquals("Expected World Mercator projection for wide range geometry", expectedEPSG, actualEPSG);
    }

    @Test
    public void nRingsUnsupported() {
        LineString lineString = GEOMETRY_FACTORY.createLineString(coordArray3d(0, 1, 1, 1, 2, 1, 1, 2, 2));
        String expected = "Unsupported geometry type: " + "LineString" + ", only Polygon or MultiPolygon geometries are supported.";
        Exception e = assertThrows(IllegalArgumentException.class, () -> Functions.nRings(lineString));
        assertEquals(expected, e.getMessage());
    }

    @Test
    public void translateEmptyObjectNoDeltaZ() {
        LineString emptyLineString = GEOMETRY_FACTORY.createLineString();
        String expected = emptyLineString.toText();
        String actual = Functions.translate(emptyLineString, 1, 1).toText();
        assertEquals(expected, actual);
    }

    @Test
    public void translateEmptyObjectDeltaZ() {
        LineString emptyLineString = GEOMETRY_FACTORY.createLineString();
        String expected = emptyLineString.toText();
        String actual = Functions.translate(emptyLineString, 1, 3, 2).toText();
        assertEquals(expected, actual);
    }

    @Test
    public void translate2DGeomNoDeltaZ() {
        Polygon polygon = GEOMETRY_FACTORY.createPolygon(coordArray(1, 0, 1, 1, 2, 1, 2, 0, 1, 0));
        String expected = GEOMETRY_FACTORY.createPolygon(coordArray(2, 4, 2, 5, 3, 5, 3, 4, 2, 4)).toText();
        String actual = Functions.translate(polygon, 1, 4).toText();
        assertEquals(expected, actual);
    }

    @Test
    public void translate2DGeomDeltaZ() {
        Polygon polygon = GEOMETRY_FACTORY.createPolygon(coordArray(1, 0, 1, 1, 2, 1, 2, 0, 1, 0));
        String expected = GEOMETRY_FACTORY.createPolygon(coordArray(2, 3, 2, 4, 3, 4, 3, 3, 2, 3)).toText();
        String actual = Functions.translate(polygon, 1, 3, 2).toText();
        assertEquals(expected, actual);
    }

    @Test
    public void translate3DGeomNoDeltaZ() {
        WKTWriter wktWriter = new WKTWriter(3);
        Polygon polygon = GEOMETRY_FACTORY.createPolygon(coordArray3d(1, 0, 1, 1, 1, 1, 2, 1, 1, 2, 0, 1, 1, 0, 1));
        Polygon expectedPolygon = GEOMETRY_FACTORY.createPolygon(coordArray3d(2, 5, 1, 2, 6, 1, 3, 6, 1, 3, 5, 1, 2, 5, 1));
        assertEquals(wktWriter.write(expectedPolygon), wktWriter.write(Functions.translate(polygon, 1, 5)));
    }

    @Test
    public void translate3DGeomDeltaZ() {
        WKTWriter wktWriter = new WKTWriter(3);
        Polygon polygon = GEOMETRY_FACTORY.createPolygon(coordArray3d(1, 0, 1, 1, 1, 1, 2, 1, 1, 2, 0, 1, 1, 0, 1));
        Polygon expectedPolygon = GEOMETRY_FACTORY.createPolygon(coordArray3d(2, 2, 4, 2, 3, 4, 3, 3, 4, 3, 2, 4, 2, 2, 4));
        assertEquals(wktWriter.write(expectedPolygon), wktWriter.write(Functions.translate(polygon, 1, 2, 3)));
    }

    @Test
    public void translateHybridGeomCollectionNoDeltaZ() {
        Polygon polygon = GEOMETRY_FACTORY.createPolygon(coordArray(1, 0, 1, 1, 2, 1, 2, 0, 1, 0));
        Polygon polygon3D = GEOMETRY_FACTORY.createPolygon(coordArray3d(1, 0, 1, 2, 0, 2, 2, 1, 2, 1, 0, 1));
        MultiPolygon multiPolygon = GEOMETRY_FACTORY.createMultiPolygon(new Polygon[] {polygon3D, polygon});
        Point point3D = GEOMETRY_FACTORY.createPoint(new Coordinate(1, 1, 1));
        LineString emptyLineString = GEOMETRY_FACTORY.createLineString();
        Geometry geomCollection = GEOMETRY_FACTORY.createGeometryCollection(new Geometry[] {GEOMETRY_FACTORY.createGeometryCollection(new Geometry[] {multiPolygon, point3D, emptyLineString})});
        Polygon expectedPolygon = GEOMETRY_FACTORY.createPolygon(coordArray(2, 2, 2, 3, 3, 3, 3, 2, 2, 2));
        Polygon expectedPolygon3D = GEOMETRY_FACTORY.createPolygon(coordArray3d(2, 2, 1, 3, 2, 2, 3, 3, 2, 2, 2, 1));
        Point expectedPoint3D = GEOMETRY_FACTORY.createPoint(new Coordinate(2, 3, 1));
        WKTWriter wktWriter3D = new WKTWriter(3);
        GeometryCollection actualGeometry = (GeometryCollection) Functions.translate(geomCollection, 1, 2);
        assertEquals(wktWriter3D.write(expectedPolygon3D), wktWriter3D.write(actualGeometry.getGeometryN(0).getGeometryN(0).getGeometryN(0)));
        assertEquals(expectedPolygon.toText(), actualGeometry.getGeometryN(0).getGeometryN(0).getGeometryN(1).toText());
        assertEquals(wktWriter3D.write(expectedPoint3D), wktWriter3D.write(actualGeometry.getGeometryN(0).getGeometryN(1)));
        assertEquals(emptyLineString.toText(), actualGeometry.getGeometryN(0).getGeometryN(2).toText());
    }

    @Test
    public void translateHybridGeomCollectionDeltaZ() {
        Polygon polygon = GEOMETRY_FACTORY.createPolygon(coordArray(1, 0, 1, 1, 2, 1, 2, 0, 1, 0));
        Polygon polygon3D = GEOMETRY_FACTORY.createPolygon(coordArray3d(1, 0, 1, 2, 0, 2, 2, 1, 2, 1, 0, 1));
        MultiPolygon multiPolygon = GEOMETRY_FACTORY.createMultiPolygon(new Polygon[]{polygon3D, polygon});
        Point point3D = GEOMETRY_FACTORY.createPoint(new Coordinate(1, 1, 1));
        LineString emptyLineString = GEOMETRY_FACTORY.createLineString();
        Geometry geomCollection = GEOMETRY_FACTORY.createGeometryCollection(new Geometry[]{GEOMETRY_FACTORY.createGeometryCollection(new Geometry[]{multiPolygon, point3D, emptyLineString})});
        Polygon expectedPolygon = GEOMETRY_FACTORY.createPolygon(coordArray(2, 3, 2, 4, 3, 4, 3, 3, 2, 3));
        Polygon expectedPolygon3D = GEOMETRY_FACTORY.createPolygon(coordArray3d(2, 3, 6, 3, 3, 7, 3, 4, 7, 2, 3, 6));
        Point expectedPoint3D = GEOMETRY_FACTORY.createPoint(new Coordinate(2, 4, 6));
        WKTWriter wktWriter3D = new WKTWriter(3);
        GeometryCollection actualGeometry = (GeometryCollection) Functions.translate(geomCollection, 1, 3, 5);

        assertEquals(wktWriter3D.write(expectedPolygon3D), wktWriter3D.write(actualGeometry.getGeometryN(0).getGeometryN(0).getGeometryN(0)));
        assertEquals(expectedPolygon.toText(), actualGeometry.getGeometryN(0).getGeometryN(0).getGeometryN(1).toText());
        assertEquals(wktWriter3D.write(expectedPoint3D), wktWriter3D.write(actualGeometry.getGeometryN(0).getGeometryN(1)));
        assertEquals(emptyLineString.toText(), actualGeometry.getGeometryN(0).getGeometryN(2).toText());
    }

    @Test
    public void testFrechetGeom2D() {
        LineString lineString1 = GEOMETRY_FACTORY.createLineString(coordArray(0, 0, 100, 0));
        LineString lineString2 = GEOMETRY_FACTORY.createLineString(coordArray(0, 0, 50, 50, 100, 0));
        double expected = 70.7106781186548;
        double actual = Functions.frechetDistance(lineString1, lineString2);
        assertEquals(expected, actual, 1e-9);
    }

    @Test
    public void testFrechetGeom3D() {
        LineString lineString = GEOMETRY_FACTORY.createLineString(coordArray3d(1, 0, 1, 2, 2, 2, 3, 3, 3));
        Polygon polygon = GEOMETRY_FACTORY.createPolygon(coordArray3d(1, 0, 0, 1, 1, 1, 2, 1, 1, 1, 0, 0));
        double expected = 3.605551275463989;
        double actual = Functions.frechetDistance(lineString, polygon);
        assertEquals(expected, actual, 1e-9);
    }

    @Test
    public void testFrechetGeomCollection() {
        Geometry point = GEOMETRY_FACTORY.createPoint(new Coordinate(1, 2));
        Geometry lineString1 = GEOMETRY_FACTORY.createLineString(coordArray(2, 2, 3, 3, 4, 4));
        Geometry lineString2 = GEOMETRY_FACTORY.createLineString(coordArray(-1, -1, -4, -4, -10, -10));
        Geometry geometryCollection = GEOMETRY_FACTORY.createGeometryCollection(new Geometry[] {point, lineString1, lineString2});
        Polygon polygon = GEOMETRY_FACTORY.createPolygon(coordArray(1, 0, 1, 1, 2, 1, 2, 0, 1, 0));
        double expected = 14.866068747318506;
        double actual = Functions.frechetDistance(polygon, geometryCollection);
        assertEquals(expected, actual, 1e-9);
    }

    @Test
    public void testFrechetGeomEmpty() {
        Polygon p1 = GEOMETRY_FACTORY.createPolygon(coordArray(1, 0, 1, 1, 2, 1, 2, 0, 1, 0));
        LineString emptyPoint = GEOMETRY_FACTORY.createLineString();
        double expected = 0.0;
        double actual = Functions.frechetDistance(p1, emptyPoint);
        assertEquals(expected, actual, 1e-9);
    }

    @Test
    public void boundingDiagonalGeom2D() {
        Polygon polygon = GEOMETRY_FACTORY.createPolygon(coordArray(1, 0, 1, 1, 2, 1, 2, 2, 2, 0, 1, 0));
        String expected = "LINESTRING (1 0, 2 2)";
        String actual = Functions.boundingDiagonal(polygon).toText();
        assertEquals(expected, actual);
    }

    @Test
    public void boundingDiagonalGeom3D() {
        Polygon polygon = GEOMETRY_FACTORY.createPolygon(coordArray3d(1, 0, 1, 3, 2, 2, 2, 4, 5, 1, 1, 1, 1, 0, 1));
        WKTWriter wktWriter = new WKTWriter(3);
        String expected = "LINESTRING Z(1 0 1, 3 4 5)";
        String actual = wktWriter.write(Functions.boundingDiagonal(polygon));
        assertEquals(expected, actual);
    }

    @Test
    public void boundingDiagonalGeomEmpty() {
        LineString emptyLineString = GEOMETRY_FACTORY.createLineString();
        String expected = "LINESTRING EMPTY";
        String actual = Functions.boundingDiagonal(emptyLineString).toText();
        assertEquals(expected, actual);
    }

    @Test
    public void boundingDiagonalGeomCollection2D() {
        Polygon polygon1 = GEOMETRY_FACTORY.createPolygon(coordArray(1, 1, 1, -1, 2, 2, 2, 9, 9, 1, 1, 1));
        Polygon polygon2 = GEOMETRY_FACTORY.createPolygon(coordArray(5, 5, 4, 4, 2, 2, 5, 5));
        MultiPolygon multiPolygon = GEOMETRY_FACTORY.createMultiPolygon(new Polygon[] {polygon1, polygon2});
        LineString lineString = GEOMETRY_FACTORY.createLineString(coordArray(2, 2, 3, 3));
        Point point = GEOMETRY_FACTORY.createPoint(new Coordinate(-1, 0));
        Geometry geometryCollection = GEOMETRY_FACTORY.createGeometryCollection(new Geometry[] {multiPolygon, lineString, point});
        String expected = "LINESTRING (-1 -1, 9 9)";
        String actual = Functions.boundingDiagonal(geometryCollection).toText();
        assertEquals(expected, actual);
    }

    @Test
    public void boundingDiagonalGeomCollection3D() {
        Polygon polygon1 = GEOMETRY_FACTORY.createPolygon(coordArray3d(1, 1, 4, 1, -1, 6, 2, 2, 4, 2, 9, 4, 9, 1, 0, 1, 1, 4));
        Polygon polygon2 = GEOMETRY_FACTORY.createPolygon(coordArray3d(5, 5, 1, 4, 4, 1, 2, 2, 2, 5, 5, 1));
        MultiPolygon multiPolygon = GEOMETRY_FACTORY.createMultiPolygon(new Polygon[] {polygon1, polygon2});
        LineString lineString = GEOMETRY_FACTORY.createLineString(coordArray3d(2, 2, 9, 3, 3, -5));
        Point point = GEOMETRY_FACTORY.createPoint(new Coordinate(-1, 9, 1));
        Geometry geometryCollection = GEOMETRY_FACTORY.createGeometryCollection(new Geometry[] {multiPolygon, lineString, point});
        String expected = "LINESTRING Z(-1 -1 -5, 9 9 9)";
        WKTWriter wktWriter = new WKTWriter(3);
        String actual = wktWriter.write(Functions.boundingDiagonal(geometryCollection));
        assertEquals(expected, actual);
    }

    @Test
    public void boundingDiagonalSingleVertex() {
        Point point = GEOMETRY_FACTORY.createPoint(new Coordinate(10, 5));
        String expected = "LINESTRING (10 5, 10 5)";
        String actual = Functions.boundingDiagonal(point).toText();
        assertEquals(expected, actual);
    }

    @Test
    public void angleFourPoints() {
        Point start1 = GEOMETRY_FACTORY.createPoint(new Coordinate(0, 0));
        Point end1 = GEOMETRY_FACTORY.createPoint(new Coordinate(1, 1));
        Point start2 = GEOMETRY_FACTORY.createPoint(new Coordinate(1, 0));
        Point end2 = GEOMETRY_FACTORY.createPoint(new Coordinate(6, 2));

        double expected = 0.4048917862850834;
        double expectedDegrees = 23.198590513648185;
        double reverseExpectedDegrees = 336.8014094863518;
        double reverseExpected = 5.878293520894503;

        double actualPointsFour = Functions.angle(start1, end1, start2, end2);
        double actualPointsFourDegrees = Functions.degrees(actualPointsFour);
        double actualPointsFourReverse = Functions.angle(start2, end2, start1, end1);
        double actualPointsFourReverseDegrees = Functions.degrees(actualPointsFourReverse);

        assertEquals(expected, actualPointsFour, 1e-9);
        assertEquals(expectedDegrees, actualPointsFourDegrees, 1e-9);
        assertEquals(reverseExpected, actualPointsFourReverse, 1e-9);
        assertEquals(reverseExpectedDegrees, actualPointsFourReverseDegrees, 1e-9);
    }

    @Test
    public void angleFourPoints3D() {
        Point start1 = GEOMETRY_FACTORY.createPoint(new Coordinate(0, 0, 4));
        Point end1 = GEOMETRY_FACTORY.createPoint(new Coordinate(1, 1, 5));
        Point start2 = GEOMETRY_FACTORY.createPoint(new Coordinate(1, 0, 9));
        Point end2 = GEOMETRY_FACTORY.createPoint(new Coordinate(6, 2, 2));

        double expected = 0.4048917862850834;
        double expectedDegrees = 23.198590513648185;
        double reverseExpectedDegrees = 336.8014094863518;
        double reverseExpected = 5.878293520894503;

        double actualPointsFour = Functions.angle(start1, end1, start2, end2);
        double actualPointsFourDegrees = Functions.degrees(actualPointsFour);
        double actualPointsFourReverse = Functions.angle(start2, end2, start1, end1);
        double actualPointsFourReverseDegrees = Functions.degrees(actualPointsFourReverse);

        assertEquals(expected, actualPointsFour, 1e-9);
        assertEquals(expectedDegrees, actualPointsFourDegrees, 1e-9);
        assertEquals(reverseExpected, actualPointsFourReverse, 1e-9);
        assertEquals(reverseExpectedDegrees, actualPointsFourReverseDegrees, 1e-9);
    }



    @Test
    public void angleThreePoints() {
        Point point1 = GEOMETRY_FACTORY.createPoint(new Coordinate(1, 1));
        Point point2 = GEOMETRY_FACTORY.createPoint(new Coordinate(0, 0));
        Point point3 = GEOMETRY_FACTORY.createPoint(new Coordinate(3, 2));

        double expected = 0.19739555984988044;
        double expectedDegrees = 11.309932474020195;


        double actualPointsThree = Functions.angle(point1, point2, point3);
        double actualPointsThreeDegrees = Functions.degrees(actualPointsThree);

        assertEquals(expected, actualPointsThree, 1e-9);
        assertEquals(expectedDegrees, actualPointsThreeDegrees, 1e-9);

    }

    @Test
    public void angleTwoLineStrings() {
        LineString lineString1 = GEOMETRY_FACTORY.createLineString(coordArray(0, 0, 1, 1));
        LineString lineString2 = GEOMETRY_FACTORY.createLineString(coordArray(0, 0, 3, 2));

        double expected = 0.19739555984988044;
        double expectedDegrees = 11.309932474020195;
        double reverseExpected = 6.085789747329706;
        double reverseExpectedDegrees = 348.69006752597977;

        double actualLineString = Functions.angle(lineString1, lineString2);
        double actualLineStringReverse = Functions.angle(lineString2, lineString1);
        double actualLineStringDegrees = Functions.degrees(actualLineString);
        double actualLineStringReverseDegrees = Functions.degrees(actualLineStringReverse);

        assertEquals(expected, actualLineString, 1e-9);
        assertEquals(reverseExpected, actualLineStringReverse, 1e-9);
        assertEquals(expectedDegrees, actualLineStringDegrees, 1e-9);
        assertEquals(reverseExpectedDegrees, actualLineStringReverseDegrees, 1e-9);
    }

    @Test
    public void angleInvalidEmptyGeom() {
        Point point1 = GEOMETRY_FACTORY.createPoint(new Coordinate(3, 5));
        Point point2 = GEOMETRY_FACTORY.createPoint();
        Point point3 = GEOMETRY_FACTORY.createPoint(new Coordinate(1, 1));

        Exception e = assertThrows(IllegalArgumentException.class, () -> Functions.angle(point1, point2, point3));
        assertEquals("ST_Angle cannot support empty geometries.", e.getMessage());
    }

    @Test
    public void angleInvalidUnsupportedGeom() {
        Point point1 = GEOMETRY_FACTORY.createPoint(new Coordinate(3, 5));
        Polygon polygon = GEOMETRY_FACTORY.createPolygon(coordArray(1, 0, 1, 1, 2, 1, 2, 0, 1, 0));
        Point point3 = GEOMETRY_FACTORY.createPoint(new Coordinate(1, 1));

        Exception e = assertThrows(IllegalArgumentException.class, () -> Functions.angle(point1, polygon, point3));
        assertEquals("ST_Angle supports either only POINT or only LINESTRING geometries.", e.getMessage());
    }

    @Test
    public void isCollectionWithCollection() {
        Point[] points = new Point[]{
                GEOMETRY_FACTORY.createPoint(new Coordinate(5.0, 6.0)),
                GEOMETRY_FACTORY.createPoint(new Coordinate(7.0, 8.0))
        };
        GeometryCollection geometryCollection = GEOMETRY_FACTORY.createGeometryCollection(points);

        boolean actualResult = Functions.isCollection(geometryCollection);
        boolean expectedResult = true;
        assertEquals(actualResult, expectedResult);
    }

    @Test
    public void isCollectionWithOutCollection() {
        Point point = GEOMETRY_FACTORY.createPoint(new Coordinate(6.0, 6.0));

        boolean actualResult = Functions.isCollection(point);
        boolean expectedResult = false;
        assertEquals(actualResult, expectedResult);
    }

    public void affineEmpty3D() {
        LineString emptyLineString = GEOMETRY_FACTORY.createLineString();
        String expected = emptyLineString.toText();
        String actual = Functions.affine(emptyLineString, 1.0, 1.0, 4.0, 2.0, 2.0, 4.0, 5.0, 5.0, 6.0, 3.0, 3.0, 6.0).toText();
        assertEquals(expected, actual);
    }

    @Test
    public void affineEmpty2D() {
        LineString emptyLineString = GEOMETRY_FACTORY.createLineString();
        String expected = emptyLineString.toText();
        String actual = Functions.affine(emptyLineString, 1.0, 2.0, 3.0, 4.0, 1.0, 2.0).toText();
        assertEquals(expected, actual);
    }

    @Test
    public void affine3DGeom2D() {
        LineString lineString = GEOMETRY_FACTORY.createLineString(coordArray(1, 0, 1, 1, 1, 2));
        String expected = GEOMETRY_FACTORY.createLineString(coordArray(4, 5, 5, 7, 6, 9)).toText();
        String actual = Functions.affine(lineString, 1.0, 1.0, 4.0, 2.0, 2.0, 4.0, 5.0, 5.0, 6.0, 3.0, 3.0, 6.0).toText();
        assertEquals(expected, actual);
    }

    @Test
    public void affine3DGeom3D() {
        WKTWriter wktWriter = new WKTWriter(3);
        LineString lineString = GEOMETRY_FACTORY.createLineString(coordArray3d(1, 0, 1, 1, 1, 2, 1, 2, 2));
        String expected = wktWriter.write(GEOMETRY_FACTORY.createLineString(coordArray3d(8, 9, 17, 13, 15, 28, 14, 17, 33)));
        String actual = wktWriter.write(Functions.affine(lineString, 1.0, 1.0, 4.0, 2.0, 2.0, 4.0, 5.0, 5.0, 6.0, 3.0, 3.0, 6.0));
        assertEquals(expected, actual);
    }

    @Test
    public void affine3DHybridGeomCollection() {
        Point point3D = GEOMETRY_FACTORY.createPoint(new Coordinate(1, 1, 1));
        Polygon polygon1 = GEOMETRY_FACTORY.createPolygon(coordArray3d(1, 0, 2, 1, 1, 2, 2, 1, 2, 2, 0, 2, 1, 0, 2));
        Polygon polygon2 = GEOMETRY_FACTORY.createPolygon(coordArray3d(1, 0, 1, 1, 1, 1, 2, 2, 2, 1, 0, 1));
        MultiPolygon multiPolygon = GEOMETRY_FACTORY.createMultiPolygon(new Polygon[] {polygon1, polygon2});
        Geometry geomCollection = GEOMETRY_FACTORY.createGeometryCollection(new Geometry[] {GEOMETRY_FACTORY.createGeometryCollection(new Geometry[] {point3D, multiPolygon})});
        Geometry actualGeomCollection = Functions.affine(geomCollection, 1.0, 2.0, 1.0, 3.0, 1.0, 2.0, 3.0, 1.0, 2.0, 2.0, 3.0, 3.0);
        WKTWriter wktWriter3D = new WKTWriter(3);
        Point expectedPoint3D = GEOMETRY_FACTORY.createPoint(new Coordinate(6, 9, 9));
        Polygon expectedPolygon1 = GEOMETRY_FACTORY.createPolygon(coordArray3d(5, 10, 10,7, 11, 11, 8, 14, 14, 6, 13, 13, 5, 10, 10));
        Polygon expectedPolygon2 = GEOMETRY_FACTORY.createPolygon(coordArray3d(4, 8, 8, 6, 9, 9, 10, 15, 15, 4, 8, 8));
        assertEquals(wktWriter3D.write(expectedPoint3D), wktWriter3D.write(actualGeomCollection.getGeometryN(0).getGeometryN(0)));
        assertEquals(wktWriter3D.write(expectedPolygon1), wktWriter3D.write(actualGeomCollection.getGeometryN(0).getGeometryN(1).getGeometryN(0)));
        assertEquals(wktWriter3D.write(expectedPolygon2), wktWriter3D.write(actualGeomCollection.getGeometryN(0).getGeometryN(1).getGeometryN(1)));
    }

    @Test
    public void affine2DGeom3D() {
        WKTWriter wktWriter = new WKTWriter(3);
        LineString lineString = GEOMETRY_FACTORY.createLineString(coordArray3d(1, 0, 1, 1, 1, 2, 1, 2, 2));
        String expected = wktWriter.write(GEOMETRY_FACTORY.createLineString(coordArray3d(6, 8, 1, 7, 11, 2, 8, 14, 2)));
        String actual = wktWriter.write(Functions.affine(lineString, 1d, 1d, 2d, 3d, 5d, 6d));
        assertEquals(expected, actual);
    }


    @Test
    public void affine2DGeom2D() {
        LineString lineString = GEOMETRY_FACTORY.createLineString(coordArray(1, 0, 1, 1, 1, 2));
        String expected = GEOMETRY_FACTORY.createLineString(coordArray(6, 8, 7, 11, 8, 14)).toText();
        String actual = Functions.affine(lineString, 1.0, 1.0, 2.0, 3.0, 5.0, 6.0).toText();
        assertEquals(expected, actual);
    }

    @Test
    public void affine2DHybridGeomCollection() {
        Point point3D = GEOMETRY_FACTORY.createPoint(new Coordinate(1, 1));
        Polygon polygon1 = GEOMETRY_FACTORY.createPolygon(coordArray(1, 0, 1, 1, 2, 1, 2, 0, 1, 0));
        Polygon polygon2 = GEOMETRY_FACTORY.createPolygon(coordArray(3, 4, 3, 5, 3, 7, 10, 7, 3, 4));
        MultiPolygon multiPolygon = GEOMETRY_FACTORY.createMultiPolygon(new Polygon[] {polygon1, polygon2});
        Geometry geomCollection = GEOMETRY_FACTORY.createGeometryCollection(new Geometry[] {GEOMETRY_FACTORY.createGeometryCollection(new Geometry[] {point3D, multiPolygon})});
        Geometry actualGeomCollection = Functions.affine(geomCollection, 1.0, 2.0, 1.0, 2.0, 1.0, 2.0);
        Point expectedPoint3D = GEOMETRY_FACTORY.createPoint(new Coordinate(4, 5));
        Polygon expectedPolygon1 = GEOMETRY_FACTORY.createPolygon(coordArray(2, 3, 4, 5, 5, 6, 3, 4, 2, 3));
        Polygon expectedPolygon2 = GEOMETRY_FACTORY.createPolygon(coordArray(12, 13, 14, 15, 18, 19, 25, 26, 12, 13));
        assertEquals(expectedPoint3D.toText(), actualGeomCollection.getGeometryN(0).getGeometryN(0).toText());
        assertEquals(expectedPolygon1.toText(), actualGeomCollection.getGeometryN(0).getGeometryN(1).getGeometryN(0).toText());
        assertEquals(expectedPolygon2.toText(), actualGeomCollection.getGeometryN(0).getGeometryN(1).getGeometryN(1).toText());
    }

    @Test
    public void geometryTypeWithMeasured2D() {
        String expected1 = "POINT";
        String actual1 = Functions.geometryTypeWithMeasured(GEOMETRY_FACTORY.createPoint(new Coordinate(10, 5)));
        assertEquals(expected1, actual1);

        // Create a point with measure value
        CoordinateXYM coords = new CoordinateXYM(2, 3, 4);
        Point measuredPoint = GEOMETRY_FACTORY.createPoint(coords);
        String expected2 = "POINTM";
        String actual2 = Functions.geometryTypeWithMeasured(measuredPoint);
        assertEquals(expected2, actual2);

        // Create a linestring with measure value
        CoordinateXYM[] coordsLineString = new CoordinateXYM[] {new CoordinateXYM(1, 2, 3), new CoordinateXYM(4, 5, 6)};
        LineString measuredLineString = GEOMETRY_FACTORY.createLineString(coordsLineString);
        String expected3 = "LINESTRINGM";
        String actual3 = Functions.geometryTypeWithMeasured(measuredLineString);
        assertEquals(expected3, actual3);

        // Create a polygon with measure value
        CoordinateXYM[] coordsPolygon = new CoordinateXYM[] {new CoordinateXYM(0, 0, 0), new CoordinateXYM(1, 1, 0), new CoordinateXYM(0, 1, 0), new CoordinateXYM(0, 0, 0)};
        Polygon measuredPolygon = GEOMETRY_FACTORY.createPolygon(coordsPolygon);
        String expected4 = "POLYGONM";
        String actual4 = Functions.geometryTypeWithMeasured(measuredPolygon);
        assertEquals(expected4, actual4);
    }

    @Test
    public void geometryTypeWithMeasured3D() {
        String expected1 = "POINT";
        String actual1 = Functions.geometryTypeWithMeasured(GEOMETRY_FACTORY.createPoint(new Coordinate(10, 5, 1)));
        assertEquals(expected1, actual1);

        // Create a point with measure value
        CoordinateXYZM coordsPoint = new CoordinateXYZM(2, 3, 4, 0);
        Point measuredPoint = GEOMETRY_FACTORY.createPoint(coordsPoint);
        String expected2 = "POINTM";
        String actual2 = Functions.geometryTypeWithMeasured(measuredPoint);
        assertEquals(expected2, actual2);

        // Create a linestring with measure value
        CoordinateXYZM[] coordsLineString = new CoordinateXYZM[] {new CoordinateXYZM(1, 2, 3, 0), new CoordinateXYZM(4, 5, 6, 0)};
        LineString measuredLineString = GEOMETRY_FACTORY.createLineString(coordsLineString);
        String expected3 = "LINESTRINGM";
        String actual3 = Functions.geometryTypeWithMeasured(measuredLineString);
        assertEquals(expected3, actual3);

        // Create a polygon with measure value
        CoordinateXYZM[] coordsPolygon = new CoordinateXYZM[] {new CoordinateXYZM(0, 0, 0, 0), new CoordinateXYZM(1, 1, 0, 0), new CoordinateXYZM(0, 1, 0, 0), new CoordinateXYZM(0, 0, 0, 0)};
        Polygon measuredPolygon = GEOMETRY_FACTORY.createPolygon(coordsPolygon);
        String expected4 = "POLYGONM";
        String actual4 = Functions.geometryTypeWithMeasured(measuredPolygon);
        assertEquals(expected4, actual4);
    }

    @Test
    public void geometryTypeWithMeasuredCollection() {
        String expected1 = "GEOMETRYCOLLECTION";
        String actual1 = Functions.geometryTypeWithMeasured(GEOMETRY_FACTORY.createGeometryCollection(new Geometry[] {GEOMETRY_FACTORY.createPoint(new Coordinate(10, 5))}));
        assertEquals(expected1, actual1);

        // Create a geometrycollection with measure value
        CoordinateXYM coords = new CoordinateXYM(2, 3, 4);
        Point measuredPoint = GEOMETRY_FACTORY.createPoint(coords);
        String expected2 = "GEOMETRYCOLLECTIONM";
        String actual2 = Functions.geometryTypeWithMeasured(GEOMETRY_FACTORY.createGeometryCollection(new Geometry[] {measuredPoint}));
        assertEquals(expected2, actual2);

        // Create a geometrycollection with measure value
        CoordinateXYM[] coordsLineString = new CoordinateXYM[] {new CoordinateXYM(1, 2, 3), new CoordinateXYM(4, 5, 6)};
        LineString measuredLineString = GEOMETRY_FACTORY.createLineString(coordsLineString);
        String expected3 = "GEOMETRYCOLLECTIONM";
        String actual3 = Functions.geometryTypeWithMeasured(GEOMETRY_FACTORY.createGeometryCollection(new Geometry[] {measuredLineString}));
        assertEquals(expected3, actual3);

        // Create a geometrycollection with measure value
        CoordinateXYM[] coordsPolygon = new CoordinateXYM[] {new CoordinateXYM(0, 0, 0), new CoordinateXYM(1, 1, 0), new CoordinateXYM(0, 1, 0), new CoordinateXYM(0, 0, 0)};
        Polygon measuredPolygon = GEOMETRY_FACTORY.createPolygon(coordsPolygon);
        String expected4 = "GEOMETRYCOLLECTIONM";
        String actual4 = Functions.geometryTypeWithMeasured(GEOMETRY_FACTORY.createGeometryCollection(new Geometry[] {measuredPolygon}));
        assertEquals(expected4, actual4);
    }

    @Test
    public void closestPoint() {
        Point point1 = GEOMETRY_FACTORY.createPoint(new Coordinate(1, 1));
        LineString lineString1 = GEOMETRY_FACTORY.createLineString(coordArray(1, 0, 1, 1, 2, 1, 2, 0, 1, 0));
        String expected1 = "POINT (1 1)";
        String actual1 = Functions.closestPoint(point1, lineString1).toText();
        assertEquals(expected1, actual1);

        Point point2 = GEOMETRY_FACTORY.createPoint(new Coordinate(160, 40));
        LineString lineString2 = GEOMETRY_FACTORY.createLineString(coordArray(10, 30, 50, 50, 30, 110, 70, 90, 180, 140, 130, 190));
        String expected2 = "POINT (160 40)";
        String actual2 = Functions.closestPoint(point2, lineString2).toText();
        assertEquals(expected2, actual2);
        Point expectedPoint3 = GEOMETRY_FACTORY.createPoint(new Coordinate(125.75342465753425, 115.34246575342466));
        Double expected3 = Functions.closestPoint(lineString2, point2).distance(expectedPoint3);
        assertEquals(expected3, 0, 1e-6);

        Point point4 = GEOMETRY_FACTORY.createPoint(new Coordinate(80, 160));
        Polygon polygonA = GEOMETRY_FACTORY.createPolygon(coordArray(190, 150, 20, 10, 160, 70, 190, 150));
        Geometry polygonB = Functions.buffer(point4, 30);
        Point expectedPoint4 = GEOMETRY_FACTORY.createPoint(new Coordinate(131.59149149528952, 101.89887534906197));
        Double expected4 = Functions.closestPoint(polygonA, polygonB).distance(expectedPoint4);
        assertEquals(expected4, 0, 1e-6);
    }

    @Test
    public void closestPoint3d() {
        // One of the object is 3D
        Point point1 = GEOMETRY_FACTORY.createPoint(new Coordinate(1, 1,10000));
        LineString lineString1 = GEOMETRY_FACTORY.createLineString(coordArray(1, 0, 1, 1, 2, 1, 2, 0, 1, 0));
        String expected1 = "POINT (1 1)";
        String actual1 = Functions.closestPoint(point1, lineString1).toText();
        assertEquals(expected1, actual1);

        // Both of the object are 3D
        LineString lineString3D = GEOMETRY_FACTORY.createLineString(coordArray3d(1, 0, 100, 1, 1, 20, 2, 1, 40, 2, 0, 60, 1, 0, 70));
        String expected2 = "POINT (1 1)";
        String actual2 = Functions.closestPoint(point1, lineString3D).toText();
        assertEquals(expected2, actual2);
    }

    @Test
    public void closestPointGeomtryCollection() {
        LineString line = GEOMETRY_FACTORY.createLineString(coordArray(2, 0, 0, 2));
        Geometry[] geometry = new Geometry[] {
                GEOMETRY_FACTORY.createLineString(coordArray(2, 0, 2, 1)),
                GEOMETRY_FACTORY.createPolygon(coordArray(0.0, 0.0, 1.0, 1.0, 1.0, 0.0, 0.0, 0.0))
        };
        GeometryCollection geometryCollection = GEOMETRY_FACTORY.createGeometryCollection(geometry);
        String actual1 = Functions.closestPoint(line, geometryCollection).toText();
        String expected1 = "POINT (2 0)";
        assertEquals(actual1 ,expected1);
    }

    @Test
    public void closestPointEmpty() {
        // One of the object is empty
        Point point = GEOMETRY_FACTORY.createPoint(new Coordinate(1, 1));
        LineString emptyLineString = GEOMETRY_FACTORY.createLineString();
        String expected = "ST_ClosestPoint doesn't support empty geometry object.";
        Exception e1 = assertThrows(IllegalArgumentException.class, () -> Functions.closestPoint(point, emptyLineString));
        assertEquals(expected, e1.getMessage());

        // Both objects are empty
        Polygon emptyPolygon = GEOMETRY_FACTORY.createPolygon();
        Exception e2 = assertThrows(IllegalArgumentException.class, () -> Functions.closestPoint(emptyPolygon, emptyLineString));
        assertEquals(expected, e2.getMessage());
    }

    @Test
    public void hausdorffDistanceDefaultGeom2D() throws Exception {
        Polygon polygon1 = GEOMETRY_FACTORY.createPolygon(coordArray3d(1, 0, 1, 1, 1, 2, 2, 1, 5, 2, 0, 1, 1, 0, 1));
        Polygon polygon2 = GEOMETRY_FACTORY.createPolygon(coordArray3d(4, 0, 4, 6, 1, 4, 6, 4, 9, 6, 1, 3, 4, 0, 4));
        Double expected = 5.0;
        Double actual = Functions.hausdorffDistance(polygon1, polygon2);
        assertEquals(expected, actual);
    }

    @Test
    public void hausdorffDistanceGeom2D() throws Exception {
        Point point = GEOMETRY_FACTORY.createPoint(new Coordinate(10, 34));
        LineString lineString = GEOMETRY_FACTORY.createLineString(coordArray(1, 2, 1, 5, 2, 6, 1, 2));
        Double expected = 33.24154027718932;
        Double actual = Functions.hausdorffDistance(point, lineString, 0.33);
        assertEquals(expected, actual);
    }

    @Test
    public void hausdorffDistanceInvalidDensityFrac() throws Exception {
        Point point = GEOMETRY_FACTORY.createPoint(new Coordinate(10, 34));
        LineString lineString = GEOMETRY_FACTORY.createLineString(coordArray(1, 2, 1, 5, 2, 6, 1, 2));
        Exception e = assertThrows(IllegalArgumentException.class, () -> Functions.hausdorffDistance(point, lineString, 3));
        String expected = "Fraction is not in range (0.0 - 1.0]";
        String actual = e.getMessage();
        assertEquals(expected, actual);
    }

    @Test
    public void hausdorffDistanceDefaultGeomCollection() throws Exception {
        Polygon polygon = GEOMETRY_FACTORY.createPolygon(coordArray(1, 2, 2, 1, 2, 0, 4, 1, 1, 2));
        Geometry point1 = GEOMETRY_FACTORY.createPoint(new Coordinate(1, 0));
        Geometry point2 = GEOMETRY_FACTORY.createPoint(new Coordinate(40, 10));
        Geometry point3 = GEOMETRY_FACTORY.createPoint(new Coordinate(-10, -40));
        GeometryCollection multiPoint = GEOMETRY_FACTORY.createGeometryCollection(new Geometry[] {point1, point2, point3});
        Double actual = Functions.hausdorffDistance(polygon, multiPoint);
        Double expected = 41.7612260356422;
        assertEquals(expected, actual);
    }

    @Test
    public void hausdorffDistanceGeomCollection() throws Exception {
        Polygon polygon = GEOMETRY_FACTORY.createPolygon(coordArray(1, 2, 2, 1, 2, 0, 4, 1, 1, 2));
        LineString lineString1 = GEOMETRY_FACTORY.createLineString(coordArray(1, 1, 2, 1, 4, 4, 5, 5));
        LineString lineString2 = GEOMETRY_FACTORY.createLineString(coordArray(10, 10, 11, 11, 12, 12, 14, 14));
        LineString lineString3 = GEOMETRY_FACTORY.createLineString(coordArray(-11, -20, -11, -21, -15, -19));
        MultiLineString multiLineString = GEOMETRY_FACTORY.createMultiLineString(new LineString[] {lineString1, lineString2, lineString3});
        Double actual = Functions.hausdorffDistance(polygon, multiLineString, 0.0000001);
        Double expected = 25.495097567963924;
        assertEquals(expected, actual);
    }

    @Test
    public void hausdorffDistanceEmptyGeom() throws Exception {
        Polygon polygon = GEOMETRY_FACTORY.createPolygon(coordArray(1, 2, 2, 1, 2, 0, 4, 1, 1, 2));
        LineString emptyLineString = GEOMETRY_FACTORY.createLineString();
        Double expected = 0.0;
        Double actual = Functions.hausdorffDistance(polygon, emptyLineString, 0.00001);
        assertEquals(expected, actual);
    }

    @Test
    public void hausdorffDistanceDefaultEmptyGeom() throws Exception {
        Polygon polygon = GEOMETRY_FACTORY.createPolygon(coordArray(1, 2, 2, 1, 2, 0, 4, 1, 1, 2));
        LineString emptyLineString = GEOMETRY_FACTORY.createLineString();
        Double expected = 0.0;
        Double actual = Functions.hausdorffDistance(polygon, emptyLineString);
        assertEquals(expected, actual);
    }

    @Test
    public void transform()
            throws FactoryException, TransformException
    {
        // The source and target CRS are the same
        Point geomExpected = GEOMETRY_FACTORY.createPoint(new Coordinate(120, 60));
        Geometry geomActual = FunctionsGeoTools.transform(geomExpected, "EPSG:4326", "EPSG:4326");
        assertEquals(geomExpected.getCoordinate().x, geomActual.getCoordinate().x, FP_TOLERANCE);
        assertEquals(geomExpected.getCoordinate().y, geomActual.getCoordinate().y, FP_TOLERANCE);

        // The source and target CRS are different
        geomActual = FunctionsGeoTools.transform(geomExpected, "EPSG:4326", "EPSG:3857");
        assertEquals(1.3358338895192828E7, geomActual.getCoordinate().x, FP_TOLERANCE);
        assertEquals(8399737.889818355, geomActual.getCoordinate().y, FP_TOLERANCE);

        // The source CRS is not specified and the geometry has no SRID
        Exception e = assertThrows(IllegalArgumentException.class, () -> FunctionsGeoTools.transform(geomExpected,"EPSG:3857"));
        assertEquals("Source CRS must be specified. No SRID found on geometry.", e.getMessage());

        // The source CRS is an invalid SRID
        e = assertThrows(FactoryException.class, () -> FunctionsGeoTools.transform(geomExpected, "abcde", "EPSG:3857"));
        assertTrue(e.getMessage().contains("First failed to read as a well-known CRS code"));

        // The source CRS is a WKT CRS string
        String crsWkt = CRS.decode("EPSG:4326", true).toWKT();
        geomActual = FunctionsGeoTools.transform(geomExpected, crsWkt, "EPSG:3857");
        assertEquals(1.3358338895192828E7, geomActual.getCoordinate().x, FP_TOLERANCE);
        assertEquals(8399737.889818355, geomActual.getCoordinate().y, FP_TOLERANCE);

        // The source CRS is not specified but the geometry has a valid SRID
        geomExpected.setSRID(4326);
        geomActual = FunctionsGeoTools.transform(geomExpected, "EPSG:3857");
        assertEquals(1.3358338895192828E7, geomActual.getCoordinate().x, FP_TOLERANCE);
        assertEquals(8399737.889818355, geomActual.getCoordinate().y, FP_TOLERANCE);

        // The source and target CRS are different, and latitude is out of range
        Point geometryWrong = GEOMETRY_FACTORY.createPoint(new Coordinate(60, 120));
        assertThrows(ProjectionException.class, () -> FunctionsGeoTools.transform(geometryWrong, "EPSG:4326", "EPSG:3857"));


    }

    @Test
    public void voronoiPolygons() {
        MultiPoint multiPoint = GEOMETRY_FACTORY.createMultiPointFromCoords(coordArray(0, 0, 2, 2));
        Geometry actual1 = FunctionsGeoTools.voronoiPolygons(multiPoint, 0, null);
        assertEquals("GEOMETRYCOLLECTION (POLYGON ((-2 -2, -2 4, 4 -2, -2 -2)), POLYGON ((-2 4, 4 4, 4 -2, -2 4)))",
                actual1.toText());

        Geometry actual2 = FunctionsGeoTools.voronoiPolygons(multiPoint, 30, null);
        assertEquals("GEOMETRYCOLLECTION (POLYGON ((-2 -2, -2 4, 4 4, 4 -2, -2 -2)))", actual2.toText());

        Geometry buf = Functions.buffer(GEOMETRY_FACTORY.createPoint(new Coordinate(1, 1)), 10);
        Geometry actual3 = FunctionsGeoTools.voronoiPolygons(multiPoint, 0, buf);
        assertEquals(
                "GEOMETRYCOLLECTION (POLYGON ((-9 -9, -9 11, 11 -9, -9 -9)), POLYGON ((-9 11, 11 11, 11 -9, -9 11)))",
                actual3.toText());

        Geometry actual4 = FunctionsGeoTools.voronoiPolygons(multiPoint, 30, buf);
        assertEquals("GEOMETRYCOLLECTION (POLYGON ((-9 -9, -9 11, 11 11, 11 -9, -9 -9)))", actual4.toText());

        Geometry actual5 = FunctionsGeoTools.voronoiPolygons(null, 0, null);
        assertEquals(null, actual5);
    }

    @Test
    public void lineLocatePoint() {
        LineString lineString = GEOMETRY_FACTORY.createLineString(coordArray(0, 0, 1, 1, 2, 2));
        Geometry point1 = GEOMETRY_FACTORY.createPoint(new Coordinate(-1, 1));
        Geometry point2 = GEOMETRY_FACTORY.createPoint(new Coordinate(0, 2));
        Geometry point3 = GEOMETRY_FACTORY.createPoint(new Coordinate(1, 3));

        Double actual1 = Functions.lineLocatePoint(lineString, point1);
        Double actual2 = Functions.lineLocatePoint(lineString, point2);
        Double actual3 = Functions.lineLocatePoint(lineString, point3);

        Double expectedResult1 = 0.0;
        Double expectedResult2 = 0.5;
        Double expectedResult3 = 1.0;

        assertEquals(expectedResult1, actual1, FP_TOLERANCE);
        assertEquals(expectedResult2, actual2, FP_TOLERANCE);
        assertEquals(expectedResult3, actual3, FP_TOLERANCE);
    }

    @Test
    public void isValidReason() {
        // Valid geometry
        Geometry validGeom = GEOMETRY_FACTORY.createPolygon(coordArray(30, 10, 40, 40, 20, 40, 10, 20, 30, 10));
        String validReasonDefault = Functions.isValidReason(validGeom);
        assertEquals("Valid Geometry", validReasonDefault);

        Integer OGC_SFS_VALIDITY = 0;
        Integer ESRI_VALIDITY = 1;

        String validReasonOGC = Functions.isValidReason(validGeom, OGC_SFS_VALIDITY);
        assertEquals("Valid Geometry", validReasonOGC);

        String validReasonESRI = Functions.isValidReason(validGeom, ESRI_VALIDITY);
        assertEquals("Valid Geometry", validReasonESRI);

        // Invalid geometry (self-intersection)
        Geometry invalidGeom = GEOMETRY_FACTORY.createPolygon(coordArray(30, 10, 40, 40, 20, 40, 30, 10, 10, 20, 30, 10));
        String invalidReasonDefault = Functions.isValidReason(invalidGeom);
        assertEquals("Ring Self-intersection at or near point (30.0, 10.0, NaN)", invalidReasonDefault);

        String invalidReasonOGC = Functions.isValidReason(invalidGeom, OGC_SFS_VALIDITY);
        assertEquals("Ring Self-intersection at or near point (30.0, 10.0, NaN)", invalidReasonOGC);

        String invalidReasonESRI = Functions.isValidReason(invalidGeom, ESRI_VALIDITY);
        assertEquals("Self-intersection at or near point (10.0, 20.0, NaN)", invalidReasonESRI);
    }
}<|MERGE_RESOLUTION|>--- conflicted
+++ resolved
@@ -690,7 +690,6 @@
     }
 
     @Test
-<<<<<<< HEAD
     public void testForcePolygonCW() throws ParseException {
         Geometry polyCCW = Constructors.geomFromWKT("POLYGON ((20 35, 10 30, 10 10, 30 5, 45 20, 20 35),(30 20, 20 15, 20 25, 30 20))", 0);
         String actual = Functions.asWKT(Functions.forcePolygonCW(polyCCW));
@@ -715,7 +714,10 @@
 
         Geometry nonPoly = Constructors.geomFromWKT("POINT (45 20)", 0);
         actual = Functions.asWKT(Functions.forcePolygonCW(nonPoly));
-=======
+        expected = Functions.asWKT(nonPoly);
+        assertEquals(expected, actual);
+    }
+
     public void testForcePolygonCCW() throws ParseException {
         Geometry polyCW = Constructors.geomFromWKT("POLYGON ((20 35, 45 20, 30 5, 10 10, 10 30, 20 35), (30 20, 20 25, 20 15, 30 20))", 0);
         String actual = Functions.asWKT(Functions.forcePolygonCCW(polyCW));
@@ -740,13 +742,11 @@
 
         Geometry nonPoly = Constructors.geomFromWKT("POINT (45 20)", 0);
         actual = Functions.asWKT(Functions.forcePolygonCCW(nonPoly));
->>>>>>> d347e741
         expected = Functions.asWKT(nonPoly);
         assertEquals(expected, actual);
     }
 
     @Test
-<<<<<<< HEAD
     public void testIsPolygonCW() throws ParseException {
         Geometry polyCCW = Constructors.geomFromWKT("POLYGON ((20 35, 10 30, 10 10, 30 5, 45 20, 20 35),(30 20, 20 15, 20 25, 30 20))", 0);
         assertFalse(Functions.isPolygonCW(polyCCW));
@@ -762,7 +762,8 @@
 
         Geometry lineClosed = Constructors.geomFromWKT("LINESTRING (30 20, 20 25, 20 15, 30 20)", 0);
         assertFalse(Functions.isPolygonCW(lineClosed));
-=======
+      }
+  
     public void testIsPolygonCCW() throws ParseException {
         Geometry polyCCW = Constructors.geomFromWKT("POLYGON ((20 35, 10 30, 10 10, 30 5, 45 20, 20 35),(30 20, 20 15, 20 25, 30 20))", 0);
         assertTrue(Functions.isPolygonCCW(polyCCW));
@@ -778,7 +779,6 @@
 
         Geometry lineClosed = Constructors.geomFromWKT("LINESTRING (30 20, 20 25, 20 15, 30 20)", 0);
         assertFalse(Functions.isPolygonCCW(lineClosed));
->>>>>>> d347e741
     }
 
     @Test
