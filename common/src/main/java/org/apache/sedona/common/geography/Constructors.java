/*
 * Licensed to the Apache Software Foundation (ASF) under one
 * or more contributor license agreements.  See the NOTICE file
 * distributed with this work for additional information
 * regarding copyright ownership.  The ASF licenses this file
 * to you under the Apache License, Version 2.0 (the
 * "License"); you may not use this file except in compliance
 * with the License.  You may obtain a copy of the License at
 *
 *   http://www.apache.org/licenses/LICENSE-2.0
 *
 * Unless required by applicable law or agreed to in writing,
 * software distributed under the License is distributed on an
 * "AS IS" BASIS, WITHOUT WARRANTIES OR CONDITIONS OF ANY
 * KIND, either express or implied.  See the License for the
 * specific language governing permissions and limitations
 * under the License.
 */
package org.apache.sedona.common.geography;

<<<<<<< HEAD
import com.google.common.geometry.*;
import java.util.*;
import org.apache.sedona.common.S2Geography.*;
import org.locationtech.jts.geom.*;
=======
import java.io.IOException;
import org.apache.sedona.common.S2Geography.Geography;
import org.apache.sedona.common.S2Geography.WKBReader;
import org.apache.sedona.common.S2Geography.WKTReader;
import org.apache.sedona.common.utils.GeoHashDecoder;
>>>>>>> f265c9e5
import org.locationtech.jts.io.ParseException;

public class Constructors {

  public static Geography geogFromWKB(byte[] wkb) throws ParseException {
    return new WKBReader().read(wkb);
  }

  public static Geography geogFromWKB(byte[] wkb, int SRID) throws ParseException {
    Geography geog = geogFromWKB(wkb);
    geog.setSRID(SRID);
    return geog;
  }

  public static Geography geogFromWKT(String wkt, int srid) throws ParseException {
    Geography geog = new WKTReader().read(wkt);
    geog.setSRID(srid);
    return geog;
  }

  public static Geography geogFromEWKT(String ewkt) throws ParseException {
    if (ewkt == null) {
      return null;
    }
    int SRID = 0;
    String wkt = ewkt;

    int index = ewkt.indexOf("SRID=");
    if (index != -1) {
      int semicolonIndex = ewkt.indexOf(';', index);
      if (semicolonIndex != -1) {
        SRID = Integer.parseInt(ewkt.substring(index + 5, semicolonIndex));
        wkt = ewkt.substring(semicolonIndex + 1);
      } else {
        throw new ParseException("Invalid EWKT string");
      }
    }
    return geogFromWKT(wkt, SRID);
  }

  public static Geography geogCollFromText(String wkt, int srid) throws ParseException {
    if (wkt == null || !wkt.startsWith("GEOMETRYCOLLECTION")) {
      return null;
    }
    return geogFromWKT(wkt, srid);
  }

<<<<<<< HEAD
  public static Geometry geogToGeometry(Geography geography, GeometryFactory geometryFactory)
      throws ParseException {
    return geogToGeometry(geography, geometryFactory, geography.getSRID());
  }

  public static Geometry geogToGeometry(
      Geography geography, GeometryFactory geometryFactory, int srid) {
    if (geography == null) return null;

    Geography.GeographyKind kind = Geography.GeographyKind.fromKind(geography.getKind());
    switch (kind) {
      case SINGLEPOINT:
      case POINT:
        return pointToGeom(geography, geometryFactory);
      case SINGLEPOLYLINE:
      case POLYLINE:
        return polylineToGeom(geography, geometryFactory);
      case POLYGON:
      case MULTIPOLYGON:
        return polygonToGeom(geography, geometryFactory);
      case GEOGRAPHY_COLLECTION:
        return collectionToGeom(geography, geometryFactory);
      default:
        return null;
    }
  }

  // POINT/SINGLEPOINT
  private static Geometry pointToGeom(Geography g, GeometryFactory gf) {
    if (g instanceof SinglePointGeography) {
      S2Point p = ((SinglePointGeography) g).getPoints().get(0);
      S2LatLng ll = S2LatLng.fromPoint(p);
      return gf.createPoint(new Coordinate(ll.lngDegrees(), ll.latDegrees()));
    } else if (g instanceof PointGeography) {
      List<S2Point> pts = ((PointGeography) g).getPoints();
      Coordinate[] cs = new Coordinate[pts.size()];
      for (int i = 0; i < pts.size(); i++) {
        S2LatLng ll = S2LatLng.fromPoint(pts.get(i));
        cs[i] = new Coordinate(ll.lngDegrees(), ll.latDegrees());
      }
      return gf.createMultiPointFromCoords(cs);
    }
    return null;
  }

  // POLYLINE/SINGLEPOLYLINE
  private static Geometry polylineToGeom(Geography g, GeometryFactory gf) {
    if (g instanceof PolylineGeography) {
      List<S2Polyline> lines = ((PolylineGeography) g).getPolylines();
      LineString[] lss = new LineString[lines.size()];
      for (int i = 0; i < lines.size(); i++) {
        S2Polyline pl = lines.get(i);
        int n = pl.numVertices();
        Coordinate[] cs = new Coordinate[n];
        for (int k = 0; k < n; k++) {
          S2LatLng ll = S2LatLng.fromPoint(pl.vertex(k));
          cs[k] = new Coordinate(ll.lngDegrees(), ll.latDegrees());
        }
        lss[i] = gf.createLineString(cs);
      }
      return lss.length == 1 ? lss[0] : gf.createMultiLineString(lss);
    }
    return null;
  }

  // POLYGON / MULTIPOLYGON
  private static Geometry polygonToGeom(Geography g, GeometryFactory gf) {
    if (g instanceof PolygonGeography) {
      S2Polygon s2p = ((PolygonGeography) g).polygon;
      return s2LoopsToJts(s2p.getLoops(), gf);
    } else if (g instanceof MultiPolygonGeography) {
      List<Geography> parts = ((MultiPolygonGeography) g).getFeatures();
      Polygon[] polys = new Polygon[parts.size()];
      for (int i = 0; i < parts.size(); i++) {
        polys[i] = (Polygon) s2LoopsToJts(((PolygonGeography) parts.get(i)).polygon.getLoops(), gf);
      }
      return polys.length == 1 ? polys[0] : gf.createMultiPolygon(polys);
    }
    return null;
  }

  private static Geometry s2LoopsToJts(List<S2Loop> loops, GeometryFactory gf) {
    if (loops == null || loops.isEmpty()) return gf.createPolygon();

    List<LinearRing> shells = new ArrayList<>();
    List<List<LinearRing>> holesPerShell = new ArrayList<>();

    // Stack of current ancestor shells: each frame = {shellIndex, depth}
    //    depth 0: Shell A
    //          depth 1: Hole H1  (a lake in A)
    //          depth 2: Shell S2 (an island in that lake A)
    //                depth 3: Hole H3 (a pond on that island)
    //    depth 0: Shell B     (disjoint area)
    //          depth 1: Hole H2   (a lake in B)
    Deque<int[]> shellStack = new ArrayDeque<>();

    for (S2Loop L : loops) {
      int n = L.numVertices();
      if (n < 3) continue;

      // Build & close ring once (x=lng, y=lat)
      Coordinate[] cs = new Coordinate[n + 1];
      for (int i = 0; i < n; i++) {
        S2LatLng ll = S2LatLng.fromPoint(L.vertex(i)).normalized();
        cs[i] = new Coordinate(ll.lngDegrees(), ll.latDegrees());
      }
      cs[n] = cs[0];

      // Guard against degenerate collapse
      if (cs.length < 4 || cs[0].equals2D(cs[1]) || cs[1].equals2D(cs[2])) continue;

      LinearRing ring = gf.createLinearRing(cs);

      boolean isShell = (L.depth() & 1) == 0;
      int depth = L.depth();

      // Unwind ancestors until parent depth < current depth
      while (!shellStack.isEmpty() && shellStack.peek()[1] >= depth) shellStack.pop();

      if (isShell) {
        // New shell => new polygon component
        shells.add(ring);
        holesPerShell.add(new ArrayList<>());
        shellStack.push(new int[] {shells.size() - 1, depth});
      } else {
        ring = ensureOrientation(ring, /*wantCCW=*/ false, gf);
        // Attach hole to nearest even-depth ancestor shell
        if (!shellStack.isEmpty()) {
          holesPerShell.get(shellStack.peek()[0]).add(ring);
        }
        // If no ancestor shell (invalid structure), ignore the hole.
      }
    }

    if (shells.isEmpty()) return gf.createPolygon();
    if (shells.size() == 1) {
      Polygon polygon =
          gf.createPolygon(shells.get(0), holesPerShell.get(0).toArray(new LinearRing[0]));
      return polygon;
    }
    Polygon[] polys = new Polygon[shells.size()];
    for (int i = 0; i < shells.size(); i++) {
      polys[i] = gf.createPolygon(shells.get(i), holesPerShell.get(i).toArray(new LinearRing[0]));
    }
    return gf.createMultiPolygon(polys);
  }

  private static LinearRing ensureOrientation(
      LinearRing ring, boolean wantCCW, GeometryFactory gf) {
    boolean isCCW = org.locationtech.jts.algorithm.Orientation.isCCW(ring.getCoordinates());
    // If the actual orientation doesn't match the desired orientation, fix it.
    if (isCCW != wantCCW) {
      Coordinate[] cs = CoordinateArrays.copyDeep(ring.getCoordinates());
      CoordinateArrays.reverse(cs);
      return gf.createLinearRing(cs);
    }
    // Otherwise, the ring is already correctly oriented, so return it as is.
    return ring;
  }

  // COLLECTION
  private static Geometry collectionToGeom(Geography g, GeometryFactory gf) {
    List<Geography> parts = ((GeographyCollection) g).getFeatures();
    Geometry[] gs = new Geometry[parts.size()];
    for (int i = 0; i < parts.size(); i++) {
      gs[i] = geogToGeometry(parts.get(i), gf, gf.getSRID());
    }
    return gf.createGeometryCollection(gs);
=======
  public static Geography geogFromGeoHash(String geoHash, Integer precision) {
    try {
      return GeoHashDecoder.decodeGeog(geoHash, precision);
    } catch (GeoHashDecoder.InvalidGeoHashException e) {
      return null;
    } catch (IOException e) {
      throw new RuntimeException(e);
    }
>>>>>>> f265c9e5
  }
}<|MERGE_RESOLUTION|>--- conflicted
+++ resolved
@@ -18,18 +18,15 @@
  */
 package org.apache.sedona.common.geography;
 
-<<<<<<< HEAD
 import com.google.common.geometry.*;
 import java.util.*;
 import org.apache.sedona.common.S2Geography.*;
 import org.locationtech.jts.geom.*;
-=======
 import java.io.IOException;
 import org.apache.sedona.common.S2Geography.Geography;
 import org.apache.sedona.common.S2Geography.WKBReader;
 import org.apache.sedona.common.S2Geography.WKTReader;
 import org.apache.sedona.common.utils.GeoHashDecoder;
->>>>>>> f265c9e5
 import org.locationtech.jts.io.ParseException;
 
 public class Constructors {
@@ -77,7 +74,16 @@
     return geogFromWKT(wkt, srid);
   }
 
-<<<<<<< HEAD
+  public static Geography geogFromGeoHash(String geoHash, Integer precision) {
+    try {
+      return GeoHashDecoder.decodeGeog(geoHash, precision);
+    } catch (GeoHashDecoder.InvalidGeoHashException e) {
+      return null;
+    } catch (IOException e) {
+      throw new RuntimeException(e);
+    }
+  }
+
   public static Geometry geogToGeometry(Geography geography, GeometryFactory geometryFactory)
       throws ParseException {
     return geogToGeometry(geography, geometryFactory, geography.getSRID());
@@ -246,15 +252,5 @@
       gs[i] = geogToGeometry(parts.get(i), gf, gf.getSRID());
     }
     return gf.createGeometryCollection(gs);
-=======
-  public static Geography geogFromGeoHash(String geoHash, Integer precision) {
-    try {
-      return GeoHashDecoder.decodeGeog(geoHash, precision);
-    } catch (GeoHashDecoder.InvalidGeoHashException e) {
-      return null;
-    } catch (IOException e) {
-      throw new RuntimeException(e);
-    }
->>>>>>> f265c9e5
   }
 }