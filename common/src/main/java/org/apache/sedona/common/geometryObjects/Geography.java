--- conflicted
+++ resolved
@@ -70,14 +70,8 @@
   }
 
   @Override
-<<<<<<< HEAD
-  protected void encode(UnsafeOutput os, EncodeOptions opts) throws IOException {
-    // Delegate encoding to the wrapped object
-    delegate.encodeTagged(os, opts);
-=======
   public void encode(UnsafeOutput os, EncodeOptions opts) throws IOException {
     // Delegate encoding to the wrapped object
     delegate.encode(os, opts);
->>>>>>> 59a3b4ff
   }
 }