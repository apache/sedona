/**
 * Licensed under the Apache License, Version 2.0 (the "License");
 * you may not use this file except in compliance with the License.
 * You may obtain a copy of the License at
 * <p>
 * http://www.apache.org/licenses/LICENSE-2.0
 * <p>
 * Unless required by applicable law or agreed to in writing, software
 * distributed under the License is distributed on an "AS IS" BASIS,
 * WITHOUT WARRANTIES OR CONDITIONS OF ANY KIND, either express or implied.
 * See the License for the specific language governing permissions and
 * limitations under the License.
 */
package org.apache.sedona.common;

import com.google.common.geometry.S2CellId;
import org.apache.sedona.common.geometryObjects.Circle;
import org.apache.sedona.common.subDivide.GeometrySubDivider;
import org.apache.sedona.common.utils.GeomUtils;
import org.apache.sedona.common.utils.GeometryGeoHashEncoder;
import org.apache.sedona.common.utils.GeometrySplitter;
import org.apache.sedona.common.utils.S2Utils;
import org.geotools.geometry.jts.JTS;
import org.geotools.referencing.CRS;
import org.locationtech.jts.algorithm.MinimumBoundingCircle;
import org.locationtech.jts.algorithm.hull.ConcaveHull;
import org.locationtech.jts.geom.*;
import org.locationtech.jts.geom.impl.CoordinateArraySequence;
import org.locationtech.jts.geom.util.GeometryFixer;
import org.locationtech.jts.io.gml2.GMLWriter;
import org.locationtech.jts.io.kml.KMLWriter;
import org.locationtech.jts.linearref.LengthIndexedLine;
import org.locationtech.jts.operation.distance3d.Distance3DOp;
import org.locationtech.jts.operation.linemerge.LineMerger;
import org.locationtech.jts.operation.valid.IsSimpleOp;
import org.locationtech.jts.operation.valid.IsValidOp;
import org.locationtech.jts.precision.GeometryPrecisionReducer;
import org.locationtech.jts.simplify.TopologyPreservingSimplifier;
import org.locationtech.jts.algorithm.distance.DiscreteHausdorffDistance;
import org.opengis.referencing.FactoryException;
import org.opengis.referencing.NoSuchAuthorityCodeException;
import org.opengis.referencing.crs.CoordinateReferenceSystem;
import org.opengis.referencing.operation.MathTransform;
import org.opengis.referencing.operation.TransformException;
import org.wololo.jts2geojson.GeoJSONWriter;

import java.util.*;
import java.util.stream.Collectors;

import static com.google.common.geometry.S2.DBL_EPSILON;


public class Functions {
    private static final GeometryFactory GEOMETRY_FACTORY = new GeometryFactory();
    private static Geometry EMPTY_POLYGON = GEOMETRY_FACTORY.createPolygon(null, null);
    private static GeometryCollection EMPTY_GEOMETRY_COLLECTION = GEOMETRY_FACTORY.createGeometryCollection(null);
    private static final double DEFAULT_TOLERANCE = 1e-6;
    private static final int DEFAULT_MAX_ITER = 1000;

    public static double area(Geometry geometry) {
        return geometry.getArea();
    }

    public static double azimuth(Geometry left, Geometry right) {
        Coordinate leftCoordinate = left.getCoordinate();
        Coordinate rightCoordinate = right.getCoordinate();
        double deltaX = rightCoordinate.x - leftCoordinate.x;
        double deltaY = rightCoordinate.y - leftCoordinate.y;
        double azimuth = Math.atan2(deltaX, deltaY);
        return azimuth < 0 ? azimuth + (2 * Math.PI) : azimuth;
    }

    public static Geometry boundary(Geometry geometry) {
        Geometry boundary = geometry.getBoundary();
        if (boundary instanceof LinearRing) {
            boundary = GEOMETRY_FACTORY.createLineString(boundary.getCoordinates());
        }
        return boundary;
    }

    public static Geometry buffer(Geometry geometry, double radius) {
        return geometry.buffer(radius);
    }

    public static Geometry envelope(Geometry geometry) {
        return geometry.getEnvelope();
    }

    public static double distance(Geometry left, Geometry right) {
        return left.distance(right);
    }

    public static double distance3d(Geometry left, Geometry right) {
        return new Distance3DOp(left, right).distance();
    }

    public static double length(Geometry geometry) {
        return geometry.getLength();
    }

    public static Geometry normalize(Geometry geometry) {
        geometry.normalize();
        return geometry;
    }

    public static Double x(Geometry geometry) {
        if (geometry instanceof Point) {
            return geometry.getCoordinate().x;
        }
        return null;
    }

    public static Double y(Geometry geometry) {
        if (geometry instanceof Point) {
            return geometry.getCoordinate().y;
        }
        return null;
    }

    public static Double z(Geometry geometry) {
        if (geometry instanceof Point) {
            return geometry.getCoordinate().z;
        }
        return null;
    }

    public static double xMin(Geometry geometry) {
        Coordinate[] points = geometry.getCoordinates();
        double min = Double.MAX_VALUE;
        for(int i=0; i < points.length; i++){
            min = Math.min(points[i].getX(), min);
        }
        return min;
    }

    public static double xMax(Geometry geometry) {
        Coordinate[] points = geometry.getCoordinates();
        double max = - Double.MAX_VALUE;
        for (int i=0; i < points.length; i++) {
            max = Math.max(points[i].getX(), max);
        }
        return max;
    }

    public static double yMin(Geometry geometry) {
        Coordinate[] points = geometry.getCoordinates();
        double min = Double.MAX_VALUE;
        for(int i=0; i < points.length; i++){
            min = Math.min(points[i].getY(), min);
        }
        return min;
    }

    public static double yMax(Geometry geometry) {
        Coordinate[] points = geometry.getCoordinates();
        double max = - Double.MAX_VALUE;
        for (int i=0; i < points.length; i++) {
            max = Math.max(points[i].getY(), max);
        }
        return max;
    }

    public static Double zMax(Geometry geometry) {
        Coordinate[] points = geometry.getCoordinates();
        double max = - Double.MAX_VALUE;
        for (int i=0; i < points.length; i++) {
            if(java.lang.Double.isNaN(points[i].getZ()))
                continue;
            max = Math.max(points[i].getZ(), max);
        }
        return max == -Double.MAX_VALUE ? null : max;
    }

    public static Double zMin(Geometry geometry) {
        Coordinate[] points = geometry.getCoordinates();
        double min = Double.MAX_VALUE;
        for(int i=0; i < points.length; i++){
            if(java.lang.Double.isNaN(points[i].getZ()))
                continue;
            min = Math.min(points[i].getZ(), min);
        }
        return min == Double.MAX_VALUE ? null : min;
    }

    public static Geometry transform(Geometry geometry, String sourceCRS, String targetCRS)
        throws FactoryException, TransformException {
        return transform(geometry, sourceCRS, targetCRS, false);
    }

    public static Geometry transform(Geometry geometry, String sourceCRS, String targetCRS, boolean lenient)
        throws FactoryException, TransformException {

        CoordinateReferenceSystem sourceCRScode = parseCRSString(sourceCRS);
        CoordinateReferenceSystem targetCRScode = parseCRSString(targetCRS);
        MathTransform transform = CRS.findMathTransform(sourceCRScode, targetCRScode, lenient);
        return JTS.transform(geometry, transform);
    }

    private static CoordinateReferenceSystem parseCRSString(String CRSString)
            throws FactoryException
    {
        try {
            return CRS.decode(CRSString);
        }
        catch (NoSuchAuthorityCodeException e) {
            try {
                return CRS.parseWKT(CRSString);
            }
            catch (FactoryException ex) {
                throw new FactoryException("First failed to read as a well-known CRS code: \n" + e.getMessage() + "\nThen failed to read as a WKT CRS string: \n" + ex.getMessage());
            }
        }
    }

    public static Geometry flipCoordinates(Geometry geometry) {
        GeomUtils.flipCoordinates(geometry);
        return geometry;
    }

    public static String geohash(Geometry geometry, int precision) {
        return GeometryGeoHashEncoder.calculate(geometry, precision);
    }

    public static Geometry pointOnSurface(Geometry geometry) {
        return GeomUtils.getInteriorPoint(geometry);
    }

    public static Geometry reverse(Geometry geometry) {
        return geometry.reverse();
    }

    public static Geometry geometryN(Geometry geometry, int n) {
        if (n < geometry.getNumGeometries()) {
            return geometry.getGeometryN(n);
        }
        return null;
    }

    public static Geometry interiorRingN(Geometry geometry, int n) {
        if (geometry instanceof Polygon) {
            Polygon polygon = (Polygon) geometry;
            if (n < polygon.getNumInteriorRing()) {
                Geometry interiorRing = polygon.getInteriorRingN(n);
                if (interiorRing instanceof LinearRing) {
                    interiorRing = GEOMETRY_FACTORY.createLineString(interiorRing.getCoordinates());
                }
                return interiorRing;
            }
        }
        return null;
    }

    public static Geometry pointN(Geometry geometry, int n) {
        if(!(geometry instanceof LineString)) {
            return null;
        }
        return GeomUtils.getNthPoint((LineString)geometry, n);
    }

    public static Geometry exteriorRing(Geometry geometry) {
        Geometry ring = GeomUtils.getExteriorRing(geometry);
        if (ring instanceof LinearRing) {
            ring = GEOMETRY_FACTORY.createLineString(ring.getCoordinates());
        }
        return ring;
    }

    public static String asEWKT(Geometry geometry) {
        return GeomUtils.getEWKT(geometry);
    }

    public static String asWKT(Geometry geometry) {
        return GeomUtils.getWKT(geometry);
    }

    public static byte[] asEWKB(Geometry geometry) {
        return GeomUtils.getEWKB(geometry);
    }

    public static byte[] asWKB(Geometry geometry) {
        return GeomUtils.getWKB(geometry);
    }

    public static String asGeoJson(Geometry geometry) {
        if (geometry == null) {
            return null;
        }
        GeoJSONWriter writer = new GeoJSONWriter();
        return writer.write(geometry).toString();
    }

    public static int nPoints(Geometry geometry) {
        return geometry.getNumPoints();
    }

    public static int nDims(Geometry geometry) {
        int count_dimension =0;
        Coordinate geom = geometry.getCoordinate();
        Double x_cord = geom.getX();
        Double y_cord = geom.getY();
        Double z_cord = geom.getZ();
        Double m_cord = geom.getM();
        if(!java.lang.Double.isNaN(x_cord))
            count_dimension++;
        if(!java.lang.Double.isNaN(y_cord))
            count_dimension++;
        if(!java.lang.Double.isNaN(z_cord))
            count_dimension++;
        if(!java.lang.Double.isNaN(m_cord))
            count_dimension++;
        return count_dimension;
    }

    public static int numGeometries(Geometry geometry) {
        return geometry.getNumGeometries();
    }

    public static Integer numInteriorRings(Geometry geometry) {
        if (geometry instanceof Polygon) {
            return ((Polygon) geometry).getNumInteriorRing();
        }
        return null;
    }

    public static String asGML(Geometry geometry) {
        return new GMLWriter().write(geometry);
    }

    public static String asKML(Geometry geometry) {
        return new KMLWriter().write(geometry);
    }

    public static Geometry force2D(Geometry geometry) {
        return GeomUtils.get2dGeom(geometry);
    }

    public static boolean isEmpty(Geometry geometry) {
        return geometry.isEmpty();
    }

    public static Geometry buildArea(Geometry geometry) {
        return GeomUtils.buildArea(geometry);
    }

    public static Geometry setSRID(Geometry geometry, int srid) {
        if (geometry == null) {
            return null;
        }
        GeometryFactory factory = new GeometryFactory(geometry.getPrecisionModel(), srid, geometry.getFactory().getCoordinateSequenceFactory());
        return factory.createGeometry(geometry);
    }

    public static int getSRID(Geometry geometry) {
        if (geometry == null) {
            return 0;
        }
        return geometry.getSRID();
    }

    public static boolean isClosed(Geometry geometry) {
        if (geometry instanceof Circle || geometry instanceof MultiPoint || geometry instanceof MultiPolygon || geometry instanceof Point || geometry instanceof Polygon) {
            return true;
        } else if (geometry instanceof LineString) {
            return ((LineString) geometry).isClosed();
        } else if (geometry instanceof MultiLineString) {
            return ((MultiLineString) geometry).isClosed();
        } else if (geometry instanceof GeometryCollection) {
            return false;
        }
        return false;
    }

    public static boolean isRing(Geometry geometry) {
        return geometry instanceof LineString && ((LineString) geometry).isClosed() && geometry.isSimple();
    }

    public static boolean isSimple(Geometry geometry) {
        return new IsSimpleOp(geometry).isSimple();
    }

    public static boolean isValid(Geometry geometry) {
        return new IsValidOp(geometry).isValid();
    }

    public static Geometry addPoint(Geometry linestring, Geometry point) {
        return addPoint(linestring, point, -1);
    }

    public static Geometry addPoint(Geometry linestring, Geometry point, int position) {
        if (linestring instanceof LineString && point instanceof Point) {
            List<Coordinate> coordinates = new ArrayList<>(Arrays.asList(linestring.getCoordinates()));
            if (-1 <= position && position <= coordinates.size()) {
                if (position < 0) {
                    coordinates.add(point.getCoordinate());
                } else {
                    coordinates.add(position, point.getCoordinate());
                }
                return GEOMETRY_FACTORY.createLineString(coordinates.toArray(new Coordinate[0]));
            }
        }
        return null;
    }

    public static Geometry removePoint(Geometry linestring) {
        if (linestring != null) {
            return removePoint(linestring, -1);
        }
        return null;
    }

    public static Geometry removePoint(Geometry linestring, int position) {
        if (linestring instanceof LineString) {
            List<Coordinate> coordinates = new ArrayList<>(Arrays.asList(linestring.getCoordinates()));
            if (2 < coordinates.size() && position < coordinates.size()) {
                if (position == -1) {
                    position = coordinates.size() - 1;
                }
                coordinates.remove(position);
                return GEOMETRY_FACTORY.createLineString(coordinates.toArray(new Coordinate[0]));
            }
        }
        return null;
    }

    public static Geometry setPoint(Geometry linestring, int position, Geometry point) {
        if (linestring instanceof LineString) {
            List<Coordinate> coordinates = new ArrayList<>(Arrays.asList(linestring.getCoordinates()));
            if (-coordinates.size() <= position && position < coordinates.size()) {
                if (position < 0) {
                    coordinates.set(coordinates.size() + position, point.getCoordinate());
                } else {
                    coordinates.set(position, point.getCoordinate());
                }
                return GEOMETRY_FACTORY.createLineString(coordinates.toArray(new Coordinate[0]));
            }
        }
        return null;
    }

    public static Geometry lineFromMultiPoint(Geometry geometry) {
        if(!(geometry instanceof MultiPoint)) {
            return null;
        }
        List<Coordinate> coordinates = new ArrayList<>();
        for(Coordinate c : geometry.getCoordinates()){
            coordinates.add(c);
        }
        return GEOMETRY_FACTORY.createLineString(coordinates.toArray(new Coordinate[0]));
    }

    public static Geometry concaveHull(Geometry geometry, double pctConvex, boolean allowHoles){
        ConcaveHull concave_hull = new ConcaveHull(geometry);
        concave_hull.setMaximumEdgeLengthRatio(pctConvex);
        concave_hull.setHolesAllowed(allowHoles);

        return concave_hull.getHull();
    }

    public static Geometry convexHull(Geometry geometry) {
        return geometry.convexHull();
    }

    public static Geometry getCentroid(Geometry geometry) {
        return geometry.getCentroid();
    }

    public static Geometry intersection(Geometry leftGeometry, Geometry rightGeometry) {
        boolean isIntersects = leftGeometry.intersects(rightGeometry);
        if (!isIntersects) {
            return EMPTY_POLYGON;
        }
        if (leftGeometry.contains(rightGeometry)) {
            return rightGeometry;
        }
        if (rightGeometry.contains(leftGeometry)) {
            return leftGeometry;
        }
        return leftGeometry.intersection(rightGeometry);
    }

    public static Geometry makeValid(Geometry geometry, boolean keepCollapsed) {
        GeometryFixer fixer = new GeometryFixer(geometry);
        fixer.setKeepCollapsed(keepCollapsed);
        return fixer.getResult();
    }

    public static Geometry reducePrecision(Geometry geometry, int precisionScale) {
        GeometryPrecisionReducer precisionReduce = new GeometryPrecisionReducer(new PrecisionModel(Math.pow(10, precisionScale)));
        return precisionReduce.reduce(geometry);
    }

    public static Geometry lineMerge(Geometry geometry) {
        if (geometry instanceof MultiLineString) {
            MultiLineString multiLineString = (MultiLineString) geometry;
            int numLineStrings = multiLineString.getNumGeometries();
            LineMerger merger = new LineMerger();
            for (int k = 0; k < numLineStrings; k++) {
                LineString line = (LineString) multiLineString.getGeometryN(k);
                merger.add(line);
            }
            if (merger.getMergedLineStrings().size() == 1) {
                // If the merger was able to join the lines, there will be only one element
                return (Geometry) merger.getMergedLineStrings().iterator().next();
            } else {
                // if the merger couldn't join the lines, it will contain the individual lines, so return the input
                return geometry;
            }
        }
        return EMPTY_GEOMETRY_COLLECTION;
    }

    public static Geometry minimumBoundingCircle(Geometry geometry, int quadrantSegments) {
        MinimumBoundingCircle minimumBoundingCircle = new MinimumBoundingCircle(geometry);
        Coordinate centre = minimumBoundingCircle.getCentre();
        double radius = minimumBoundingCircle.getRadius();
        Geometry circle = null;
        if (centre == null) {
            circle = geometry.getFactory().createPolygon();
        } else {
            circle = geometry.getFactory().createPoint(centre);
            if (radius != 0D) {
                circle = circle.buffer(radius, quadrantSegments);
            }
        }
        return circle;
    }

    public static Geometry lineSubString(Geometry geom, double fromFraction, double toFraction) {
        double length = geom.getLength();
        LengthIndexedLine indexedLine = new LengthIndexedLine(geom);
        Geometry subLine = indexedLine.extractLine(length * fromFraction, length * toFraction);
        return subLine;
    }

    public static Geometry lineInterpolatePoint(Geometry geom, double fraction) {
        double length = geom.getLength();
        LengthIndexedLine indexedLine = new LengthIndexedLine(geom);
        Coordinate interPoint = indexedLine.extractPoint(length * fraction);
        return GEOMETRY_FACTORY.createPoint(interPoint);
    }

    public static Geometry difference(Geometry leftGeometry, Geometry rightGeometry) {
        boolean isIntersects = leftGeometry.intersects(rightGeometry);
        if (!isIntersects) {
            return leftGeometry;
        } else if (rightGeometry.contains(leftGeometry)) {
            return EMPTY_POLYGON;
        } else {
            return leftGeometry.difference(rightGeometry);
        }
    }

    public static Geometry split(Geometry input, Geometry blade) {
        // check input geometry
        return new GeometrySplitter(GEOMETRY_FACTORY).split(input, blade);
    }

    public static Integer dimension(Geometry geometry) {
        Integer dimension = geometry.getDimension();
        // unknown dimension such as an empty GEOMETRYCOLLECTION
        if (dimension < 0) {
            dimension = 0;
        }
        return dimension;
    }

    /**
     * get the coordinates of a geometry and transform to Google s2 cell id
     * @param input Geometry
     * @param level integer, minimum level of cells covering the geometry
     * @return List of coordinates
     */
    public static Long[] s2CellIDs(Geometry input, int level) {
        HashSet<S2CellId> cellIds = new HashSet<>();
        List<Geometry> geoms = GeomUtils.extractGeometryCollection(input);
        for (Geometry geom : geoms) {
            try {
                cellIds.addAll(S2Utils.s2RegionToCellIDs(S2Utils.toS2Region(geom), 1, level, Integer.MAX_VALUE - 1));
            } catch (IllegalArgumentException e) {
                // the geometry can't be cast to region, we cover its coordinates, for example, Point
                cellIds.addAll(Arrays.stream(geom.getCoordinates()).map(c -> S2Utils.coordinateToCellID(c, level)).collect(Collectors.toList()));
            }
        }
        return S2Utils.roundCellsToSameLevel(new ArrayList<>(cellIds), level).stream().map(S2CellId::id).collect(Collectors.toList()).toArray(new Long[cellIds.size()]);
    }


    // create static function named simplifyPreserveTopology
    public static Geometry simplifyPreserveTopology(Geometry geometry, double distanceTolerance) {
        return TopologyPreservingSimplifier.simplify(geometry, distanceTolerance);
    }

    public static String geometryType(Geometry geometry) {
        return "ST_" + geometry.getGeometryType();
    }

    public static Geometry startPoint(Geometry geometry) {
        if (geometry instanceof LineString) {
            LineString line = (LineString) geometry;
            return line.getStartPoint();
        }
        return null;
    }

    public static Geometry endPoint(Geometry geometry) {
        if (geometry instanceof LineString) {
            LineString line = (LineString) geometry;
            return line.getEndPoint();
        }
        return null;
    }

    public static Geometry[] dump(Geometry geometry) {
        int numGeom = geometry.getNumGeometries();
        if (geometry instanceof GeometryCollection) {
            Geometry[] geoms = new Geometry[geometry.getNumGeometries()];
            for (int i = 0; i < numGeom; i++) {
                geoms[i] = geometry.getGeometryN(i);
            }
            return geoms;
        } else {
            return new Geometry[] {geometry};
        }
    }

    public static Geometry[] dumpPoints(Geometry geometry) {
        return Arrays.stream(geometry.getCoordinates()).map(GEOMETRY_FACTORY::createPoint).toArray(Point[]::new);
    }

    public static Geometry symDifference(Geometry leftGeom, Geometry rightGeom) {
        return leftGeom.symDifference(rightGeom);
    }

    public static Geometry union(Geometry leftGeom, Geometry rightGeom) {
        return leftGeom.union(rightGeom);
    }

    public static Geometry createMultiGeometryFromOneElement(Geometry geometry) {
        if (geometry instanceof Circle) {
            return GEOMETRY_FACTORY.createGeometryCollection(new Circle[] {(Circle) geometry});
        } else if (geometry instanceof GeometryCollection) {
            return geometry;
        } else if (geometry instanceof  LineString) {
            return GEOMETRY_FACTORY.createMultiLineString(new LineString[]{(LineString) geometry});
        } else if (geometry instanceof Point) {
            return GEOMETRY_FACTORY.createMultiPoint(new Point[] {(Point) geometry});
        } else if (geometry instanceof Polygon) {
            return GEOMETRY_FACTORY.createMultiPolygon(new Polygon[] {(Polygon) geometry});
        } else {
            return GEOMETRY_FACTORY.createGeometryCollection();
        }
    }

    public static Geometry[] subDivide(Geometry geometry, int maxVertices) {
        return GeometrySubDivider.subDivide(geometry, maxVertices);
    }

    public static Geometry makePolygon(Geometry shell, Geometry[] holes) {
        try {
            if (holes != null) {
                LinearRing[] interiorRings =  Arrays.stream(holes).filter(
                        h -> h != null && !h.isEmpty() && h instanceof LineString && ((LineString) h).isClosed()
                ).map(
                        h -> GEOMETRY_FACTORY.createLinearRing(h.getCoordinates())
                ).toArray(LinearRing[]::new);
                if (interiorRings.length != 0) {
                    return GEOMETRY_FACTORY.createPolygon(
                            GEOMETRY_FACTORY.createLinearRing(shell.getCoordinates()),
                            Arrays.stream(holes).filter(
                                    h -> h != null && !h.isEmpty() && h instanceof LineString && ((LineString) h).isClosed()
                            ).map(
                                    h -> GEOMETRY_FACTORY.createLinearRing(h.getCoordinates())
                            ).toArray(LinearRing[]::new)
                    );
                }
            }
            return GEOMETRY_FACTORY.createPolygon(
                    GEOMETRY_FACTORY.createLinearRing(shell.getCoordinates())
            );
        } catch (IllegalArgumentException e) {
            return null;
        }
    }

    public static Geometry createMultiGeometry(Geometry[] geometries) {
        if (geometries.length > 1){
            return GEOMETRY_FACTORY.buildGeometry(Arrays.asList(geometries));
        }
        else if(geometries.length==1){
            return createMultiGeometryFromOneElement(geometries[0]);
        }
        else{
            return GEOMETRY_FACTORY.createGeometryCollection();
        }
    }

    public static Geometry collectionExtract(Geometry geometry, Integer geomType) {
        if (geomType == null) {
            return collectionExtract(geometry);
        }
        Class<? extends Geometry> geomClass;
        GeometryCollection emptyResult;
        switch (geomType) {
            case 1:
                geomClass = Point.class;
                emptyResult = GEOMETRY_FACTORY.createMultiPoint();
                break;
            case 2:
                geomClass = LineString.class;
                emptyResult = GEOMETRY_FACTORY.createMultiLineString();
                break;
            case 3:
                geomClass = Polygon.class;
                emptyResult = GEOMETRY_FACTORY.createMultiPolygon();
                break;
            default:
                throw new IllegalArgumentException("Invalid geometry type");
        }
        List<Geometry> geometries = GeomUtils.extractGeometryCollection(geometry, geomClass);
        if (geometries.isEmpty()) {
            return emptyResult;
        }
        return Functions.createMultiGeometry(geometries.toArray(new Geometry[0]));
    }

    public static Geometry collectionExtract(Geometry geometry) {
        List<Geometry> geometries = GeomUtils.extractGeometryCollection(geometry);
        Polygon[] polygons = geometries.stream().filter(g -> g instanceof Polygon).toArray(Polygon[]::new);
        if (polygons.length > 0) {
            return GEOMETRY_FACTORY.createMultiPolygon(polygons);
        }
        LineString[] lines = geometries.stream().filter(g -> g instanceof LineString).toArray(LineString[]::new);
        if (lines.length > 0) {
            return GEOMETRY_FACTORY.createMultiLineString(lines);
        }
        Point[] points = geometries.stream().filter(g -> g instanceof Point).toArray(Point[]::new);
        if (points.length > 0) {
            return GEOMETRY_FACTORY.createMultiPoint(points);
        }
        return GEOMETRY_FACTORY.createGeometryCollection();
    }


    // ported from https://github.com/postgis/postgis/blob/f6ed58d1fdc865d55d348212d02c11a10aeb2b30/liblwgeom/lwgeom_median.c
    // geometry ST_GeometricMedian ( geometry g , float8 tolerance , int max_iter , boolean fail_if_not_converged );

    private static double distance3d(Coordinate p1, Coordinate p2) {
        double dx = p2.x - p1.x;
        double dy = p2.y - p1.y;
        double dz = p2.z - p1.z;
        return Math.sqrt(dx * dx + dy * dy + dz * dz);
    }

    private static void distances(Coordinate curr, Coordinate[] points, double[] distances) {
        for(int i = 0; i < points.length; i++) {
            distances[i] = distance3d(curr, points[i]);
        }
    }

    private static double iteratePoints(Coordinate curr, Coordinate[] points, double[] distances) {
        Coordinate next = new Coordinate(0, 0, 0);
        double delta = 0;
        double denom = 0;
        boolean hit = false;
        distances(curr, points, distances);

        for (int i = 0; i < points.length; i++) {
            /* we need to use lower epsilon than in FP_IS_ZERO in the loop for calculation to converge */
            double distance = distances[i];
            if (distance > DBL_EPSILON) {
                Coordinate coordinate = points[i];
                next.x += coordinate.x / distance;
                next.y += coordinate.y / distance;
                next.z += coordinate.z / distance;
                denom += 1.0 / distance;
            } else {
                hit = true;
            }
        }
        /* negative weight shouldn't get here */
        //assert(denom >= 0);

        /* denom is zero in case of multipoint of single point when we've converged perfectly */
        if (denom > DBL_EPSILON) {
            next.x /= denom;
            next.y /= denom;
            next.z /= denom;

            /* If any of the intermediate points in the calculation is found in the
             * set of input points, the standard Weiszfeld method gets stuck with a
             * divide-by-zero.
             *
             * To get ourselves out of the hole, we follow an alternate procedure to
             * get the next iteration, as described in:
             *
             * Vardi, Y. and Zhang, C. (2011) "A modified Weiszfeld algorithm for the
             * Fermat-Weber location problem."  Math. Program., Ser. A 90: 559-566.
             * DOI 10.1007/s101070100222
             *
             * Available online at the time of this writing at
             * http://www.stat.rutgers.edu/home/cunhui/papers/43.pdf
             */
            if (hit) {
                double dx = 0;
                double dy = 0;
                double dz = 0;
                for (int i = 0; i < points.length; i++) {
                    double distance = distances[i];
                    if (distance > DBL_EPSILON) {
                        Coordinate coordinate = points[i];
                        dx += (coordinate.x - curr.x) / distance;
                        dy += (coordinate.y - curr.y) / distance;
                        dz += (coordinate.z - curr.z) / distance;
                    }
                }
                double dSqr = Math.sqrt(dx*dx + dy*dy + dz*dz);
                /* Avoid division by zero if the intermediate point is the median */
                if (dSqr > DBL_EPSILON) {
                    double rInv = Math.max(0, 1.0 / dSqr);
                    next.x = (1.0 - rInv)*next.x + rInv*curr.x;
                    next.y = (1.0 - rInv)*next.y + rInv*curr.y;
                    next.z = (1.0 - rInv)*next.z + rInv*curr.z;
                }
            }
            delta = distance3d(curr, next);
            curr.x = next.x;
            curr.y = next.y;
            curr.z = next.z;
        }
        return delta;
    }

    private static Coordinate initGuess(Coordinate[] points) {
        Coordinate guess = new Coordinate(0, 0, 0);
        for (Coordinate point : points) {
            guess.x += point.x / points.length;
            guess.y += point.y / points.length;
            guess.z += point.z / points.length;
        }
        return guess;
    }

    private static Coordinate[] extractCoordinates(Geometry geometry) {
        Coordinate[] points = geometry.getCoordinates();
        if(points.length == 0)
            return points;

        Coordinate[] coordinates = new Coordinate[points.length];
        for(int i = 0; i < points.length; i++) {
            boolean is3d = !Double.isNaN(points[i].z);
            coordinates[i] = points[i].copy();
            if(!is3d)
                coordinates[i].z = 0.0;
        }
        return coordinates;
    }

    public static int numPoints(Geometry geometry) throws Exception {
        String geometryType = geometry.getGeometryType();
        if (!(Geometry.TYPENAME_LINESTRING.equalsIgnoreCase(geometryType))) {
            throw new IllegalArgumentException("Unsupported geometry type: " + geometryType + ", only LineString geometry is supported.");
        }
        return geometry.getNumPoints();
    }

    public static Geometry force3D(Geometry geometry, double zValue) {
        return GeomUtils.get3DGeom(geometry, zValue);
    }

    public static Geometry force3D(Geometry geometry) {
       return GeomUtils.get3DGeom(geometry, 0.0);
    }

    public static Integer nRings(Geometry geometry) throws Exception {
        String geometryType = geometry.getGeometryType();
        if (!(geometry instanceof Polygon || geometry instanceof MultiPolygon)) {
            throw new IllegalArgumentException("Unsupported geometry type: " + geometryType + ", only Polygon or MultiPolygon geometries are supported.");
        }
        int numRings = 0;
        if (geometry instanceof Polygon) {
            Polygon polygon = (Polygon) geometry;
            numRings = GeomUtils.getPolygonNumRings(polygon);
        }else {
            MultiPolygon multiPolygon = (MultiPolygon) geometry;
            int numPolygons = multiPolygon.getNumGeometries();
            for (int i = 0; i < numPolygons; i++) {
                Polygon polygon = (Polygon) multiPolygon.getGeometryN(i);
                numRings += GeomUtils.getPolygonNumRings(polygon);
            }
        }
        return numRings;
    }

    public static Geometry translate(Geometry geometry, double deltaX, double deltaY, double deltaZ) {
        if (!geometry.isEmpty()) {
            GeomUtils.translateGeom(geometry, deltaX, deltaY, deltaZ);
        }
        return geometry;
    }

    public static Geometry translate(Geometry geometry, double deltaX, double deltaY) {
        if (!geometry.isEmpty()) {
            GeomUtils.translateGeom(geometry, deltaX, deltaY, 0.0);
        }
        return geometry;
    }

    public static Geometry geometricMedian(Geometry geometry, double tolerance, int maxIter, boolean failIfNotConverged) throws Exception {
        String geometryType = geometry.getGeometryType();
        if(!(Geometry.TYPENAME_POINT.equals(geometryType) || Geometry.TYPENAME_MULTIPOINT.equals(geometryType))) {
            throw new Exception("Unsupported geometry type: " + geometryType);
        }
        Coordinate[] coordinates = extractCoordinates(geometry);
        if(coordinates.length == 0)
            return new Point(null, GEOMETRY_FACTORY);
        Coordinate median = initGuess(coordinates);
        double delta = Double.MAX_VALUE;
        double[] distances = new double[coordinates.length]; // preallocate to reduce gc pressure for large iterations
        for(int i = 0; i < maxIter && delta > tolerance; i++)
            delta = iteratePoints(median, coordinates, distances);
        if (failIfNotConverged && delta > tolerance)
            throw new Exception(String.format("Median failed to converge within %.1E after %d iterations.", tolerance, maxIter));
        boolean is3d = !Double.isNaN(geometry.getCoordinate().z);
        if(!is3d)
            median.z = Double.NaN;
        Point point = new Point(new CoordinateArraySequence(new Coordinate[]{median}), GEOMETRY_FACTORY);
        point.setSRID(geometry.getSRID());
        return point;
    }

    public static Geometry geometricMedian(Geometry geometry, double tolerance, int maxIter) throws Exception {
        return geometricMedian(geometry, tolerance, maxIter, false);
    }

    public static Geometry geometricMedian(Geometry geometry, double tolerance) throws Exception {
        return geometricMedian(geometry, tolerance, DEFAULT_MAX_ITER, false);
    }

    public static Geometry geometricMedian(Geometry geometry) throws Exception {
        return geometricMedian(geometry, DEFAULT_TOLERANCE, DEFAULT_MAX_ITER, false);
    }

<<<<<<< HEAD
    public static double frechetDistance(Geometry g1, Geometry g2) {
        return GeomUtils.getFrechetDistance(g1, g2);
    }

=======
    public static Geometry boundingDiagonal(Geometry geometry) {
        if (geometry.isEmpty()) {
            return GEOMETRY_FACTORY.createLineString();
        }else {
            //Envelope envelope = geometry.getEnvelopeInternal();
           // if (envelope.isNull()) return GEOMETRY_FACTORY.createLineString();
            Double startX = null, startY = null, startZ = null,
                    endX = null, endY = null, endZ = null;
            boolean is3d = !Double.isNaN(geometry.getCoordinate().z);
            for (Coordinate currCoordinate : geometry.getCoordinates()) {
                startX = startX == null ? currCoordinate.getX() : Math.min(startX, currCoordinate.getX());
                startY = startY == null ? currCoordinate.getY() : Math.min(startY, currCoordinate.getY());

                endX = endX == null ? currCoordinate.getX() : Math.max(endX, currCoordinate.getX());
                endY = endY == null ? currCoordinate.getY() : Math.max(endY, currCoordinate.getY());
                if (is3d) {
                    Double geomZ = currCoordinate.getZ();
                    startZ = startZ == null ? currCoordinate.getZ() : Math.min(startZ, currCoordinate.getZ());
                    endZ = endZ == null ? currCoordinate.getZ() : Math.max(endZ, currCoordinate.getZ());
                }
            }
            Coordinate startCoordinate;
            Coordinate endCoordinate;
            if (is3d) {
                startCoordinate = new Coordinate(startX, startY, startZ);
                endCoordinate = new Coordinate(endX, endY, endZ);
            }else {
                startCoordinate = new Coordinate(startX, startY);
                endCoordinate = new Coordinate(endX, endY);
            }
            return GEOMETRY_FACTORY.createLineString(new Coordinate[] {startCoordinate, endCoordinate});
        }
    }

    public static Double hausdorffDistance(Geometry g1, Geometry g2, double densityFrac) throws Exception {
        return GeomUtils.getHausdorffDistance(g1, g2, densityFrac);
    }

    public static Double hausdorffDistance(Geometry g1, Geometry g2) throws Exception{
        return GeomUtils.getHausdorffDistance(g1, g2, -1);
    }
>>>>>>> 9669a838
}<|MERGE_RESOLUTION|>--- conflicted
+++ resolved
@@ -940,12 +940,10 @@
         return geometricMedian(geometry, DEFAULT_TOLERANCE, DEFAULT_MAX_ITER, false);
     }
 
-<<<<<<< HEAD
     public static double frechetDistance(Geometry g1, Geometry g2) {
         return GeomUtils.getFrechetDistance(g1, g2);
     }
 
-=======
     public static Geometry boundingDiagonal(Geometry geometry) {
         if (geometry.isEmpty()) {
             return GEOMETRY_FACTORY.createLineString();
@@ -987,5 +985,4 @@
     public static Double hausdorffDistance(Geometry g1, Geometry g2) throws Exception{
         return GeomUtils.getHausdorffDistance(g1, g2, -1);
     }
->>>>>>> 9669a838
 }