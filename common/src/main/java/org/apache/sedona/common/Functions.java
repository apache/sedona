/**
 * Licensed under the Apache License, Version 2.0 (the "License");
 * you may not use this file except in compliance with the License.
 * You may obtain a copy of the License at
 * <p>
 * http://www.apache.org/licenses/LICENSE-2.0
 * <p>
 * Unless required by applicable law or agreed to in writing, software
 * distributed under the License is distributed on an "AS IS" BASIS,
 * WITHOUT WARRANTIES OR CONDITIONS OF ANY KIND, either express or implied.
 * See the License for the specific language governing permissions and
 * limitations under the License.
 */
package org.apache.sedona.common;

import com.google.common.geometry.S2CellId;
import org.apache.commons.lang3.tuple.Pair;
import org.apache.sedona.common.geometryObjects.Circle;
import org.apache.sedona.common.subDivide.GeometrySubDivider;
import org.apache.sedona.common.utils.GeomUtils;
import org.apache.sedona.common.utils.GeometryGeoHashEncoder;
import org.apache.sedona.common.utils.GeometrySplitter;
import org.apache.sedona.common.utils.S2Utils;
<<<<<<< HEAD
=======
import org.geotools.geometry.jts.JTS;
import org.geotools.referencing.CRS;
import org.geotools.referencing.ReferencingFactoryFinder;
import org.geotools.util.factory.Hints;
>>>>>>> 32e04d74
import org.locationtech.jts.algorithm.MinimumBoundingCircle;
import org.locationtech.jts.algorithm.hull.ConcaveHull;
import org.locationtech.jts.geom.Coordinate;
import org.locationtech.jts.geom.Envelope;
import org.locationtech.jts.geom.Geometry;
import org.locationtech.jts.geom.GeometryCollection;
import org.locationtech.jts.geom.GeometryFactory;
import org.locationtech.jts.geom.LineString;
import org.locationtech.jts.geom.LinearRing;
import org.locationtech.jts.geom.MultiLineString;
import org.locationtech.jts.geom.MultiPoint;
import org.locationtech.jts.geom.MultiPolygon;
import org.locationtech.jts.geom.Point;
import org.locationtech.jts.geom.Polygon;
import org.locationtech.jts.geom.PrecisionModel;
import org.locationtech.jts.geom.impl.CoordinateArraySequence;
import org.locationtech.jts.geom.util.GeometryFixer;
import org.locationtech.jts.io.gml2.GMLWriter;
import org.locationtech.jts.io.kml.KMLWriter;
import org.locationtech.jts.linearref.LengthIndexedLine;
import org.locationtech.jts.operation.distance.DistanceOp;
import org.locationtech.jts.operation.distance3d.Distance3DOp;
import org.locationtech.jts.operation.linemerge.LineMerger;
import org.locationtech.jts.operation.valid.IsSimpleOp;
import org.locationtech.jts.operation.valid.IsValidOp;
import org.locationtech.jts.precision.GeometryPrecisionReducer;
import org.locationtech.jts.simplify.TopologyPreservingSimplifier;
<<<<<<< HEAD

=======
import org.locationtech.jts.triangulate.VoronoiDiagramBuilder;
import org.opengis.referencing.FactoryException;
import org.opengis.referencing.NoSuchAuthorityCodeException;
import org.opengis.referencing.crs.CoordinateReferenceSystem;
import org.opengis.referencing.operation.MathTransform;
import org.opengis.referencing.operation.TransformException;
>>>>>>> 32e04d74
import org.wololo.jts2geojson.GeoJSONWriter;

import java.util.ArrayList;
import java.util.Arrays;
import java.util.HashSet;
import java.util.List;
import java.util.stream.Collectors;

import static com.google.common.geometry.S2.DBL_EPSILON;


public class Functions {
    private static final GeometryFactory GEOMETRY_FACTORY = new GeometryFactory();
    private static Geometry EMPTY_POLYGON = GEOMETRY_FACTORY.createPolygon(null, null);
    private static GeometryCollection EMPTY_GEOMETRY_COLLECTION = GEOMETRY_FACTORY.createGeometryCollection(null);
    private static final double DEFAULT_TOLERANCE = 1e-6;
    private static final int DEFAULT_MAX_ITER = 1000;

    public static double area(Geometry geometry) {
        return geometry.getArea();
    }

    public static double azimuth(Geometry left, Geometry right) {
        Coordinate leftCoordinate = left.getCoordinate();
        Coordinate rightCoordinate = right.getCoordinate();
        double deltaX = rightCoordinate.x - leftCoordinate.x;
        double deltaY = rightCoordinate.y - leftCoordinate.y;
        double azimuth = Math.atan2(deltaX, deltaY);
        return azimuth < 0 ? azimuth + (2 * Math.PI) : azimuth;
    }

    public static Geometry boundary(Geometry geometry) {
        Geometry boundary = geometry.getBoundary();
        if (boundary instanceof LinearRing) {
            boundary = GEOMETRY_FACTORY.createLineString(boundary.getCoordinates());
        }
        return boundary;
    }

    public static Geometry buffer(Geometry geometry, double radius) {
        return geometry.buffer(radius);
    }

    public static Geometry envelope(Geometry geometry) {
        return geometry.getEnvelope();
    }

    public static double distance(Geometry left, Geometry right) {
        return left.distance(right);
    }

    public static double distance3d(Geometry left, Geometry right) {
        return new Distance3DOp(left, right).distance();
    }

    public static double length(Geometry geometry) {
        return geometry.getLength();
    }

    public static Geometry normalize(Geometry geometry) {
        geometry.normalize();
        return geometry;
    }

    public static Double x(Geometry geometry) {
        if (geometry instanceof Point) {
            return geometry.getCoordinate().x;
        }
        return null;
    }

    public static Double y(Geometry geometry) {
        if (geometry instanceof Point) {
            return geometry.getCoordinate().y;
        }
        return null;
    }

    public static Double z(Geometry geometry) {
        if (geometry instanceof Point) {
            return geometry.getCoordinate().z;
        }
        return null;
    }

    public static double xMin(Geometry geometry) {
        Coordinate[] points = geometry.getCoordinates();
        double min = Double.MAX_VALUE;
        for(int i=0; i < points.length; i++){
            min = Math.min(points[i].getX(), min);
        }
        return min;
    }

    public static double xMax(Geometry geometry) {
        Coordinate[] points = geometry.getCoordinates();
        double max = - Double.MAX_VALUE;
        for (int i=0; i < points.length; i++) {
            max = Math.max(points[i].getX(), max);
        }
        return max;
    }

    public static double yMin(Geometry geometry) {
        Coordinate[] points = geometry.getCoordinates();
        double min = Double.MAX_VALUE;
        for(int i=0; i < points.length; i++){
            min = Math.min(points[i].getY(), min);
        }
        return min;
    }

    public static double yMax(Geometry geometry) {
        Coordinate[] points = geometry.getCoordinates();
        double max = - Double.MAX_VALUE;
        for (int i=0; i < points.length; i++) {
            max = Math.max(points[i].getY(), max);
        }
        return max;
    }

    public static Double zMax(Geometry geometry) {
        Coordinate[] points = geometry.getCoordinates();
        double max = - Double.MAX_VALUE;
        for (int i=0; i < points.length; i++) {
            if(java.lang.Double.isNaN(points[i].getZ()))
                continue;
            max = Math.max(points[i].getZ(), max);
        }
        return max == -Double.MAX_VALUE ? null : max;
    }

    public static Double zMin(Geometry geometry) {
        Coordinate[] points = geometry.getCoordinates();
        double min = Double.MAX_VALUE;
        for(int i=0; i < points.length; i++){
            if(java.lang.Double.isNaN(points[i].getZ()))
                continue;
            min = Math.min(points[i].getZ(), min);
        }
        return min == Double.MAX_VALUE ? null : min;
    }

<<<<<<< HEAD
=======
    public static Geometry transform(Geometry geometry, String targetCRS)
            throws FactoryException, TransformException {
        return transform(geometry, null, targetCRS, true);
    }

    public static Geometry transform(Geometry geometry, String sourceCRS, String targetCRS)
        throws FactoryException, TransformException {
        return transform(geometry, sourceCRS, targetCRS, true);
    }

    public static Geometry transform(Geometry geometry, String sourceCRScode, String targetCRScode, boolean lenient)
        throws FactoryException, TransformException {
        CoordinateReferenceSystem targetCRS = parseCRSString(targetCRScode);
        return transformToGivenTarget(geometry, sourceCRScode, targetCRS, lenient);
    }

    /**
     * Transform a geometry from one CRS to another. If sourceCRS is not specified, it will be
     * extracted from the geometry. If lenient is true, the transformation will be lenient.
     * This function is used by the implicit CRS transformation in Sedona rasters.
     * @param geometry
     * @param sourceCRScode
     * @param targetCRS
     * @param lenient
     * @return
     * @throws FactoryException
     * @throws TransformException
     */
    public static Geometry transformToGivenTarget(Geometry geometry, String sourceCRScode, CoordinateReferenceSystem targetCRS, boolean lenient)
            throws FactoryException, TransformException
    {
        // If sourceCRS is not specified, try to get it from the geometry
        if (sourceCRScode == null) {
            int srid = geometry.getSRID();
            if (srid != 0) {
                sourceCRScode = "epsg:" + srid;
            }
            else {
                // If SRID is not set, throw an exception
                throw new IllegalArgumentException("Source CRS must be specified. No SRID found on geometry.");
            }
        }
        CoordinateReferenceSystem sourceCRS = parseCRSString(sourceCRScode);
        // If sourceCRS and targetCRS are equal, return the geometry unchanged
        if (!CRS.equalsIgnoreMetadata(sourceCRS, targetCRS)) {
            MathTransform transform = CRS.findMathTransform(sourceCRS, targetCRS, lenient);
            return JTS.transform(geometry, transform);
        }
        else return geometry;
    }

    private static CoordinateReferenceSystem parseCRSString(String CRSString)
            throws FactoryException
    {
        try {
            // Try to parse as a well-known CRS code
            // Longitude first, then latitude
            return CRS.decode(CRSString, true);
        }
        catch (NoSuchAuthorityCodeException e) {
            try {
                // Try to parse as a WKT CRS string, longitude first
                Hints hints = new Hints(Hints.FORCE_LONGITUDE_FIRST_AXIS_ORDER, Boolean.TRUE);
                return ReferencingFactoryFinder.getCRSFactory(hints).createFromWKT(CRSString);
            }
            catch (FactoryException ex) {
                throw new FactoryException("First failed to read as a well-known CRS code: \n" + e.getMessage() + "\nThen failed to read as a WKT CRS string: \n" + ex.getMessage());
            }
        }
    }

>>>>>>> 32e04d74
    public static Geometry flipCoordinates(Geometry geometry) {
        GeomUtils.flipCoordinates(geometry);
        return geometry;
    }

    public static String geohash(Geometry geometry, int precision) {
        return GeometryGeoHashEncoder.calculate(geometry, precision);
    }

    public static Geometry pointOnSurface(Geometry geometry) {
        return GeomUtils.getInteriorPoint(geometry);
    }

    public static Geometry reverse(Geometry geometry) {
        return geometry.reverse();
    }

    public static Geometry geometryN(Geometry geometry, int n) {
        if (n < geometry.getNumGeometries()) {
            return geometry.getGeometryN(n);
        }
        return null;
    }

    public static Geometry interiorRingN(Geometry geometry, int n) {
        if (geometry instanceof Polygon) {
            Polygon polygon = (Polygon) geometry;
            if (n < polygon.getNumInteriorRing()) {
                Geometry interiorRing = polygon.getInteriorRingN(n);
                if (interiorRing instanceof LinearRing) {
                    interiorRing = GEOMETRY_FACTORY.createLineString(interiorRing.getCoordinates());
                }
                return interiorRing;
            }
        }
        return null;
    }

    public static Geometry pointN(Geometry geometry, int n) {
        if(!(geometry instanceof LineString)) {
            return null;
        }
        return GeomUtils.getNthPoint((LineString)geometry, n);
    }

    public static Geometry exteriorRing(Geometry geometry) {
        Geometry ring = GeomUtils.getExteriorRing(geometry);
        if (ring instanceof LinearRing) {
            ring = GEOMETRY_FACTORY.createLineString(ring.getCoordinates());
        }
        return ring;
    }

    public static String asEWKT(Geometry geometry) {
        return GeomUtils.getEWKT(geometry);
    }

    public static String asWKT(Geometry geometry) {
        return GeomUtils.getWKT(geometry);
    }

    public static byte[] asEWKB(Geometry geometry) {
        return GeomUtils.getEWKB(geometry);
    }

    public static byte[] asWKB(Geometry geometry) {
        return GeomUtils.getWKB(geometry);
    }

    public static String asGeoJson(Geometry geometry) {
        if (geometry == null) {
            return null;
        }
        GeoJSONWriter writer = new GeoJSONWriter();
        return writer.write(geometry).toString();
    }

    public static int nPoints(Geometry geometry) {
        return geometry.getNumPoints();
    }

    public static int nDims(Geometry geometry) {
        int count_dimension =0;
        Coordinate geom = geometry.getCoordinate();
        Double x_cord = geom.getX();
        Double y_cord = geom.getY();
        Double z_cord = geom.getZ();
        Double m_cord = geom.getM();
        if(!java.lang.Double.isNaN(x_cord))
            count_dimension++;
        if(!java.lang.Double.isNaN(y_cord))
            count_dimension++;
        if(!java.lang.Double.isNaN(z_cord))
            count_dimension++;
        if(!java.lang.Double.isNaN(m_cord))
            count_dimension++;
        return count_dimension;
    }

    public static int numGeometries(Geometry geometry) {
        return geometry.getNumGeometries();
    }

    public static Integer numInteriorRings(Geometry geometry) {
        if (geometry instanceof Polygon) {
            return ((Polygon) geometry).getNumInteriorRing();
        }
        return null;
    }

    public static String asGML(Geometry geometry) {
        return new GMLWriter().write(geometry);
    }

    public static String asKML(Geometry geometry) {
        return new KMLWriter().write(geometry);
    }

    public static Geometry force2D(Geometry geometry) {
        return GeomUtils.get2dGeom(geometry);
    }

    public static boolean isEmpty(Geometry geometry) {
        return geometry.isEmpty();
    }

    public static Geometry buildArea(Geometry geometry) {
        return GeomUtils.buildArea(geometry);
    }

    public static Geometry setSRID(Geometry geometry, int srid) {
        if (geometry == null) {
            return null;
        }
        GeometryFactory factory = new GeometryFactory(geometry.getPrecisionModel(), srid, geometry.getFactory().getCoordinateSequenceFactory());
        return factory.createGeometry(geometry);
    }

    public static int getSRID(Geometry geometry) {
        if (geometry == null) {
            return 0;
        }
        return geometry.getSRID();
    }

    public static boolean isClosed(Geometry geometry) {
        if (geometry instanceof Circle || geometry instanceof MultiPoint || geometry instanceof MultiPolygon || geometry instanceof Point || geometry instanceof Polygon) {
            return true;
        } else if (geometry instanceof LineString) {
            return ((LineString) geometry).isClosed();
        } else if (geometry instanceof MultiLineString) {
            return ((MultiLineString) geometry).isClosed();
        } else if (geometry instanceof GeometryCollection) {
            return false;
        }
        return false;
    }

    public static boolean isRing(Geometry geometry) {
        return geometry instanceof LineString && ((LineString) geometry).isClosed() && geometry.isSimple();
    }

    public static boolean isSimple(Geometry geometry) {
        return new IsSimpleOp(geometry).isSimple();
    }

    public static boolean isValid(Geometry geometry) {
        return new IsValidOp(geometry).isValid();
    }

    public static Geometry addPoint(Geometry linestring, Geometry point) {
        return addPoint(linestring, point, -1);
    }

    public static Geometry addPoint(Geometry linestring, Geometry point, int position) {
        if (linestring instanceof LineString && point instanceof Point) {
            List<Coordinate> coordinates = new ArrayList<>(Arrays.asList(linestring.getCoordinates()));
            if (-1 <= position && position <= coordinates.size()) {
                if (position < 0) {
                    coordinates.add(point.getCoordinate());
                } else {
                    coordinates.add(position, point.getCoordinate());
                }
                return GEOMETRY_FACTORY.createLineString(coordinates.toArray(new Coordinate[0]));
            }
        }
        return null;
    }

    public static Geometry removePoint(Geometry linestring) {
        if (linestring != null) {
            return removePoint(linestring, -1);
        }
        return null;
    }

    public static Geometry removePoint(Geometry linestring, int position) {
        if (linestring instanceof LineString) {
            List<Coordinate> coordinates = new ArrayList<>(Arrays.asList(linestring.getCoordinates()));
            if (2 < coordinates.size() && position < coordinates.size()) {
                if (position == -1) {
                    position = coordinates.size() - 1;
                }
                coordinates.remove(position);
                return GEOMETRY_FACTORY.createLineString(coordinates.toArray(new Coordinate[0]));
            }
        }
        return null;
    }

    public static Geometry setPoint(Geometry linestring, int position, Geometry point) {
        if (linestring instanceof LineString) {
            List<Coordinate> coordinates = new ArrayList<>(Arrays.asList(linestring.getCoordinates()));
            if (-coordinates.size() <= position && position < coordinates.size()) {
                if (position < 0) {
                    coordinates.set(coordinates.size() + position, point.getCoordinate());
                } else {
                    coordinates.set(position, point.getCoordinate());
                }
                return GEOMETRY_FACTORY.createLineString(coordinates.toArray(new Coordinate[0]));
            }
        }
        return null;
    }

    public static Geometry lineFromMultiPoint(Geometry geometry) {
        if(!(geometry instanceof MultiPoint)) {
            return null;
        }
        List<Coordinate> coordinates = new ArrayList<>();
        for(Coordinate c : geometry.getCoordinates()){
            coordinates.add(c);
        }
        return GEOMETRY_FACTORY.createLineString(coordinates.toArray(new Coordinate[0]));
    }

    public static Geometry closestPoint(Geometry left, Geometry right) {
        DistanceOp distanceOp = new DistanceOp(left, right);
        try {
            Coordinate[] closestPoints = distanceOp.nearestPoints();
            return GEOMETRY_FACTORY.createPoint(closestPoints[0]);
        }
        catch (Exception e) {
            throw new IllegalArgumentException("ST_ClosestPoint doesn't support empty geometry object.");
        }
    }

    public static Geometry concaveHull(Geometry geometry, double pctConvex, boolean allowHoles){
        ConcaveHull concave_hull = new ConcaveHull(geometry);
        concave_hull.setMaximumEdgeLengthRatio(pctConvex);
        concave_hull.setHolesAllowed(allowHoles);

        return concave_hull.getHull();
    }

    public static Geometry convexHull(Geometry geometry) {
        return geometry.convexHull();
    }

    public static Geometry getCentroid(Geometry geometry) {
        return geometry.getCentroid();
    }

    public static Geometry intersection(Geometry leftGeometry, Geometry rightGeometry) {
        boolean isIntersects = leftGeometry.intersects(rightGeometry);
        if (!isIntersects) {
            return EMPTY_POLYGON;
        }
        if (leftGeometry.contains(rightGeometry)) {
            return rightGeometry;
        }
        if (rightGeometry.contains(leftGeometry)) {
            return leftGeometry;
        }
        return leftGeometry.intersection(rightGeometry);
    }

    public static Geometry makeValid(Geometry geometry, boolean keepCollapsed) {
        GeometryFixer fixer = new GeometryFixer(geometry);
        fixer.setKeepCollapsed(keepCollapsed);
        return fixer.getResult();
    }

    public static Geometry reducePrecision(Geometry geometry, int precisionScale) {
        GeometryPrecisionReducer precisionReduce = new GeometryPrecisionReducer(new PrecisionModel(Math.pow(10, precisionScale)));
        return precisionReduce.reduce(geometry);
    }

    public static Geometry lineMerge(Geometry geometry) {
        if (geometry instanceof MultiLineString) {
            MultiLineString multiLineString = (MultiLineString) geometry;
            int numLineStrings = multiLineString.getNumGeometries();
            LineMerger merger = new LineMerger();
            for (int k = 0; k < numLineStrings; k++) {
                LineString line = (LineString) multiLineString.getGeometryN(k);
                merger.add(line);
            }
            if (merger.getMergedLineStrings().size() == 1) {
                // If the merger was able to join the lines, there will be only one element
                return (Geometry) merger.getMergedLineStrings().iterator().next();
            } else {
                // if the merger couldn't join the lines, it will contain the individual lines, so return the input
                return geometry;
            }
        }
        return EMPTY_GEOMETRY_COLLECTION;
    }

    public static Geometry minimumBoundingCircle(Geometry geometry, int quadrantSegments) {
        MinimumBoundingCircle minimumBoundingCircle = new MinimumBoundingCircle(geometry);
        Coordinate centre = minimumBoundingCircle.getCentre();
        double radius = minimumBoundingCircle.getRadius();
        Geometry circle = null;
        if (centre == null) {
            circle = geometry.getFactory().createPolygon();
        } else {
            circle = geometry.getFactory().createPoint(centre);
            if (radius != 0D) {
                circle = circle.buffer(radius, quadrantSegments);
            }
        }
        return circle;
    }

    public static Pair<Geometry, Double> minimumBoundingRadius(Geometry geometry) {
        MinimumBoundingCircle minimumBoundingCircle = new MinimumBoundingCircle(geometry);
        Coordinate coods = minimumBoundingCircle.getCentre();
        double radius = minimumBoundingCircle.getRadius();
        Point centre = GEOMETRY_FACTORY.createPoint(coods);
        return Pair.of(centre, radius);
    }

    public static Geometry lineSubString(Geometry geom, double fromFraction, double toFraction) {
        double length = geom.getLength();
        LengthIndexedLine indexedLine = new LengthIndexedLine(geom);
        Geometry subLine = indexedLine.extractLine(length * fromFraction, length * toFraction);
        return subLine;
    }

    public static Geometry lineInterpolatePoint(Geometry geom, double fraction) {
        double length = geom.getLength();
        LengthIndexedLine indexedLine = new LengthIndexedLine(geom);
        Coordinate interPoint = indexedLine.extractPoint(length * fraction);
        return GEOMETRY_FACTORY.createPoint(interPoint);
    }

    public static Geometry difference(Geometry leftGeometry, Geometry rightGeometry) {
        boolean isIntersects = leftGeometry.intersects(rightGeometry);
        if (!isIntersects) {
            return leftGeometry;
        } else if (rightGeometry.contains(leftGeometry)) {
            return EMPTY_POLYGON;
        } else {
            return leftGeometry.difference(rightGeometry);
        }
    }

    public static Geometry split(Geometry input, Geometry blade) {
        // check input geometry
        return new GeometrySplitter(GEOMETRY_FACTORY).split(input, blade);
    }

    public static Integer dimension(Geometry geometry) {
        Integer dimension = geometry.getDimension();
        // unknown dimension such as an empty GEOMETRYCOLLECTION
        if (dimension < 0) {
            dimension = 0;
        }
        return dimension;
    }

    /**
     * get the coordinates of a geometry and transform to Google s2 cell id
     * @param input Geometry
     * @param level integer, minimum level of cells covering the geometry
     * @return List of coordinates
     */
    public static Long[] s2CellIDs(Geometry input, int level) {
        HashSet<S2CellId> cellIds = new HashSet<>();
        List<Geometry> geoms = GeomUtils.extractGeometryCollection(input);
        for (Geometry geom : geoms) {
            try {
                cellIds.addAll(S2Utils.s2RegionToCellIDs(S2Utils.toS2Region(geom), 1, level, Integer.MAX_VALUE - 1));
            } catch (IllegalArgumentException e) {
                // the geometry can't be cast to region, we cover its coordinates, for example, Point
                cellIds.addAll(Arrays.stream(geom.getCoordinates()).map(c -> S2Utils.coordinateToCellID(c, level)).collect(Collectors.toList()));
            }
        }
        return S2Utils.roundCellsToSameLevel(new ArrayList<>(cellIds), level).stream().map(S2CellId::id).collect(Collectors.toList()).toArray(new Long[cellIds.size()]);
    }


    // create static function named simplifyPreserveTopology
    public static Geometry simplifyPreserveTopology(Geometry geometry, double distanceTolerance) {
        return TopologyPreservingSimplifier.simplify(geometry, distanceTolerance);
    }

    public static String geometryType(Geometry geometry) {
        return "ST_" + geometry.getGeometryType();
    }

    public static String geometryTypeWithMeasured(Geometry geometry) {
        String geometryType = geometry.getGeometryType().toUpperCase();
        if (GeomUtils.isMeasuredGeometry(geometry)) {
            geometryType += "M";
        }
        return geometryType;
    }

    public static Geometry startPoint(Geometry geometry) {
        if (geometry instanceof LineString) {
            LineString line = (LineString) geometry;
            return line.getStartPoint();
        }
        return null;
    }

    public static Geometry endPoint(Geometry geometry) {
        if (geometry instanceof LineString) {
            LineString line = (LineString) geometry;
            return line.getEndPoint();
        }
        return null;
    }

    public static Geometry[] dump(Geometry geometry) {
        int numGeom = geometry.getNumGeometries();
        if (geometry instanceof GeometryCollection) {
            Geometry[] geoms = new Geometry[geometry.getNumGeometries()];
            for (int i = 0; i < numGeom; i++) {
                geoms[i] = geometry.getGeometryN(i);
            }
            return geoms;
        } else {
            return new Geometry[] {geometry};
        }
    }

    public static Geometry[] dumpPoints(Geometry geometry) {
        return Arrays.stream(geometry.getCoordinates()).map(GEOMETRY_FACTORY::createPoint).toArray(Point[]::new);
    }

    public static Geometry symDifference(Geometry leftGeom, Geometry rightGeom) {
        return leftGeom.symDifference(rightGeom);
    }

    public static Geometry union(Geometry leftGeom, Geometry rightGeom) {
        return leftGeom.union(rightGeom);
    }

    public static Geometry createMultiGeometryFromOneElement(Geometry geometry) {
        if (geometry instanceof Circle) {
            return GEOMETRY_FACTORY.createGeometryCollection(new Circle[] {(Circle) geometry});
        } else if (geometry instanceof GeometryCollection) {
            return geometry;
        } else if (geometry instanceof  LineString) {
            return GEOMETRY_FACTORY.createMultiLineString(new LineString[]{(LineString) geometry});
        } else if (geometry instanceof Point) {
            return GEOMETRY_FACTORY.createMultiPoint(new Point[] {(Point) geometry});
        } else if (geometry instanceof Polygon) {
            return GEOMETRY_FACTORY.createMultiPolygon(new Polygon[] {(Polygon) geometry});
        } else {
            return GEOMETRY_FACTORY.createGeometryCollection();
        }
    }

    public static Geometry[] subDivide(Geometry geometry, int maxVertices) {
        return GeometrySubDivider.subDivide(geometry, maxVertices);
    }

    public static Geometry makeLine(Geometry geom1, Geometry geom2) {
       Geometry[] geoms = new Geometry[]{geom1, geom2};
       return makeLine(geoms);
    }

    public static Geometry makeLine(Geometry[] geoms) {
        ArrayList<Coordinate> coordinates = new ArrayList<>();      
        for (Geometry geom : geoms) {
            if (geom instanceof Point || geom instanceof MultiPoint || geom instanceof LineString) {
                for (Coordinate coord : geom.getCoordinates()) {
                    coordinates.add(coord);
                }
            }
            else {
                throw new IllegalArgumentException("ST_MakeLine only supports Point, MultiPoint and LineString geometries");
            }
        }
        
        Coordinate[] coords = coordinates.toArray(new Coordinate[0]);
        return GEOMETRY_FACTORY.createLineString(coords);
    }

    public static Geometry makePolygon(Geometry shell, Geometry[] holes) {
        try {
            if (holes != null) {
                LinearRing[] interiorRings =  Arrays.stream(holes).filter(
                        h -> h != null && !h.isEmpty() && h instanceof LineString && ((LineString) h).isClosed()
                ).map(
                        h -> GEOMETRY_FACTORY.createLinearRing(h.getCoordinates())
                ).toArray(LinearRing[]::new);
                if (interiorRings.length != 0) {
                    return GEOMETRY_FACTORY.createPolygon(
                            GEOMETRY_FACTORY.createLinearRing(shell.getCoordinates()),
                            Arrays.stream(holes).filter(
                                    h -> h != null && !h.isEmpty() && h instanceof LineString && ((LineString) h).isClosed()
                            ).map(
                                    h -> GEOMETRY_FACTORY.createLinearRing(h.getCoordinates())
                            ).toArray(LinearRing[]::new)
                    );
                }
            }
            return GEOMETRY_FACTORY.createPolygon(
                    GEOMETRY_FACTORY.createLinearRing(shell.getCoordinates())
            );
        } catch (IllegalArgumentException e) {
            return null;
        }
    }

    public static Geometry makepolygonWithSRID(Geometry lineString, Integer srid) {
        Geometry geom = makePolygon(lineString, null);
        if(geom != null) {
            geom.setSRID(srid);
        }
        return geom;
    }
    
    public static Geometry createMultiGeometry(Geometry[] geometries) {
        if (geometries.length > 1){
            return GEOMETRY_FACTORY.buildGeometry(Arrays.asList(geometries));
        }
        else if(geometries.length==1){
            return createMultiGeometryFromOneElement(geometries[0]);
        }
        else{
            return GEOMETRY_FACTORY.createGeometryCollection();
        }
    }

    public static Geometry collectionExtract(Geometry geometry, Integer geomType) {
        if (geomType == null) {
            return collectionExtract(geometry);
        }
        Class<? extends Geometry> geomClass;
        GeometryCollection emptyResult;
        switch (geomType) {
            case 1:
                geomClass = Point.class;
                emptyResult = GEOMETRY_FACTORY.createMultiPoint();
                break;
            case 2:
                geomClass = LineString.class;
                emptyResult = GEOMETRY_FACTORY.createMultiLineString();
                break;
            case 3:
                geomClass = Polygon.class;
                emptyResult = GEOMETRY_FACTORY.createMultiPolygon();
                break;
            default:
                throw new IllegalArgumentException("Invalid geometry type");
        }
        List<Geometry> geometries = GeomUtils.extractGeometryCollection(geometry, geomClass);
        if (geometries.isEmpty()) {
            return emptyResult;
        }
        return Functions.createMultiGeometry(geometries.toArray(new Geometry[0]));
    }

    public static Geometry collectionExtract(Geometry geometry) {
        List<Geometry> geometries = GeomUtils.extractGeometryCollection(geometry);
        Polygon[] polygons = geometries.stream().filter(g -> g instanceof Polygon).toArray(Polygon[]::new);
        if (polygons.length > 0) {
            return GEOMETRY_FACTORY.createMultiPolygon(polygons);
        }
        LineString[] lines = geometries.stream().filter(g -> g instanceof LineString).toArray(LineString[]::new);
        if (lines.length > 0) {
            return GEOMETRY_FACTORY.createMultiLineString(lines);
        }
        Point[] points = geometries.stream().filter(g -> g instanceof Point).toArray(Point[]::new);
        if (points.length > 0) {
            return GEOMETRY_FACTORY.createMultiPoint(points);
        }
        return GEOMETRY_FACTORY.createGeometryCollection();
    }


    // ported from https://github.com/postgis/postgis/blob/f6ed58d1fdc865d55d348212d02c11a10aeb2b30/liblwgeom/lwgeom_median.c
    // geometry ST_GeometricMedian ( geometry g , float8 tolerance , int max_iter , boolean fail_if_not_converged );

    private static double distance3d(Coordinate p1, Coordinate p2) {
        double dx = p2.x - p1.x;
        double dy = p2.y - p1.y;
        double dz = p2.z - p1.z;
        return Math.sqrt(dx * dx + dy * dy + dz * dz);
    }

    private static void distances(Coordinate curr, Coordinate[] points, double[] distances) {
        for(int i = 0; i < points.length; i++) {
            distances[i] = distance3d(curr, points[i]);
        }
    }

    private static double iteratePoints(Coordinate curr, Coordinate[] points, double[] distances) {
        Coordinate next = new Coordinate(0, 0, 0);
        double delta = 0;
        double denom = 0;
        boolean hit = false;
        distances(curr, points, distances);

        for (int i = 0; i < points.length; i++) {
            /* we need to use lower epsilon than in FP_IS_ZERO in the loop for calculation to converge */
            double distance = distances[i];
            if (distance > DBL_EPSILON) {
                Coordinate coordinate = points[i];
                next.x += coordinate.x / distance;
                next.y += coordinate.y / distance;
                next.z += coordinate.z / distance;
                denom += 1.0 / distance;
            } else {
                hit = true;
            }
        }
        /* negative weight shouldn't get here */
        //assert(denom >= 0);

        /* denom is zero in case of multipoint of single point when we've converged perfectly */
        if (denom > DBL_EPSILON) {
            next.x /= denom;
            next.y /= denom;
            next.z /= denom;

            /* If any of the intermediate points in the calculation is found in the
             * set of input points, the standard Weiszfeld method gets stuck with a
             * divide-by-zero.
             *
             * To get ourselves out of the hole, we follow an alternate procedure to
             * get the next iteration, as described in:
             *
             * Vardi, Y. and Zhang, C. (2011) "A modified Weiszfeld algorithm for the
             * Fermat-Weber location problem."  Math. Program., Ser. A 90: 559-566.
             * DOI 10.1007/s101070100222
             *
             * Available online at the time of this writing at
             * http://www.stat.rutgers.edu/home/cunhui/papers/43.pdf
             */
            if (hit) {
                double dx = 0;
                double dy = 0;
                double dz = 0;
                for (int i = 0; i < points.length; i++) {
                    double distance = distances[i];
                    if (distance > DBL_EPSILON) {
                        Coordinate coordinate = points[i];
                        dx += (coordinate.x - curr.x) / distance;
                        dy += (coordinate.y - curr.y) / distance;
                        dz += (coordinate.z - curr.z) / distance;
                    }
                }
                double dSqr = Math.sqrt(dx*dx + dy*dy + dz*dz);
                /* Avoid division by zero if the intermediate point is the median */
                if (dSqr > DBL_EPSILON) {
                    double rInv = Math.max(0, 1.0 / dSqr);
                    next.x = (1.0 - rInv)*next.x + rInv*curr.x;
                    next.y = (1.0 - rInv)*next.y + rInv*curr.y;
                    next.z = (1.0 - rInv)*next.z + rInv*curr.z;
                }
            }
            delta = distance3d(curr, next);
            curr.x = next.x;
            curr.y = next.y;
            curr.z = next.z;
        }
        return delta;
    }

    private static Coordinate initGuess(Coordinate[] points) {
        Coordinate guess = new Coordinate(0, 0, 0);
        for (Coordinate point : points) {
            guess.x += point.x / points.length;
            guess.y += point.y / points.length;
            guess.z += point.z / points.length;
        }
        return guess;
    }

    private static Coordinate[] extractCoordinates(Geometry geometry) {
        Coordinate[] points = geometry.getCoordinates();
        if(points.length == 0)
            return points;

        Coordinate[] coordinates = new Coordinate[points.length];
        for(int i = 0; i < points.length; i++) {
            boolean is3d = !Double.isNaN(points[i].z);
            coordinates[i] = points[i].copy();
            if(!is3d)
                coordinates[i].z = 0.0;
        }
        return coordinates;
    }

    public static int numPoints(Geometry geometry) throws Exception {
        String geometryType = geometry.getGeometryType();
        if (!(Geometry.TYPENAME_LINESTRING.equalsIgnoreCase(geometryType))) {
            throw new IllegalArgumentException("Unsupported geometry type: " + geometryType + ", only LineString geometry is supported.");
        }
        return geometry.getNumPoints();
    }

    public static Geometry force3D(Geometry geometry, double zValue) {
        return GeomUtils.get3DGeom(geometry, zValue);
    }

    public static Geometry force3D(Geometry geometry) {
       return GeomUtils.get3DGeom(geometry, 0.0);
    }

    public static Integer nRings(Geometry geometry) throws Exception {
        String geometryType = geometry.getGeometryType();
        if (!(geometry instanceof Polygon || geometry instanceof MultiPolygon)) {
            throw new IllegalArgumentException("Unsupported geometry type: " + geometryType + ", only Polygon or MultiPolygon geometries are supported.");
        }
        int numRings = 0;
        if (geometry instanceof Polygon) {
            Polygon polygon = (Polygon) geometry;
            numRings = GeomUtils.getPolygonNumRings(polygon);
        }else {
            MultiPolygon multiPolygon = (MultiPolygon) geometry;
            int numPolygons = multiPolygon.getNumGeometries();
            for (int i = 0; i < numPolygons; i++) {
                Polygon polygon = (Polygon) multiPolygon.getGeometryN(i);
                numRings += GeomUtils.getPolygonNumRings(polygon);
            }
        }
        return numRings;
    }

    public static Geometry translate(Geometry geometry, double deltaX, double deltaY, double deltaZ) {
        if (!geometry.isEmpty()) {
            GeomUtils.translateGeom(geometry, deltaX, deltaY, deltaZ);
        }
        return geometry;
    }

    public static Geometry translate(Geometry geometry, double deltaX, double deltaY) {
        if (!geometry.isEmpty()) {
            GeomUtils.translateGeom(geometry, deltaX, deltaY, 0.0);
        }
        return geometry;
    }

    public static Geometry affine(Geometry geometry, double a, double b, double c, double d, double e, double f, double g, double h, double i, double xOff, double yOff,
                                  double zOff) {
        if (!geometry.isEmpty()) {
            GeomUtils.affineGeom(geometry, a, b, c, d, e, f, g, h, i, xOff, yOff, zOff);
        }
        return geometry;
    }

    public static Geometry affine(Geometry geometry, double a, double b, double d, double e, double xOff, double yOff) {
        if (!geometry.isEmpty()) {
            GeomUtils.affineGeom(geometry, a, b, null, d, e, null, null, null, null, xOff, yOff, null);
        }
        return geometry;
    }

    public static Geometry geometricMedian(Geometry geometry, double tolerance, int maxIter, boolean failIfNotConverged) throws Exception {
        String geometryType = geometry.getGeometryType();
        if(!(Geometry.TYPENAME_POINT.equals(geometryType) || Geometry.TYPENAME_MULTIPOINT.equals(geometryType))) {
            throw new Exception("Unsupported geometry type: " + geometryType);
        }
        Coordinate[] coordinates = extractCoordinates(geometry);
        if(coordinates.length == 0)
            return new Point(null, GEOMETRY_FACTORY);
        Coordinate median = initGuess(coordinates);
        double delta = Double.MAX_VALUE;
        double[] distances = new double[coordinates.length]; // preallocate to reduce gc pressure for large iterations
        for(int i = 0; i < maxIter && delta > tolerance; i++)
            delta = iteratePoints(median, coordinates, distances);
        if (failIfNotConverged && delta > tolerance)
            throw new Exception(String.format("Median failed to converge within %.1E after %d iterations.", tolerance, maxIter));
        boolean is3d = !Double.isNaN(geometry.getCoordinate().z);
        if(!is3d)
            median.z = Double.NaN;
        Point point = new Point(new CoordinateArraySequence(new Coordinate[]{median}), GEOMETRY_FACTORY);
        point.setSRID(geometry.getSRID());
        return point;
    }

    public static Geometry geometricMedian(Geometry geometry, double tolerance, int maxIter) throws Exception {
        return geometricMedian(geometry, tolerance, maxIter, false);
    }

    public static Geometry geometricMedian(Geometry geometry, double tolerance) throws Exception {
        return geometricMedian(geometry, tolerance, DEFAULT_MAX_ITER, false);
    }

    public static Geometry geometricMedian(Geometry geometry) throws Exception {
        return geometricMedian(geometry, DEFAULT_TOLERANCE, DEFAULT_MAX_ITER, false);
    }

    public static double frechetDistance(Geometry g1, Geometry g2) {
        return GeomUtils.getFrechetDistance(g1, g2);
    }

    public static boolean isCollection(Geometry geometry) {
        String geoType = geometry.getGeometryType();
        return Geometry.TYPENAME_GEOMETRYCOLLECTION.equalsIgnoreCase(geoType) ||
                Geometry.TYPENAME_MULTIPOINT.equalsIgnoreCase(geoType) ||
                Geometry.TYPENAME_MULTIPOLYGON.equalsIgnoreCase(geoType) ||
                Geometry.TYPENAME_MULTILINESTRING.equalsIgnoreCase(geoType);
    }

    public static Geometry boundingDiagonal(Geometry geometry) {
        if (geometry.isEmpty()) {
            return GEOMETRY_FACTORY.createLineString();
        }else {
            Double startX = null, startY = null, startZ = null,
                    endX = null, endY = null, endZ = null;
            boolean is3d = !Double.isNaN(geometry.getCoordinate().z);
            for (Coordinate currCoordinate : geometry.getCoordinates()) {
                startX = startX == null ? currCoordinate.getX() : Math.min(startX, currCoordinate.getX());
                startY = startY == null ? currCoordinate.getY() : Math.min(startY, currCoordinate.getY());

                endX = endX == null ? currCoordinate.getX() : Math.max(endX, currCoordinate.getX());
                endY = endY == null ? currCoordinate.getY() : Math.max(endY, currCoordinate.getY());
                if (is3d) {
                    Double geomZ = currCoordinate.getZ();
                    startZ = startZ == null ? currCoordinate.getZ() : Math.min(startZ, currCoordinate.getZ());
                    endZ = endZ == null ? currCoordinate.getZ() : Math.max(endZ, currCoordinate.getZ());
                }
            }
            Coordinate startCoordinate;
            Coordinate endCoordinate;
            if (is3d) {
                startCoordinate = new Coordinate(startX, startY, startZ);
                endCoordinate = new Coordinate(endX, endY, endZ);
            }else {
                startCoordinate = new Coordinate(startX, startY);
                endCoordinate = new Coordinate(endX, endY);
            }
            return GEOMETRY_FACTORY.createLineString(new Coordinate[] {startCoordinate, endCoordinate});
        }
    }

    public static double angle(Geometry point1, Geometry point2, Geometry point3, Geometry point4) throws IllegalArgumentException {
        if (point3 == null && point4 == null) return Functions.angle(point1, point2);
        else if (point4 == null) return Functions.angle(point1, point2, point3);
        if (GeomUtils.isAnyGeomEmpty(point1, point2, point3, point4)) throw new IllegalArgumentException("ST_Angle cannot support empty geometries.");
        if (!(point1 instanceof Point && point2 instanceof Point && point3 instanceof Point && point4 instanceof Point)) throw new IllegalArgumentException("ST_Angle supports either only POINT or only LINESTRING geometries.");
        return GeomUtils.calcAngle(point1.getCoordinate(), point2.getCoordinate(), point3.getCoordinate(), point4.getCoordinate());
    }

    public static double angle(Geometry point1, Geometry point2, Geometry point3) throws IllegalArgumentException {
        if (GeomUtils.isAnyGeomEmpty(point1, point2, point3)) throw new IllegalArgumentException("ST_Angle cannot support empty geometries.");
        if (!(point1 instanceof Point && point2 instanceof Point && point3 instanceof Point)) throw new IllegalArgumentException("ST_Angle supports either only POINT or only LINESTRING geometries.");
        return GeomUtils.calcAngle(point2.getCoordinate(), point1.getCoordinate(), point2.getCoordinate(), point3.getCoordinate());
    }

    public static double angle(Geometry line1, Geometry line2) throws IllegalArgumentException {
        if (GeomUtils.isAnyGeomEmpty(line1, line2)) throw new IllegalArgumentException("ST_Angle cannot support empty geometries.");
        if (!(line1 instanceof LineString && line2 instanceof LineString)) throw new IllegalArgumentException("ST_Angle supports either only POINT or only LINESTRING geometries.");
        Coordinate[] startEndLine1 = GeomUtils.getStartEndCoordinates(line1);
        Coordinate[] startEndLine2 = GeomUtils.getStartEndCoordinates(line2);
        assert startEndLine1 != null;
        assert startEndLine2 != null;
        return GeomUtils.calcAngle(startEndLine1[0], startEndLine1[1], startEndLine2[0], startEndLine2[1]);
    }

    public static double degrees(double angleInRadian) {
        return GeomUtils.toDegrees(angleInRadian);
    }

    public static Double hausdorffDistance(Geometry g1, Geometry g2, double densityFrac) throws Exception {
        return GeomUtils.getHausdorffDistance(g1, g2, densityFrac);
    }

    public static Double hausdorffDistance(Geometry g1, Geometry g2) throws Exception{
        return GeomUtils.getHausdorffDistance(g1, g2, -1);
    }

    public static Geometry voronoiPolygons(Geometry geom, double tolerance, Geometry extendTo) {
        if(geom == null) {
            return null;
        }
        VoronoiDiagramBuilder builder = new VoronoiDiagramBuilder();
        builder.setSites(geom);
        builder.setTolerance(tolerance);
        if (extendTo != null) {
            builder.setClipEnvelope(extendTo.getEnvelopeInternal());
        }
        else{
            Envelope e = geom.getEnvelopeInternal();
            e.expandBy(Math.max(e.getWidth(), e.getHeight()));
            builder.setClipEnvelope(e);
        }
        return builder.getDiagram(GEOMETRY_FACTORY);
    }
    
}<|MERGE_RESOLUTION|>--- conflicted
+++ resolved
@@ -21,13 +21,10 @@
 import org.apache.sedona.common.utils.GeometryGeoHashEncoder;
 import org.apache.sedona.common.utils.GeometrySplitter;
 import org.apache.sedona.common.utils.S2Utils;
-<<<<<<< HEAD
-=======
 import org.geotools.geometry.jts.JTS;
 import org.geotools.referencing.CRS;
 import org.geotools.referencing.ReferencingFactoryFinder;
 import org.geotools.util.factory.Hints;
->>>>>>> 32e04d74
 import org.locationtech.jts.algorithm.MinimumBoundingCircle;
 import org.locationtech.jts.algorithm.hull.ConcaveHull;
 import org.locationtech.jts.geom.Coordinate;
@@ -55,16 +52,12 @@
 import org.locationtech.jts.operation.valid.IsValidOp;
 import org.locationtech.jts.precision.GeometryPrecisionReducer;
 import org.locationtech.jts.simplify.TopologyPreservingSimplifier;
-<<<<<<< HEAD
-
-=======
 import org.locationtech.jts.triangulate.VoronoiDiagramBuilder;
 import org.opengis.referencing.FactoryException;
 import org.opengis.referencing.NoSuchAuthorityCodeException;
 import org.opengis.referencing.crs.CoordinateReferenceSystem;
 import org.opengis.referencing.operation.MathTransform;
 import org.opengis.referencing.operation.TransformException;
->>>>>>> 32e04d74
 import org.wololo.jts2geojson.GeoJSONWriter;
 
 import java.util.ArrayList;
@@ -208,8 +201,6 @@
         return min == Double.MAX_VALUE ? null : min;
     }
 
-<<<<<<< HEAD
-=======
     public static Geometry transform(Geometry geometry, String targetCRS)
             throws FactoryException, TransformException {
         return transform(geometry, null, targetCRS, true);
@@ -281,7 +272,6 @@
         }
     }
 
->>>>>>> 32e04d74
     public static Geometry flipCoordinates(Geometry geometry) {
         GeomUtils.flipCoordinates(geometry);
         return geometry;
