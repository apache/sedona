--- conflicted
+++ resolved
@@ -913,24 +913,15 @@
         return geometry;
     }
 
-<<<<<<< HEAD
-    public static Geometry affine(Geometry geometry, Double a, Double b, Double d, Double e, Double xOff, Double yOff, Double c,
-                                  Double f, Double g, Double h, Double i, Double zOff) {
-=======
     public static Geometry affine(Geometry geometry, double a, double b, double d, double e, double xOff, double yOff, double c,
                                   double f, double g, double h, double i, double zOff) {
->>>>>>> a768abd3
         if (!geometry.isEmpty()) {
             GeomUtils.affineGeom(geometry, a, b, d, e, xOff, yOff, c, f, g, h, i, zOff);
         }
         return geometry;
     }
 
-<<<<<<< HEAD
-    public static Geometry affine(Geometry geometry, Double a, Double b, Double d, Double e, Double xOff, Double yOff) {
-=======
     public static Geometry affine(Geometry geometry, double a, double b, double d, double e, double xOff, double yOff) {
->>>>>>> a768abd3
         if (!geometry.isEmpty()) {
             GeomUtils.affineGeom(geometry, a, b, d, e, xOff, yOff, null, null, null, null, null, null);
         }
