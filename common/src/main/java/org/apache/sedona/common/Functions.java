--- conflicted
+++ resolved
@@ -436,17 +436,10 @@
         return GEOMETRY_FACTORY.createLineString(coordinates.toArray(new Coordinate[0]));
     }
 
-<<<<<<< HEAD
-    public static Geometry concaveHull(Geometry geometry, double pct_convex, boolean allow_holes){
-        ConcaveHull concave_hull = new ConcaveHull(geometry);
-        concave_hull.setMaximumEdgeLengthRatio(pct_convex);
-        concave_hull.setHolesAllowed(allow_holes);
-=======
     public static Geometry concaveHull(Geometry geometry, double pctConvex, boolean allowHoles){
         ConcaveHull concave_hull = new ConcaveHull(geometry);
         concave_hull.setMaximumEdgeLengthRatio(pctConvex);
         concave_hull.setHolesAllowed(allowHoles);
->>>>>>> 03a417b2
 
         return concave_hull.getHull();
     }
