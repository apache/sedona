--- conflicted
+++ resolved
@@ -26,11 +26,8 @@
 import org.locationtech.jts.io.WKTWriter;
 import org.locationtech.jts.operation.polygonize.Polygonizer;
 import org.locationtech.jts.operation.union.UnaryUnionOp;
-<<<<<<< HEAD
 import org.locationtech.jts.algorithm.distance.DiscreteFrechetDistance;
-=======
 import org.locationtech.jts.algorithm.distance.DiscreteHausdorffDistance;
->>>>>>> 9669a838
 
 import java.awt.*;
 import java.nio.ByteOrder;
@@ -466,11 +463,11 @@
         }
     }
 
-<<<<<<< HEAD
     public static double getFrechetDistance(Geometry g1, Geometry g2) {
         if (g1.isEmpty() || g2.isEmpty()) return 0.0;
         return DiscreteFrechetDistance.distance(g1, g2);
-=======
+    }
+
     public static Double getHausdorffDistance(Geometry g1, Geometry g2, double densityFrac) throws Exception {
         if (g1.isEmpty() || g2.isEmpty()) return 0.0;
         DiscreteHausdorffDistance hausdorffDistanceObj = new DiscreteHausdorffDistance(g1, g2);
@@ -478,6 +475,5 @@
             hausdorffDistanceObj.setDensifyFraction(densityFrac);
         }
         return hausdorffDistanceObj.distance();
->>>>>>> 9669a838
     }
 }