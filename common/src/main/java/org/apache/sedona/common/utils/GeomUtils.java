/**
 * Licensed under the Apache License, Version 2.0 (the "License");
 * you may not use this file except in compliance with the License.
 * You may obtain a copy of the License at
 * <p>
 * http://www.apache.org/licenses/LICENSE-2.0
 * <p>
 * Unless required by applicable law or agreed to in writing, software
 * distributed under the License is distributed on an "AS IS" BASIS,
 * WITHOUT WARRANTIES OR CONDITIONS OF ANY KIND, either express or implied.
 * See the License for the specific language governing permissions and
 * limitations under the License.
 */
package org.apache.sedona.common.utils;

import org.locationtech.jts.geom.*;
import org.locationtech.jts.geom.impl.CoordinateArraySequence;
import org.locationtech.jts.io.ByteOrderValues;
import org.locationtech.jts.io.WKBWriter;
import org.locationtech.jts.io.WKTWriter;
import org.locationtech.jts.operation.polygonize.Polygonizer;
import org.locationtech.jts.operation.union.UnaryUnionOp;
import org.locationtech.jts.algorithm.distance.DiscreteFrechetDistance;
import org.locationtech.jts.algorithm.distance.DiscreteHausdorffDistance;

import java.nio.ByteOrder;
import java.util.*;

import static org.locationtech.jts.geom.Coordinate.NULL_ORDINATE;

public class GeomUtils {
    public static String printGeom(Geometry geom) {
        if(geom.getUserData()!=null) return geom.toText() + "\t" + geom.getUserData();
        else return geom.toText();
    }

    public static String printGeom(Object geom) {
        Geometry g = (Geometry) geom;
        return printGeom(g);
    }

    public static int hashCode(Geometry geom) {
        return geom.getUserData()==null? geom.hashCode():geom.hashCode()*31 + geom.getUserData().hashCode();
    }
    public static boolean equalsTopoGeom(Geometry geom1, Geometry geom2) {
        if (Objects.equals(geom1.getUserData(), geom2.getUserData())) return geom1.equals(geom2);
        return false;
    }

    public static boolean equalsExactGeom(Geometry geom1, Object geom2) {
        if (! (geom2 instanceof Geometry)) return false;
        Geometry g = (Geometry) geom2;
        if (Objects.equals(geom1.getUserData(), g.getUserData())) return geom1.equalsExact(g);
        else return false;
    }

    /**
     * This is for verifying the correctness of two geometries loaded from geojson
     * @param geom1
     * @param geom2
     * @return
     */
    public static boolean equalsExactGeomUnsortedUserData(Geometry geom1, Object geom2) {
        if (! (geom2 instanceof Geometry)) return false;
        Geometry g = (Geometry) geom2;
        if (equalsUserData(geom1.getUserData(), g.getUserData())) return geom1.equalsExact(g);
        else return false;
    }

    /**
     * Use for check if two user data attributes are equal
     * This is mainly used for GeoJSON parser as the column order is uncertain each time
     * @param userData1
     * @param userData2
     * @return
     */
    public static boolean equalsUserData(Object userData1, Object userData2) {
        String[] split1 = ((String) userData1).split("\t");
        String[] split2 = ((String) userData2).split("\t");
        Arrays.sort(split1);
        Arrays.sort(split2);
        return Arrays.equals(split1, split2);
    }

    /**
     * Swaps the XY coordinates of a geometry.
     */
    public static void flipCoordinates(Geometry g) {
        g.apply(new CoordinateSequenceFilter() {

            @Override
            public void filter(CoordinateSequence seq, int i) {
                double oldX = seq.getCoordinate(i).x;
                double oldY = seq.getCoordinateCopy(i).y;
                seq.getCoordinate(i).setX(oldY);
                seq.getCoordinate(i).setY(oldX);
            }

            @Override
            public boolean isGeometryChanged() {
                return true;
            }

            @Override
            public boolean isDone() {
                return false;
            }
        });
    }
    /*
     * Returns a POINT that is guaranteed to lie on the surface.
     */
    public static Geometry getInteriorPoint(Geometry geometry) {
        if(geometry==null) {
            return null;
        }
        return geometry.getInteriorPoint();
    }

    /**
     * Return the nth point from the given geometry (which could be a linestring or a circular linestring)
     * If the value of n is negative, return a point backwards
     * E.g. if n = 1, return 1st point, if n = -1, return last point
     *
     * @param lineString from which the nth point is to be returned
     * @param n is the position of the point in the geometry
     * @return a point
     */
    public static Geometry getNthPoint(LineString lineString, int n) {
        if (lineString == null || n == 0) {
            return null;
        }

        int p = lineString.getNumPoints();
        if (Math.abs(n) > p) {
            return null;
        }

        Coordinate[] nthCoordinate = new Coordinate[1];
        if (n > 0) {
            nthCoordinate[0] = lineString.getCoordinates()[n - 1];
        } else {
            nthCoordinate[0] = lineString.getCoordinates()[p + n];
        }
        return new Point(new CoordinateArraySequence(nthCoordinate), lineString.getFactory());
    }

    public static Geometry getExteriorRing(Geometry geometry) {
        try {
            Polygon polygon = (Polygon) geometry;
            return polygon.getExteriorRing();
        } catch(ClassCastException e) {
            return null;
        }
    }

    public static String getEWKT(Geometry geometry) {
        if(geometry==null) {
            return null;
        }

        int srid = geometry.getSRID();
        String sridString = "";
        if (srid != 0) {
            sridString = "SRID=" + String.valueOf(srid) + ";";
        }

        return sridString + new WKTWriter(GeomUtils.getDimension(geometry)).write(geometry);
    }

    public static String getWKT(Geometry geometry) {
        if (geometry == null) {
            return null;
        }
        return new WKTWriter(GeomUtils.getDimension(geometry)).write(geometry);
    }

    public static byte[] getEWKB(Geometry geometry) {
        if (geometry == null) {
            return null;
        }
        int endian = ByteOrder.nativeOrder() == ByteOrder.BIG_ENDIAN ? ByteOrderValues.BIG_ENDIAN : ByteOrderValues.LITTLE_ENDIAN;
        WKBWriter writer = new WKBWriter(GeomUtils.getDimension(geometry), endian, geometry.getSRID() != 0);
        return writer.write(geometry);
    }

    public static byte[] getWKB(Geometry geometry) {
        if (geometry == null) {
            return null;
        }
        int endian = ByteOrder.nativeOrder() == ByteOrder.BIG_ENDIAN ? ByteOrderValues.BIG_ENDIAN : ByteOrderValues.LITTLE_ENDIAN;
        WKBWriter writer = new WKBWriter(GeomUtils.getDimension(geometry), endian, false);
        return writer.write(geometry);
    }

    public static Geometry get2dGeom(Geometry geom) {
        Coordinate[] coordinates = geom.getCoordinates();
        GeometryFactory geometryFactory = new GeometryFactory();
        CoordinateSequence sequence = geometryFactory.getCoordinateSequenceFactory().create(coordinates);
        if(sequence.getDimension() > 2) {
            for (int i = 0; i < coordinates.length; i++) {
                sequence.setOrdinate(i, 2, NULL_ORDINATE);
            }
            if(sequence.getDimension() == 4) {
                for (int i = 0; i < coordinates.length; i++) {
                    sequence.setOrdinate(i, 3, NULL_ORDINATE);
                }
            }
        }
        geom.geometryChanged();
        return geom;
    }

    public static Geometry buildArea(Geometry geom) {
        if (geom == null || geom.isEmpty()) {
            return geom;
        }
        Polygonizer polygonizer = new Polygonizer();
        polygonizer.add(geom);
        List<Polygon> polygons = (List<Polygon>) polygonizer.getPolygons();
        if (polygons.isEmpty()) {
            return null;
        } else if (polygons.size() == 1) {
            return polygons.get(0);
        }
        int srid = geom.getSRID();
        Map<Polygon, Polygon> parentMap = findFaceHoles(polygons);
        List<Polygon> facesWithEvenAncestors = new ArrayList<>();
        for (Polygon face : polygons) {
            face.normalize();
            if (countParents(parentMap, face) % 2 == 0) {
                facesWithEvenAncestors.add(face);
            }
        }
        UnaryUnionOp unaryUnionOp = new UnaryUnionOp(facesWithEvenAncestors);
        Geometry outputGeom = unaryUnionOp.union();
        if (outputGeom != null) {
            outputGeom.normalize();
            outputGeom.setSRID(srid);
        }
        return outputGeom;
    }

    public static int getDimension(Geometry geometry) {
        return geometry.getCoordinate() != null && !java.lang.Double.isNaN(geometry.getCoordinate().getZ()) ? 3 : 2;
    }

    /**
     * Checks if the geometry only contains geometry of
     * the same dimension. By dimension this refers to whether the
     * geometries are all, for example, lines (1D).
     *
     * @param  geometry geometry to check
     * @return          true iff geometry is homogeneous
     */
    public static boolean geometryIsHomogeneous(Geometry geometry) {
        int dimension = geometry.getDimension();

        if (!geometry.isEmpty()) {
            for (int i = 0; i < geometry.getNumGeometries(); i++) {
                if (dimension != geometry.getGeometryN(i).getDimension()) {
                    return false;
                }
            }
        }

        return true;
    }

    /**
     * Checks if either the geometry is, or contains, only point geometry.
     * GeometryCollections that only contain points will return true.
     *
     * @param  geometry geometry to check
     * @return          true iff geometry is puntal
     */
    public static boolean geometryIsPuntal(Geometry geometry) {
        if (geometry instanceof Puntal) {
            return true;
        } else if (geometryIsHomogeneous(geometry) && geometry.getDimension() == 0) {
            return true;
        }
        return false;
    }

    /**
     * Checks if either the geometry is, or contains, only line geometry.
     * GeometryCollections that only contain lines will return true.
     *
     * @param  geometry geometry to check
     * @return          true iff geometry is lineal
     */
    public static boolean geometryIsLineal(Geometry geometry) {
        if (geometry instanceof Lineal) {
            return true;
        } else if (geometryIsHomogeneous(geometry) && geometry.getDimension() == 1) {
            return true;
        }
        return false;
    }

    /**
     * Checks if either the geometry is, or contains, only polygon geometry.
     * GeometryCollections that only contain polygons will return true.
     *
     * @param  geometry geometry to check
     * @return          true iff geometry is polygonal
     */
    public static boolean geometryIsPolygonal(Geometry geometry) {
        if (geometry instanceof Polygonal) {
            return true;
        } else if (geometryIsHomogeneous(geometry) && geometry.getDimension() == 2) {
            return true;
        }
        return false;
    }

    /**
     * Checks if the geoemetry pair - <code>left</code> and <code>right</code> - should be handled be the current partition - <code>extent</code>.
     *
     * @param left
     * @param right
     * @param extent
     * @return
     */
    public static boolean isDuplicate(Geometry left, Geometry right, HalfOpenRectangle extent) {
        // Handle easy case: points. Since each point is assigned to exactly one partition,
        // different partitions cannot emit duplicate results.
        if (left instanceof Point || right instanceof Point) {
            return false;
        }

        // Neither geometry is a point

        // Check if reference point of the intersection of the bounding boxes lies within
        // the extent of this partition. If not, don't run any checks. Let the partition
        // that contains the reference point do all the work.
        Envelope intersection =
                left.getEnvelopeInternal().intersection(right.getEnvelopeInternal());
        if (!intersection.isNull()) {
            final Point referencePoint =
                    left.getFactory().createPoint(new Coordinate(intersection.getMinX(), intersection.getMinY()));
            if (!extent.contains(referencePoint)) {
                return true;
            }
        }

        return false;
    }

    private static Map<Polygon, Polygon> findFaceHoles(List<Polygon> faces) {
        Map<Polygon, Polygon> parentMap = new HashMap<>();
        faces.sort(Comparator.comparing((Polygon p) -> p.getEnvelope().getArea()).reversed());
        for (int i = 0; i < faces.size(); i++) {
            Polygon face = faces.get(i);
            int nHoles = face.getNumInteriorRing();
            for (int h = 0; h < nHoles; h++) {
                Geometry hole = face.getInteriorRingN(h);
                for (int j = i + 1; j < faces.size(); j++) {
                    Polygon face2 = faces.get(j);
                    if (parentMap.containsKey(face2)) {
                        continue;
                    }
                    Geometry face2ExteriorRing = face2.getExteriorRing();
                    if (face2ExteriorRing.equals(hole)) {
                        parentMap.put(face2, face);
                    }
                }
            }
        }
        return parentMap;
    }

    private static int countParents(Map<Polygon, Polygon> parentMap, Polygon face) {
        int pCount = 0;
        while (parentMap.containsKey(face)) {
            pCount++;
            face = parentMap.get(face);
        }
        return pCount;
    }

    public static <T extends Geometry> List<Geometry> extractGeometryCollection(Geometry geom, Class<T> geomType){
        ArrayList<Geometry> leafs = new ArrayList<>();
        if (!(geom instanceof GeometryCollection)) {
            if (geomType.isAssignableFrom(geom.getClass())) {
                leafs.add(geom);
            }
            return leafs;
        }
        LinkedList<GeometryCollection> parents = new LinkedList<>();
        parents.add((GeometryCollection) geom);
        while (!parents.isEmpty()) {
            GeometryCollection parent = parents.removeFirst();
            for (int i = 0;i < parent.getNumGeometries(); i++) {
                Geometry child = parent.getGeometryN(i);
                if (child instanceof GeometryCollection) {
                    parents.add((GeometryCollection) child);
                } else {
                    if (geomType.isAssignableFrom(child.getClass())) {
                        leafs.add(child);
                    }
                }
            }
        }
        return leafs;
    }

    public static List<Geometry> extractGeometryCollection(Geometry geom){
        return extractGeometryCollection(geom, Geometry.class);
    }

    public static Geometry[] getSubGeometries(Geometry geom) {
        Geometry[] geometries = new Geometry[geom.getNumGeometries()];
        for ( int i = 0; i < geom.getNumGeometries() ; i++) {
            geometries[i] = geom.getGeometryN(i);
        }
        return geometries;
    }

    public static Geometry get3DGeom(Geometry geometry, double zValue) {
        Coordinate[] coordinates = geometry.getCoordinates();
        if (coordinates.length == 0) return geometry;
        for(int i = 0; i < coordinates.length; i++) {
            boolean is3d = !Double.isNaN(coordinates[i].z);
            if(!is3d) {
                coordinates[i].setZ(zValue);
            }
        }
        geometry.geometryChanged();
        return geometry;
    }

    public static int getPolygonNumRings(Polygon polygon) {
        LinearRing shell = polygon.getExteriorRing();
        if (shell == null || shell.isEmpty()) {
            return 0;
        }else {
            return 1 + polygon.getNumInteriorRing();
        }
    }

    public static void translateGeom(Geometry geometry, double deltaX, double deltaY, double deltaZ) {
        Coordinate[] coordinates = geometry.getCoordinates();
        for (int i = 0; i < coordinates.length; i++) {
            Coordinate currCoordinate = coordinates[i];
            currCoordinate.setX(currCoordinate.getX() + deltaX);
            currCoordinate.setY(currCoordinate.getY() + deltaY);
            if (!Double.isNaN(currCoordinate.z)) {
                currCoordinate.setZ(currCoordinate.getZ() + deltaZ);
            }
        }
        if (deltaX != 0 || deltaY != 0 || deltaZ != 0) {
            geometry.geometryChanged();
        }
    }
    public static void affineGeom(Geometry geometry, Double a, Double b, Double d, Double e, Double xOff, Double yOff, Double c,
                                  Double f, Double g, Double h, Double i, Double zOff) {
        Coordinate[] coordinates = geometry.getCoordinates();
        for (Coordinate currCoordinate : coordinates) {
            double x = currCoordinate.getX(), y = currCoordinate.getY(), z = Double.isNaN(currCoordinate.getZ()) ? 0 : currCoordinate.getZ();
            double newX = a * x + b * y + xOff;
            if (c != null) newX += c * z;
            double newY = d * x + e * y + yOff;
            if (f != null) newY += f * z;
            currCoordinate.setX(newX);
            currCoordinate.setY(newY);

            if (g != null && h != null && i != null && !Double.isNaN(currCoordinate.getZ())) {
                double newZ = g * x + h * y + i * z + zOff;
                currCoordinate.setZ(newZ);
            }
        }
        geometry.geometryChanged();
    }
<<<<<<< HEAD
=======

    public static double getFrechetDistance(Geometry g1, Geometry g2) {
        if (g1.isEmpty() || g2.isEmpty()) return 0.0;
        return DiscreteFrechetDistance.distance(g1, g2);
    }
>>>>>>> a768abd3

    public static Double getHausdorffDistance(Geometry g1, Geometry g2, double densityFrac) throws Exception {
        if (g1.isEmpty() || g2.isEmpty()) return 0.0;
        DiscreteHausdorffDistance hausdorffDistanceObj = new DiscreteHausdorffDistance(g1, g2);
        if (densityFrac != -1) {
            hausdorffDistanceObj.setDensifyFraction(densityFrac);
        }
        return hausdorffDistanceObj.distance();
    }

    public static Boolean isMeasuredGeometry(Geometry geom) {
        Coordinate coordinate = geom.getCoordinate();
        return !Double.isNaN(coordinate.getM());
    }
}<|MERGE_RESOLUTION|>--- conflicted
+++ resolved
@@ -473,14 +473,11 @@
         }
         geometry.geometryChanged();
     }
-<<<<<<< HEAD
-=======
 
     public static double getFrechetDistance(Geometry g1, Geometry g2) {
         if (g1.isEmpty() || g2.isEmpty()) return 0.0;
         return DiscreteFrechetDistance.distance(g1, g2);
     }
->>>>>>> a768abd3
 
     public static Double getHausdorffDistance(Geometry g1, Geometry g2, double densityFrac) throws Exception {
         if (g1.isEmpty() || g2.isEmpty()) return 0.0;
