--- conflicted
+++ resolved
@@ -26,12 +26,9 @@
 import org.locationtech.jts.io.WKTWriter;
 import org.locationtech.jts.operation.polygonize.Polygonizer;
 import org.locationtech.jts.operation.union.UnaryUnionOp;
-<<<<<<< HEAD
 import org.locationtech.jts.algorithm.Angle;
-=======
 import org.locationtech.jts.algorithm.distance.DiscreteFrechetDistance;
 import org.locationtech.jts.algorithm.distance.DiscreteHausdorffDistance;
->>>>>>> 4663cf52
 
 import java.nio.ByteOrder;
 import java.util.*;
@@ -465,7 +462,6 @@
             geometry.geometryChanged();
         }
     }
-<<<<<<< HEAD
 
     public static boolean isAnyGeomEmpty(Geometry... geometries) {
         for (Geometry geometry: geometries) {
@@ -497,7 +493,8 @@
 
     public static double toDegrees(double angleInRadian) {
         return Angle.toDegrees(angleInRadian);
-=======
+    }
+
     public static void affineGeom(Geometry geometry, Double a, Double b, Double d, Double e, Double xOff, Double yOff, Double c,
                                   Double f, Double g, Double h, Double i, Double zOff) {
         Coordinate[] coordinates = geometry.getCoordinates();
@@ -530,6 +527,5 @@
             hausdorffDistanceObj.setDensifyFraction(densityFrac);
         }
         return hausdorffDistanceObj.distance();
->>>>>>> 4663cf52
     }
 }