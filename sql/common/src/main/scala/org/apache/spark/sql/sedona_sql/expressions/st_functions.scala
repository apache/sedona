/*
 * Licensed to the Apache Software Foundation (ASF) under one
 * or more contributor license agreements.  See the NOTICE file
 * distributed with this work for additional information
 * regarding copyright ownership.  The ASF licenses this file
 * to you under the Apache License, Version 2.0 (the
 * "License"); you may not use this file except in compliance
 * with the License.  You may obtain a copy of the License at
 *
 *   http://www.apache.org/licenses/LICENSE-2.0
 *
 * Unless required by applicable law or agreed to in writing,
 * software distributed under the License is distributed on an
 * "AS IS" BASIS, WITHOUT WARRANTIES OR CONDITIONS OF ANY
 * KIND, either express or implied.  See the License for the
 * specific language governing permissions and limitations
 * under the License.
 */
package org.apache.spark.sql.sedona_sql.expressions

import org.apache.spark.sql.Column
import org.apache.spark.sql.sedona_sql.expressions.collect.{ST_Collect}
import org.locationtech.jts.operation.buffer.BufferParameters

object st_functions extends DataFrameAPI {
  def GeometryType(geometry: Column): Column = wrapExpression[GeometryType](geometry)
  def GeometryType(geometry: String): Column = wrapExpression[GeometryType](geometry)

  def ST_3DDistance(a: Column, b: Column): Column = wrapExpression[ST_3DDistance](a, b)
  def ST_3DDistance(a: String, b: String): Column = wrapExpression[ST_3DDistance](a, b)

  def ST_AddPoint(lineString: Column, point: Column): Column = wrapExpression[ST_AddPoint](lineString, point, -1)
  def ST_AddPoint(lineString: String, point: String): Column = wrapExpression[ST_AddPoint](lineString, point, -1)
  def ST_AddPoint(lineString: Column, point: Column, index: Column): Column = wrapExpression[ST_AddPoint](lineString, point, index)
  def ST_AddPoint(lineString: String, point: String, index: Int): Column = wrapExpression[ST_AddPoint](lineString, point, index)

  def ST_Area(geometry: Column): Column = wrapExpression[ST_Area](geometry)
  def ST_Area(geometry: String): Column = wrapExpression[ST_Area](geometry)

  def ST_AsBinary(geometry: Column): Column = wrapExpression[ST_AsBinary](geometry)
  def ST_AsBinary(geometry: String): Column = wrapExpression[ST_AsBinary](geometry)

  def ST_AsEWKB(geometry: Column): Column = wrapExpression[ST_AsEWKB](geometry)
  def ST_AsEWKB(geometry: String): Column = wrapExpression[ST_AsEWKB](geometry)

  def ST_AsEWKT(geometry: Column): Column = wrapExpression[ST_AsEWKT](geometry)
  def ST_AsEWKT(geometry: String): Column = wrapExpression[ST_AsEWKT](geometry)

  def ST_AsGeoJSON(geometry: Column): Column = wrapExpression[ST_AsGeoJSON](geometry)
  def ST_AsGeoJSON(geometry: String): Column = wrapExpression[ST_AsGeoJSON](geometry)

  def ST_AsGML(geometry: Column): Column = wrapExpression[ST_AsGML](geometry)
  def ST_AsGML(geometry: String): Column = wrapExpression[ST_AsGML](geometry)

  def ST_AsKML(geometry: Column): Column = wrapExpression[ST_AsKML](geometry)
  def ST_AsKML(geometry: String): Column = wrapExpression[ST_AsKML](geometry)

  def ST_AsText(geometry: Column): Column = wrapExpression[ST_AsText](geometry)
  def ST_AsText(geometry: String): Column = wrapExpression[ST_AsText](geometry)

  def ST_Azimuth(pointA: Column, pointB: Column): Column = wrapExpression[ST_Azimuth](pointA, pointB)
  def ST_Azimuth(pointA: String, pointB: String): Column = wrapExpression[ST_Azimuth](pointA, pointB)

  def ST_Boundary(geometry: Column): Column = wrapExpression[ST_Boundary](geometry)
  def ST_Boundary(geometry: String): Column = wrapExpression[ST_Boundary](geometry)

  def ST_Buffer(geometry: Column, buffer: Column): Column = wrapExpression[ST_Buffer](geometry, buffer)
  def ST_Buffer(geometry: String, buffer: Double): Column = wrapExpression[ST_Buffer](geometry, buffer)

  def ST_BuildArea(geometry: Column): Column = wrapExpression[ST_BuildArea](geometry)
  def ST_BuildArea(geometry: String): Column = wrapExpression[ST_BuildArea](geometry)

  def ST_Centroid(geometry: Column): Column = wrapExpression[ST_Centroid](geometry)
  def ST_Centroid(geometry: String): Column = wrapExpression[ST_Centroid](geometry)

  def ST_Collect(geoms: Column): Column = wrapExpression[ST_Collect](geoms)
  def ST_Collect(geoms: String): Column = wrapExpression[ST_Collect](geoms)
  def ST_Collect(geoms: Any*): Column = wrapVarArgExpression[ST_Collect](geoms)

  def ST_CollectionExtract(collection: Column): Column = wrapExpression[ST_CollectionExtract](collection, null)
  def ST_CollectionExtract(collection: String): Column = wrapExpression[ST_CollectionExtract](collection, null)
  def ST_CollectionExtract(collection: Column, geomType: Column): Column = wrapExpression[ST_CollectionExtract](collection, geomType)
  def ST_CollectionExtract(collection: String, geomType: Int): Column = wrapExpression[ST_CollectionExtract](collection, geomType)

  def ST_ConcaveHull(geometry: Column, pctConvex:Column): Column = wrapExpression[ST_ConcaveHull](geometry, pctConvex, false)
  def ST_ConcaveHull(geometry: String, pctConvex:Double): Column = wrapExpression[ST_ConcaveHull](geometry, pctConvex, false)
  def ST_ConcaveHull(geometry: Column, pctConvex:Column, allowHoles: Column): Column = wrapExpression[ST_ConcaveHull](geometry, pctConvex, allowHoles)
  def ST_ConcaveHull(geometry: String, pctConvex:Double, allowHoles: Boolean): Column = wrapExpression[ST_ConcaveHull](geometry, pctConvex, allowHoles)

  def ST_ConvexHull(geometry: Column): Column = wrapExpression[ST_ConvexHull](geometry)
  def ST_ConvexHull(geometry: String): Column = wrapExpression[ST_ConvexHull](geometry)

  def ST_Difference(a: Column, b: Column): Column = wrapExpression[ST_Difference](a, b)
  def ST_Difference(a: String, b: String): Column = wrapExpression[ST_Difference](a, b)

  def ST_Dimension(geometry: Column): Column = wrapExpression[ST_Dimension](geometry)
  def ST_Dimension(geometry: String): Column = wrapExpression[ST_Dimension](geometry)

  def ST_Distance(a: Column, b: Column): Column = wrapExpression[ST_Distance](a, b)
  def ST_Distance(a: String, b: String): Column = wrapExpression[ST_Distance](a, b)

  def ST_Dump(geometry: Column): Column = wrapExpression[ST_Dump](geometry)
  def ST_Dump(geometry: String): Column = wrapExpression[ST_Dump](geometry)

  def ST_DumpPoints(geometry: Column): Column = wrapExpression[ST_DumpPoints](geometry)
  def ST_DumpPoints(geometry: String): Column = wrapExpression[ST_DumpPoints](geometry)

  def ST_EndPoint(lineString: Column): Column = wrapExpression[ST_EndPoint](lineString)
  def ST_EndPoint(lineString: String): Column = wrapExpression[ST_EndPoint](lineString)

  def ST_Envelope(geometry: Column): Column = wrapExpression[ST_Envelope](geometry)
  def ST_Envelope(geometry: String): Column = wrapExpression[ST_Envelope](geometry)

  def ST_ExteriorRing(polygon: Column): Column = wrapExpression[ST_ExteriorRing](polygon)
  def ST_ExteriorRing(polygon: String): Column = wrapExpression[ST_ExteriorRing](polygon)

  def ST_FlipCoordinates(geometry: Column): Column = wrapExpression[ST_FlipCoordinates](geometry)
  def ST_FlipCoordinates(geometry: String): Column = wrapExpression[ST_FlipCoordinates](geometry)

  def ST_Force_2D(geometry: Column): Column = wrapExpression[ST_Force_2D](geometry)
  def ST_Force_2D(geometry: String): Column = wrapExpression[ST_Force_2D](geometry)

  def ST_GeoHash(geometry: Column, precision: Column): Column = wrapExpression[ST_GeoHash](geometry, precision)
  def ST_GeoHash(geometry: String, precision: Int): Column = wrapExpression[ST_GeoHash](geometry, precision)

  def ST_GeometryN(multiGeometry: Column, n: Column): Column = wrapExpression[ST_GeometryN](multiGeometry, n)
  def ST_GeometryN(multiGeometry: String, n: Int): Column = wrapExpression[ST_GeometryN](multiGeometry, n)

  def ST_GeometryType(geometry: Column): Column = wrapExpression[ST_GeometryType](geometry)
  def ST_GeometryType(geometry: String): Column = wrapExpression[ST_GeometryType](geometry)

  def ST_InteriorRingN(polygon: Column, n: Column): Column = wrapExpression[ST_InteriorRingN](polygon, n)
  def ST_InteriorRingN(polygon: String, n: Int): Column = wrapExpression[ST_InteriorRingN](polygon, n)

  def ST_Intersection(a: Column, b: Column): Column = wrapExpression[ST_Intersection](a, b)
  def ST_Intersection(a: String, b: String): Column = wrapExpression[ST_Intersection](a, b)

  def ST_IsClosed(geometry: Column): Column = wrapExpression[ST_IsClosed](geometry)
  def ST_IsClosed(geometry: String): Column = wrapExpression[ST_IsClosed](geometry)

  def ST_IsEmpty(geometry: Column): Column = wrapExpression[ST_IsEmpty](geometry)
  def ST_IsEmpty(geometry: String): Column = wrapExpression[ST_IsEmpty](geometry)

  def ST_IsRing(lineString: Column): Column = wrapExpression[ST_IsRing](lineString)
  def ST_IsRing(lineString: String): Column = wrapExpression[ST_IsRing](lineString)

  def ST_IsSimple(geometry: Column): Column = wrapExpression[ST_IsSimple](geometry)
  def ST_IsSimple(geometry: String): Column = wrapExpression[ST_IsSimple](geometry)

  def ST_IsValid(geometry: Column): Column = wrapExpression[ST_IsValid](geometry)
  def ST_IsValid(geometry: String): Column = wrapExpression[ST_IsValid](geometry)

  def ST_Length(geometry: Column): Column = wrapExpression[ST_Length](geometry)
  def ST_Length(geometry: String): Column = wrapExpression[ST_Length](geometry)

  def ST_LineFromMultiPoint(geometry: Column): Column = wrapExpression[ST_LineFromMultiPoint](geometry)
  def ST_LineFromMultiPoint(geometry: String): Column = wrapExpression[ST_LineFromMultiPoint](geometry)

  def ST_LineInterpolatePoint(geometry: Column, fraction: Column): Column = wrapExpression[ST_LineInterpolatePoint](geometry, fraction)
  def ST_LineInterpolatePoint(geometry: String, fraction: Double): Column = wrapExpression[ST_LineInterpolatePoint](geometry, fraction)

  def ST_LineMerge(multiLineString: Column): Column = wrapExpression[ST_LineMerge](multiLineString)
  def ST_LineMerge(multiLineString: String): Column = wrapExpression[ST_LineMerge](multiLineString)

  def ST_LineSubstring(lineString: Column, startFraction: Column, endFraction: Column): Column = wrapExpression[ST_LineSubstring](lineString, startFraction, endFraction)
  def ST_LineSubstring(lineString: String, startFraction: Double, endFraction: Double): Column = wrapExpression[ST_LineSubstring](lineString, startFraction, endFraction)

  def ST_MakePolygon(lineString: Column): Column = wrapExpression[ST_MakePolygon](lineString, null)
  def ST_MakePolygon(lineString: String): Column = wrapExpression[ST_MakePolygon](lineString, null)
  def ST_MakePolygon(lineString: Column, holes: Column): Column = wrapExpression[ST_MakePolygon](lineString, holes)
  def ST_MakePolygon(lineString: String, holes: String): Column = wrapExpression[ST_MakePolygon](lineString, holes)

  def ST_MakeValid(geometry: Column): Column = wrapExpression[ST_MakeValid](geometry, false)
  def ST_MakeValid(geometry: String): Column = wrapExpression[ST_MakeValid](geometry, false)
  def ST_MakeValid(geometry: Column, keepCollapsed: Column): Column = wrapExpression[ST_MakeValid](geometry, keepCollapsed)
  def ST_MakeValid(geometry: String, keepCollapsed: Boolean): Column = wrapExpression[ST_MakeValid](geometry, keepCollapsed)

  def ST_MinimumBoundingCircle(geometry: Column): Column = wrapExpression[ST_MinimumBoundingCircle](geometry, BufferParameters.DEFAULT_QUADRANT_SEGMENTS)
  def ST_MinimumBoundingCircle(geometry: String): Column = wrapExpression[ST_MinimumBoundingCircle](geometry, BufferParameters.DEFAULT_QUADRANT_SEGMENTS)
  def ST_MinimumBoundingCircle(geometry: Column, quadrantSegments: Column): Column = wrapExpression[ST_MinimumBoundingCircle](geometry, quadrantSegments)
  def ST_MinimumBoundingCircle(geometry: String, quadrantSegments: Int): Column = wrapExpression[ST_MinimumBoundingCircle](geometry, quadrantSegments)

  def ST_MinimumBoundingRadius(geometry: Column): Column = wrapExpression[ST_MinimumBoundingRadius](geometry)
  def ST_MinimumBoundingRadius(geometry: String): Column = wrapExpression[ST_MinimumBoundingRadius](geometry)

  def ST_Multi(geometry: Column): Column = wrapExpression[ST_Multi](geometry)
  def ST_Multi(geometry: String): Column = wrapExpression[ST_Multi](geometry)

  def ST_Normalize(geometry: Column): Column = wrapExpression[ST_Normalize](geometry)
  def ST_Normalize(geometry: String): Column = wrapExpression[ST_Normalize](geometry)

  def ST_NPoints(geometry: Column): Column = wrapExpression[ST_NPoints](geometry)
  def ST_NPoints(geometry: String): Column = wrapExpression[ST_NPoints](geometry)

  def ST_NDims(geometry: Column): Column = wrapExpression[ST_NDims](geometry)
  def ST_NDims(geometry: String): Column = wrapExpression[ST_NDims](geometry)

  def ST_NumGeometries(geometry: Column): Column = wrapExpression[ST_NumGeometries](geometry)
  def ST_NumGeometries(geometry: String): Column = wrapExpression[ST_NumGeometries](geometry)

  def ST_NumInteriorRings(geometry: Column): Column = wrapExpression[ST_NumInteriorRings](geometry)
  def ST_NumInteriorRings(geometry: String): Column = wrapExpression[ST_NumInteriorRings](geometry)

  def ST_PointN(geometry: Column, n: Column): Column = wrapExpression[ST_PointN](geometry, n)
  def ST_PointN(geometry: String, n: Int): Column = wrapExpression[ST_PointN](geometry, n)

  def ST_PointOnSurface(geometry: Column): Column = wrapExpression[ST_PointOnSurface](geometry)
  def ST_PointOnSurface(geometry: String): Column = wrapExpression[ST_PointOnSurface](geometry)

  def ST_PrecisionReduce(geometry: Column, precision: Column): Column = wrapExpression[ST_PrecisionReduce](geometry, precision)
  def ST_PrecisionReduce(geometry: String, precision: Int): Column = wrapExpression[ST_PrecisionReduce](geometry, precision)

  def ST_RemovePoint(lineString: Column, index: Column): Column = wrapExpression[ST_RemovePoint](lineString, index)
  def ST_RemovePoint(lineString: String, index: Int): Column = wrapExpression[ST_RemovePoint](lineString, index)

  def ST_Reverse(geometry: Column): Column = wrapExpression[ST_Reverse](geometry)
  def ST_Reverse(geometry: String): Column = wrapExpression[ST_Reverse](geometry)

  def ST_S2CellIDs(geometry: Column, level: Column): Column = wrapExpression[ST_S2CellIDs](geometry, level)

  def ST_S2CellIDs(geometry: String, level: Int): Column = wrapExpression[ST_S2CellIDs](geometry, level)

  def ST_SetPoint(lineString: Column, index: Column, point: Column): Column = wrapExpression[ST_SetPoint](lineString, index, point)
  def ST_SetPoint(lineString: String, index: Int, point: String): Column = wrapExpression[ST_SetPoint](lineString, index, point)

  def ST_SetSRID(geometry: Column, srid: Column): Column = wrapExpression[ST_SetSRID](geometry, srid)
  def ST_SetSRID(geometry: String, srid: Int): Column = wrapExpression[ST_SetSRID](geometry, srid)

  def ST_SRID(geometry: Column): Column = wrapExpression[ST_SRID](geometry)
  def ST_SRID(geometry: String): Column = wrapExpression[ST_SRID](geometry)

  def ST_StartPoint(lineString: Column): Column = wrapExpression[ST_StartPoint](lineString)
  def ST_StartPoint(lineString: String): Column = wrapExpression[ST_StartPoint](lineString)

  def ST_SubDivide(geometry: Column, maxVertices: Column): Column = wrapExpression[ST_SubDivide](geometry, maxVertices)
  def ST_SubDivide(geometry: String, maxVertices: Int): Column = wrapExpression[ST_SubDivide](geometry, maxVertices)

  def ST_SubDivideExplode(geometry: Column, maxVertices: Column): Column = wrapExpression[ST_SubDivideExplode](geometry, maxVertices)
  def ST_SubDivideExplode(geometry: String, maxVertices: Int): Column = wrapExpression[ST_SubDivideExplode](geometry, maxVertices)

  def ST_SimplifyPreserveTopology(geometry: Column, distanceTolerance: Column): Column = wrapExpression[ST_SimplifyPreserveTopology](geometry, distanceTolerance)
  def ST_SimplifyPreserveTopology(geometry: String, distanceTolerance: Double): Column = wrapExpression[ST_SimplifyPreserveTopology](geometry, distanceTolerance)

  def ST_Split(input: Column, blade: Column): Column = wrapExpression[ST_Split](input, blade)
  def ST_Split(input: String, blade: String): Column = wrapExpression[ST_Split](input, blade)

  def ST_SymDifference(a: Column, b: Column): Column = wrapExpression[ST_SymDifference](a, b)
  def ST_SymDifference(a: String, b: String): Column = wrapExpression[ST_SymDifference](a, b)

  def ST_Transform(geometry: Column, sourceCRS: Column, targetCRS: Column): Column = wrapExpression[ST_Transform](geometry, sourceCRS, targetCRS, false)
  def ST_Transform(geometry: String, sourceCRS: String, targetCRS: String): Column = wrapExpression[ST_Transform](geometry, sourceCRS, targetCRS, false)
  def ST_Transform(geometry: Column, sourceCRS: Column, targetCRS: Column, disableError: Column): Column = wrapExpression[ST_Transform](geometry, sourceCRS, targetCRS, disableError)
  def ST_Transform(geometry: String, sourceCRS: String, targetCRS: String, disableError: Boolean): Column = wrapExpression[ST_Transform](geometry, sourceCRS, targetCRS, disableError)

  def ST_Union(a: Column, b: Column): Column = wrapExpression[ST_Union](a, b)
  def ST_Union(a: String, b: String): Column = wrapExpression[ST_Union](a, b)

  def ST_X(point: Column): Column = wrapExpression[ST_X](point)
  def ST_X(point: String): Column = wrapExpression[ST_X](point)

  def ST_XMax(geometry: Column): Column = wrapExpression[ST_XMax](geometry)
  def ST_XMax(geometry: String): Column = wrapExpression[ST_XMax](geometry)

  def ST_XMin(geometry: Column): Column = wrapExpression[ST_XMin](geometry)
  def ST_XMin(geometry: String): Column = wrapExpression[ST_XMin](geometry)

  def ST_Y(point: Column): Column = wrapExpression[ST_Y](point)
  def ST_Y(point: String): Column = wrapExpression[ST_Y](point)

  def ST_YMax(geometry: Column): Column = wrapExpression[ST_YMax](geometry)
  def ST_YMax(geometry: String): Column = wrapExpression[ST_YMax](geometry)

  def ST_YMin(geometry: Column): Column = wrapExpression[ST_YMin](geometry)
  def ST_YMin(geometry: String): Column = wrapExpression[ST_YMin](geometry)

  def ST_Z(point: Column): Column = wrapExpression[ST_Z](point)
  def ST_Z(point: String): Column = wrapExpression[ST_Z](point)

  def ST_ZMax(geometry: Column): Column = wrapExpression[ST_ZMax](geometry)
  def ST_ZMax(geometry: String): Column = wrapExpression[ST_ZMax](geometry)

  def ST_ZMin(geometry: Column): Column = wrapExpression[ST_ZMin](geometry)
  def ST_ZMin(geometry: String): Column = wrapExpression[ST_ZMin](geometry)

  def ST_GeometricMedian(geometry: Column): Column = wrapExpression[ST_GeometricMedian](geometry, 1e-6, 1000, false)
  def ST_GeometricMedian(geometry: String): Column = wrapExpression[ST_GeometricMedian](geometry, 1e-6, 1000, false)
  def ST_GeometricMedian(geometry: Column, tolerance: Column): Column = wrapExpression[ST_GeometricMedian](geometry, tolerance, 1000, false)
  def ST_GeometricMedian(geometry: String, tolerance: Double): Column = wrapExpression[ST_GeometricMedian](geometry, tolerance, 1000, false)
  def ST_GeometricMedian(geometry: Column, tolerance: Column, maxIter: Column): Column = wrapExpression[ST_GeometricMedian](geometry, tolerance, maxIter, false)
  def ST_GeometricMedian(geometry: String, tolerance: Double, maxIter: Int): Column = wrapExpression[ST_GeometricMedian](geometry, tolerance, maxIter, false)
  def ST_GeometricMedian(geometry: Column, tolerance: Column, maxIter: Column, failIfNotConverged: Column): Column = wrapExpression[ST_GeometricMedian](geometry, tolerance, maxIter, failIfNotConverged)
  def ST_GeometricMedian(geometry: String, tolerance: Double, maxIter: Int, failIfNotConverged: Boolean): Column = wrapExpression[ST_GeometricMedian](geometry, tolerance, maxIter, failIfNotConverged)

  def ST_DistanceSphere(a: Column, b: Column): Column = wrapExpression[ST_DistanceSphere](a, b, 6371008.0)
  def ST_DistanceSphere(a: String, b: String): Column = wrapExpression[ST_DistanceSphere](a, b, 6371008.0)
  def ST_DistanceSphere(a: Column, b: Column, c: Column): Column = wrapExpression[ST_DistanceSphere](a, b, c)
  def ST_DistanceSphere(a: String, b: String, c: Double): Column = wrapExpression[ST_DistanceSphere](a, b, c)

  def ST_DistanceSpheroid(a: Column, b: Column): Column = wrapExpression[ST_DistanceSpheroid](a, b)

  def ST_DistanceSpheroid(a: String, b: String): Column = wrapExpression[ST_DistanceSpheroid](a, b)

  def ST_AreaSpheroid(a: Column): Column = wrapExpression[ST_AreaSpheroid](a)

  def ST_AreaSpheroid(a: String): Column = wrapExpression[ST_AreaSpheroid](a)

  def ST_LengthSpheroid(a: Column): Column = wrapExpression[ST_LengthSpheroid](a)

  def ST_LengthSpheroid(a: String): Column = wrapExpression[ST_LengthSpheroid](a)

  def ST_NumPoints(geometry: Column): Column = wrapExpression[ST_NumPoints](geometry)

  def ST_NumPoints(geometry: String): Column = wrapExpression[ST_NumPoints](geometry)

  def ST_Force3D(geometry: Column): Column = wrapExpression[ST_Force3D](geometry, 0.0)

  def ST_Force3D(geometry: String): Column = wrapExpression[ST_Force3D](geometry, 0.0)

  def ST_Force3D(geometry: Column, zValue: Column): Column = wrapExpression[ST_Force3D](geometry, zValue)

  def ST_Force3D(geometry: String, zValue: Double): Column = wrapExpression[ST_Force3D](geometry, zValue)

  def ST_NRings(geometry: Column): Column = wrapExpression[ST_NRings](geometry)

  def ST_NRings(geometry: String): Column = wrapExpression[ST_NRings](geometry)

  def ST_Translate(geometry: Column, deltaX: Column, deltaY: Column, deltaZ: Column): Column = wrapExpression[ST_Translate](geometry, deltaX, deltaY, deltaZ)

  def ST_Translate(geometry: String, deltaX: Double, deltaY: Double, deltaZ: Double): Column = wrapExpression[ST_Translate](geometry, deltaX, deltaY, deltaZ)

  def ST_Translate(geometry: Column, deltaX: Column, deltaY: Column): Column = wrapExpression[ST_Translate](geometry, deltaX, deltaY, 0.0)

  def ST_Translate(geometry: String, deltaX: Double, deltaY: Double): Column = wrapExpression[ST_Translate](geometry, deltaX, deltaY, 0.0)

  def ST_FrechetDistance(g1: Column, g2: Column): Column = wrapExpression[ST_FrechetDistance](g1, g2)

  def ST_FrechetDistance(g1: String, g2: String): Column = wrapExpression[ST_FrechetDistance](g1, g2)
<<<<<<< HEAD
  def ST_Affine(geometry: Column, a: Column, b: Column, d: Column, e: Column, xOff: Column, yOff: Column, c: Column, f: Column, g: Column, h: Column, i: Column, zOff: Column): Column =
    wrapExpression[ST_Affine](geometry, a, b, d, e, xOff, yOff, c, f, g, h, i, zOff)
=======
  def ST_Affine(geometry: Column, a: Column, b: Column, c: Column, d: Column, e: Column, f: Column, g: Column, h: Column, i: Column, xOff: Column, yOff: Column, zOff: Column): Column =
    wrapExpression[ST_Affine](geometry, a, b, c, d, e, f, g, h, i, xOff, yOff, zOff)
>>>>>>> 0a4e1e76

  def ST_Affine(geometry: String, a: Double, b: Double, c: Double, d: Double, e: Double, f: Double, g: Double, h: Double, i: Double, xOff: Double, yOff: Double, zOff: Double): Column =
    wrapExpression[ST_Affine](geometry, a, b, c, d, e, f, g, h, i, xOff, yOff, zOff)

  def ST_Affine(geometry: Column, a: Column, b: Column, d: Column, e: Column, xOff: Column, yOff: Column) =
    wrapExpression[ST_Affine](geometry, a, b, d, e, xOff, yOff)

  def ST_Affine(geometry: String, a: Double, b: Double, d: Double, e: Double, xOff: Double, yOff: Double) =
    wrapExpression[ST_Affine](geometry, a, b, d, e, xOff, yOff)

  def ST_BoundingDiagonal(geometry: Column) =
    wrapExpression[ST_BoundingDiagonal](geometry)

  def ST_BoundingDiagonal(geometry: String) =
    wrapExpression[ST_BoundingDiagonal](geometry)

  def ST_HausdorffDistance(g1: Column, g2: Column) = wrapExpression[ST_HausdorffDistance](g1, g2, -1)

  def ST_HausdorffDistance(g1: String, g2: String) = wrapExpression[ST_HausdorffDistance](g1, g2, -1);

  def ST_HausdorffDistance(g1: Column, g2: Column, densityFrac: Column) = wrapExpression[ST_HausdorffDistance](g1, g2, densityFrac);

  def ST_HausdorffDistance(g1: String, g2: String, densityFrac: Double) = wrapExpression[ST_HausdorffDistance](g1, g2, densityFrac);

}<|MERGE_RESOLUTION|>--- conflicted
+++ resolved
@@ -335,13 +335,9 @@
   def ST_FrechetDistance(g1: Column, g2: Column): Column = wrapExpression[ST_FrechetDistance](g1, g2)
 
   def ST_FrechetDistance(g1: String, g2: String): Column = wrapExpression[ST_FrechetDistance](g1, g2)
-<<<<<<< HEAD
-  def ST_Affine(geometry: Column, a: Column, b: Column, d: Column, e: Column, xOff: Column, yOff: Column, c: Column, f: Column, g: Column, h: Column, i: Column, zOff: Column): Column =
-    wrapExpression[ST_Affine](geometry, a, b, d, e, xOff, yOff, c, f, g, h, i, zOff)
-=======
+  
   def ST_Affine(geometry: Column, a: Column, b: Column, c: Column, d: Column, e: Column, f: Column, g: Column, h: Column, i: Column, xOff: Column, yOff: Column, zOff: Column): Column =
     wrapExpression[ST_Affine](geometry, a, b, c, d, e, f, g, h, i, xOff, yOff, zOff)
->>>>>>> 0a4e1e76
 
   def ST_Affine(geometry: String, a: Double, b: Double, c: Double, d: Double, e: Double, f: Double, g: Double, h: Double, i: Double, xOff: Double, yOff: Double, zOff: Double): Column =
     wrapExpression[ST_Affine](geometry, a, b, c, d, e, f, g, h, i, xOff, yOff, zOff)
