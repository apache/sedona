/*
 * Licensed to the Apache Software Foundation (ASF) under one
 * or more contributor license agreements.  See the NOTICE file
 * distributed with this work for additional information
 * regarding copyright ownership.  The ASF licenses this file
 * to you under the Apache License, Version 2.0 (the
 * "License"); you may not use this file except in compliance
 * with the License.  You may obtain a copy of the License at
 *
 *   http://www.apache.org/licenses/LICENSE-2.0
 *
 * Unless required by applicable law or agreed to in writing,
 * software distributed under the License is distributed on an
 * "AS IS" BASIS, WITHOUT WARRANTIES OR CONDITIONS OF ANY
 * KIND, either express or implied.  See the License for the
 * specific language governing permissions and limitations
 * under the License.
 */
package org.apache.spark.sql.sedona_sql.expressions

import org.apache.spark.sql.Column
import org.apache.spark.sql.sedona_sql.expressions.collect.{ST_Collect}
import org.locationtech.jts.operation.buffer.BufferParameters

object st_functions extends DataFrameAPI {
  def GeometryType(geometry: Column): Column = wrapExpression[GeometryType](geometry)
  def GeometryType(geometry: String): Column = wrapExpression[GeometryType](geometry)

  def ST_3DDistance(a: Column, b: Column): Column = wrapExpression[ST_3DDistance](a, b)
  def ST_3DDistance(a: String, b: String): Column = wrapExpression[ST_3DDistance](a, b)

  def ST_AddPoint(lineString: Column, point: Column): Column = wrapExpression[ST_AddPoint](lineString, point, -1)
  def ST_AddPoint(lineString: String, point: String): Column = wrapExpression[ST_AddPoint](lineString, point, -1)
  def ST_AddPoint(lineString: Column, point: Column, index: Column): Column = wrapExpression[ST_AddPoint](lineString, point, index)
  def ST_AddPoint(lineString: String, point: String, index: Int): Column = wrapExpression[ST_AddPoint](lineString, point, index)

  def ST_Area(geometry: Column): Column = wrapExpression[ST_Area](geometry)
  def ST_Area(geometry: String): Column = wrapExpression[ST_Area](geometry)

  def ST_AsBinary(geometry: Column): Column = wrapExpression[ST_AsBinary](geometry)
  def ST_AsBinary(geometry: String): Column = wrapExpression[ST_AsBinary](geometry)

  def ST_AsEWKB(geometry: Column): Column = wrapExpression[ST_AsEWKB](geometry)
  def ST_AsEWKB(geometry: String): Column = wrapExpression[ST_AsEWKB](geometry)

  def ST_AsEWKT(geometry: Column): Column = wrapExpression[ST_AsEWKT](geometry)
  def ST_AsEWKT(geometry: String): Column = wrapExpression[ST_AsEWKT](geometry)

  def ST_AsGeoJSON(geometry: Column): Column = wrapExpression[ST_AsGeoJSON](geometry)
  def ST_AsGeoJSON(geometry: String): Column = wrapExpression[ST_AsGeoJSON](geometry)

  def ST_AsGML(geometry: Column): Column = wrapExpression[ST_AsGML](geometry)
  def ST_AsGML(geometry: String): Column = wrapExpression[ST_AsGML](geometry)

  def ST_AsKML(geometry: Column): Column = wrapExpression[ST_AsKML](geometry)
  def ST_AsKML(geometry: String): Column = wrapExpression[ST_AsKML](geometry)

  def ST_AsText(geometry: Column): Column = wrapExpression[ST_AsText](geometry)
  def ST_AsText(geometry: String): Column = wrapExpression[ST_AsText](geometry)

  def ST_Azimuth(pointA: Column, pointB: Column): Column = wrapExpression[ST_Azimuth](pointA, pointB)
  def ST_Azimuth(pointA: String, pointB: String): Column = wrapExpression[ST_Azimuth](pointA, pointB)

  def ST_Boundary(geometry: Column): Column = wrapExpression[ST_Boundary](geometry)
  def ST_Boundary(geometry: String): Column = wrapExpression[ST_Boundary](geometry)

  def ST_Buffer(geometry: Column, buffer: Column): Column = wrapExpression[ST_Buffer](geometry, buffer)
  def ST_Buffer(geometry: String, buffer: Double): Column = wrapExpression[ST_Buffer](geometry, buffer)

  def ST_BuildArea(geometry: Column): Column = wrapExpression[ST_BuildArea](geometry)
  def ST_BuildArea(geometry: String): Column = wrapExpression[ST_BuildArea](geometry)

  def ST_Centroid(geometry: Column): Column = wrapExpression[ST_Centroid](geometry)
  def ST_Centroid(geometry: String): Column = wrapExpression[ST_Centroid](geometry)

  def ST_Collect(geoms: Column): Column = wrapExpression[ST_Collect](geoms)
  def ST_Collect(geoms: String): Column = wrapExpression[ST_Collect](geoms)
  def ST_Collect(geoms: Any*): Column = wrapVarArgExpression[ST_Collect](geoms)

  def ST_CollectionExtract(collection: Column): Column = wrapExpression[ST_CollectionExtract](collection, null)
  def ST_CollectionExtract(collection: String): Column = wrapExpression[ST_CollectionExtract](collection, null)
  def ST_CollectionExtract(collection: Column, geomType: Column): Column = wrapExpression[ST_CollectionExtract](collection, geomType)
  def ST_CollectionExtract(collection: String, geomType: Int): Column = wrapExpression[ST_CollectionExtract](collection, geomType)

  def ST_ConcaveHull(geometry: Column, pctConvex:Column): Column = wrapExpression[ST_ConcaveHull](geometry, pctConvex, false)
  def ST_ConcaveHull(geometry: String, pctConvex:Double): Column = wrapExpression[ST_ConcaveHull](geometry, pctConvex, false)
  def ST_ConcaveHull(geometry: Column, pctConvex:Column, allowHoles: Column): Column = wrapExpression[ST_ConcaveHull](geometry, pctConvex, allowHoles)
  def ST_ConcaveHull(geometry: String, pctConvex:Double, allowHoles: Boolean): Column = wrapExpression[ST_ConcaveHull](geometry, pctConvex, allowHoles)

  def ST_ConvexHull(geometry: Column): Column = wrapExpression[ST_ConvexHull](geometry)
  def ST_ConvexHull(geometry: String): Column = wrapExpression[ST_ConvexHull](geometry)

  def ST_Difference(a: Column, b: Column): Column = wrapExpression[ST_Difference](a, b)
  def ST_Difference(a: String, b: String): Column = wrapExpression[ST_Difference](a, b)

  def ST_Dimension(geometry: Column): Column = wrapExpression[ST_Dimension](geometry)
  def ST_Dimension(geometry: String): Column = wrapExpression[ST_Dimension](geometry)

  def ST_Distance(a: Column, b: Column): Column = wrapExpression[ST_Distance](a, b)
  def ST_Distance(a: String, b: String): Column = wrapExpression[ST_Distance](a, b)

  def ST_Dump(geometry: Column): Column = wrapExpression[ST_Dump](geometry)
  def ST_Dump(geometry: String): Column = wrapExpression[ST_Dump](geometry)

  def ST_DumpPoints(geometry: Column): Column = wrapExpression[ST_DumpPoints](geometry)
  def ST_DumpPoints(geometry: String): Column = wrapExpression[ST_DumpPoints](geometry)

  def ST_EndPoint(lineString: Column): Column = wrapExpression[ST_EndPoint](lineString)
  def ST_EndPoint(lineString: String): Column = wrapExpression[ST_EndPoint](lineString)

  def ST_Envelope(geometry: Column): Column = wrapExpression[ST_Envelope](geometry)
  def ST_Envelope(geometry: String): Column = wrapExpression[ST_Envelope](geometry)

  def ST_ExteriorRing(polygon: Column): Column = wrapExpression[ST_ExteriorRing](polygon)
  def ST_ExteriorRing(polygon: String): Column = wrapExpression[ST_ExteriorRing](polygon)

  def ST_FlipCoordinates(geometry: Column): Column = wrapExpression[ST_FlipCoordinates](geometry)
  def ST_FlipCoordinates(geometry: String): Column = wrapExpression[ST_FlipCoordinates](geometry)

  def ST_Force_2D(geometry: Column): Column = wrapExpression[ST_Force_2D](geometry)
  def ST_Force_2D(geometry: String): Column = wrapExpression[ST_Force_2D](geometry)

  def ST_GeoHash(geometry: Column, precision: Column): Column = wrapExpression[ST_GeoHash](geometry, precision)
  def ST_GeoHash(geometry: String, precision: Int): Column = wrapExpression[ST_GeoHash](geometry, precision)

  def ST_GeometryN(multiGeometry: Column, n: Column): Column = wrapExpression[ST_GeometryN](multiGeometry, n)
  def ST_GeometryN(multiGeometry: String, n: Int): Column = wrapExpression[ST_GeometryN](multiGeometry, n)

  def ST_GeometryType(geometry: Column): Column = wrapExpression[ST_GeometryType](geometry)
  def ST_GeometryType(geometry: String): Column = wrapExpression[ST_GeometryType](geometry)

  def ST_InteriorRingN(polygon: Column, n: Column): Column = wrapExpression[ST_InteriorRingN](polygon, n)
  def ST_InteriorRingN(polygon: String, n: Int): Column = wrapExpression[ST_InteriorRingN](polygon, n)

  def ST_Intersection(a: Column, b: Column): Column = wrapExpression[ST_Intersection](a, b)
  def ST_Intersection(a: String, b: String): Column = wrapExpression[ST_Intersection](a, b)

  def ST_IsClosed(geometry: Column): Column = wrapExpression[ST_IsClosed](geometry)
  def ST_IsClosed(geometry: String): Column = wrapExpression[ST_IsClosed](geometry)

  def ST_IsEmpty(geometry: Column): Column = wrapExpression[ST_IsEmpty](geometry)
  def ST_IsEmpty(geometry: String): Column = wrapExpression[ST_IsEmpty](geometry)

  def ST_IsRing(lineString: Column): Column = wrapExpression[ST_IsRing](lineString)
  def ST_IsRing(lineString: String): Column = wrapExpression[ST_IsRing](lineString)

  def ST_IsSimple(geometry: Column): Column = wrapExpression[ST_IsSimple](geometry)
  def ST_IsSimple(geometry: String): Column = wrapExpression[ST_IsSimple](geometry)

  def ST_IsValid(geometry: Column): Column = wrapExpression[ST_IsValid](geometry)
  def ST_IsValid(geometry: String): Column = wrapExpression[ST_IsValid](geometry)

  def ST_Length(geometry: Column): Column = wrapExpression[ST_Length](geometry)
  def ST_Length(geometry: String): Column = wrapExpression[ST_Length](geometry)

  def ST_LineFromMultiPoint(geometry: Column): Column = wrapExpression[ST_LineFromMultiPoint](geometry)
  def ST_LineFromMultiPoint(geometry: String): Column = wrapExpression[ST_LineFromMultiPoint](geometry)

  def ST_LineInterpolatePoint(geometry: Column, fraction: Column): Column = wrapExpression[ST_LineInterpolatePoint](geometry, fraction)
  def ST_LineInterpolatePoint(geometry: String, fraction: Double): Column = wrapExpression[ST_LineInterpolatePoint](geometry, fraction)

  def ST_LineMerge(multiLineString: Column): Column = wrapExpression[ST_LineMerge](multiLineString)
  def ST_LineMerge(multiLineString: String): Column = wrapExpression[ST_LineMerge](multiLineString)

  def ST_LineSubstring(lineString: Column, startFraction: Column, endFraction: Column): Column = wrapExpression[ST_LineSubstring](lineString, startFraction, endFraction)
  def ST_LineSubstring(lineString: String, startFraction: Double, endFraction: Double): Column = wrapExpression[ST_LineSubstring](lineString, startFraction, endFraction)

  def ST_MakePolygon(lineString: Column): Column = wrapExpression[ST_MakePolygon](lineString, null)
  def ST_MakePolygon(lineString: String): Column = wrapExpression[ST_MakePolygon](lineString, null)
  def ST_MakePolygon(lineString: Column, holes: Column): Column = wrapExpression[ST_MakePolygon](lineString, holes)
  def ST_MakePolygon(lineString: String, holes: String): Column = wrapExpression[ST_MakePolygon](lineString, holes)

  def ST_MakeValid(geometry: Column): Column = wrapExpression[ST_MakeValid](geometry, false)
  def ST_MakeValid(geometry: String): Column = wrapExpression[ST_MakeValid](geometry, false)
  def ST_MakeValid(geometry: Column, keepCollapsed: Column): Column = wrapExpression[ST_MakeValid](geometry, keepCollapsed)
  def ST_MakeValid(geometry: String, keepCollapsed: Boolean): Column = wrapExpression[ST_MakeValid](geometry, keepCollapsed)

  def ST_MinimumBoundingCircle(geometry: Column): Column = wrapExpression[ST_MinimumBoundingCircle](geometry, BufferParameters.DEFAULT_QUADRANT_SEGMENTS)
  def ST_MinimumBoundingCircle(geometry: String): Column = wrapExpression[ST_MinimumBoundingCircle](geometry, BufferParameters.DEFAULT_QUADRANT_SEGMENTS)
  def ST_MinimumBoundingCircle(geometry: Column, quadrantSegments: Column): Column = wrapExpression[ST_MinimumBoundingCircle](geometry, quadrantSegments)
  def ST_MinimumBoundingCircle(geometry: String, quadrantSegments: Int): Column = wrapExpression[ST_MinimumBoundingCircle](geometry, quadrantSegments)

  def ST_MinimumBoundingRadius(geometry: Column): Column = wrapExpression[ST_MinimumBoundingRadius](geometry)
  def ST_MinimumBoundingRadius(geometry: String): Column = wrapExpression[ST_MinimumBoundingRadius](geometry)

  def ST_Multi(geometry: Column): Column = wrapExpression[ST_Multi](geometry)
  def ST_Multi(geometry: String): Column = wrapExpression[ST_Multi](geometry)

  def ST_Normalize(geometry: Column): Column = wrapExpression[ST_Normalize](geometry)
  def ST_Normalize(geometry: String): Column = wrapExpression[ST_Normalize](geometry)

  def ST_NPoints(geometry: Column): Column = wrapExpression[ST_NPoints](geometry)
  def ST_NPoints(geometry: String): Column = wrapExpression[ST_NPoints](geometry)

  def ST_NDims(geometry: Column): Column = wrapExpression[ST_NDims](geometry)
  def ST_NDims(geometry: String): Column = wrapExpression[ST_NDims](geometry)

  def ST_NumGeometries(geometry: Column): Column = wrapExpression[ST_NumGeometries](geometry)
  def ST_NumGeometries(geometry: String): Column = wrapExpression[ST_NumGeometries](geometry)

  def ST_NumInteriorRings(geometry: Column): Column = wrapExpression[ST_NumInteriorRings](geometry)
  def ST_NumInteriorRings(geometry: String): Column = wrapExpression[ST_NumInteriorRings](geometry)

  def ST_PointN(geometry: Column, n: Column): Column = wrapExpression[ST_PointN](geometry, n)
  def ST_PointN(geometry: String, n: Int): Column = wrapExpression[ST_PointN](geometry, n)

  def ST_PointOnSurface(geometry: Column): Column = wrapExpression[ST_PointOnSurface](geometry)
  def ST_PointOnSurface(geometry: String): Column = wrapExpression[ST_PointOnSurface](geometry)

  def ST_PrecisionReduce(geometry: Column, precision: Column): Column = wrapExpression[ST_PrecisionReduce](geometry, precision)
  def ST_PrecisionReduce(geometry: String, precision: Int): Column = wrapExpression[ST_PrecisionReduce](geometry, precision)

  def ST_RemovePoint(lineString: Column, index: Column): Column = wrapExpression[ST_RemovePoint](lineString, index)
  def ST_RemovePoint(lineString: String, index: Int): Column = wrapExpression[ST_RemovePoint](lineString, index)

  def ST_Reverse(geometry: Column): Column = wrapExpression[ST_Reverse](geometry)
  def ST_Reverse(geometry: String): Column = wrapExpression[ST_Reverse](geometry)

  def ST_S2CellIDs(geometry: Column, level: Column): Column = wrapExpression[ST_S2CellIDs](geometry, level)

  def ST_S2CellIDs(geometry: String, level: Int): Column = wrapExpression[ST_S2CellIDs](geometry, level)

  def ST_SetPoint(lineString: Column, index: Column, point: Column): Column = wrapExpression[ST_SetPoint](lineString, index, point)
  def ST_SetPoint(lineString: String, index: Int, point: String): Column = wrapExpression[ST_SetPoint](lineString, index, point)

  def ST_SetSRID(geometry: Column, srid: Column): Column = wrapExpression[ST_SetSRID](geometry, srid)
  def ST_SetSRID(geometry: String, srid: Int): Column = wrapExpression[ST_SetSRID](geometry, srid)

  def ST_SRID(geometry: Column): Column = wrapExpression[ST_SRID](geometry)
  def ST_SRID(geometry: String): Column = wrapExpression[ST_SRID](geometry)

  def ST_StartPoint(lineString: Column): Column = wrapExpression[ST_StartPoint](lineString)
  def ST_StartPoint(lineString: String): Column = wrapExpression[ST_StartPoint](lineString)

  def ST_SubDivide(geometry: Column, maxVertices: Column): Column = wrapExpression[ST_SubDivide](geometry, maxVertices)
  def ST_SubDivide(geometry: String, maxVertices: Int): Column = wrapExpression[ST_SubDivide](geometry, maxVertices)

  def ST_SubDivideExplode(geometry: Column, maxVertices: Column): Column = wrapExpression[ST_SubDivideExplode](geometry, maxVertices)
  def ST_SubDivideExplode(geometry: String, maxVertices: Int): Column = wrapExpression[ST_SubDivideExplode](geometry, maxVertices)

  def ST_SimplifyPreserveTopology(geometry: Column, distanceTolerance: Column): Column = wrapExpression[ST_SimplifyPreserveTopology](geometry, distanceTolerance)
  def ST_SimplifyPreserveTopology(geometry: String, distanceTolerance: Double): Column = wrapExpression[ST_SimplifyPreserveTopology](geometry, distanceTolerance)

  def ST_Split(input: Column, blade: Column): Column = wrapExpression[ST_Split](input, blade)
  def ST_Split(input: String, blade: String): Column = wrapExpression[ST_Split](input, blade)

  def ST_SymDifference(a: Column, b: Column): Column = wrapExpression[ST_SymDifference](a, b)
  def ST_SymDifference(a: String, b: String): Column = wrapExpression[ST_SymDifference](a, b)

  def ST_Transform(geometry: Column, sourceCRS: Column, targetCRS: Column): Column = wrapExpression[ST_Transform](geometry, sourceCRS, targetCRS, false)
  def ST_Transform(geometry: String, sourceCRS: String, targetCRS: String): Column = wrapExpression[ST_Transform](geometry, sourceCRS, targetCRS, false)
  def ST_Transform(geometry: Column, sourceCRS: Column, targetCRS: Column, disableError: Column): Column = wrapExpression[ST_Transform](geometry, sourceCRS, targetCRS, disableError)
  def ST_Transform(geometry: String, sourceCRS: String, targetCRS: String, disableError: Boolean): Column = wrapExpression[ST_Transform](geometry, sourceCRS, targetCRS, disableError)

  def ST_Union(a: Column, b: Column): Column = wrapExpression[ST_Union](a, b)
  def ST_Union(a: String, b: String): Column = wrapExpression[ST_Union](a, b)

  def ST_X(point: Column): Column = wrapExpression[ST_X](point)
  def ST_X(point: String): Column = wrapExpression[ST_X](point)

  def ST_XMax(geometry: Column): Column = wrapExpression[ST_XMax](geometry)
  def ST_XMax(geometry: String): Column = wrapExpression[ST_XMax](geometry)

  def ST_XMin(geometry: Column): Column = wrapExpression[ST_XMin](geometry)
  def ST_XMin(geometry: String): Column = wrapExpression[ST_XMin](geometry)

  def ST_Y(point: Column): Column = wrapExpression[ST_Y](point)
  def ST_Y(point: String): Column = wrapExpression[ST_Y](point)

  def ST_YMax(geometry: Column): Column = wrapExpression[ST_YMax](geometry)
  def ST_YMax(geometry: String): Column = wrapExpression[ST_YMax](geometry)

  def ST_YMin(geometry: Column): Column = wrapExpression[ST_YMin](geometry)
  def ST_YMin(geometry: String): Column = wrapExpression[ST_YMin](geometry)

  def ST_Z(point: Column): Column = wrapExpression[ST_Z](point)
  def ST_Z(point: String): Column = wrapExpression[ST_Z](point)

  def ST_ZMax(geometry: Column): Column = wrapExpression[ST_ZMax](geometry)
  def ST_ZMax(geometry: String): Column = wrapExpression[ST_ZMax](geometry)

  def ST_ZMin(geometry: Column): Column = wrapExpression[ST_ZMin](geometry)
  def ST_ZMin(geometry: String): Column = wrapExpression[ST_ZMin](geometry)

  def ST_GeometricMedian(geometry: Column): Column = wrapExpression[ST_GeometricMedian](geometry, 1e-6, 1000, false)
  def ST_GeometricMedian(geometry: String): Column = wrapExpression[ST_GeometricMedian](geometry, 1e-6, 1000, false)
  def ST_GeometricMedian(geometry: Column, tolerance: Column): Column = wrapExpression[ST_GeometricMedian](geometry, tolerance, 1000, false)
  def ST_GeometricMedian(geometry: String, tolerance: Double): Column = wrapExpression[ST_GeometricMedian](geometry, tolerance, 1000, false)
  def ST_GeometricMedian(geometry: Column, tolerance: Column, maxIter: Column): Column = wrapExpression[ST_GeometricMedian](geometry, tolerance, maxIter, false)
  def ST_GeometricMedian(geometry: String, tolerance: Double, maxIter: Int): Column = wrapExpression[ST_GeometricMedian](geometry, tolerance, maxIter, false)
  def ST_GeometricMedian(geometry: Column, tolerance: Column, maxIter: Column, failIfNotConverged: Column): Column = wrapExpression[ST_GeometricMedian](geometry, tolerance, maxIter, failIfNotConverged)
  def ST_GeometricMedian(geometry: String, tolerance: Double, maxIter: Int, failIfNotConverged: Boolean): Column = wrapExpression[ST_GeometricMedian](geometry, tolerance, maxIter, failIfNotConverged)

  def ST_DistanceSphere(a: Column, b: Column): Column = wrapExpression[ST_DistanceSphere](a, b, 6371008.0)
  def ST_DistanceSphere(a: String, b: String): Column = wrapExpression[ST_DistanceSphere](a, b, 6371008.0)
  def ST_DistanceSphere(a: Column, b: Column, c: Column): Column = wrapExpression[ST_DistanceSphere](a, b, c)
  def ST_DistanceSphere(a: String, b: String, c: Double): Column = wrapExpression[ST_DistanceSphere](a, b, c)

  def ST_DistanceSpheroid(a: Column, b: Column): Column = wrapExpression[ST_DistanceSpheroid](a, b)

  def ST_DistanceSpheroid(a: String, b: String): Column = wrapExpression[ST_DistanceSpheroid](a, b)

  def ST_AreaSpheroid(a: Column): Column = wrapExpression[ST_AreaSpheroid](a)

  def ST_AreaSpheroid(a: String): Column = wrapExpression[ST_AreaSpheroid](a)

  def ST_LengthSpheroid(a: Column): Column = wrapExpression[ST_LengthSpheroid](a)

  def ST_LengthSpheroid(a: String): Column = wrapExpression[ST_LengthSpheroid](a)

  def ST_NumPoints(geometry: Column): Column = wrapExpression[ST_NumPoints](geometry)

  def ST_NumPoints(geometry: String): Column = wrapExpression[ST_NumPoints](geometry)

  def ST_Force3D(geometry: Column): Column = wrapExpression[ST_Force3D](geometry, 0.0)

  def ST_Force3D(geometry: String): Column = wrapExpression[ST_Force3D](geometry, 0.0)

  def ST_Force3D(geometry: Column, zValue: Column): Column = wrapExpression[ST_Force3D](geometry, zValue)

  def ST_Force3D(geometry: String, zValue: Double): Column = wrapExpression[ST_Force3D](geometry, zValue)

  def ST_NRings(geometry: Column): Column = wrapExpression[ST_NRings](geometry)

  def ST_NRings(geometry: String): Column = wrapExpression[ST_NRings](geometry)

  def ST_Translate(geometry: Column, deltaX: Column, deltaY: Column, deltaZ: Column): Column = wrapExpression[ST_Translate](geometry, deltaX, deltaY, deltaZ)

  def ST_Translate(geometry: String, deltaX: Double, deltaY: Double, deltaZ: Double): Column = wrapExpression[ST_Translate](geometry, deltaX, deltaY, deltaZ)

  def ST_Translate(geometry: Column, deltaX: Column, deltaY: Column): Column = wrapExpression[ST_Translate](geometry, deltaX, deltaY, 0.0)

  def ST_Translate(geometry: String, deltaX: Double, deltaY: Double): Column = wrapExpression[ST_Translate](geometry, deltaX, deltaY, 0.0)

<<<<<<< HEAD
=======
  def ST_FrechetDistance(g1: Column, g2: Column): Column = wrapExpression[ST_FrechetDistance](g1, g2)

  def ST_FrechetDistance(g1: String, g2: String): Column = wrapExpression[ST_FrechetDistance](g1, g2)
>>>>>>> a768abd3
  def ST_Affine(geometry: Column, a: Column, b: Column, d: Column, e: Column, xOff: Column, yOff: Column, c: Column, f: Column, g: Column, h: Column, i: Column, zOff: Column): Column =
    wrapExpression[ST_Affine](geometry, a, b, d, e, xOff, yOff, c, f, g, h, i, zOff)

  def ST_Affine(geometry: String, a: Double, b: Double, d: Double, e: Double, xOff: Double, yOff: Double, c: Double, f: Double, g: Double, h: Double, i: Double, zOff: Double): Column =
    wrapExpression[ST_Affine](geometry, a, b, d, e, xOff, yOff, c, f, g, h, i, zOff)

  def ST_Affine(geometry: Column, a: Column, b: Column, d: Column, e: Column, xOff: Column, yOff: Column) =
<<<<<<< HEAD
    wrapExpression[ST_Affine](geometry, a, b, d, e, xOff, yOff, null, null, null, null, null, null)

  def ST_Affine(geometry: String, a: Double, b: Double, d: Double, e: Double, xOff: Double, yOff: Double) =
    wrapExpression[ST_Affine](geometry, a, b, d, e, xOff, yOff, null, null, null, null, null, null)
=======
    wrapExpression[ST_Affine](geometry, a, b, d, e, xOff, yOff)

  def ST_Affine(geometry: String, a: Double, b: Double, d: Double, e: Double, xOff: Double, yOff: Double) =
    wrapExpression[ST_Affine](geometry, a, b, d, e, xOff, yOff)
>>>>>>> a768abd3

  def ST_BoundingDiagonal(geometry: Column) =
    wrapExpression[ST_BoundingDiagonal](geometry)

  def ST_BoundingDiagonal(geometry: String) =
    wrapExpression[ST_BoundingDiagonal](geometry)

  def ST_HausdorffDistance(g1: Column, g2: Column) = wrapExpression[ST_HausdorffDistance](g1, g2, -1)

  def ST_HausdorffDistance(g1: String, g2: String) = wrapExpression[ST_HausdorffDistance](g1, g2, -1);

  def ST_HausdorffDistance(g1: Column, g2: Column, densityFrac: Column) = wrapExpression[ST_HausdorffDistance](g1, g2, densityFrac);

  def ST_HausdorffDistance(g1: String, g2: String, densityFrac: Double) = wrapExpression[ST_HausdorffDistance](g1, g2, densityFrac);

}<|MERGE_RESOLUTION|>--- conflicted
+++ resolved
@@ -332,12 +332,9 @@
 
   def ST_Translate(geometry: String, deltaX: Double, deltaY: Double): Column = wrapExpression[ST_Translate](geometry, deltaX, deltaY, 0.0)
 
-<<<<<<< HEAD
-=======
   def ST_FrechetDistance(g1: Column, g2: Column): Column = wrapExpression[ST_FrechetDistance](g1, g2)
 
   def ST_FrechetDistance(g1: String, g2: String): Column = wrapExpression[ST_FrechetDistance](g1, g2)
->>>>>>> a768abd3
   def ST_Affine(geometry: Column, a: Column, b: Column, d: Column, e: Column, xOff: Column, yOff: Column, c: Column, f: Column, g: Column, h: Column, i: Column, zOff: Column): Column =
     wrapExpression[ST_Affine](geometry, a, b, d, e, xOff, yOff, c, f, g, h, i, zOff)
 
@@ -345,17 +342,10 @@
     wrapExpression[ST_Affine](geometry, a, b, d, e, xOff, yOff, c, f, g, h, i, zOff)
 
   def ST_Affine(geometry: Column, a: Column, b: Column, d: Column, e: Column, xOff: Column, yOff: Column) =
-<<<<<<< HEAD
-    wrapExpression[ST_Affine](geometry, a, b, d, e, xOff, yOff, null, null, null, null, null, null)
-
-  def ST_Affine(geometry: String, a: Double, b: Double, d: Double, e: Double, xOff: Double, yOff: Double) =
-    wrapExpression[ST_Affine](geometry, a, b, d, e, xOff, yOff, null, null, null, null, null, null)
-=======
     wrapExpression[ST_Affine](geometry, a, b, d, e, xOff, yOff)
 
   def ST_Affine(geometry: String, a: Double, b: Double, d: Double, e: Double, xOff: Double, yOff: Double) =
     wrapExpression[ST_Affine](geometry, a, b, d, e, xOff, yOff)
->>>>>>> a768abd3
 
   def ST_BoundingDiagonal(geometry: Column) =
     wrapExpression[ST_BoundingDiagonal](geometry)
