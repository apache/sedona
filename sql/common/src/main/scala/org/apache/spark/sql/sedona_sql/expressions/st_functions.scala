--- conflicted
+++ resolved
@@ -380,13 +380,9 @@
 
   def ST_HausdorffDistance(g1: String, g2: String, densityFrac: Double) = wrapExpression[ST_HausdorffDistance](g1, g2, densityFrac);
 
-<<<<<<< HEAD
   def ST_CoordDim(geometry: Column): Column = wrapExpression[ST_CoordDim](geometry)
 
   def ST_CoordDim(geometry: String): Column = wrapExpression[ST_CoordDim](geometry)
 
 }
-=======
-}
- 
->>>>>>> bc822490
+ 