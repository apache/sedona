--- conflicted
+++ resolved
@@ -329,11 +329,9 @@
 
   def ST_Translate(geometry: String, deltaX: Double, deltaY: Double): Column = wrapExpression[ST_Translate](geometry, deltaX, deltaY, 0.0)
 
-<<<<<<< HEAD
   def ST_FrechetDistance(g1: Column, g2: Column): Column = wrapExpression[ST_FrechetDistance](g1, g2)
 
   def ST_FrechetDistance(g1: String, g2: String): Column = wrapExpression[ST_FrechetDistance](g1, g2)
-=======
   def ST_Affine(geometry: Column, a: Column, b: Column, d: Column, e: Column, xOff: Column, yOff: Column, c: Column, f: Column, g: Column, h: Column, i: Column, zOff: Column): Column =
     wrapExpression[ST_Affine](geometry, a, b, d, e, xOff, yOff, c, f, g, h, i, zOff)
 
@@ -345,7 +343,6 @@
 
   def ST_Affine(geometry: String, a: Double, b: Double, d: Double, e: Double, xOff: Double, yOff: Double) =
     wrapExpression[ST_Affine](geometry, a, b, d, e, xOff, yOff, null, null, null, null, null, null)
->>>>>>> 5cb7a210
 
   def ST_BoundingDiagonal(geometry: Column) =
     wrapExpression[ST_BoundingDiagonal](geometry)
