/*
 * Licensed to the Apache Software Foundation (ASF) under one
 * or more contributor license agreements.  See the NOTICE file
 * distributed with this work for additional information
 * regarding copyright ownership.  The ASF licenses this file
 * to you under the Apache License, Version 2.0 (the
 * "License"); you may not use this file except in compliance
 * with the License.  You may obtain a copy of the License at
 *
 *   http://www.apache.org/licenses/LICENSE-2.0
 *
 * Unless required by applicable law or agreed to in writing,
 * software distributed under the License is distributed on an
 * "AS IS" BASIS, WITHOUT WARRANTIES OR CONDITIONS OF ANY
 * KIND, either express or implied.  See the License for the
 * specific language governing permissions and limitations
 * under the License.
 */
package org.apache.spark.sql.sedona_sql.expressions

import org.apache.sedona.common.Functions
import org.apache.sedona.common.sphere.{Haversine, Spheroid}
import org.apache.spark.sql.catalyst.InternalRow
import org.apache.spark.sql.catalyst.expressions.codegen.CodegenFallback
import org.apache.spark.sql.catalyst.expressions.{Expression, Generator}
import org.apache.spark.sql.catalyst.util.ArrayData
import org.apache.spark.sql.sedona_sql.UDT.GeometryUDT
import org.apache.spark.sql.sedona_sql.expressions.implicits._
import org.apache.spark.sql.types._
import org.locationtech.jts.algorithm.MinimumBoundingCircle
import org.locationtech.jts.geom._
import org.apache.spark.sql.sedona_sql.expressions.InferrableFunctionConverter._

/**
  * Return the distance between two geometries.
  *
  * @param inputExpressions This function takes two geometries and calculates the distance between two objects.
  */
case class ST_Distance(inputExpressions: Seq[Expression])
  extends InferredExpression(Functions.distance _) {

  protected def withNewChildrenInternal(newChildren: IndexedSeq[Expression]) = {
    copy(inputExpressions = newChildren)
  }
}


case class ST_YMax(inputExpressions: Seq[Expression])
  extends InferredExpression(Functions.yMax _) {

  protected def withNewChildrenInternal(newChildren: IndexedSeq[Expression]) = {
    copy(inputExpressions = newChildren)
  }
}

case class ST_YMin(inputExpressions: Seq[Expression])
  extends InferredExpression(Functions.yMin _) {

  protected def withNewChildrenInternal(newChildren: IndexedSeq[Expression]) = {
    copy(inputExpressions = newChildren)
  }
}

/**
  * Return the Z maxima of the geometry.
  *
  * @param inputExpressions This function takes a geometry and returns the maximum of all Z-coordinate values.
*/
case class ST_ZMax(inputExpressions: Seq[Expression])
  extends InferredExpression(Functions.zMax _) {

  protected def withNewChildrenInternal(newChildren: IndexedSeq[Expression]) = {
    copy(inputExpressions = newChildren)
  }
}

/**
 * Return the Z minima of the geometry.
 *
 * @param inputExpressions This function takes a geometry and returns the minimum of all Z-coordinate values.
*/
case class ST_ZMin(inputExpressions: Seq[Expression])
  extends InferredExpression(Functions.zMin _) {

  protected def withNewChildrenInternal(newChildren: IndexedSeq[Expression]) = {
    copy(inputExpressions = newChildren)
  }
}

case class ST_3DDistance(inputExpressions: Seq[Expression])
  extends InferredExpression(Functions.distance3d _) {

  protected def withNewChildrenInternal(newChildren: IndexedSeq[Expression]) = {
    copy(inputExpressions = newChildren)
  }
}

/**
 * Return the concave hull of a Geometry.
 *
 * @param inputExpressions
 */
case class ST_ConcaveHull(inputExpressions: Seq[Expression])
  extends InferredExpression(Functions.concaveHull _) {

  protected def withNewChildrenInternal(newChildren: IndexedSeq[Expression]): Expression = {
    copy(inputExpressions = newChildren)
  }
}

/**
  * Return the convex hull of a Geometry.
  *
  * @param inputExpressions
  */
case class ST_ConvexHull(inputExpressions: Seq[Expression])
  extends InferredExpression(Functions.convexHull _) {

  protected def withNewChildrenInternal(newChildren: IndexedSeq[Expression]) = {
    copy(inputExpressions = newChildren)
  }
}

/**
  * Return the number of Points in geometry.
  *
  * @param inputExpressions
  */
case class ST_NPoints(inputExpressions: Seq[Expression])
  extends InferredExpression(Functions.nPoints _) {

  protected def withNewChildrenInternal(newChildren: IndexedSeq[Expression]) = {
    copy(inputExpressions = newChildren)
  }
}

/**
  * Return the number of Dimensions in geometry.
  *
  * @param inputExpressions
  */
case class ST_NDims(inputExpressions: Seq[Expression])
  extends InferredExpression(Functions.nDims _) {

  protected def withNewChildrenInternal(newChildren: IndexedSeq[Expression]) = {
    copy(inputExpressions = newChildren)
  }
}

/**
  * Returns a geometry/geography that represents all points whose distance from this Geometry/geography is less than or equal to distance.
  *
  * @param inputExpressions
  */
case class ST_Buffer(inputExpressions: Seq[Expression])
  extends InferredExpression(Functions.buffer _) {

  protected def withNewChildrenInternal(newChildren: IndexedSeq[Expression]) = {
    copy(inputExpressions = newChildren)
  }
}


/**
  * Return the bounding rectangle for a Geometry
  *
  * @param inputExpressions
  */
case class ST_Envelope(inputExpressions: Seq[Expression])
  extends InferredExpression(Functions.envelope _) {

  protected def withNewChildrenInternal(newChildren: IndexedSeq[Expression]) = {
    copy(inputExpressions = newChildren)
  }
}

/**
  * Return the length measurement of a Geometry
  *
  * @param inputExpressions
  */
case class ST_Length(inputExpressions: Seq[Expression])
  extends InferredExpression(Functions.length _) {

  protected def withNewChildrenInternal(newChildren: IndexedSeq[Expression]) = {
    copy(inputExpressions = newChildren)
  }
}

/**
  * Return the area measurement of a Geometry.
  *
  * @param inputExpressions
  */
case class ST_Area(inputExpressions: Seq[Expression])
  extends InferredExpression(Functions.area _) {

  protected def withNewChildrenInternal(newChildren: IndexedSeq[Expression]) = {
    copy(inputExpressions = newChildren)
  }
}

/**
  * Return mathematical centroid of a geometry.
  *
  * @param inputExpressions
  */
case class ST_Centroid(inputExpressions: Seq[Expression])
  extends InferredExpression(Functions.getCentroid _) {

  protected def withNewChildrenInternal(newChildren: IndexedSeq[Expression]) = {
    copy(inputExpressions = newChildren)
  }
}

/**
  * Given a geometry, sourceEPSGcode, and targetEPSGcode, convert the geometry's Spatial Reference System / Coordinate Reference System.
  *
  * @param inputExpressions
  */
case class ST_Transform(inputExpressions: Seq[Expression])
  extends InferredExpression(inferrableFunction4(Functions.transform)) {

  protected def withNewChildrenInternal(newChildren: IndexedSeq[Expression]) = {
    copy(inputExpressions = newChildren)
  }
}

/**
  * Return the intersection shape of two geometries. The return type is a geometry
  *
  * @param inputExpressions
  */
case class ST_Intersection(inputExpressions: Seq[Expression])
  extends InferredExpression(Functions.intersection _) {

  protected def withNewChildrenInternal(newChildren: IndexedSeq[Expression]) = {
    copy(inputExpressions = newChildren)
  }
}

/**
  * Given an invalid geometry, create a valid representation of the geometry.
  * See: http://lin-ear-th-inking.blogspot.com/2021/05/fixing-invalid-geometry-with-jts.html
  *
  * @param inputExpressions
  */
case class ST_MakeValid(inputExpressions: Seq[Expression])
  extends InferredExpression(Functions.makeValid _) {

  protected def withNewChildrenInternal(newChildren: IndexedSeq[Expression]) = {
    copy(inputExpressions = newChildren)
  }
}

/**
  * Test if Geometry is valid.
  *
  * @param inputExpressions
  */
case class ST_IsValid(inputExpressions: Seq[Expression])
  extends InferredExpression(Functions.isValid _) {

  protected def withNewChildrenInternal(newChildren: IndexedSeq[Expression]) = {
    copy(inputExpressions = newChildren)
  }
}

/**
  * Test if Geometry is simple.
  *
  * @param inputExpressions
  */
case class ST_IsSimple(inputExpressions: Seq[Expression])
  extends InferredExpression(Functions.isSimple _) {

  protected def withNewChildrenInternal(newChildren: IndexedSeq[Expression]) = {
    copy(inputExpressions = newChildren)
  }
}

/**
  * Simplifies a geometry and ensures that the result is a valid geometry having the same dimension and number of components as the input,
  * and with the components having the same topological relationship.
  * The simplification uses a maximum-distance difference algorithm similar to the Douglas-Peucker algorithm.
  *
  * @param inputExpressions first arg is geometry
  *                         second arg is distance tolerance for the simplification(all vertices in the simplified geometry will be within this distance of the original geometry)
  */
case class ST_SimplifyPreserveTopology(inputExpressions: Seq[Expression])
  extends InferredExpression(Functions.simplifyPreserveTopology _) {

  protected def withNewChildrenInternal(newChildren: IndexedSeq[Expression]) = {
    copy(inputExpressions = newChildren)
  }
}

/**
  * Reduce the precision of the given geometry to the given number of decimal places
  *
  * @param inputExpressions The first arg is a geom and the second arg is an integer scale, specifying the number of decimal places of the new coordinate. The last decimal place will
  *                         be rounded to the nearest number.
  */
case class ST_PrecisionReduce(inputExpressions: Seq[Expression])
  extends InferredExpression(Functions.reducePrecision _) {

  protected def withNewChildrenInternal(newChildren: IndexedSeq[Expression]) = {
    copy(inputExpressions = newChildren)
  }
}

case class ST_AsText(inputExpressions: Seq[Expression])
  extends InferredExpression(Functions.asWKT _) {

  protected def withNewChildrenInternal(newChildren: IndexedSeq[Expression]) = {
    copy(inputExpressions = newChildren)
  }
}

case class ST_AsGeoJSON(inputExpressions: Seq[Expression])
  extends InferredExpression(Functions.asGeoJson _) {

  protected def withNewChildrenInternal(newChildren: IndexedSeq[Expression]) = {
    copy(inputExpressions = newChildren)
  }
}

case class ST_AsBinary(inputExpressions: Seq[Expression])
  extends InferredExpression(Functions.asWKB _) {

  protected def withNewChildrenInternal(newChildren: IndexedSeq[Expression]) = {
    copy(inputExpressions = newChildren)
  }
}

case class ST_AsEWKB(inputExpressions: Seq[Expression])
  extends InferredExpression(Functions.asEWKB _) {

  protected def withNewChildrenInternal(newChildren: IndexedSeq[Expression]) = {
    copy(inputExpressions = newChildren)
  }
}

case class ST_SRID(inputExpressions: Seq[Expression])
  extends InferredExpression(Functions.getSRID _) {

  protected def withNewChildrenInternal(newChildren: IndexedSeq[Expression]) = {
    copy(inputExpressions = newChildren)
  }
}

case class ST_SetSRID(inputExpressions: Seq[Expression])
  extends InferredExpression(Functions.setSRID _) {

  protected def withNewChildrenInternal(newChildren: IndexedSeq[Expression]) = {
    copy(inputExpressions = newChildren)
  }
}

case class ST_GeometryType(inputExpressions: Seq[Expression])
  extends InferredExpression(Functions.geometryType _) {

  protected def withNewChildrenInternal(newChildren: IndexedSeq[Expression]) = {
    copy(inputExpressions = newChildren)
  }
}

/**
  * Returns a LineString formed by sewing together the constituent line work of a MULTILINESTRING.
  * Only works for MultiLineString. Using other geometry will return GEOMETRYCOLLECTION EMPTY
  * If the MultiLineString is can't be merged, the original multilinestring is returned
  *
  * @param inputExpressions Geometry
  */
case class ST_LineMerge(inputExpressions: Seq[Expression])
  extends InferredExpression(Functions.lineMerge _) {

  protected def withNewChildrenInternal(newChildren: IndexedSeq[Expression]) = {
    copy(inputExpressions = newChildren)
  }
}

case class ST_Azimuth(inputExpressions: Seq[Expression])
  extends InferredExpression(Functions.azimuth _) {

  protected def withNewChildrenInternal(newChildren: IndexedSeq[Expression]) = {
    copy(inputExpressions = newChildren)
  }
}

case class ST_X(inputExpressions: Seq[Expression])
  extends InferredExpression(Functions.x _) {

  protected def withNewChildrenInternal(newChildren: IndexedSeq[Expression]) = {
    copy(inputExpressions = newChildren)
  }
}


case class ST_Y(inputExpressions: Seq[Expression])
  extends InferredExpression(Functions.y _) {

  protected def withNewChildrenInternal(newChildren: IndexedSeq[Expression]) = {
    copy(inputExpressions = newChildren)
  }
}

case class ST_Z(inputExpressions: Seq[Expression])
  extends InferredExpression(Functions.z _) {

  protected def withNewChildrenInternal(newChildren: IndexedSeq[Expression]) = {
    copy(inputExpressions = newChildren)
  }
}

case class ST_StartPoint(inputExpressions: Seq[Expression])
  extends InferredExpression(Functions.startPoint _) {

  protected def withNewChildrenInternal(newChildren: IndexedSeq[Expression]) = {
    copy(inputExpressions = newChildren)
  }
}

case class ST_Boundary(inputExpressions: Seq[Expression])
  extends InferredExpression(Functions.boundary _) {

  protected def withNewChildrenInternal(newChildren: IndexedSeq[Expression]) = {
    copy(inputExpressions = newChildren)
  }
}


case class ST_MinimumBoundingRadius(inputExpressions: Seq[Expression])
  extends Expression with FoldableExpression with CodegenFallback {

  override def nullable: Boolean = true

  private val geometryFactory = new GeometryFactory()

  override def eval(input: InternalRow): Any = {
    val expr = inputExpressions(0)
    val geometry = expr match {
      case s: SerdeAware => s.evalWithoutSerialization(input)
      case _ => expr.toGeometry(input)
    }

    geometry match {
      case geometry: Geometry => getMinimumBoundingRadius(geometry)
      case _ => null
    }
  }

  private def getMinimumBoundingRadius(geom: Geometry): InternalRow = {
    val minimumBoundingCircle = new MinimumBoundingCircle(geom)
    val centerPoint = geometryFactory.createPoint(minimumBoundingCircle.getCentre)
    InternalRow(centerPoint.toGenericArrayData, minimumBoundingCircle.getRadius)
  }

  override def dataType: DataType = DataTypes.createStructType(
    Array(
      DataTypes.createStructField("center", GeometryUDT, false),
      DataTypes.createStructField("radius", DataTypes.DoubleType, false)
    )
  )

  override def children: Seq[Expression] = inputExpressions

  protected def withNewChildrenInternal(newChildren: IndexedSeq[Expression]) = {
    copy(inputExpressions = newChildren)
  }
}


case class ST_MinimumBoundingCircle(inputExpressions: Seq[Expression])
  extends InferredExpression(Functions.minimumBoundingCircle _) {

  protected def withNewChildrenInternal(newChildren: IndexedSeq[Expression]) = {
    copy(inputExpressions = newChildren)
  }
}


/**
 * Return a linestring being a substring of the input one starting and ending at the given fractions of total 2d length.
 * Second and third arguments are Double values between 0 and 1. This only works with LINESTRINGs.
 *
 * @param inputExpressions
 */
case class ST_LineSubstring(inputExpressions: Seq[Expression])
  extends InferredExpression(Functions.lineSubString _) {

  protected def withNewChildrenInternal(newChildren: IndexedSeq[Expression]) = {
    copy(inputExpressions = newChildren)
  }
}

/**
 * Returns a point interpolated along a line. First argument must be a LINESTRING.
 * Second argument is a Double between 0 and 1 representing fraction of
 * total linestring length the point has to be located.
 *
 * @param inputExpressions
 */
case class ST_LineInterpolatePoint(inputExpressions: Seq[Expression])
  extends InferredExpression(Functions.lineInterpolatePoint _) {

  protected def withNewChildrenInternal(newChildren: IndexedSeq[Expression]) = {
    copy(inputExpressions = newChildren)
  }
}

case class ST_EndPoint(inputExpressions: Seq[Expression])
  extends InferredExpression(Functions.endPoint _) {

  protected def withNewChildrenInternal(newChildren: IndexedSeq[Expression]) = {
    copy(inputExpressions = newChildren)
  }
}

case class ST_ExteriorRing(inputExpressions: Seq[Expression])
  extends InferredExpression(Functions.exteriorRing _) {

  protected def withNewChildrenInternal(newChildren: IndexedSeq[Expression]) = {
    copy(inputExpressions = newChildren)
  }
}


case class ST_GeometryN(inputExpressions: Seq[Expression])
  extends InferredExpression(Functions.geometryN _) {

  protected def withNewChildrenInternal(newChildren: IndexedSeq[Expression]) = {
    copy(inputExpressions = newChildren)
  }
}

case class ST_InteriorRingN(inputExpressions: Seq[Expression])
  extends InferredExpression(Functions.interiorRingN _) {

  protected def withNewChildrenInternal(newChildren: IndexedSeq[Expression]) = {
    copy(inputExpressions = newChildren)
  }
}

case class ST_Dump(inputExpressions: Seq[Expression])
  extends InferredExpression(Functions.dump _) {

  protected def withNewChildrenInternal(newChildren: IndexedSeq[Expression]) = {
    copy(inputExpressions = newChildren)
  }
}

case class ST_DumpPoints(inputExpressions: Seq[Expression])
  extends InferredExpression(Functions.dumpPoints _) {

  protected def withNewChildrenInternal(newChildren: IndexedSeq[Expression]) = {
    copy(inputExpressions = newChildren)
  }
}


case class ST_IsClosed(inputExpressions: Seq[Expression])
  extends InferredExpression(Functions.isClosed _) {

  protected def withNewChildrenInternal(newChildren: IndexedSeq[Expression]) = {
    copy(inputExpressions = newChildren)
  }
}

case class ST_NumInteriorRings(inputExpressions: Seq[Expression])
  extends InferredExpression(Functions.numInteriorRings _) {

  protected def withNewChildrenInternal(newChildren: IndexedSeq[Expression]) = {
    copy(inputExpressions = newChildren)
  }
}

case class ST_AddPoint(inputExpressions: Seq[Expression])
  extends InferredExpression(inferrableFunction3(Functions.addPoint)) {

  protected def withNewChildrenInternal(newChildren: IndexedSeq[Expression]) = {
    copy(inputExpressions = newChildren)
  }
}

case class ST_RemovePoint(inputExpressions: Seq[Expression])
  extends InferredExpression(inferrableFunction2(Functions.removePoint)) {

  protected def withNewChildrenInternal(newChildren: IndexedSeq[Expression]) = {
    copy(inputExpressions = newChildren)
  }
}

case class ST_SetPoint(inputExpressions: Seq[Expression])
  extends InferredExpression(Functions.setPoint _) {

  protected def withNewChildrenInternal(newChildren: IndexedSeq[Expression]) = {
    copy(inputExpressions = newChildren)
  }
}

case class ST_IsRing(inputExpressions: Seq[Expression])
  extends InferredExpression(ST_IsRing.isRing _) {

  protected def withNewChildrenInternal(newChildren: IndexedSeq[Expression]) = {
    copy(inputExpressions = newChildren)
  }
}

object ST_IsRing {
  def isRing(geom: Geometry): Option[Boolean] = {
    geom match {
      case _: LineString => Some(Functions.isRing(geom))
      case _ => None
    }
  }
}

/**
  * Returns the number of Geometries. If geometry is a GEOMETRYCOLLECTION (or MULTI*) return the number of geometries,
  * for single geometries will return 1
  *
  * This method implements the SQL/MM specification. SQL-MM 3: 9.1.4
  *
  * @param inputExpressions Geometry
  */
case class ST_NumGeometries(inputExpressions: Seq[Expression])
  extends InferredExpression(Functions.numGeometries _) {

  protected def withNewChildrenInternal(newChildren: IndexedSeq[Expression]) = {
    copy(inputExpressions = newChildren)
  }
}

/**
  * Returns a version of the given geometry with X and Y axis flipped.
  *
  * @param inputExpressions Geometry
  */
case class ST_FlipCoordinates(inputExpressions: Seq[Expression])
  extends InferredExpression(Functions.flipCoordinates _) {

  protected def withNewChildrenInternal(newChildren: IndexedSeq[Expression]) = {
    copy(inputExpressions = newChildren)
  }
}

case class ST_SubDivide(inputExpressions: Seq[Expression])
  extends InferredExpression(Functions.subDivide _) {

  protected def withNewChildrenInternal(newChildren: IndexedSeq[Expression]) = {
    copy(inputExpressions = newChildren)
  }
}

case class ST_SubDivideExplode(children: Seq[Expression])
  extends Generator with CodegenFallback {
  children.validateLength(2)

  override def eval(input: InternalRow): TraversableOnce[InternalRow] = {
    val geometryRaw = children.head
    val maxVerticesRaw = children(1)
    geometryRaw.toGeometry(input) match {
      case geom: Geometry => ArrayData.toArrayData(
        Functions.subDivide(geom, maxVerticesRaw.toInt(input)).map(_.toGenericArrayData)
      )
        Functions.subDivide(geom, maxVerticesRaw.toInt(input)).map(_.toGenericArrayData).map(InternalRow(_))
      case _ => new Array[InternalRow](0)
    }
  }
  override def elementSchema: StructType = {
    new StructType()
      .add("geom", GeometryUDT, true)
  }

  protected def withNewChildrenInternal(newChildren: IndexedSeq[Expression]) = {
    copy(children = newChildren)
  }
}

case class ST_MakePolygon(inputExpressions: Seq[Expression])
  extends InferredExpression(InferrableFunction.allowRightNull(Functions.makePolygon)) {

  protected def withNewChildrenInternal(newChildren: IndexedSeq[Expression]) = {
    copy(inputExpressions = newChildren)
  }
}

case class ST_GeoHash(inputExpressions: Seq[Expression])
  extends InferredExpression(Functions.geohash _) {

  protected def withNewChildrenInternal(newChildren: IndexedSeq[Expression]) = {
    copy(inputExpressions = newChildren)
  }
}

/**
 * Return the difference between geometry A and B
 *
 * @param inputExpressions
 */
case class ST_Difference(inputExpressions: Seq[Expression])
  extends InferredExpression(Functions.difference _) {

  protected def withNewChildrenInternal(newChildren: IndexedSeq[Expression]) = {
    copy(inputExpressions = newChildren)
  }
}

/**
 * Return the symmetrical difference between geometry A and B
 *
 * @param inputExpressions
 */
case class ST_SymDifference(inputExpressions: Seq[Expression])
  extends InferredExpression(Functions.symDifference _) {

  protected def withNewChildrenInternal(newChildren: IndexedSeq[Expression]) = {
    copy(inputExpressions = newChildren)
  }
}

/**
 * Return the union of geometry A and B
 *
 * @param inputExpressions
 */
case class ST_Union(inputExpressions: Seq[Expression])
  extends InferredExpression(Functions.union _) {

  protected def withNewChildrenInternal(newChildren: IndexedSeq[Expression]) = {
    copy(inputExpressions = newChildren)
  }
}

case class ST_Multi(inputExpressions: Seq[Expression])
  extends InferredExpression(Functions.createMultiGeometryFromOneElement _) {

  protected def withNewChildrenInternal(newChildren: IndexedSeq[Expression]) = {
    copy(inputExpressions = newChildren)
  }
}

/**
 * Returns a POINT guaranteed to lie on the surface.
 *
 * @param inputExpressions Geometry
 */
case class ST_PointOnSurface(inputExpressions: Seq[Expression])
  extends InferredExpression(Functions.pointOnSurface _) {

  protected def withNewChildrenInternal(newChildren: IndexedSeq[Expression]) = {
    copy(inputExpressions = newChildren)
  }
}

/**
 * Returns the geometry with vertex order reversed
 *
 * @param inputExpressions
 */
case class ST_Reverse(inputExpressions: Seq[Expression])
  extends InferredExpression(Functions.reverse _) {

  protected def withNewChildrenInternal(newChildren: IndexedSeq[Expression]) = {
    copy(inputExpressions = newChildren)
  }
}

/**
 * Returns the nth point in the geometry, provided it is a linestring
 *
 * @param inputExpressions sequence of 2 input arguments, a geometry and a value 'n'
 */
case class ST_PointN(inputExpressions: Seq[Expression])
  extends InferredExpression(Functions.pointN _) {

  protected def withNewChildrenInternal(newChildren: IndexedSeq[Expression]) = {
      copy(inputExpressions = newChildren)
  }
}

 /*
 * Forces the geometries into a "2-dimensional mode" so that all output representations will only have the X and Y coordinates.
 *
 * @param inputExpressions
 */
case class ST_Force_2D(inputExpressions: Seq[Expression])
  extends InferredExpression(Functions.force2D _) {

  protected def withNewChildrenInternal(newChildren: IndexedSeq[Expression]) = {
    copy(inputExpressions = newChildren)
  }
}

/**
 * Returns the geometry in EWKT format
 *
 * @param inputExpressions
 */
case class ST_AsEWKT(inputExpressions: Seq[Expression])
  extends InferredExpression(Functions.asEWKT _) {

  protected def withNewChildrenInternal(newChildren: IndexedSeq[Expression]) = {
    copy(inputExpressions = newChildren)
  }
}

case class ST_AsGML(inputExpressions: Seq[Expression])
  extends InferredExpression(Functions.asGML _) {

  protected def withNewChildrenInternal(newChildren: IndexedSeq[Expression]) = {
    copy(inputExpressions = newChildren)
  }
}

case class ST_AsKML(inputExpressions: Seq[Expression])
  extends InferredExpression(Functions.asKML _) {

  protected def withNewChildrenInternal(newChildren: IndexedSeq[Expression]) = {
    copy(inputExpressions = newChildren)
  }
}

/**
 * Test if Geometry is empty geometry.
 *
 * @param inputExpressions
 */
case class ST_IsEmpty(inputExpressions: Seq[Expression])
  extends InferredExpression(Functions.isEmpty _) {

  protected def withNewChildrenInternal(newChildren: IndexedSeq[Expression]) = {
    copy(inputExpressions = newChildren)
  }
}

/**
 * Test if returning Max X coordinate value.
 *
 * @param inputExpressions
 */
case class ST_XMax(inputExpressions: Seq[Expression])
  extends InferredExpression(Functions.xMax _) {

  protected def withNewChildrenInternal(newChildren: IndexedSeq[Expression]) = {
    copy(inputExpressions = newChildren)
  }
}

/**
 * Test if returning Min X coordinate value.
 *
 * @param inputExpressions
 */
case class ST_XMin(inputExpressions: Seq[Expression])
  extends InferredExpression(Functions.xMin _) {

  protected def withNewChildrenInternal(newChildren: IndexedSeq[Expression]) = {
    copy(inputExpressions = newChildren)
  }
}


/**
 * Returns the areal geometry formed by the constituent linework of the input geometry assuming all inner geometries represent holes
 *
 * @param inputExpressions
 */
case class ST_BuildArea(inputExpressions: Seq[Expression])
  extends InferredExpression(Functions.buildArea _) {

  protected def withNewChildrenInternal(newChildren: IndexedSeq[Expression]): Expression = {
    copy(inputExpressions = newChildren)
  }
}

/**
 * Returns the input geometry in its normalized form.
 *
 * @param inputExpressions
 */
case class ST_Normalize(inputExpressions: Seq[Expression])
  extends InferredExpression(Functions.normalize _) {

  protected def withNewChildrenInternal(newChildren: IndexedSeq[Expression]): Expression = {
    copy(inputExpressions = newChildren)
  }
}

/**
 * Returns the LineString geometry given a MultiPoint geometry
 *
 * @param inputExpressions
 */
case class ST_LineFromMultiPoint(inputExpressions: Seq[Expression])
  extends InferredExpression(Functions.lineFromMultiPoint _) {

  protected def withNewChildrenInternal(newChildren: IndexedSeq[Expression]) = {
    copy(inputExpressions = newChildren)
  }
}

/**
 * Returns a multi-geometry that is the result of splitting the input geometry by the blade geometry
 *
 * @param inputExpressions
 */
case class ST_Split(inputExpressions: Seq[Expression])
  extends InferredExpression(Functions.split _) {

  protected def withNewChildrenInternal(newChildren: IndexedSeq[Expression]) = {
    copy(inputExpressions = newChildren)
  }
}

case class ST_S2CellIDs(inputExpressions: Seq[Expression])
  extends InferredExpression(Functions.s2CellIDs _) {

  protected def withNewChildrenInternal(newChildren: IndexedSeq[Expression]) = {
    copy(inputExpressions = newChildren)
  }
}

case class ST_CollectionExtract(inputExpressions: Seq[Expression])
  extends InferredExpression(InferrableFunction.allowRightNull(Functions.collectionExtract)) {

  protected def withNewChildrenInternal(newChildren: IndexedSeq[Expression]) = {
    copy(inputExpressions = newChildren)
  }
}

/**
 * Returns a POINT Computes the approximate geometric median of a MultiPoint geometry using the Weiszfeld algorithm.
 * The geometric median provides a centrality measure that is less sensitive to outlier points than the centroid.
 *
 * @param inputExpressions Geometry
 */
case class ST_GeometricMedian(inputExpressions: Seq[Expression])
  extends InferredExpression(inferrableFunction4(Functions.geometricMedian)) with FoldableExpression {

  protected def withNewChildrenInternal(newChildren: IndexedSeq[Expression]) = {
    copy(inputExpressions = newChildren)
  }
}

case class ST_DistanceSphere(inputExpressions: Seq[Expression])
  extends InferredExpression(inferrableFunction3(Haversine.distance)) {

  protected def withNewChildrenInternal(newChildren: IndexedSeq[Expression]) = {
    copy(inputExpressions = newChildren)
  }
}

case class ST_DistanceSpheroid(inputExpressions: Seq[Expression])
  extends InferredExpression(Spheroid.distance _) {

  protected def withNewChildrenInternal(newChildren: IndexedSeq[Expression]) = {
    copy(inputExpressions = newChildren)
  }
}

case class ST_AreaSpheroid(inputExpressions: Seq[Expression])
  extends InferredExpression(Spheroid.area _) {

  protected def withNewChildrenInternal(newChildren: IndexedSeq[Expression]) = {
    copy(inputExpressions = newChildren)
  }
}

case class ST_LengthSpheroid(inputExpressions: Seq[Expression])
  extends InferredExpression(Spheroid.length _) {

  protected def withNewChildrenInternal(newChildren: IndexedSeq[Expression]) = {
    copy(inputExpressions = newChildren)
  }
}

case class ST_NumPoints(inputExpressions: Seq[Expression])
  extends InferredExpression(Functions.numPoints _) {
  protected def withNewChildrenInternal(newChildren: IndexedSeq[Expression]) = {
    copy(inputExpressions = newChildren)
  }
}

case class ST_Force3D(inputExpressions: Seq[Expression])
  extends InferredExpression(inferrableFunction2(Functions.force3D)) {

  protected def withNewChildrenInternal(newChildren: IndexedSeq[Expression]) = {
    copy(inputExpressions = newChildren)
  }
}

case class ST_NRings(inputExpressions: Seq[Expression])
  extends InferredExpression(Functions.nRings _) {
  protected def withNewChildrenInternal(newChildren: IndexedSeq[Expression]) = {
    copy(inputExpressions = newChildren)
  }
}

case class ST_Translate(inputExpressions: Seq[Expression])
  extends InferredExpression(inferrableFunction4(Functions.translate)) with FoldableExpression {
  protected def withNewChildrenInternal(newChildren: IndexedSeq[Expression]) = {
    copy(inputExpressions = newChildren)
  }
}

case class ST_FrechetDistance(inputExpressions: Seq[Expression])
  extends InferredExpression(Functions.frechetDistance _) with FoldableExpression {
  protected def withNewChildrenInternal(newChildren: IndexedSeq[Expression]) = {
    copy(inputExpressions = newChildren)
  }
}

case class ST_Affine(inputExpressions: Seq[Expression])
  extends InferredExpression(inferrableFunction13(Functions.affine), inferrableFunction7(Functions.affine)) {
  protected def withNewChildrenInternal(newChildren: IndexedSeq[Expression]) = {
    copy(inputExpressions = newChildren)
  }
}

case class ST_Dimension(inputExpressions: Seq[Expression])
  extends InferredExpression(Functions.dimension _) with FoldableExpression {
  protected def withNewChildrenInternal(newChildren: IndexedSeq[Expression]) = {
    copy(inputExpressions = newChildren)
  }
}

case class ST_BoundingDiagonal(inputExpressions: Seq[Expression])
  extends InferredExpression(Functions.boundingDiagonal _) {
  protected def withNewChildrenInternal(newChildren: IndexedSeq[Expression]) = {
    copy(inputExpressions = newChildren)
  }
}

case class ST_HausdorffDistance(inputExpressions: Seq[Expression])
  extends InferredExpression(inferrableFunction3(Functions.hausdorffDistance)) {
  protected def withNewChildrenInternal(newChildren: IndexedSeq[Expression]) = {
    copy(inputExpressions = newChildren)
  }
}

<<<<<<< HEAD
case class ST_Angle(inputExpressions: Seq[Expression])
  extends InferredExpression(InferrableFunction.allowTwoRightNull(Functions.angle)) with FoldableExpression {
  protected def withNewChildrenInternal(newChildren: IndexedSeq[Expression]) = {
    copy(inputExpressions = newChildren)
  }
}

case class ST_Degrees(inputExpressions: Seq[Expression])
  extends InferredExpression(Functions.degrees _) with FoldableExpression {
  protected def withNewChildrenInternal(newChildren: IndexedSeq[Expression]) = {
    copy(inputExpressions = newChildren)
  }
}
=======
case class GeometryType(inputExpressions: Seq[Expression])
  extends InferredExpression(Functions.geometryTypeWithMeasured _) with FoldableExpression {
  protected def withNewChildrenInternal(newChildren: IndexedSeq[Expression]) = {
    copy(inputExpressions = newChildren)
  }
}
>>>>>>> a768abd3
<|MERGE_RESOLUTION|>--- conflicted
+++ resolved
@@ -1040,9 +1040,15 @@
   }
 }
 
-<<<<<<< HEAD
 case class ST_Angle(inputExpressions: Seq[Expression])
-  extends InferredExpression(InferrableFunction.allowTwoRightNull(Functions.angle)) with FoldableExpression {
+  extends InferredExpression(inferrableFunction4(Functions.angle _)) with FoldableExpression {
+  protected def withNewChildrenInternal(newChildren: IndexedSeq[Expression]) = {
+    copy(inputExpressions = newChildren)
+  }
+}
+
+case class GeometryType(inputExpressions: Seq[Expression])
+  extends InferredExpression(Functions.geometryTypeWithMeasured _) with FoldableExpression {
   protected def withNewChildrenInternal(newChildren: IndexedSeq[Expression]) = {
     copy(inputExpressions = newChildren)
   }
@@ -1054,11 +1060,3 @@
     copy(inputExpressions = newChildren)
   }
 }
-=======
-case class GeometryType(inputExpressions: Seq[Expression])
-  extends InferredExpression(Functions.geometryTypeWithMeasured _) with FoldableExpression {
-  protected def withNewChildrenInternal(newChildren: IndexedSeq[Expression]) = {
-    copy(inputExpressions = newChildren)
-  }
-}
->>>>>>> a768abd3
