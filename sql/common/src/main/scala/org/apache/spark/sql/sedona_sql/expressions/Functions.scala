--- conflicted
+++ resolved
@@ -1005,10 +1005,6 @@
   }
 }
 
-<<<<<<< HEAD
-case class ST_Affine(inputExpressions: Seq[Expression])
-  extends InferredExpression(InferrableFunction.allowSixRightNull(Functions.affine _)) with FoldableExpression {
-=======
 case class ST_FrechetDistance(inputExpressions: Seq[Expression])
   extends InferredExpression(Functions.frechetDistance _) with FoldableExpression {
   protected def withNewChildrenInternal(newChildren: IndexedSeq[Expression]) = {
@@ -1018,7 +1014,6 @@
 
 case class ST_Affine(inputExpressions: Seq[Expression])
   extends InferredExpression(inferrableFunction13(Functions.affine), inferrableFunction7(Functions.affine)) {
->>>>>>> a768abd3
   protected def withNewChildrenInternal(newChildren: IndexedSeq[Expression]) = {
     copy(inputExpressions = newChildren)
   }
@@ -1030,6 +1025,7 @@
     copy(inputExpressions = newChildren)
   }
 }
+
 case class ST_BoundingDiagonal(inputExpressions: Seq[Expression])
   extends InferredExpression(Functions.boundingDiagonal _) {
   protected def withNewChildrenInternal(newChildren: IndexedSeq[Expression]) = {
