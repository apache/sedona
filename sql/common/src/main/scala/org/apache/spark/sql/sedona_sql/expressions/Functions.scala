/*
 * Licensed to the Apache Software Foundation (ASF) under one
 * or more contributor license agreements.  See the NOTICE file
 * distributed with this work for additional information
 * regarding copyright ownership.  The ASF licenses this file
 * to you under the Apache License, Version 2.0 (the
 * "License"); you may not use this file except in compliance
 * with the License.  You may obtain a copy of the License at
 *
 *   http://www.apache.org/licenses/LICENSE-2.0
 *
 * Unless required by applicable law or agreed to in writing,
 * software distributed under the License is distributed on an
 * "AS IS" BASIS, WITHOUT WARRANTIES OR CONDITIONS OF ANY
 * KIND, either express or implied.  See the License for the
 * specific language governing permissions and limitations
 * under the License.
 */
package org.apache.spark.sql.sedona_sql.expressions

import org.apache.sedona.common.Functions
import org.apache.sedona.common.sphere.{Haversine, Spheroid}
import org.apache.spark.sql.catalyst.InternalRow
import org.apache.spark.sql.catalyst.expressions.codegen.CodegenFallback
import org.apache.spark.sql.catalyst.expressions.{Expression, Generator}
import org.apache.spark.sql.catalyst.util.ArrayData
import org.apache.spark.sql.sedona_sql.UDT.GeometryUDT
import org.apache.spark.sql.sedona_sql.expressions.implicits._
import org.apache.spark.sql.types._
import org.locationtech.jts.algorithm.MinimumBoundingCircle
import org.locationtech.jts.geom._
import org.apache.spark.sql.sedona_sql.expressions.InferrableFunctionConverter._

/**
  * Return the distance between two geometries.
  *
  * @param inputExpressions This function takes two geometries and calculates the distance between two objects.
  */
case class ST_Distance(inputExpressions: Seq[Expression])
  extends InferredExpression(Functions.distance _) {

  protected def withNewChildrenInternal(newChildren: IndexedSeq[Expression]) = {
    copy(inputExpressions = newChildren)
  }
}


case class ST_YMax(inputExpressions: Seq[Expression])
  extends InferredExpression(Functions.yMax _) {

  protected def withNewChildrenInternal(newChildren: IndexedSeq[Expression]) = {
    copy(inputExpressions = newChildren)
  }
}

case class ST_YMin(inputExpressions: Seq[Expression])
  extends InferredExpression(Functions.yMin _) {

  protected def withNewChildrenInternal(newChildren: IndexedSeq[Expression]) = {
    copy(inputExpressions = newChildren)
  }
}

/**
  * Return the Z maxima of the geometry.
  *
  * @param inputExpressions This function takes a geometry and returns the maximum of all Z-coordinate values.
*/
case class ST_ZMax(inputExpressions: Seq[Expression])
  extends InferredExpression(Functions.zMax _) {

  protected def withNewChildrenInternal(newChildren: IndexedSeq[Expression]) = {
    copy(inputExpressions = newChildren)
  }
}

/**
 * Return the Z minima of the geometry.
 *
 * @param inputExpressions This function takes a geometry and returns the minimum of all Z-coordinate values.
*/
case class ST_ZMin(inputExpressions: Seq[Expression])
  extends InferredExpression(Functions.zMin _) {

  protected def withNewChildrenInternal(newChildren: IndexedSeq[Expression]) = {
    copy(inputExpressions = newChildren)
  }
}

case class ST_3DDistance(inputExpressions: Seq[Expression])
  extends InferredExpression(Functions.distance3d _) {

  protected def withNewChildrenInternal(newChildren: IndexedSeq[Expression]) = {
    copy(inputExpressions = newChildren)
  }
}

/**
 * Return the concave hull of a Geometry.
 *
 * @param inputExpressions
 */
case class ST_ConcaveHull(inputExpressions: Seq[Expression])
  extends InferredExpression(Functions.concaveHull _) {

  protected def withNewChildrenInternal(newChildren: IndexedSeq[Expression]): Expression = {
    copy(inputExpressions = newChildren)
  }
}

/**
  * Return the convex hull of a Geometry.
  *
  * @param inputExpressions
  */
case class ST_ConvexHull(inputExpressions: Seq[Expression])
  extends InferredExpression(Functions.convexHull _) {

  protected def withNewChildrenInternal(newChildren: IndexedSeq[Expression]) = {
    copy(inputExpressions = newChildren)
  }
}

/**
  * Return the number of Points in geometry.
  *
  * @param inputExpressions
  */
case class ST_NPoints(inputExpressions: Seq[Expression])
  extends InferredExpression(Functions.nPoints _) {

  protected def withNewChildrenInternal(newChildren: IndexedSeq[Expression]) = {
    copy(inputExpressions = newChildren)
  }
}

/**
  * Return the number of Dimensions in geometry.
  *
  * @param inputExpressions
  */
case class ST_NDims(inputExpressions: Seq[Expression])
  extends InferredExpression(Functions.nDims _) {

  protected def withNewChildrenInternal(newChildren: IndexedSeq[Expression]) = {
    copy(inputExpressions = newChildren)
  }
}

/**
  * Returns a geometry/geography that represents all points whose distance from this Geometry/geography is less than or equal to distance.
  *
  * @param inputExpressions
  */
case class ST_Buffer(inputExpressions: Seq[Expression])
  extends InferredExpression(Functions.buffer _) {

  protected def withNewChildrenInternal(newChildren: IndexedSeq[Expression]) = {
    copy(inputExpressions = newChildren)
  }
}


/**
  * Return the bounding rectangle for a Geometry
  *
  * @param inputExpressions
  */
case class ST_Envelope(inputExpressions: Seq[Expression])
  extends InferredExpression(Functions.envelope _) {

  protected def withNewChildrenInternal(newChildren: IndexedSeq[Expression]) = {
    copy(inputExpressions = newChildren)
  }
}

/**
  * Return the length measurement of a Geometry
  *
  * @param inputExpressions
  */
case class ST_Length(inputExpressions: Seq[Expression])
  extends InferredExpression(Functions.length _) {

  protected def withNewChildrenInternal(newChildren: IndexedSeq[Expression]) = {
    copy(inputExpressions = newChildren)
  }
}

/**
  * Return the area measurement of a Geometry.
  *
  * @param inputExpressions
  */
case class ST_Area(inputExpressions: Seq[Expression])
  extends InferredExpression(Functions.area _) {

  protected def withNewChildrenInternal(newChildren: IndexedSeq[Expression]) = {
    copy(inputExpressions = newChildren)
  }
}

/**
  * Return mathematical centroid of a geometry.
  *
  * @param inputExpressions
  */
case class ST_Centroid(inputExpressions: Seq[Expression])
  extends InferredExpression(Functions.getCentroid _) {

  protected def withNewChildrenInternal(newChildren: IndexedSeq[Expression]) = {
    copy(inputExpressions = newChildren)
  }
}

/**
  * Given a geometry, sourceEPSGcode, and targetEPSGcode, convert the geometry's Spatial Reference System / Coordinate Reference System.
  *
  * @param inputExpressions
  */
case class ST_Transform(inputExpressions: Seq[Expression])
  extends InferredExpression(inferrableFunction4(Functions.transform)) {

  protected def withNewChildrenInternal(newChildren: IndexedSeq[Expression]) = {
    copy(inputExpressions = newChildren)
  }
}

/**
  * Return the intersection shape of two geometries. The return type is a geometry
  *
  * @param inputExpressions
  */
case class ST_Intersection(inputExpressions: Seq[Expression])
  extends InferredExpression(Functions.intersection _) {

  protected def withNewChildrenInternal(newChildren: IndexedSeq[Expression]) = {
    copy(inputExpressions = newChildren)
  }
}

/**
  * Given an invalid geometry, create a valid representation of the geometry.
  * See: http://lin-ear-th-inking.blogspot.com/2021/05/fixing-invalid-geometry-with-jts.html
  *
  * @param inputExpressions
  */
case class ST_MakeValid(inputExpressions: Seq[Expression])
  extends InferredExpression(Functions.makeValid _) {

  protected def withNewChildrenInternal(newChildren: IndexedSeq[Expression]) = {
    copy(inputExpressions = newChildren)
  }
}

/**
  * Test if Geometry is valid.
  *
  * @param inputExpressions
  */
case class ST_IsValid(inputExpressions: Seq[Expression])
  extends InferredExpression(Functions.isValid _) {

  protected def withNewChildrenInternal(newChildren: IndexedSeq[Expression]) = {
    copy(inputExpressions = newChildren)
  }
}

/**
  * Test if Geometry is simple.
  *
  * @param inputExpressions
  */
case class ST_IsSimple(inputExpressions: Seq[Expression])
  extends InferredExpression(Functions.isSimple _) {

  protected def withNewChildrenInternal(newChildren: IndexedSeq[Expression]) = {
    copy(inputExpressions = newChildren)
  }
}

/**
  * Simplifies a geometry and ensures that the result is a valid geometry having the same dimension and number of components as the input,
  * and with the components having the same topological relationship.
  * The simplification uses a maximum-distance difference algorithm similar to the Douglas-Peucker algorithm.
  *
  * @param inputExpressions first arg is geometry
  *                         second arg is distance tolerance for the simplification(all vertices in the simplified geometry will be within this distance of the original geometry)
  */
case class ST_SimplifyPreserveTopology(inputExpressions: Seq[Expression])
  extends InferredExpression(Functions.simplifyPreserveTopology _) {

  protected def withNewChildrenInternal(newChildren: IndexedSeq[Expression]) = {
    copy(inputExpressions = newChildren)
  }
}

/**
  * Reduce the precision of the given geometry to the given number of decimal places
  *
  * @param inputExpressions The first arg is a geom and the second arg is an integer scale, specifying the number of decimal places of the new coordinate. The last decimal place will
  *                         be rounded to the nearest number.
  */
case class ST_PrecisionReduce(inputExpressions: Seq[Expression])
  extends InferredExpression(Functions.reducePrecision _) {

  protected def withNewChildrenInternal(newChildren: IndexedSeq[Expression]) = {
    copy(inputExpressions = newChildren)
  }
}

case class ST_AsText(inputExpressions: Seq[Expression])
  extends InferredExpression(Functions.asWKT _) {

  protected def withNewChildrenInternal(newChildren: IndexedSeq[Expression]) = {
    copy(inputExpressions = newChildren)
  }
}

case class ST_AsGeoJSON(inputExpressions: Seq[Expression])
  extends InferredExpression(Functions.asGeoJson _) {

  protected def withNewChildrenInternal(newChildren: IndexedSeq[Expression]) = {
    copy(inputExpressions = newChildren)
  }
}

case class ST_AsBinary(inputExpressions: Seq[Expression])
  extends InferredExpression(Functions.asWKB _) {

  protected def withNewChildrenInternal(newChildren: IndexedSeq[Expression]) = {
    copy(inputExpressions = newChildren)
  }
}

case class ST_AsEWKB(inputExpressions: Seq[Expression])
  extends InferredExpression(Functions.asEWKB _) {

  protected def withNewChildrenInternal(newChildren: IndexedSeq[Expression]) = {
    copy(inputExpressions = newChildren)
  }
}

case class ST_SRID(inputExpressions: Seq[Expression])
  extends InferredExpression(Functions.getSRID _) {

  protected def withNewChildrenInternal(newChildren: IndexedSeq[Expression]) = {
    copy(inputExpressions = newChildren)
  }
}

case class ST_SetSRID(inputExpressions: Seq[Expression])
  extends InferredExpression(Functions.setSRID _) {

  protected def withNewChildrenInternal(newChildren: IndexedSeq[Expression]) = {
    copy(inputExpressions = newChildren)
  }
}

case class ST_GeometryType(inputExpressions: Seq[Expression])
  extends InferredExpression(Functions.geometryType _) {

  protected def withNewChildrenInternal(newChildren: IndexedSeq[Expression]) = {
    copy(inputExpressions = newChildren)
  }
}

/**
  * Returns a LineString formed by sewing together the constituent line work of a MULTILINESTRING.
  * Only works for MultiLineString. Using other geometry will return GEOMETRYCOLLECTION EMPTY
  * If the MultiLineString is can't be merged, the original multilinestring is returned
  *
  * @param inputExpressions Geometry
  */
case class ST_LineMerge(inputExpressions: Seq[Expression])
  extends InferredExpression(Functions.lineMerge _) {

  protected def withNewChildrenInternal(newChildren: IndexedSeq[Expression]) = {
    copy(inputExpressions = newChildren)
  }
}

case class ST_Azimuth(inputExpressions: Seq[Expression])
  extends InferredExpression(Functions.azimuth _) {

  protected def withNewChildrenInternal(newChildren: IndexedSeq[Expression]) = {
    copy(inputExpressions = newChildren)
  }
}

case class ST_X(inputExpressions: Seq[Expression])
  extends InferredExpression(Functions.x _) {

  protected def withNewChildrenInternal(newChildren: IndexedSeq[Expression]) = {
    copy(inputExpressions = newChildren)
  }
}


case class ST_Y(inputExpressions: Seq[Expression])
  extends InferredExpression(Functions.y _) {

  protected def withNewChildrenInternal(newChildren: IndexedSeq[Expression]) = {
    copy(inputExpressions = newChildren)
  }
}

case class ST_Z(inputExpressions: Seq[Expression])
  extends InferredExpression(Functions.z _) {

  protected def withNewChildrenInternal(newChildren: IndexedSeq[Expression]) = {
    copy(inputExpressions = newChildren)
  }
}

case class ST_StartPoint(inputExpressions: Seq[Expression])
  extends InferredExpression(Functions.startPoint _) {

  protected def withNewChildrenInternal(newChildren: IndexedSeq[Expression]) = {
    copy(inputExpressions = newChildren)
  }
}

case class ST_Boundary(inputExpressions: Seq[Expression])
  extends InferredExpression(Functions.boundary _) {

  protected def withNewChildrenInternal(newChildren: IndexedSeq[Expression]) = {
    copy(inputExpressions = newChildren)
  }
}


case class ST_MinimumBoundingRadius(inputExpressions: Seq[Expression])
  extends Expression with FoldableExpression with CodegenFallback {

  override def nullable: Boolean = true

  private val geometryFactory = new GeometryFactory()

  override def eval(input: InternalRow): Any = {
    val expr = inputExpressions(0)
    val geometry = expr match {
      case s: SerdeAware => s.evalWithoutSerialization(input)
      case _ => expr.toGeometry(input)
    }

    geometry match {
      case geometry: Geometry => getMinimumBoundingRadius(geometry)
      case _ => null
    }
  }

  private def getMinimumBoundingRadius(geom: Geometry): InternalRow = {
    val minimumBoundingCircle = new MinimumBoundingCircle(geom)
    val centerPoint = geometryFactory.createPoint(minimumBoundingCircle.getCentre)
    InternalRow(centerPoint.toGenericArrayData, minimumBoundingCircle.getRadius)
  }

  override def dataType: DataType = DataTypes.createStructType(
    Array(
      DataTypes.createStructField("center", GeometryUDT, false),
      DataTypes.createStructField("radius", DataTypes.DoubleType, false)
    )
  )

  override def children: Seq[Expression] = inputExpressions

  protected def withNewChildrenInternal(newChildren: IndexedSeq[Expression]) = {
    copy(inputExpressions = newChildren)
  }
}


case class ST_MinimumBoundingCircle(inputExpressions: Seq[Expression])
  extends InferredExpression(Functions.minimumBoundingCircle _) {

  protected def withNewChildrenInternal(newChildren: IndexedSeq[Expression]) = {
    copy(inputExpressions = newChildren)
  }
}


/**
 * Return a linestring being a substring of the input one starting and ending at the given fractions of total 2d length.
 * Second and third arguments are Double values between 0 and 1. This only works with LINESTRINGs.
 *
 * @param inputExpressions
 */
case class ST_LineSubstring(inputExpressions: Seq[Expression])
  extends InferredExpression(Functions.lineSubString _) {

  protected def withNewChildrenInternal(newChildren: IndexedSeq[Expression]) = {
    copy(inputExpressions = newChildren)
  }
}

/**
 * Returns a point interpolated along a line. First argument must be a LINESTRING.
 * Second argument is a Double between 0 and 1 representing fraction of
 * total linestring length the point has to be located.
 *
 * @param inputExpressions
 */
case class ST_LineInterpolatePoint(inputExpressions: Seq[Expression])
  extends InferredExpression(Functions.lineInterpolatePoint _) {

  protected def withNewChildrenInternal(newChildren: IndexedSeq[Expression]) = {
    copy(inputExpressions = newChildren)
  }
}

case class ST_EndPoint(inputExpressions: Seq[Expression])
  extends InferredExpression(Functions.endPoint _) {

  protected def withNewChildrenInternal(newChildren: IndexedSeq[Expression]) = {
    copy(inputExpressions = newChildren)
  }
}

case class ST_ExteriorRing(inputExpressions: Seq[Expression])
  extends InferredExpression(Functions.exteriorRing _) {

  protected def withNewChildrenInternal(newChildren: IndexedSeq[Expression]) = {
    copy(inputExpressions = newChildren)
  }
}


case class ST_GeometryN(inputExpressions: Seq[Expression])
  extends InferredExpression(Functions.geometryN _) {

  protected def withNewChildrenInternal(newChildren: IndexedSeq[Expression]) = {
    copy(inputExpressions = newChildren)
  }
}

case class ST_InteriorRingN(inputExpressions: Seq[Expression])
  extends InferredExpression(Functions.interiorRingN _) {

  protected def withNewChildrenInternal(newChildren: IndexedSeq[Expression]) = {
    copy(inputExpressions = newChildren)
  }
}

case class ST_Dump(inputExpressions: Seq[Expression])
  extends InferredExpression(Functions.dump _) {

  protected def withNewChildrenInternal(newChildren: IndexedSeq[Expression]) = {
    copy(inputExpressions = newChildren)
  }
}

case class ST_DumpPoints(inputExpressions: Seq[Expression])
  extends InferredExpression(Functions.dumpPoints _) {

  protected def withNewChildrenInternal(newChildren: IndexedSeq[Expression]) = {
    copy(inputExpressions = newChildren)
  }
}


case class ST_IsClosed(inputExpressions: Seq[Expression])
  extends InferredExpression(Functions.isClosed _) {

  protected def withNewChildrenInternal(newChildren: IndexedSeq[Expression]) = {
    copy(inputExpressions = newChildren)
  }
}

case class ST_NumInteriorRings(inputExpressions: Seq[Expression])
  extends InferredExpression(Functions.numInteriorRings _) {

  protected def withNewChildrenInternal(newChildren: IndexedSeq[Expression]) = {
    copy(inputExpressions = newChildren)
  }
}

case class ST_AddPoint(inputExpressions: Seq[Expression])
  extends InferredExpression(inferrableFunction3(Functions.addPoint)) {

  protected def withNewChildrenInternal(newChildren: IndexedSeq[Expression]) = {
    copy(inputExpressions = newChildren)
  }
}

case class ST_RemovePoint(inputExpressions: Seq[Expression])
  extends InferredExpression(inferrableFunction2(Functions.removePoint)) {

  protected def withNewChildrenInternal(newChildren: IndexedSeq[Expression]) = {
    copy(inputExpressions = newChildren)
  }
}

case class ST_SetPoint(inputExpressions: Seq[Expression])
  extends InferredExpression(Functions.setPoint _) {

  protected def withNewChildrenInternal(newChildren: IndexedSeq[Expression]) = {
    copy(inputExpressions = newChildren)
  }
}

case class ST_IsRing(inputExpressions: Seq[Expression])
  extends InferredExpression(ST_IsRing.isRing _) {

  protected def withNewChildrenInternal(newChildren: IndexedSeq[Expression]) = {
    copy(inputExpressions = newChildren)
  }
}

object ST_IsRing {
  def isRing(geom: Geometry): Option[Boolean] = {
    geom match {
      case _: LineString => Some(Functions.isRing(geom))
      case _ => None
    }
  }
}

/**
  * Returns the number of Geometries. If geometry is a GEOMETRYCOLLECTION (or MULTI*) return the number of geometries,
  * for single geometries will return 1
  *
  * This method implements the SQL/MM specification. SQL-MM 3: 9.1.4
  *
  * @param inputExpressions Geometry
  */
case class ST_NumGeometries(inputExpressions: Seq[Expression])
  extends InferredExpression(Functions.numGeometries _) {

  protected def withNewChildrenInternal(newChildren: IndexedSeq[Expression]) = {
    copy(inputExpressions = newChildren)
  }
}

/**
  * Returns a version of the given geometry with X and Y axis flipped.
  *
  * @param inputExpressions Geometry
  */
case class ST_FlipCoordinates(inputExpressions: Seq[Expression])
  extends InferredExpression(Functions.flipCoordinates _) {

  protected def withNewChildrenInternal(newChildren: IndexedSeq[Expression]) = {
    copy(inputExpressions = newChildren)
  }
}

case class ST_SubDivide(inputExpressions: Seq[Expression])
  extends InferredExpression(Functions.subDivide _) {

  protected def withNewChildrenInternal(newChildren: IndexedSeq[Expression]) = {
    copy(inputExpressions = newChildren)
  }
}

case class ST_SubDivideExplode(children: Seq[Expression])
  extends Generator with CodegenFallback {
  children.validateLength(2)

  override def eval(input: InternalRow): TraversableOnce[InternalRow] = {
    val geometryRaw = children.head
    val maxVerticesRaw = children(1)
    geometryRaw.toGeometry(input) match {
      case geom: Geometry => ArrayData.toArrayData(
        Functions.subDivide(geom, maxVerticesRaw.toInt(input)).map(_.toGenericArrayData)
      )
        Functions.subDivide(geom, maxVerticesRaw.toInt(input)).map(_.toGenericArrayData).map(InternalRow(_))
      case _ => new Array[InternalRow](0)
    }
  }
  override def elementSchema: StructType = {
    new StructType()
      .add("geom", GeometryUDT, true)
  }

  protected def withNewChildrenInternal(newChildren: IndexedSeq[Expression]) = {
    copy(children = newChildren)
  }
}

case class ST_MakePolygon(inputExpressions: Seq[Expression])
  extends InferredExpression(InferrableFunction.allowRightNull(Functions.makePolygon)) {

  protected def withNewChildrenInternal(newChildren: IndexedSeq[Expression]) = {
    copy(inputExpressions = newChildren)
  }
}

case class ST_GeoHash(inputExpressions: Seq[Expression])
  extends InferredExpression(Functions.geohash _) {

  protected def withNewChildrenInternal(newChildren: IndexedSeq[Expression]) = {
    copy(inputExpressions = newChildren)
  }
}

/**
 * Return the difference between geometry A and B
 *
 * @param inputExpressions
 */
case class ST_Difference(inputExpressions: Seq[Expression])
  extends InferredExpression(Functions.difference _) {

  protected def withNewChildrenInternal(newChildren: IndexedSeq[Expression]) = {
    copy(inputExpressions = newChildren)
  }
}

/**
 * Return the symmetrical difference between geometry A and B
 *
 * @param inputExpressions
 */
case class ST_SymDifference(inputExpressions: Seq[Expression])
  extends InferredExpression(Functions.symDifference _) {

  protected def withNewChildrenInternal(newChildren: IndexedSeq[Expression]) = {
    copy(inputExpressions = newChildren)
  }
}

/**
 * Return the union of geometry A and B
 *
 * @param inputExpressions
 */
case class ST_Union(inputExpressions: Seq[Expression])
  extends InferredExpression(Functions.union _) {

  protected def withNewChildrenInternal(newChildren: IndexedSeq[Expression]) = {
    copy(inputExpressions = newChildren)
  }
}

case class ST_Multi(inputExpressions: Seq[Expression])
  extends InferredExpression(Functions.createMultiGeometryFromOneElement _) {

  protected def withNewChildrenInternal(newChildren: IndexedSeq[Expression]) = {
    copy(inputExpressions = newChildren)
  }
}

/**
 * Returns a POINT guaranteed to lie on the surface.
 *
 * @param inputExpressions Geometry
 */
case class ST_PointOnSurface(inputExpressions: Seq[Expression])
  extends InferredExpression(Functions.pointOnSurface _) {

  protected def withNewChildrenInternal(newChildren: IndexedSeq[Expression]) = {
    copy(inputExpressions = newChildren)
  }
}

/**
 * Returns the geometry with vertex order reversed
 *
 * @param inputExpressions
 */
case class ST_Reverse(inputExpressions: Seq[Expression])
  extends InferredExpression(Functions.reverse _) {

  protected def withNewChildrenInternal(newChildren: IndexedSeq[Expression]) = {
    copy(inputExpressions = newChildren)
  }
}

/**
 * Returns the nth point in the geometry, provided it is a linestring
 *
 * @param inputExpressions sequence of 2 input arguments, a geometry and a value 'n'
 */
case class ST_PointN(inputExpressions: Seq[Expression])
  extends InferredExpression(Functions.pointN _) {

  protected def withNewChildrenInternal(newChildren: IndexedSeq[Expression]) = {
      copy(inputExpressions = newChildren)
  }
}

 /*
 * Forces the geometries into a "2-dimensional mode" so that all output representations will only have the X and Y coordinates.
 *
 * @param inputExpressions
 */
case class ST_Force_2D(inputExpressions: Seq[Expression])
  extends InferredExpression(Functions.force2D _) {

  protected def withNewChildrenInternal(newChildren: IndexedSeq[Expression]) = {
    copy(inputExpressions = newChildren)
  }
}

/**
 * Returns the geometry in EWKT format
 *
 * @param inputExpressions
 */
case class ST_AsEWKT(inputExpressions: Seq[Expression])
  extends InferredExpression(Functions.asEWKT _) {

  protected def withNewChildrenInternal(newChildren: IndexedSeq[Expression]) = {
    copy(inputExpressions = newChildren)
  }
}

case class ST_AsGML(inputExpressions: Seq[Expression])
  extends InferredExpression(Functions.asGML _) {

  protected def withNewChildrenInternal(newChildren: IndexedSeq[Expression]) = {
    copy(inputExpressions = newChildren)
  }
}

case class ST_AsKML(inputExpressions: Seq[Expression])
  extends InferredExpression(Functions.asKML _) {

  protected def withNewChildrenInternal(newChildren: IndexedSeq[Expression]) = {
    copy(inputExpressions = newChildren)
  }
}

/**
 * Test if Geometry is empty geometry.
 *
 * @param inputExpressions
 */
case class ST_IsEmpty(inputExpressions: Seq[Expression])
  extends InferredExpression(Functions.isEmpty _) {

  protected def withNewChildrenInternal(newChildren: IndexedSeq[Expression]) = {
    copy(inputExpressions = newChildren)
  }
}

/**
 * Test if returning Max X coordinate value.
 *
 * @param inputExpressions
 */
case class ST_XMax(inputExpressions: Seq[Expression])
  extends InferredExpression(Functions.xMax _) {

  protected def withNewChildrenInternal(newChildren: IndexedSeq[Expression]) = {
    copy(inputExpressions = newChildren)
  }
}

/**
 * Test if returning Min X coordinate value.
 *
 * @param inputExpressions
 */
case class ST_XMin(inputExpressions: Seq[Expression])
  extends InferredExpression(Functions.xMin _) {

  protected def withNewChildrenInternal(newChildren: IndexedSeq[Expression]) = {
    copy(inputExpressions = newChildren)
  }
}


/**
 * Returns the areal geometry formed by the constituent linework of the input geometry assuming all inner geometries represent holes
 *
 * @param inputExpressions
 */
case class ST_BuildArea(inputExpressions: Seq[Expression])
  extends InferredExpression(Functions.buildArea _) {

  protected def withNewChildrenInternal(newChildren: IndexedSeq[Expression]): Expression = {
    copy(inputExpressions = newChildren)
  }
}

/**
 * Returns the input geometry in its normalized form.
 *
 * @param inputExpressions
 */
case class ST_Normalize(inputExpressions: Seq[Expression])
  extends InferredExpression(Functions.normalize _) {

  protected def withNewChildrenInternal(newChildren: IndexedSeq[Expression]): Expression = {
    copy(inputExpressions = newChildren)
  }
}

/**
 * Returns the LineString geometry given a MultiPoint geometry
 *
 * @param inputExpressions
 */
case class ST_LineFromMultiPoint(inputExpressions: Seq[Expression])
  extends InferredExpression(Functions.lineFromMultiPoint _) {

  protected def withNewChildrenInternal(newChildren: IndexedSeq[Expression]) = {
    copy(inputExpressions = newChildren)
  }
}

/**
 * Returns a multi-geometry that is the result of splitting the input geometry by the blade geometry
 *
 * @param inputExpressions
 */
case class ST_Split(inputExpressions: Seq[Expression])
  extends InferredExpression(Functions.split _) {

  protected def withNewChildrenInternal(newChildren: IndexedSeq[Expression]) = {
    copy(inputExpressions = newChildren)
  }
}

case class ST_S2CellIDs(inputExpressions: Seq[Expression])
  extends InferredExpression(Functions.s2CellIDs _) {

  protected def withNewChildrenInternal(newChildren: IndexedSeq[Expression]) = {
    copy(inputExpressions = newChildren)
  }
}

case class ST_CollectionExtract(inputExpressions: Seq[Expression])
  extends InferredExpression(InferrableFunction.allowRightNull(Functions.collectionExtract)) {

  protected def withNewChildrenInternal(newChildren: IndexedSeq[Expression]) = {
    copy(inputExpressions = newChildren)
  }
}

/**
 * Returns a POINT Computes the approximate geometric median of a MultiPoint geometry using the Weiszfeld algorithm.
 * The geometric median provides a centrality measure that is less sensitive to outlier points than the centroid.
 *
 * @param inputExpressions Geometry
 */
case class ST_GeometricMedian(inputExpressions: Seq[Expression])
  extends InferredExpression(inferrableFunction4(Functions.geometricMedian)) with FoldableExpression {

  protected def withNewChildrenInternal(newChildren: IndexedSeq[Expression]) = {
    copy(inputExpressions = newChildren)
  }
}

case class ST_DistanceSphere(inputExpressions: Seq[Expression])
  extends InferredExpression(inferrableFunction3(Haversine.distance)) {

  protected def withNewChildrenInternal(newChildren: IndexedSeq[Expression]) = {
    copy(inputExpressions = newChildren)
  }
}

case class ST_DistanceSpheroid(inputExpressions: Seq[Expression])
  extends InferredExpression(Spheroid.distance _) {

  protected def withNewChildrenInternal(newChildren: IndexedSeq[Expression]) = {
    copy(inputExpressions = newChildren)
  }
}

case class ST_AreaSpheroid(inputExpressions: Seq[Expression])
  extends InferredExpression(Spheroid.area _) {

  protected def withNewChildrenInternal(newChildren: IndexedSeq[Expression]) = {
    copy(inputExpressions = newChildren)
  }
}

case class ST_LengthSpheroid(inputExpressions: Seq[Expression])
  extends InferredExpression(Spheroid.length _) {

  protected def withNewChildrenInternal(newChildren: IndexedSeq[Expression]) = {
    copy(inputExpressions = newChildren)
  }
}

case class ST_NumPoints(inputExpressions: Seq[Expression])
  extends InferredExpression(Functions.numPoints _) {
  protected def withNewChildrenInternal(newChildren: IndexedSeq[Expression]) = {
    copy(inputExpressions = newChildren)
  }
}

case class ST_Force3D(inputExpressions: Seq[Expression])
  extends InferredExpression(inferrableFunction2(Functions.force3D)) {

  protected def withNewChildrenInternal(newChildren: IndexedSeq[Expression]) = {
    copy(inputExpressions = newChildren)
  }
}

case class ST_NRings(inputExpressions: Seq[Expression])
  extends InferredExpression(Functions.nRings _) {
  protected def withNewChildrenInternal(newChildren: IndexedSeq[Expression]) = {
    copy(inputExpressions = newChildren)
  }
}

case class ST_Translate(inputExpressions: Seq[Expression])
  extends InferredExpression(inferrableFunction4(Functions.translate)) with FoldableExpression {
  protected def withNewChildrenInternal(newChildren: IndexedSeq[Expression]) = {
    copy(inputExpressions = newChildren)
  }
}

<<<<<<< HEAD
case class ST_FrechetDistance(inputExpressions: Seq[Expression])
  extends InferredExpression(Functions.frechetDistance _) with FoldableExpression {
=======
case class ST_Affine(inputExpressions: Seq[Expression])
  extends InferredExpression(InferrableFunction.allowSixRightNull(Functions.affine _)) with FoldableExpression {
>>>>>>> 5cb7a210
  protected def withNewChildrenInternal(newChildren: IndexedSeq[Expression]) = {
    copy(inputExpressions = newChildren)
  }
}

case class ST_Dimension(inputExpressions: Seq[Expression])
  extends InferredExpression(Functions.dimension _) with FoldableExpression {
  protected def withNewChildrenInternal(newChildren: IndexedSeq[Expression]) = {
    copy(inputExpressions = newChildren)
  }
}
case class ST_BoundingDiagonal(inputExpressions: Seq[Expression])
  extends InferredExpression(Functions.boundingDiagonal _) {
  protected def withNewChildrenInternal(newChildren: IndexedSeq[Expression]) = {
    copy(inputExpressions = newChildren)
  }
}

case class ST_HausdorffDistance(inputExpressions: Seq[Expression])
  extends InferredExpression(inferrableFunction3(Functions.hausdorffDistance)) {
  protected def withNewChildrenInternal(newChildren: IndexedSeq[Expression]) = {
    copy(inputExpressions = newChildren)
  }
}<|MERGE_RESOLUTION|>--- conflicted
+++ resolved
@@ -1005,13 +1005,15 @@
   }
 }
 
-<<<<<<< HEAD
 case class ST_FrechetDistance(inputExpressions: Seq[Expression])
   extends InferredExpression(Functions.frechetDistance _) with FoldableExpression {
-=======
+  protected def withNewChildrenInternal(newChildren: IndexedSeq[Expression]) = {
+    copy(inputExpressions = newChildren)
+  }
+}
+
 case class ST_Affine(inputExpressions: Seq[Expression])
   extends InferredExpression(InferrableFunction.allowSixRightNull(Functions.affine _)) with FoldableExpression {
->>>>>>> 5cb7a210
   protected def withNewChildrenInternal(newChildren: IndexedSeq[Expression]) = {
     copy(inputExpressions = newChildren)
   }
