/*
 * Licensed to the Apache Software Foundation (ASF) under one
 * or more contributor license agreements.  See the NOTICE file
 * distributed with this work for additional information
 * regarding copyright ownership.  The ASF licenses this file
 * to you under the Apache License, Version 2.0 (the
 * "License"); you may not use this file except in compliance
 * with the License.  You may obtain a copy of the License at
 *
 *   http://www.apache.org/licenses/LICENSE-2.0
 *
 * Unless required by applicable law or agreed to in writing,
 * software distributed under the License is distributed on an
 * "AS IS" BASIS, WITHOUT WARRANTIES OR CONDITIONS OF ANY
 * KIND, either express or implied.  See the License for the
 * specific language governing permissions and limitations
 * under the License.
 */
package org.apache.spark.sql.sedona_sql.expressions

import org.apache.sedona.common.Functions
import org.apache.sedona.common.sphere.{Haversine, Spheroid}
import org.apache.spark.sql.catalyst.InternalRow
import org.apache.spark.sql.catalyst.expressions.codegen.CodegenFallback
import org.apache.spark.sql.catalyst.expressions.{Expression, Generator}
import org.apache.spark.sql.catalyst.util.ArrayData
import org.apache.spark.sql.sedona_sql.UDT.GeometryUDT
import org.apache.spark.sql.sedona_sql.expressions.implicits._
import org.apache.spark.sql.types._
import org.locationtech.jts.algorithm.MinimumBoundingCircle
import org.locationtech.jts.geom._
import org.apache.spark.sql.sedona_sql.expressions.InferrableFunctionConverter._

/**
  * Return the distance between two geometries.
  *
  * @param inputExpressions This function takes two geometries and calculates the distance between two objects.
  */
case class ST_Distance(inputExpressions: Seq[Expression])
  extends InferredExpression(Functions.distance _) {

  protected def withNewChildrenInternal(newChildren: IndexedSeq[Expression]) = {
    copy(inputExpressions = newChildren)
  }
}


case class ST_YMax(inputExpressions: Seq[Expression])
  extends InferredExpression(Functions.yMax _) {

  protected def withNewChildrenInternal(newChildren: IndexedSeq[Expression]) = {
    copy(inputExpressions = newChildren)
  }
}

case class ST_YMin(inputExpressions: Seq[Expression])
  extends InferredExpression(Functions.yMin _) {

  protected def withNewChildrenInternal(newChildren: IndexedSeq[Expression]) = {
    copy(inputExpressions = newChildren)
  }
}

/**
  * Return the Z maxima of the geometry.
  *
  * @param inputExpressions This function takes a geometry and returns the maximum of all Z-coordinate values.
*/
case class ST_ZMax(inputExpressions: Seq[Expression])
  extends InferredExpression(Functions.zMax _) {

  protected def withNewChildrenInternal(newChildren: IndexedSeq[Expression]) = {
    copy(inputExpressions = newChildren)
  }
}

/**
 * Return the Z minima of the geometry.
 *
 * @param inputExpressions This function takes a geometry and returns the minimum of all Z-coordinate values.
*/
case class ST_ZMin(inputExpressions: Seq[Expression])
  extends InferredExpression(Functions.zMin _) {

  protected def withNewChildrenInternal(newChildren: IndexedSeq[Expression]) = {
    copy(inputExpressions = newChildren)
  }
}

case class ST_3DDistance(inputExpressions: Seq[Expression])
  extends InferredExpression(Functions.distance3d _) {

  protected def withNewChildrenInternal(newChildren: IndexedSeq[Expression]) = {
    copy(inputExpressions = newChildren)
  }
}

/**
 * Return the concave hull of a Geometry.
 *
 * @param inputExpressions
 */
case class ST_ConcaveHull(inputExpressions: Seq[Expression])
  extends InferredExpression(Functions.concaveHull _) {

  protected def withNewChildrenInternal(newChildren: IndexedSeq[Expression]): Expression = {
    copy(inputExpressions = newChildren)
  }
}

/**
  * Return the convex hull of a Geometry.
  *
  * @param inputExpressions
  */
case class ST_ConvexHull(inputExpressions: Seq[Expression])
  extends InferredExpression(Functions.convexHull _) {

  protected def withNewChildrenInternal(newChildren: IndexedSeq[Expression]) = {
    copy(inputExpressions = newChildren)
  }
}

/**
  * Return the number of Points in geometry.
  *
  * @param inputExpressions
  */
case class ST_NPoints(inputExpressions: Seq[Expression])
  extends InferredExpression(Functions.nPoints _) {

  protected def withNewChildrenInternal(newChildren: IndexedSeq[Expression]) = {
    copy(inputExpressions = newChildren)
  }
}

/**
  * Return the number of Dimensions in geometry.
  *
  * @param inputExpressions
  */
case class ST_NDims(inputExpressions: Seq[Expression])
  extends InferredExpression(Functions.nDims _) {

  protected def withNewChildrenInternal(newChildren: IndexedSeq[Expression]) = {
    copy(inputExpressions = newChildren)
  }
}

/**
  * Returns a geometry/geography that represents all points whose distance from this Geometry/geography is less than or equal to distance.
  *
  * @param inputExpressions
  */
case class ST_Buffer(inputExpressions: Seq[Expression])
  extends InferredExpression(Functions.buffer _) {

  protected def withNewChildrenInternal(newChildren: IndexedSeq[Expression]) = {
    copy(inputExpressions = newChildren)
  }
}


/**
  * Return the bounding rectangle for a Geometry
  *
  * @param inputExpressions
  */
case class ST_Envelope(inputExpressions: Seq[Expression])
  extends InferredExpression(Functions.envelope _) {

  protected def withNewChildrenInternal(newChildren: IndexedSeq[Expression]) = {
    copy(inputExpressions = newChildren)
  }
}

/**
  * Return the length measurement of a Geometry
  *
  * @param inputExpressions
  */
case class ST_Length(inputExpressions: Seq[Expression])
  extends InferredExpression(Functions.length _) {

  protected def withNewChildrenInternal(newChildren: IndexedSeq[Expression]) = {
    copy(inputExpressions = newChildren)
  }
}

/**
  * Return the area measurement of a Geometry.
  *
  * @param inputExpressions
  */
case class ST_Area(inputExpressions: Seq[Expression])
  extends InferredExpression(Functions.area _) {

  protected def withNewChildrenInternal(newChildren: IndexedSeq[Expression]) = {
    copy(inputExpressions = newChildren)
  }
}

/**
  * Return mathematical centroid of a geometry.
  *
  * @param inputExpressions
  */
case class ST_Centroid(inputExpressions: Seq[Expression])
  extends InferredExpression(Functions.getCentroid _) {

  protected def withNewChildrenInternal(newChildren: IndexedSeq[Expression]) = {
    copy(inputExpressions = newChildren)
  }
}

/**
  * Given a geometry, sourceEPSGcode, and targetEPSGcode, convert the geometry's Spatial Reference System / Coordinate Reference System.
  *
  * @param inputExpressions
  */
case class ST_Transform(inputExpressions: Seq[Expression])
  extends InferredExpression(inferrableFunction4(Functions.transform)) {

  protected def withNewChildrenInternal(newChildren: IndexedSeq[Expression]) = {
    copy(inputExpressions = newChildren)
  }
}

/**
  * Return the intersection shape of two geometries. The return type is a geometry
  *
  * @param inputExpressions
  */
case class ST_Intersection(inputExpressions: Seq[Expression])
  extends InferredExpression(Functions.intersection _) {

  protected def withNewChildrenInternal(newChildren: IndexedSeq[Expression]) = {
    copy(inputExpressions = newChildren)
  }
}

/**
  * Given an invalid geometry, create a valid representation of the geometry.
  * See: http://lin-ear-th-inking.blogspot.com/2021/05/fixing-invalid-geometry-with-jts.html
  *
  * @param inputExpressions
  */
case class ST_MakeValid(inputExpressions: Seq[Expression])
  extends InferredExpression(Functions.makeValid _) {

  protected def withNewChildrenInternal(newChildren: IndexedSeq[Expression]) = {
    copy(inputExpressions = newChildren)
  }
}

/**
  * Test if Geometry is valid.
  *
  * @param inputExpressions
  */
case class ST_IsValid(inputExpressions: Seq[Expression])
  extends InferredExpression(Functions.isValid _) {

  protected def withNewChildrenInternal(newChildren: IndexedSeq[Expression]) = {
    copy(inputExpressions = newChildren)
  }
}

/**
  * Test if Geometry is simple.
  *
  * @param inputExpressions
  */
case class ST_IsSimple(inputExpressions: Seq[Expression])
  extends InferredExpression(Functions.isSimple _) {

  protected def withNewChildrenInternal(newChildren: IndexedSeq[Expression]) = {
    copy(inputExpressions = newChildren)
  }
}

/**
  * Simplifies a geometry and ensures that the result is a valid geometry having the same dimension and number of components as the input,
  * and with the components having the same topological relationship.
  * The simplification uses a maximum-distance difference algorithm similar to the Douglas-Peucker algorithm.
  *
  * @param inputExpressions first arg is geometry
  *                         second arg is distance tolerance for the simplification(all vertices in the simplified geometry will be within this distance of the original geometry)
  */
case class ST_SimplifyPreserveTopology(inputExpressions: Seq[Expression])
  extends InferredExpression(Functions.simplifyPreserveTopology _) {

  protected def withNewChildrenInternal(newChildren: IndexedSeq[Expression]) = {
    copy(inputExpressions = newChildren)
  }
}

/**
  * Reduce the precision of the given geometry to the given number of decimal places
  *
  * @param inputExpressions The first arg is a geom and the second arg is an integer scale, specifying the number of decimal places of the new coordinate. The last decimal place will
  *                         be rounded to the nearest number.
  */
case class ST_PrecisionReduce(inputExpressions: Seq[Expression])
  extends InferredExpression(Functions.reducePrecision _) {

  protected def withNewChildrenInternal(newChildren: IndexedSeq[Expression]) = {
    copy(inputExpressions = newChildren)
  }
}

case class ST_AsText(inputExpressions: Seq[Expression])
  extends InferredExpression(Functions.asWKT _) {

  protected def withNewChildrenInternal(newChildren: IndexedSeq[Expression]) = {
    copy(inputExpressions = newChildren)
  }
}

case class ST_AsGeoJSON(inputExpressions: Seq[Expression])
  extends InferredExpression(Functions.asGeoJson _) {

  protected def withNewChildrenInternal(newChildren: IndexedSeq[Expression]) = {
    copy(inputExpressions = newChildren)
  }
}

case class ST_AsBinary(inputExpressions: Seq[Expression])
  extends InferredExpression(Functions.asWKB _) {

  protected def withNewChildrenInternal(newChildren: IndexedSeq[Expression]) = {
    copy(inputExpressions = newChildren)
  }
}

case class ST_AsEWKB(inputExpressions: Seq[Expression])
  extends InferredExpression(Functions.asEWKB _) {

  protected def withNewChildrenInternal(newChildren: IndexedSeq[Expression]) = {
    copy(inputExpressions = newChildren)
  }
}

case class ST_SRID(inputExpressions: Seq[Expression])
  extends InferredExpression(Functions.getSRID _) {

  protected def withNewChildrenInternal(newChildren: IndexedSeq[Expression]) = {
    copy(inputExpressions = newChildren)
  }
}

case class ST_SetSRID(inputExpressions: Seq[Expression])
  extends InferredExpression(Functions.setSRID _) {

  protected def withNewChildrenInternal(newChildren: IndexedSeq[Expression]) = {
    copy(inputExpressions = newChildren)
  }
}

case class ST_GeometryType(inputExpressions: Seq[Expression])
  extends InferredExpression(Functions.geometryType _) {

  protected def withNewChildrenInternal(newChildren: IndexedSeq[Expression]) = {
    copy(inputExpressions = newChildren)
  }
}

/**
  * Returns a LineString formed by sewing together the constituent line work of a MULTILINESTRING.
  * Only works for MultiLineString. Using other geometry will return GEOMETRYCOLLECTION EMPTY
  * If the MultiLineString is can't be merged, the original multilinestring is returned
  *
  * @param inputExpressions Geometry
  */
case class ST_LineMerge(inputExpressions: Seq[Expression])
  extends InferredExpression(Functions.lineMerge _) {

  protected def withNewChildrenInternal(newChildren: IndexedSeq[Expression]) = {
    copy(inputExpressions = newChildren)
  }
}

case class ST_Azimuth(inputExpressions: Seq[Expression])
  extends InferredExpression(Functions.azimuth _) {

  protected def withNewChildrenInternal(newChildren: IndexedSeq[Expression]) = {
    copy(inputExpressions = newChildren)
  }
}

case class ST_X(inputExpressions: Seq[Expression])
  extends InferredExpression(Functions.x _) {

  protected def withNewChildrenInternal(newChildren: IndexedSeq[Expression]) = {
    copy(inputExpressions = newChildren)
  }
}


case class ST_Y(inputExpressions: Seq[Expression])
  extends InferredExpression(Functions.y _) {

  protected def withNewChildrenInternal(newChildren: IndexedSeq[Expression]) = {
    copy(inputExpressions = newChildren)
  }
}

case class ST_Z(inputExpressions: Seq[Expression])
  extends InferredExpression(Functions.z _) {

  protected def withNewChildrenInternal(newChildren: IndexedSeq[Expression]) = {
    copy(inputExpressions = newChildren)
  }
}

case class ST_StartPoint(inputExpressions: Seq[Expression])
  extends InferredExpression(Functions.startPoint _) {

  protected def withNewChildrenInternal(newChildren: IndexedSeq[Expression]) = {
    copy(inputExpressions = newChildren)
  }
}

case class ST_Boundary(inputExpressions: Seq[Expression])
  extends InferredExpression(Functions.boundary _) {

  protected def withNewChildrenInternal(newChildren: IndexedSeq[Expression]) = {
    copy(inputExpressions = newChildren)
  }
}


case class ST_MinimumBoundingRadius(inputExpressions: Seq[Expression])
  extends Expression with FoldableExpression with CodegenFallback {

  override def nullable: Boolean = true

  private val geometryFactory = new GeometryFactory()

  override def eval(input: InternalRow): Any = {
    val expr = inputExpressions(0)
    val geometry = expr match {
      case s: SerdeAware => s.evalWithoutSerialization(input)
      case _ => expr.toGeometry(input)
    }

    geometry match {
      case geometry: Geometry => getMinimumBoundingRadius(geometry)
      case _ => null
    }
  }

  private def getMinimumBoundingRadius(geom: Geometry): InternalRow = {
    val minimumBoundingCircle = new MinimumBoundingCircle(geom)
    val centerPoint = geometryFactory.createPoint(minimumBoundingCircle.getCentre)
    InternalRow(centerPoint.toGenericArrayData, minimumBoundingCircle.getRadius)
  }

  override def dataType: DataType = DataTypes.createStructType(
    Array(
      DataTypes.createStructField("center", GeometryUDT, false),
      DataTypes.createStructField("radius", DataTypes.DoubleType, false)
    )
  )

  override def children: Seq[Expression] = inputExpressions

  protected def withNewChildrenInternal(newChildren: IndexedSeq[Expression]) = {
    copy(inputExpressions = newChildren)
  }
}


case class ST_MinimumBoundingCircle(inputExpressions: Seq[Expression])
  extends InferredExpression(Functions.minimumBoundingCircle _) {

  protected def withNewChildrenInternal(newChildren: IndexedSeq[Expression]) = {
    copy(inputExpressions = newChildren)
  }
}


/**
 * Return a linestring being a substring of the input one starting and ending at the given fractions of total 2d length.
 * Second and third arguments are Double values between 0 and 1. This only works with LINESTRINGs.
 *
 * @param inputExpressions
 */
case class ST_LineSubstring(inputExpressions: Seq[Expression])
  extends InferredExpression(Functions.lineSubString _) {

  protected def withNewChildrenInternal(newChildren: IndexedSeq[Expression]) = {
    copy(inputExpressions = newChildren)
  }
}

/**
 * Returns a point interpolated along a line. First argument must be a LINESTRING.
 * Second argument is a Double between 0 and 1 representing fraction of
 * total linestring length the point has to be located.
 *
 * @param inputExpressions
 */
case class ST_LineInterpolatePoint(inputExpressions: Seq[Expression])
  extends InferredExpression(Functions.lineInterpolatePoint _) {

  protected def withNewChildrenInternal(newChildren: IndexedSeq[Expression]) = {
    copy(inputExpressions = newChildren)
  }
}

case class ST_EndPoint(inputExpressions: Seq[Expression])
  extends InferredExpression(Functions.endPoint _) {

  protected def withNewChildrenInternal(newChildren: IndexedSeq[Expression]) = {
    copy(inputExpressions = newChildren)
  }
}

case class ST_ExteriorRing(inputExpressions: Seq[Expression])
  extends InferredExpression(Functions.exteriorRing _) {

  protected def withNewChildrenInternal(newChildren: IndexedSeq[Expression]) = {
    copy(inputExpressions = newChildren)
  }
}


case class ST_GeometryN(inputExpressions: Seq[Expression])
  extends InferredExpression(Functions.geometryN _) {

  protected def withNewChildrenInternal(newChildren: IndexedSeq[Expression]) = {
    copy(inputExpressions = newChildren)
  }
}

case class ST_InteriorRingN(inputExpressions: Seq[Expression])
  extends InferredExpression(Functions.interiorRingN _) {

  protected def withNewChildrenInternal(newChildren: IndexedSeq[Expression]) = {
    copy(inputExpressions = newChildren)
  }
}

case class ST_Dump(inputExpressions: Seq[Expression])
  extends InferredExpression(Functions.dump _) {

  protected def withNewChildrenInternal(newChildren: IndexedSeq[Expression]) = {
    copy(inputExpressions = newChildren)
  }
}

case class ST_DumpPoints(inputExpressions: Seq[Expression])
  extends InferredExpression(Functions.dumpPoints _) {

  protected def withNewChildrenInternal(newChildren: IndexedSeq[Expression]) = {
    copy(inputExpressions = newChildren)
  }
}


case class ST_IsClosed(inputExpressions: Seq[Expression])
  extends InferredExpression(Functions.isClosed _) {

  protected def withNewChildrenInternal(newChildren: IndexedSeq[Expression]) = {
    copy(inputExpressions = newChildren)
  }
}

case class ST_NumInteriorRings(inputExpressions: Seq[Expression])
  extends InferredExpression(Functions.numInteriorRings _) {

  protected def withNewChildrenInternal(newChildren: IndexedSeq[Expression]) = {
    copy(inputExpressions = newChildren)
  }
}

case class ST_AddPoint(inputExpressions: Seq[Expression])
  extends InferredExpression(inferrableFunction3(Functions.addPoint)) {

  protected def withNewChildrenInternal(newChildren: IndexedSeq[Expression]) = {
    copy(inputExpressions = newChildren)
  }
}

case class ST_RemovePoint(inputExpressions: Seq[Expression])
  extends InferredExpression(inferrableFunction2(Functions.removePoint)) {

  protected def withNewChildrenInternal(newChildren: IndexedSeq[Expression]) = {
    copy(inputExpressions = newChildren)
  }
}

case class ST_SetPoint(inputExpressions: Seq[Expression])
  extends InferredExpression(Functions.setPoint _) {

  protected def withNewChildrenInternal(newChildren: IndexedSeq[Expression]) = {
    copy(inputExpressions = newChildren)
  }
}

case class ST_IsRing(inputExpressions: Seq[Expression])
  extends InferredExpression(ST_IsRing.isRing _) {

  protected def withNewChildrenInternal(newChildren: IndexedSeq[Expression]) = {
    copy(inputExpressions = newChildren)
  }
}

object ST_IsRing {
  def isRing(geom: Geometry): Option[Boolean] = {
    geom match {
      case _: LineString => Some(Functions.isRing(geom))
      case _ => None
    }
  }
}

/**
  * Returns the number of Geometries. If geometry is a GEOMETRYCOLLECTION (or MULTI*) return the number of geometries,
  * for single geometries will return 1
  *
  * This method implements the SQL/MM specification. SQL-MM 3: 9.1.4
  *
  * @param inputExpressions Geometry
  */
case class ST_NumGeometries(inputExpressions: Seq[Expression])
  extends InferredExpression(Functions.numGeometries _) {

  protected def withNewChildrenInternal(newChildren: IndexedSeq[Expression]) = {
    copy(inputExpressions = newChildren)
  }
}

/**
  * Returns a version of the given geometry with X and Y axis flipped.
  *
  * @param inputExpressions Geometry
  */
case class ST_FlipCoordinates(inputExpressions: Seq[Expression])
  extends InferredExpression(Functions.flipCoordinates _) {

  protected def withNewChildrenInternal(newChildren: IndexedSeq[Expression]) = {
    copy(inputExpressions = newChildren)
  }
}

case class ST_SubDivide(inputExpressions: Seq[Expression])
  extends InferredExpression(Functions.subDivide _) {

  protected def withNewChildrenInternal(newChildren: IndexedSeq[Expression]) = {
    copy(inputExpressions = newChildren)
  }
}

case class ST_SubDivideExplode(children: Seq[Expression])
  extends Generator with CodegenFallback {
  children.validateLength(2)

  override def eval(input: InternalRow): TraversableOnce[InternalRow] = {
    val geometryRaw = children.head
    val maxVerticesRaw = children(1)
    geometryRaw.toGeometry(input) match {
      case geom: Geometry => ArrayData.toArrayData(
        Functions.subDivide(geom, maxVerticesRaw.toInt(input)).map(_.toGenericArrayData)
      )
        Functions.subDivide(geom, maxVerticesRaw.toInt(input)).map(_.toGenericArrayData).map(InternalRow(_))
      case _ => new Array[InternalRow](0)
    }
  }
  override def elementSchema: StructType = {
    new StructType()
      .add("geom", GeometryUDT, true)
  }

  protected def withNewChildrenInternal(newChildren: IndexedSeq[Expression]) = {
    copy(children = newChildren)
  }
}

case class ST_MakePolygon(inputExpressions: Seq[Expression])
  extends InferredExpression(InferrableFunction.allowRightNull(Functions.makePolygon)) {

  protected def withNewChildrenInternal(newChildren: IndexedSeq[Expression]) = {
    copy(inputExpressions = newChildren)
  }
}

case class ST_GeoHash(inputExpressions: Seq[Expression])
  extends InferredExpression(Functions.geohash _) {

  protected def withNewChildrenInternal(newChildren: IndexedSeq[Expression]) = {
    copy(inputExpressions = newChildren)
  }
}

/**
 * Return the difference between geometry A and B
 *
 * @param inputExpressions
 */
case class ST_Difference(inputExpressions: Seq[Expression])
  extends InferredExpression(Functions.difference _) {

  protected def withNewChildrenInternal(newChildren: IndexedSeq[Expression]) = {
    copy(inputExpressions = newChildren)
  }
}

/**
 * Return the symmetrical difference between geometry A and B
 *
 * @param inputExpressions
 */
case class ST_SymDifference(inputExpressions: Seq[Expression])
  extends InferredExpression(Functions.symDifference _) {

  protected def withNewChildrenInternal(newChildren: IndexedSeq[Expression]) = {
    copy(inputExpressions = newChildren)
  }
}

/**
 * Return the union of geometry A and B
 *
 * @param inputExpressions
 */
case class ST_Union(inputExpressions: Seq[Expression])
  extends InferredExpression(Functions.union _) {

  protected def withNewChildrenInternal(newChildren: IndexedSeq[Expression]) = {
    copy(inputExpressions = newChildren)
  }
}

case class ST_Multi(inputExpressions: Seq[Expression])
  extends InferredExpression(Functions.createMultiGeometryFromOneElement _) {

  protected def withNewChildrenInternal(newChildren: IndexedSeq[Expression]) = {
    copy(inputExpressions = newChildren)
  }
}

/**
 * Returns a POINT guaranteed to lie on the surface.
 *
 * @param inputExpressions Geometry
 */
case class ST_PointOnSurface(inputExpressions: Seq[Expression])
  extends InferredExpression(Functions.pointOnSurface _) {

  protected def withNewChildrenInternal(newChildren: IndexedSeq[Expression]) = {
    copy(inputExpressions = newChildren)
  }
}

/**
 * Returns the geometry with vertex order reversed
 *
 * @param inputExpressions
 */
case class ST_Reverse(inputExpressions: Seq[Expression])
  extends InferredExpression(Functions.reverse _) {

  protected def withNewChildrenInternal(newChildren: IndexedSeq[Expression]) = {
    copy(inputExpressions = newChildren)
  }
}

/**
 * Returns the nth point in the geometry, provided it is a linestring
 *
 * @param inputExpressions sequence of 2 input arguments, a geometry and a value 'n'
 */
case class ST_PointN(inputExpressions: Seq[Expression])
  extends InferredExpression(Functions.pointN _) {

  protected def withNewChildrenInternal(newChildren: IndexedSeq[Expression]) = {
      copy(inputExpressions = newChildren)
  }
}

 /*
 * Forces the geometries into a "2-dimensional mode" so that all output representations will only have the X and Y coordinates.
 *
 * @param inputExpressions
 */
case class ST_Force_2D(inputExpressions: Seq[Expression])
  extends InferredExpression(Functions.force2D _) {

  protected def withNewChildrenInternal(newChildren: IndexedSeq[Expression]) = {
    copy(inputExpressions = newChildren)
  }
}

/**
 * Returns the geometry in EWKT format
 *
 * @param inputExpressions
 */
case class ST_AsEWKT(inputExpressions: Seq[Expression])
  extends InferredExpression(Functions.asEWKT _) {

  protected def withNewChildrenInternal(newChildren: IndexedSeq[Expression]) = {
    copy(inputExpressions = newChildren)
  }
}

case class ST_AsGML(inputExpressions: Seq[Expression])
  extends InferredExpression(Functions.asGML _) {

  protected def withNewChildrenInternal(newChildren: IndexedSeq[Expression]) = {
    copy(inputExpressions = newChildren)
  }
}

case class ST_AsKML(inputExpressions: Seq[Expression])
  extends InferredExpression(Functions.asKML _) {

  protected def withNewChildrenInternal(newChildren: IndexedSeq[Expression]) = {
    copy(inputExpressions = newChildren)
  }
}

/**
 * Test if Geometry is empty geometry.
 *
 * @param inputExpressions
 */
case class ST_IsEmpty(inputExpressions: Seq[Expression])
  extends InferredExpression(Functions.isEmpty _) {

  protected def withNewChildrenInternal(newChildren: IndexedSeq[Expression]) = {
    copy(inputExpressions = newChildren)
  }
}

/**
 * Test if returning Max X coordinate value.
 *
 * @param inputExpressions
 */
case class ST_XMax(inputExpressions: Seq[Expression])
  extends InferredExpression(Functions.xMax _) {

  protected def withNewChildrenInternal(newChildren: IndexedSeq[Expression]) = {
    copy(inputExpressions = newChildren)
  }
}

/**
 * Test if returning Min X coordinate value.
 *
 * @param inputExpressions
 */
case class ST_XMin(inputExpressions: Seq[Expression])
  extends InferredExpression(Functions.xMin _) {

  protected def withNewChildrenInternal(newChildren: IndexedSeq[Expression]) = {
    copy(inputExpressions = newChildren)
  }
}


/**
 * Returns the areal geometry formed by the constituent linework of the input geometry assuming all inner geometries represent holes
 *
 * @param inputExpressions
 */
case class ST_BuildArea(inputExpressions: Seq[Expression])
  extends InferredExpression(Functions.buildArea _) {

  protected def withNewChildrenInternal(newChildren: IndexedSeq[Expression]): Expression = {
    copy(inputExpressions = newChildren)
  }
}

/**
 * Returns the input geometry in its normalized form.
 *
 * @param inputExpressions
 */
case class ST_Normalize(inputExpressions: Seq[Expression])
  extends InferredExpression(Functions.normalize _) {

  protected def withNewChildrenInternal(newChildren: IndexedSeq[Expression]): Expression = {
    copy(inputExpressions = newChildren)
  }
}

/**
 * Returns the LineString geometry given a MultiPoint geometry
 *
 * @param inputExpressions
 */
case class ST_LineFromMultiPoint(inputExpressions: Seq[Expression])
  extends InferredExpression(Functions.lineFromMultiPoint _) {

  protected def withNewChildrenInternal(newChildren: IndexedSeq[Expression]) = {
    copy(inputExpressions = newChildren)
  }
}

/**
 * Returns a multi-geometry that is the result of splitting the input geometry by the blade geometry
 *
 * @param inputExpressions
 */
case class ST_Split(inputExpressions: Seq[Expression])
  extends InferredExpression(Functions.split _) {

  protected def withNewChildrenInternal(newChildren: IndexedSeq[Expression]) = {
    copy(inputExpressions = newChildren)
  }
}

case class ST_S2CellIDs(inputExpressions: Seq[Expression])
  extends InferredExpression(Functions.s2CellIDs _) {

  protected def withNewChildrenInternal(newChildren: IndexedSeq[Expression]) = {
    copy(inputExpressions = newChildren)
  }
}

case class ST_CollectionExtract(inputExpressions: Seq[Expression])
  extends InferredExpression(InferrableFunction.allowRightNull(Functions.collectionExtract)) {

  protected def withNewChildrenInternal(newChildren: IndexedSeq[Expression]) = {
    copy(inputExpressions = newChildren)
  }
}

/**
 * Returns a POINT Computes the approximate geometric median of a MultiPoint geometry using the Weiszfeld algorithm.
 * The geometric median provides a centrality measure that is less sensitive to outlier points than the centroid.
 *
 * @param inputExpressions Geometry
 */
case class ST_GeometricMedian(inputExpressions: Seq[Expression])
  extends InferredExpression(inferrableFunction4(Functions.geometricMedian)) with FoldableExpression {

  protected def withNewChildrenInternal(newChildren: IndexedSeq[Expression]) = {
    copy(inputExpressions = newChildren)
  }
}

case class ST_DistanceSphere(inputExpressions: Seq[Expression])
  extends InferredExpression(inferrableFunction3(Haversine.distance)) {

  protected def withNewChildrenInternal(newChildren: IndexedSeq[Expression]) = {
    copy(inputExpressions = newChildren)
  }
}

case class ST_DistanceSpheroid(inputExpressions: Seq[Expression])
  extends InferredExpression(Spheroid.distance _) {

  protected def withNewChildrenInternal(newChildren: IndexedSeq[Expression]) = {
    copy(inputExpressions = newChildren)
  }
}

case class ST_AreaSpheroid(inputExpressions: Seq[Expression])
  extends InferredExpression(Spheroid.area _) {

  protected def withNewChildrenInternal(newChildren: IndexedSeq[Expression]) = {
    copy(inputExpressions = newChildren)
  }
}

case class ST_LengthSpheroid(inputExpressions: Seq[Expression])
  extends InferredExpression(Spheroid.length _) {

  protected def withNewChildrenInternal(newChildren: IndexedSeq[Expression]) = {
    copy(inputExpressions = newChildren)
  }
}

case class ST_NumPoints(inputExpressions: Seq[Expression])
  extends InferredExpression(Functions.numPoints _) {
  protected def withNewChildrenInternal(newChildren: IndexedSeq[Expression]) = {
    copy(inputExpressions = newChildren)
  }
}

case class ST_Force3D(inputExpressions: Seq[Expression])
  extends InferredExpression(inferrableFunction2(Functions.force3D)) {

  protected def withNewChildrenInternal(newChildren: IndexedSeq[Expression]) = {
    copy(inputExpressions = newChildren)
  }
}

case class ST_NRings(inputExpressions: Seq[Expression])
  extends InferredExpression(Functions.nRings _) {
  protected def withNewChildrenInternal(newChildren: IndexedSeq[Expression]) = {
    copy(inputExpressions = newChildren)
  }
}

case class ST_Translate(inputExpressions: Seq[Expression])
  extends InferredExpression(inferrableFunction4(Functions.translate)) with FoldableExpression {
  protected def withNewChildrenInternal(newChildren: IndexedSeq[Expression]) = {
    copy(inputExpressions = newChildren)
  }
}

<<<<<<< HEAD
case class ST_FrechetDistance(inputExpressions: Seq[Expression])
  extends InferredBinaryExpression(Functions.frechetDistance) with FoldableExpression {
=======
case class ST_Dimension(inputExpressions: Seq[Expression])
  extends InferredExpression(Functions.dimension _) with FoldableExpression {
>>>>>>> 9669a838
  protected def withNewChildrenInternal(newChildren: IndexedSeq[Expression]) = {
    copy(inputExpressions = newChildren)
  }
}
<<<<<<< HEAD
=======

case class ST_BoundingDiagonal(inputExpressions: Seq[Expression])
  extends InferredExpression(Functions.boundingDiagonal _) {
  protected def withNewChildrenInternal(newChildren: IndexedSeq[Expression]) = {
    copy(inputExpressions = newChildren)
  }
}

case class ST_HausdorffDistance(inputExpressions: Seq[Expression])
  extends InferredExpression(inferrableFunction3(Functions.hausdorffDistance)) {
  protected def withNewChildrenInternal(newChildren: IndexedSeq[Expression]) = {
    copy(inputExpressions = newChildren)
  }
}
>>>>>>> 9669a838
<|MERGE_RESOLUTION|>--- conflicted
+++ resolved
@@ -1005,19 +1005,19 @@
   }
 }
 
-<<<<<<< HEAD
 case class ST_FrechetDistance(inputExpressions: Seq[Expression])
-  extends InferredBinaryExpression(Functions.frechetDistance) with FoldableExpression {
-=======
+  extends InferredExpression(Functions.frechetDistance _) with FoldableExpression {
+  protected def withNewChildrenInternal(newChildren: IndexedSeq[Expression]) = {
+    copy(inputExpressions = newChildren)
+  }
+}
+
 case class ST_Dimension(inputExpressions: Seq[Expression])
   extends InferredExpression(Functions.dimension _) with FoldableExpression {
->>>>>>> 9669a838
-  protected def withNewChildrenInternal(newChildren: IndexedSeq[Expression]) = {
-    copy(inputExpressions = newChildren)
-  }
-}
-<<<<<<< HEAD
-=======
+  protected def withNewChildrenInternal(newChildren: IndexedSeq[Expression]) = {
+    copy(inputExpressions = newChildren)
+  }
+}
 
 case class ST_BoundingDiagonal(inputExpressions: Seq[Expression])
   extends InferredExpression(Functions.boundingDiagonal _) {
@@ -1031,5 +1031,4 @@
   protected def withNewChildrenInternal(newChildren: IndexedSeq[Expression]) = {
     copy(inputExpressions = newChildren)
   }
-}
->>>>>>> 9669a838
+}