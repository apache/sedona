--- conflicted
+++ resolved
@@ -1005,20 +1005,19 @@
   }
 }
 
-<<<<<<< HEAD
 case class ST_Affine(inputExpressions: Seq[Expression])
-  extends InferredNaryExpression(Functions.affine) with FoldableExpression {
-=======
+  extends InferredExpression(InferrableFunction.allowSixRightNull(Functions.affine _)) with FoldableExpression {
+  protected def withNewChildrenInternal(newChildren: IndexedSeq[Expression]) = {
+    copy(inputExpressions = newChildren)
+  }
+}
+
 case class ST_Dimension(inputExpressions: Seq[Expression])
   extends InferredExpression(Functions.dimension _) with FoldableExpression {
->>>>>>> 9669a838
-  protected def withNewChildrenInternal(newChildren: IndexedSeq[Expression]) = {
-    copy(inputExpressions = newChildren)
-  }
-}
-<<<<<<< HEAD
-=======
-
+  protected def withNewChildrenInternal(newChildren: IndexedSeq[Expression]) = {
+    copy(inputExpressions = newChildren)
+  }
+}
 case class ST_BoundingDiagonal(inputExpressions: Seq[Expression])
   extends InferredExpression(Functions.boundingDiagonal _) {
   protected def withNewChildrenInternal(newChildren: IndexedSeq[Expression]) = {
@@ -1031,5 +1030,4 @@
   protected def withNewChildrenInternal(newChildren: IndexedSeq[Expression]) = {
     copy(inputExpressions = newChildren)
   }
-}
->>>>>>> 9669a838
+}