--- conflicted
+++ resolved
@@ -1037,8 +1037,6 @@
 
 case class ST_HausdorffDistance(inputExpressions: Seq[Expression])
   extends InferredExpression(inferrableFunction3(Functions.hausdorffDistance), inferrableFunction2(Functions.hausdorffDistance)) {
-<<<<<<< HEAD
-=======
   protected def withNewChildrenInternal(newChildren: IndexedSeq[Expression]) = {
     copy(inputExpressions = newChildren)
   }
@@ -1046,7 +1044,6 @@
 
 case class ST_Angle(inputExpressions: Seq[Expression])
   extends InferredExpression(inferrableFunction4(Functions.angle _), inferrableFunction3(Functions.angle _), inferrableFunction2(Functions.angle _)) with FoldableExpression {
->>>>>>> 8b2afd6d
   protected def withNewChildrenInternal(newChildren: IndexedSeq[Expression]) = {
     copy(inputExpressions = newChildren)
   }
@@ -1058,13 +1055,10 @@
     copy(inputExpressions = newChildren)
   }
 }
-<<<<<<< HEAD
-=======
 
 case class ST_Degrees(inputExpressions: Seq[Expression])
   extends InferredExpression(Functions.degrees _) with FoldableExpression {
   protected def withNewChildrenInternal(newChildren: IndexedSeq[Expression]) = {
     copy(inputExpressions = newChildren)
   }
-}
->>>>>>> 8b2afd6d
+}