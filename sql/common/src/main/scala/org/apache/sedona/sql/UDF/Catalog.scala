/*
 * Licensed to the Apache Software Foundation (ASF) under one
 * or more contributor license agreements.  See the NOTICE file
 * distributed with this work for additional information
 * regarding copyright ownership.  The ASF licenses this file
 * to you under the Apache License, Version 2.0 (the
 * "License"); you may not use this file except in compliance
 * with the License.  You may obtain a copy of the License at
 *
 *   http://www.apache.org/licenses/LICENSE-2.0
 *
 * Unless required by applicable law or agreed to in writing,
 * software distributed under the License is distributed on an
 * "AS IS" BASIS, WITHOUT WARRANTIES OR CONDITIONS OF ANY
 * KIND, either express or implied.  See the License for the
 * specific language governing permissions and limitations
 * under the License.
 */
package org.apache.sedona.sql.UDF

import org.apache.spark.sql.catalyst.FunctionIdentifier
import org.apache.spark.sql.catalyst.analysis.FunctionRegistry.FunctionBuilder
import org.apache.spark.sql.catalyst.expressions.{ExpectsInputTypes, Expression, ExpressionInfo, Literal}
import org.apache.spark.sql.expressions.Aggregator
import org.apache.spark.sql.sedona_sql.expressions.collect.{ST_Collect}
import org.apache.spark.sql.sedona_sql.expressions.raster._
import org.apache.spark.sql.sedona_sql.expressions._
import org.locationtech.jts.geom.Geometry
import org.locationtech.jts.operation.buffer.BufferParameters

import scala.reflect.ClassTag

object Catalog {

  type FunctionDescription = (FunctionIdentifier, ExpressionInfo, FunctionBuilder)

  val expressions: Seq[FunctionDescription] = Seq(
    // Expression for vectors
    function[GeometryType](),
    function[ST_PointFromText](),
    function[ST_PolygonFromText](),
    function[ST_LineStringFromText](),
    function[ST_GeomFromText](0),
    function[ST_LineFromText](),
    function[ST_GeomFromWKT](0),
    function[ST_GeomFromWKB](),
    function[ST_GeomFromGeoJSON](),
    function[ST_GeomFromGML](),
    function[ST_GeomFromKML](),
    function[ST_CoordDim](),
    function[ST_Point](),
    function[ST_PointZ](0),
    function[ST_PolygonFromEnvelope](),
    function[ST_Contains](),
    function[ST_Intersects](),
    function[ST_Within](),
    function[ST_Covers](),
    function[ST_CoveredBy](),
    function[ST_Dimension](),
    function[ST_Disjoint](),
    function[ST_Distance](),
    function[ST_3DDistance](),
    function[ST_ConcaveHull](false),
    function[ST_ConvexHull](),
    function[ST_NPoints](),
    function[ST_NDims](),
    function[ST_Buffer](),
    function[ST_Envelope](),
    function[ST_Length](),
    function[ST_Area](),
    function[ST_Centroid](),
    function[ST_Transform](false),
    function[ST_Intersection](),
    function[ST_Difference](),
    function[ST_SymDifference](),
    function[ST_Union](),
    function[ST_IsValid](),
    function[ST_IsEmpty](),
    function[ST_ReducePrecision](),
    function[ST_Equals](),
    function[ST_Touches](),
    function[ST_Overlaps](),
    function[ST_Crosses](),
    function[ST_IsSimple](),
    function[ST_MakeValid](false),
    function[ST_SimplifyPreserveTopology](),
    function[ST_AsText](),
    function[ST_AsGeoJSON](),
    function[ST_AsBinary](),
    function[ST_AsEWKB](),
    function[ST_AsGML](),
    function[ST_AsKML](),
    function[ST_SRID](),
    function[ST_SetSRID](),
    function[ST_GeometryType](),
    function[ST_NumGeometries](),
    function[ST_LineMerge](),
    function[ST_Azimuth](),
    function[ST_X](),
    function[ST_Y](),
    function[ST_Z](),
    function[ST_StartPoint](),
    function[ST_ClosestPoint](),
    function[ST_Boundary](),
    function[ST_MinimumBoundingRadius](),
    function[ST_MinimumBoundingCircle](BufferParameters.DEFAULT_QUADRANT_SEGMENTS * 6),
    function[ST_EndPoint](),
    function[ST_ExteriorRing](),
    function[ST_GeometryN](),
    function[ST_InteriorRingN](),
    function[ST_Dump](),
    function[ST_DumpPoints](),
    function[ST_IsClosed](),
    function[ST_IsCollection](),
    function[ST_NumInteriorRings](),
    function[ST_AddPoint](-1),
    function[ST_RemovePoint](-1),
    function[ST_SetPoint](),
    function[ST_IsRing](),
    function[ST_FlipCoordinates](),
    function[ST_LineSubstring](),
    function[ST_LineInterpolatePoint](),
    function[ST_SubDivideExplode](),
    function[ST_SubDivide](),
    function[ST_MakePolygon](null),
    function[ST_GeoHash](),
    function[ST_GeomFromGeoHash](null),
    function[ST_Collect](),
    function[ST_Multi](),
    function[ST_PointOnSurface](),
    function[ST_Reverse](),
    function[ST_PointN](),
    function[ST_AsEWKT](),
    function[ST_Force_2D](),
    function[ST_ZMax](),
    function[ST_ZMin](),
    function[ST_YMax](),
    function[ST_YMin](),
    function[ST_XMax](),
    function[ST_XMin](),
    function[ST_BuildArea](),
    function[ST_OrderingEquals](),
    function[ST_CollectionExtract](defaultArgs = null),
    function[ST_Normalize](),
    function[ST_LineFromMultiPoint](),
    function[ST_MPolyFromText](0),
    function[ST_MLineFromText](0),
    function[ST_Split](),
    function[ST_S2CellIDs](),
    function[ST_GeometricMedian](1e-6, 1000, false),
    function[ST_DistanceSphere](6371008.0),
    function[ST_DistanceSpheroid](),
    function[ST_AreaSpheroid](),
    function[ST_LengthSpheroid](),
    function[ST_NumPoints](),
    function[ST_Force3D](0.0),
    function[ST_NRings](),
    function[ST_Translate](0.0),
    function[ST_FrechetDistance](),
    function[ST_Affine](),
    function[ST_BoundingDiagonal](),
    function[ST_Angle](),
    function[ST_Degrees](),
    function[ST_HausdorffDistance](-1),
    // Expression for rasters
    function[RS_NormalizedDifference](),
    function[RS_Mean](),
    function[RS_Mode](),
    function[RS_FetchRegion](),
    function[RS_GreaterThan](),
    function[RS_GreaterThanEqual](),
    function[RS_LessThan](),
    function[RS_LessThanEqual](),
    function[RS_Add](),
    function[RS_Subtract](),
    function[RS_Divide](),
    function[RS_MultiplyFactor](),
    function[RS_Multiply](),
    function[RS_BitwiseAnd](),
    function[RS_BitwiseOr](),
    function[RS_Count](),
    function[RS_Modulo](),
    function[RS_GetBand](),
    function[RS_SquareRoot](),
    function[RS_LogicalDifference](),
    function[RS_LogicalOver](),
    function[RS_Base64](),
    function[RS_HTML](),
    function[RS_Array](),
    function[RS_Normalize](),
    function[RS_Append](),
    function[RS_AddBandFromArray](),
    function[RS_BandAsArray](),
    function[RS_FromArcInfoAsciiGrid](),
    function[RS_FromGeoTiff](),
    function[RS_MakeEmptyRaster](),
    function[RS_Envelope](),
    function[RS_NumBands](),
    function[RS_Metadata](),
    function[RS_SetSRID](),
    function[RS_SRID](),
    function[RS_Value](1),
    function[RS_Values](1),
    function[RS_Intersects](),
    function[RS_AsGeoTiff](),
    function[RS_AsArcGrid](),
    function[RS_Width](),
    function[RS_Height](),
<<<<<<< HEAD
    function[RS_UpperLeftX](),
    function[RS_UpperLeftY]()
=======
    function[RS_ScaleX](),
    function[RS_ScaleY]()
>>>>>>> ab5f1106
  )

  val aggregateExpressions: Seq[Aggregator[Geometry, Geometry, Geometry]] = Seq(
    new ST_Union_Aggr,
    new ST_Envelope_Aggr,
    new ST_Intersection_Aggr
  )

  private def function[T <: Expression : ClassTag](defaultArgs: Any *): FunctionDescription = {
    val classTag = implicitly[ClassTag[T]]
    val constructor = classTag.runtimeClass.getConstructor(classOf[Seq[Expression]])
    val functionName = classTag.runtimeClass.getSimpleName
    val functionIdentifier = FunctionIdentifier(functionName)
    val expressionInfo = new ExpressionInfo(
      classTag.runtimeClass.getCanonicalName,
      functionIdentifier.database.orNull,
      functionName)

    def functionBuilder(expressions: Seq[Expression]): T = {
      val expr = constructor.newInstance(expressions).asInstanceOf[T]
      expr match {
        case e: ExpectsInputTypes =>
          val numParameters = e.inputTypes.size
          val numArguments = expressions.size
          if (numParameters == numArguments) expr else {
            val numUnspecifiedArgs = numParameters - numArguments
            if (numUnspecifiedArgs > 0) {
              if (numUnspecifiedArgs <= defaultArgs.size) {
                val args = expressions ++ defaultArgs.takeRight(numUnspecifiedArgs).map(Literal(_))
                constructor.newInstance(args).asInstanceOf[T]
              } else {
                throw new IllegalArgumentException(s"function $functionName takes at least " +
                  s"${numParameters - defaultArgs.size} argument(s), $numArguments argument(s) specified")
              }
            } else {
              throw new IllegalArgumentException(s"function $functionName takes at most " +
                s"$numParameters argument(s), $numArguments argument(s) specified")
            }
          }
        case _ => expr
      }
    }

    (functionIdentifier, expressionInfo, functionBuilder)
  }
}<|MERGE_RESOLUTION|>--- conflicted
+++ resolved
@@ -206,13 +206,10 @@
     function[RS_AsArcGrid](),
     function[RS_Width](),
     function[RS_Height](),
-<<<<<<< HEAD
     function[RS_UpperLeftX](),
-    function[RS_UpperLeftY]()
-=======
+    function[RS_UpperLeftY](),
     function[RS_ScaleX](),
     function[RS_ScaleY]()
->>>>>>> ab5f1106
   )
 
   val aggregateExpressions: Seq[Aggregator[Geometry, Geometry, Geometry]] = Seq(
