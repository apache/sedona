/*
 * Licensed to the Apache Software Foundation (ASF) under one
 * or more contributor license agreements.  See the NOTICE file
 * distributed with this work for additional information
 * regarding copyright ownership.  The ASF licenses this file
 * to you under the Apache License, Version 2.0 (the
 * "License"); you may not use this file except in compliance
 * with the License.  You may obtain a copy of the License at
 *
 *   http://www.apache.org/licenses/LICENSE-2.0
 *
 * Unless required by applicable law or agreed to in writing,
 * software distributed under the License is distributed on an
 * "AS IS" BASIS, WITHOUT WARRANTIES OR CONDITIONS OF ANY
 * KIND, either express or implied.  See the License for the
 * specific language governing permissions and limitations
 * under the License.
 */
package org.apache.sedona.sql.UDF

import org.apache.spark.sql.catalyst.FunctionIdentifier
import org.apache.spark.sql.catalyst.analysis.FunctionRegistry.FunctionBuilder
import org.apache.spark.sql.catalyst.expressions.{ExpectsInputTypes, Expression, ExpressionInfo, Literal}
import org.apache.spark.sql.expressions.Aggregator
import org.apache.spark.sql.sedona_sql.expressions.collect.{ST_Collect}
import org.apache.spark.sql.sedona_sql.expressions.raster._
import org.apache.spark.sql.sedona_sql.expressions._
import org.locationtech.jts.geom.Geometry
import org.locationtech.jts.operation.buffer.BufferParameters

import scala.reflect.ClassTag

object Catalog {

  type FunctionDescription = (FunctionIdentifier, ExpressionInfo, FunctionBuilder)

  val expressions: Seq[FunctionDescription] = Seq(
    // Expression for vectors
    function[GeometryType](),
    function[ST_PointFromText](),
    function[ST_PolygonFromText](),
    function[ST_LineStringFromText](),
    function[ST_GeomFromText](0),
    function[ST_LineFromText](),
    function[ST_GeomFromWKT](0),
    function[ST_GeomFromWKB](),
    function[ST_GeomFromGeoJSON](),
    function[ST_GeomFromGML](),
    function[ST_GeomFromKML](),
    function[ST_Point](),
    function[ST_PointZ](0),
    function[ST_PolygonFromEnvelope](),
    function[ST_Contains](),
    function[ST_Intersects](),
    function[ST_Within](),
    function[ST_Covers](),
    function[ST_CoveredBy](),
    function[ST_Dimension](),
    function[ST_Disjoint](),
    function[ST_Distance](),
    function[ST_3DDistance](),
    function[ST_ConcaveHull](false),
    function[ST_ConvexHull](),
    function[ST_NPoints](),
    function[ST_NDims](),
    function[ST_Buffer](),
    function[ST_Envelope](),
    function[ST_Length](),
    function[ST_Area](),
    function[ST_Centroid](),
    function[ST_Transform](false),
    function[ST_Intersection](),
    function[ST_Difference](),
    function[ST_SymDifference](),
    function[ST_Union](),
    function[ST_IsValid](),
    function[ST_IsEmpty](),
    function[ST_PrecisionReduce](),
    function[ST_Equals](),
    function[ST_Touches](),
    function[ST_Overlaps](),
    function[ST_Crosses](),
    function[ST_IsSimple](),
    function[ST_MakeValid](false),
    function[ST_SimplifyPreserveTopology](),
    function[ST_AsText](),
    function[ST_AsGeoJSON](),
    function[ST_AsBinary](),
    function[ST_AsEWKB](),
    function[ST_AsGML](),
    function[ST_AsKML](),
    function[ST_SRID](),
    function[ST_SetSRID](),
    function[ST_GeometryType](),
    function[ST_NumGeometries](),
    function[ST_LineMerge](),
    function[ST_Azimuth](),
    function[ST_X](),
    function[ST_Y](),
    function[ST_Z](),
    function[ST_StartPoint](),
    function[ST_Boundary](),
    function[ST_MinimumBoundingRadius](),
    function[ST_MinimumBoundingCircle](BufferParameters.DEFAULT_QUADRANT_SEGMENTS),
    function[ST_EndPoint](),
    function[ST_ExteriorRing](),
    function[ST_GeometryN](),
    function[ST_InteriorRingN](),
    function[ST_Dump](),
    function[ST_DumpPoints](),
    function[ST_IsClosed](),
    function[ST_NumInteriorRings](),
    function[ST_AddPoint](-1),
    function[ST_RemovePoint](-1),
    function[ST_SetPoint](),
    function[ST_IsRing](),
    function[ST_FlipCoordinates](),
    function[ST_LineSubstring](),
    function[ST_LineInterpolatePoint](),
    function[ST_SubDivideExplode](),
    function[ST_SubDivide](),
    function[ST_MakePolygon](null),
    function[ST_GeoHash](),
    function[ST_GeomFromGeoHash](null),
    function[ST_Collect](),
    function[ST_Multi](),
    function[ST_PointOnSurface](),
    function[ST_Reverse](),
    function[ST_PointN](),
    function[ST_AsEWKT](),
    function[ST_Force_2D](),
    function[ST_ZMax](),
    function[ST_ZMin](),
    function[ST_YMax](),
    function[ST_YMin](),
    function[ST_XMax](),
    function[ST_XMin](),
    function[ST_BuildArea](),
    function[ST_OrderingEquals](),
    function[ST_CollectionExtract](defaultArgs = null),
    function[ST_Normalize](),
    function[ST_LineFromMultiPoint](),
    function[ST_MPolyFromText](0),
    function[ST_MLineFromText](0),
    function[ST_Split](),
    function[ST_S2CellIDs](),
    function[ST_GeometricMedian](1e-6, 1000, false),
    function[ST_DistanceSphere](6371008.0),
    function[ST_DistanceSpheroid](),
    function[ST_AreaSpheroid](),
    function[ST_LengthSpheroid](),
    function[ST_NumPoints](),
    function[ST_Force3D](0.0),
    function[ST_NRings](),
    function[ST_Translate](0.0),
<<<<<<< HEAD
    function[ST_Affine](null, null, null, null, null, null),
=======
    function[ST_FrechetDistance](),
    function[ST_Affine](),
>>>>>>> a768abd3
    function[ST_BoundingDiagonal](),
    function[ST_HausdorffDistance](-1),
    // Expression for rasters
    function[RS_NormalizedDifference](),
    function[RS_Mean](),
    function[RS_Mode](),
    function[RS_FetchRegion](),
    function[RS_GreaterThan](),
    function[RS_GreaterThanEqual](),
    function[RS_LessThan](),
    function[RS_LessThanEqual](),
    function[RS_Add](),
    function[RS_Subtract](),
    function[RS_Divide](),
    function[RS_MultiplyFactor](),
    function[RS_Multiply](),
    function[RS_BitwiseAnd](),
    function[RS_BitwiseOr](),
    function[RS_Count](),
    function[RS_Modulo](),
    function[RS_GetBand](),
    function[RS_SquareRoot](),
    function[RS_LogicalDifference](),
    function[RS_LogicalOver](),
    function[RS_Base64](),
    function[RS_HTML](),
    function[RS_Array](),
    function[RS_Normalize](),
    function[RS_Append](),
    function[RS_AddBandFromArray](),
    function[RS_BandAsArray](),
    function[RS_FromArcInfoAsciiGrid](),
    function[RS_FromGeoTiff](),
    function[RS_MakeEmptyRaster](java.lang.Integer.MAX_VALUE, 0.0, 0.0, 0),
    function[RS_Envelope](),
    function[RS_NumBands](),
    function[RS_Metadata](),
    function[RS_SetSRID](),
    function[RS_SRID](),
    function[RS_Value](1),
    function[RS_Values](1),
    function[RS_AsGeoTiff](),
    function[RS_AsArcGrid]()
  )

  val aggregateExpressions: Seq[Aggregator[Geometry, Geometry, Geometry]] = Seq(
    new ST_Union_Aggr,
    new ST_Envelope_Aggr,
    new ST_Intersection_Aggr
  )

  private def function[T <: Expression : ClassTag](defaultArgs: Any *): FunctionDescription = {
    val classTag = implicitly[ClassTag[T]]
    val constructor = classTag.runtimeClass.getConstructor(classOf[Seq[Expression]])
    val functionName = classTag.runtimeClass.getSimpleName
    val functionIdentifier = FunctionIdentifier(functionName)
    val expressionInfo = new ExpressionInfo(
      classTag.runtimeClass.getCanonicalName,
      functionIdentifier.database.orNull,
      functionName)

    def functionBuilder(expressions: Seq[Expression]): T = {
      val expr = constructor.newInstance(expressions).asInstanceOf[T]
      expr match {
        case e: ExpectsInputTypes =>
          val numParameters = e.inputTypes.size
          val numArguments = expressions.size
          if (numParameters == numArguments) expr else {
            val numUnspecifiedArgs = numParameters - numArguments
            if (numUnspecifiedArgs > 0) {
              if (numUnspecifiedArgs <= defaultArgs.size) {
                val args = expressions ++ defaultArgs.takeRight(numUnspecifiedArgs).map(Literal(_))
                constructor.newInstance(args).asInstanceOf[T]
              } else {
                throw new IllegalArgumentException(s"function $functionName takes at least " +
                  s"${numParameters - defaultArgs.size} argument(s), $numArguments argument(s) specified")
              }
            } else {
              throw new IllegalArgumentException(s"function $functionName takes at most " +
                s"$numParameters argument(s), $numArguments argument(s) specified")
            }
          }
        case _ => expr
      }
    }

    (functionIdentifier, expressionInfo, functionBuilder)
  }
}<|MERGE_RESOLUTION|>--- conflicted
+++ resolved
@@ -153,12 +153,8 @@
     function[ST_Force3D](0.0),
     function[ST_NRings](),
     function[ST_Translate](0.0),
-<<<<<<< HEAD
-    function[ST_Affine](null, null, null, null, null, null),
-=======
     function[ST_FrechetDistance](),
     function[ST_Affine](),
->>>>>>> a768abd3
     function[ST_BoundingDiagonal](),
     function[ST_HausdorffDistance](-1),
     // Expression for rasters
