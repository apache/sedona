/*
 * Licensed to the Apache Software Foundation (ASF) under one
 * or more contributor license agreements.  See the NOTICE file
 * distributed with this work for additional information
 * regarding copyright ownership.  The ASF licenses this file
 * to you under the Apache License, Version 2.0 (the
 * "License"); you may not use this file except in compliance
 * with the License.  You may obtain a copy of the License at
 *
 *   http://www.apache.org/licenses/LICENSE-2.0
 *
 * Unless required by applicable law or agreed to in writing,
 * software distributed under the License is distributed on an
 * "AS IS" BASIS, WITHOUT WARRANTIES OR CONDITIONS OF ANY
 * KIND, either express or implied.  See the License for the
 * specific language governing permissions and limitations
 * under the License.
 */
package org.apache.sedona.sql.UDF

import org.apache.spark.sql.catalyst.FunctionIdentifier
import org.apache.spark.sql.catalyst.analysis.FunctionRegistry.FunctionBuilder
import org.apache.spark.sql.catalyst.expressions.{ExpectsInputTypes, Expression, ExpressionInfo, Literal}
import org.apache.spark.sql.expressions.Aggregator
import org.apache.spark.sql.sedona_sql.expressions.collect.{ST_Collect}
import org.apache.spark.sql.sedona_sql.expressions.raster._
import org.apache.spark.sql.sedona_sql.expressions._
import org.locationtech.jts.geom.Geometry
import org.locationtech.jts.operation.buffer.BufferParameters

import scala.reflect.ClassTag

object Catalog {

  type FunctionDescription = (FunctionIdentifier, ExpressionInfo, FunctionBuilder)

  val expressions: Seq[FunctionDescription] = Seq(
    // Expression for vectors
    function[ST_PointFromText](),
    function[ST_PolygonFromText](),
    function[ST_LineStringFromText](),
    function[ST_GeomFromText](0),
    function[ST_LineFromText](),
    function[ST_GeomFromWKT](0),
    function[ST_GeomFromWKB](),
    function[ST_GeomFromGeoJSON](),
    function[ST_GeomFromGML](),
    function[ST_GeomFromKML](),
    function[ST_Point](),
    function[ST_PointZ](0),
    function[ST_PolygonFromEnvelope](),
    function[ST_Contains](),
    function[ST_Intersects](),
    function[ST_Within](),
    function[ST_Covers](),
    function[ST_CoveredBy](),
    function[ST_Dimension](),
    function[ST_Disjoint](),
    function[ST_Distance](),
    function[ST_3DDistance](),
    function[ST_ConcaveHull](false),
    function[ST_ConvexHull](),
    function[ST_NPoints](),
    function[ST_NDims](),
    function[ST_Buffer](),
    function[ST_Envelope](),
    function[ST_Length](),
    function[ST_Area](),
    function[ST_Centroid](),
    function[ST_Transform](false),
    function[ST_Intersection](),
    function[ST_Difference](),
    function[ST_SymDifference](),
    function[ST_Union](),
    function[ST_IsValid](),
    function[ST_IsEmpty](),
    function[ST_PrecisionReduce](),
    function[ST_Equals](),
    function[ST_Touches](),
    function[ST_Overlaps](),
    function[ST_Crosses](),
    function[ST_IsSimple](),
    function[ST_MakeValid](false),
    function[ST_SimplifyPreserveTopology](),
    function[ST_AsText](),
    function[ST_AsGeoJSON](),
    function[ST_AsBinary](),
    function[ST_AsEWKB](),
    function[ST_AsGML](),
    function[ST_AsKML](),
    function[ST_SRID](),
    function[ST_SetSRID](),
    function[ST_GeometryType](),
    function[ST_NumGeometries](),
    function[ST_LineMerge](),
    function[ST_Azimuth](),
    function[ST_X](),
    function[ST_Y](),
    function[ST_Z](),
    function[ST_StartPoint](),
    function[ST_Boundary](),
    function[ST_MinimumBoundingRadius](),
    function[ST_MinimumBoundingCircle](BufferParameters.DEFAULT_QUADRANT_SEGMENTS),
    function[ST_EndPoint](),
    function[ST_ExteriorRing](),
    function[ST_GeometryN](),
    function[ST_InteriorRingN](),
    function[ST_Dump](),
    function[ST_DumpPoints](),
    function[ST_IsClosed](),
    function[ST_NumInteriorRings](),
    function[ST_AddPoint](-1),
    function[ST_RemovePoint](-1),
    function[ST_SetPoint](),
    function[ST_IsRing](),
    function[ST_FlipCoordinates](),
    function[ST_LineSubstring](),
    function[ST_LineInterpolatePoint](),
    function[ST_SubDivideExplode](),
    function[ST_SubDivide](),
    function[ST_MakePolygon](null),
    function[ST_GeoHash](),
    function[ST_GeomFromGeoHash](null),
    function[ST_Collect](),
    function[ST_Multi](),
    function[ST_PointOnSurface](),
    function[ST_Reverse](),
    function[ST_PointN](),
    function[ST_AsEWKT](),
    function[ST_Force_2D](),
    function[ST_ZMax](),
    function[ST_ZMin](),
    function[ST_YMax](),
    function[ST_YMin](),
    function[ST_XMax](),
    function[ST_XMin](),
    function[ST_BuildArea](),
    function[ST_OrderingEquals](),
    function[ST_CollectionExtract](defaultArgs = null),
    function[ST_Normalize](),
    function[ST_LineFromMultiPoint](),
    function[ST_MPolyFromText](0),
    function[ST_MLineFromText](0),
    function[ST_Split](),
    function[ST_S2CellIDs](),
    function[ST_GeometricMedian](1e-6, 1000, false),
    function[ST_DistanceSphere](6371008.0),
    function[ST_DistanceSpheroid](),
    function[ST_AreaSpheroid](),
    function[ST_LengthSpheroid](),
    function[ST_NumPoints](),
    function[ST_Force3D](0.0),
    function[ST_NRings](),
    function[ST_Translate](0.0),
<<<<<<< HEAD
    function[ST_Affine](null, null, null, null, null, null),
=======
    function[ST_BoundingDiagonal](),
    function[ST_HausdorffDistance](-1),
>>>>>>> 9669a838
    // Expression for rasters
    function[RS_NormalizedDifference](),
    function[RS_Mean](),
    function[RS_Mode](),
    function[RS_FetchRegion](),
    function[RS_GreaterThan](),
    function[RS_GreaterThanEqual](),
    function[RS_LessThan](),
    function[RS_LessThanEqual](),
    function[RS_Add](),
    function[RS_Subtract](),
    function[RS_Divide](),
    function[RS_MultiplyFactor](),
    function[RS_Multiply](),
    function[RS_BitwiseAnd](),
    function[RS_BitwiseOr](),
    function[RS_Count](),
    function[RS_Modulo](),
    function[RS_GetBand](),
    function[RS_SquareRoot](),
    function[RS_LogicalDifference](),
    function[RS_LogicalOver](),
    function[RS_Base64](),
    function[RS_HTML](),
    function[RS_Array](),
    function[RS_Normalize](),
    function[RS_Append](),
    function[RS_AddBandFromArray](),
    function[RS_BandAsArray](),
    function[RS_FromArcInfoAsciiGrid](),
    function[RS_FromGeoTiff](),
    function[RS_MakeEmptyRaster](java.lang.Integer.MAX_VALUE, 0.0, 0.0, 0),
    function[RS_Envelope](),
    function[RS_NumBands](),
    function[RS_Metadata](),
    function[RS_SetSRID](),
    function[RS_SRID](),
    function[RS_Value](1),
    function[RS_Values](1),
    function[RS_AsGeoTiff](),
    function[RS_AsArcGrid]()
  )

  val aggregateExpressions: Seq[Aggregator[Geometry, Geometry, Geometry]] = Seq(
    new ST_Union_Aggr,
    new ST_Envelope_Aggr,
    new ST_Intersection_Aggr
  )

  private def function[T <: Expression : ClassTag](defaultArgs: Any *): FunctionDescription = {
    val classTag = implicitly[ClassTag[T]]
    val constructor = classTag.runtimeClass.getConstructor(classOf[Seq[Expression]])
    val functionName = classTag.runtimeClass.getSimpleName
    val functionIdentifier = FunctionIdentifier(functionName)
    val expressionInfo = new ExpressionInfo(
      classTag.runtimeClass.getCanonicalName,
      functionIdentifier.database.orNull,
      functionName)

    def functionBuilder(expressions: Seq[Expression]): T = {
      val expr = constructor.newInstance(expressions).asInstanceOf[T]
      expr match {
        case e: ExpectsInputTypes =>
          val numParameters = e.inputTypes.size
          val numArguments = expressions.size
          if (numParameters == numArguments) expr else {
            val numUnspecifiedArgs = numParameters - numArguments
            if (numUnspecifiedArgs > 0) {
              if (numUnspecifiedArgs <= defaultArgs.size) {
                val args = expressions ++ defaultArgs.takeRight(numUnspecifiedArgs).map(Literal(_))
                constructor.newInstance(args).asInstanceOf[T]
              } else {
                throw new IllegalArgumentException(s"function $functionName takes at least " +
                  s"${numParameters - defaultArgs.size} argument(s), $numArguments argument(s) specified")
              }
            } else {
              throw new IllegalArgumentException(s"function $functionName takes at most " +
                s"$numParameters argument(s), $numArguments argument(s) specified")
            }
          }
        case _ => expr
      }
    }

    (functionIdentifier, expressionInfo, functionBuilder)
  }
}<|MERGE_RESOLUTION|>--- conflicted
+++ resolved
@@ -152,12 +152,9 @@
     function[ST_Force3D](0.0),
     function[ST_NRings](),
     function[ST_Translate](0.0),
-<<<<<<< HEAD
     function[ST_Affine](null, null, null, null, null, null),
-=======
     function[ST_BoundingDiagonal](),
     function[ST_HausdorffDistance](-1),
->>>>>>> 9669a838
     // Expression for rasters
     function[RS_NormalizedDifference](),
     function[RS_Mean](),
