/*
 * Licensed to the Apache Software Foundation (ASF) under one
 * or more contributor license agreements.  See the NOTICE file
 * distributed with this work for additional information
 * regarding copyright ownership.  The ASF licenses this file
 * to you under the Apache License, Version 2.0 (the
 * "License"); you may not use this file except in compliance
 * with the License.  You may obtain a copy of the License at
 *
 *   http://www.apache.org/licenses/LICENSE-2.0
 *
 * Unless required by applicable law or agreed to in writing,
 * software distributed under the License is distributed on an
 * "AS IS" BASIS, WITHOUT WARRANTIES OR CONDITIONS OF ANY
 * KIND, either express or implied.  See the License for the
 * specific language governing permissions and limitations
 * under the License.
 */
package org.apache.sedona.sql.UDF

import org.apache.spark.sql.catalyst.FunctionIdentifier
import org.apache.spark.sql.catalyst.analysis.FunctionRegistry.FunctionBuilder
import org.apache.spark.sql.catalyst.expressions.{ExpectsInputTypes, Expression, ExpressionInfo, Literal}
import org.apache.spark.sql.expressions.Aggregator
import org.apache.spark.sql.sedona_sql.expressions.collect.{ST_Collect}
import org.apache.spark.sql.sedona_sql.expressions.raster._
import org.apache.spark.sql.sedona_sql.expressions._
import org.locationtech.jts.geom.Geometry
import org.locationtech.jts.operation.buffer.BufferParameters

import scala.reflect.ClassTag

object Catalog {

  type FunctionDescription = (FunctionIdentifier, ExpressionInfo, FunctionBuilder)

  val expressions: Seq[FunctionDescription] = Seq(
    // Expression for vectors
    function[GeometryType](),
    function[ST_PointFromText](),
    function[ST_PolygonFromText](),
    function[ST_LineStringFromText](),
    function[ST_GeomFromText](0),
    function[ST_LineFromText](),
    function[ST_GeomFromWKT](0),
    function[ST_GeomFromEWKT](),
    function[ST_GeomFromWKB](),
    function[ST_GeomFromGeoJSON](),
    function[ST_GeomFromGML](),
    function[ST_GeomFromKML](),
    function[ST_CoordDim](),
    function[ST_Point](),
    function[ST_PointZ](0),
    function[ST_PolygonFromEnvelope](),
    function[ST_Contains](),
    function[ST_Intersects](),
    function[ST_Within](),
    function[ST_Covers](),
    function[ST_CoveredBy](),
    function[ST_Dimension](),
    function[ST_Disjoint](),
    function[ST_Distance](),
    function[ST_3DDistance](),
    function[ST_ConcaveHull](false),
    function[ST_ConvexHull](),
    function[ST_NPoints](),
    function[ST_NDims](),
    function[ST_Buffer](),
    function[ST_Envelope](),
    function[ST_Length](),
    function[ST_Area](),
    function[ST_Centroid](),
    function[ST_Transform](false),
    function[ST_Intersection](),
    function[ST_Difference](),
    function[ST_SymDifference](),
    function[ST_Union](),
    function[ST_IsValid](),
    function[ST_IsEmpty](),
    function[ST_ReducePrecision](),
    function[ST_Equals](),
    function[ST_Touches](),
    function[ST_Overlaps](),
    function[ST_Crosses](),
    function[ST_IsSimple](),
    function[ST_MakeValid](false),
    function[ST_SimplifyPreserveTopology](),
    function[ST_AsText](),
    function[ST_AsGeoJSON](),
    function[ST_AsBinary](),
    function[ST_AsEWKB](),
    function[ST_AsGML](),
    function[ST_AsKML](),
    function[ST_SRID](),
    function[ST_SetSRID](),
    function[ST_GeometryType](),
    function[ST_NumGeometries](),
    function[ST_LineMerge](),
    function[ST_Azimuth](),
    function[ST_X](),
    function[ST_Y](),
    function[ST_Z](),
    function[ST_StartPoint](),
    function[ST_ClosestPoint](),
    function[ST_Boundary](),
    function[ST_MinimumBoundingRadius](),
    function[ST_MinimumBoundingCircle](BufferParameters.DEFAULT_QUADRANT_SEGMENTS * 6),
    function[ST_EndPoint](),
    function[ST_ExteriorRing](),
    function[ST_GeometryN](),
    function[ST_InteriorRingN](),
    function[ST_Dump](),
    function[ST_DumpPoints](),
    function[ST_IsClosed](),
    function[ST_IsCollection](),
    function[ST_NumInteriorRings](),
    function[ST_AddPoint](-1),
    function[ST_RemovePoint](-1),
    function[ST_SetPoint](),
    function[ST_IsRing](),
    function[ST_FlipCoordinates](),
    function[ST_LineSubstring](),
    function[ST_LineInterpolatePoint](),
    function[ST_SubDivideExplode](),
    function[ST_SubDivide](),
    function[ST_MakePolygon](null),
    function[ST_GeoHash](),
    function[ST_GeomFromGeoHash](null),
    function[ST_Collect](),
    function[ST_Multi](),
    function[ST_PointOnSurface](),
    function[ST_Reverse](),
    function[ST_PointN](),
    function[ST_AsEWKT](),
    function[ST_Force_2D](),
    function[ST_ZMax](),
    function[ST_ZMin](),
    function[ST_YMax](),
    function[ST_YMin](),
    function[ST_XMax](),
    function[ST_XMin](),
    function[ST_BuildArea](),
    function[ST_OrderingEquals](),
    function[ST_CollectionExtract](defaultArgs = null),
    function[ST_Normalize](),
    function[ST_LineFromMultiPoint](),
    function[ST_MPolyFromText](0),
    function[ST_MLineFromText](0),
    function[ST_Split](),
    function[ST_S2CellIDs](),
    function[ST_GeometricMedian](1e-6, 1000, false),
    function[ST_DistanceSphere](6371008.0),
    function[ST_DistanceSpheroid](),
    function[ST_AreaSpheroid](),
    function[ST_LengthSpheroid](),
    function[ST_NumPoints](),
    function[ST_Force3D](0.0),
    function[ST_NRings](),
    function[ST_Translate](0.0),
    function[ST_FrechetDistance](),
    function[ST_Affine](),
    function[ST_BoundingDiagonal](),
    function[ST_Angle](),
    function[ST_Degrees](),
    function[ST_HausdorffDistance](-1),
    // Expression for rasters
    function[RS_NormalizedDifference](),
    function[RS_Mean](),
    function[RS_Mode](),
    function[RS_FetchRegion](),
    function[RS_GreaterThan](),
    function[RS_GreaterThanEqual](),
    function[RS_LessThan](),
    function[RS_LessThanEqual](),
    function[RS_Add](),
    function[RS_Subtract](),
    function[RS_Divide](),
    function[RS_MultiplyFactor](),
    function[RS_Multiply](),
    function[RS_BitwiseAnd](),
    function[RS_BitwiseOr](),
    function[RS_Count](),
    function[RS_Modulo](),
    function[RS_GetBand](),
    function[RS_SquareRoot](),
    function[RS_LogicalDifference](),
    function[RS_LogicalOver](),
    function[RS_Base64](),
    function[RS_HTML](),
    function[RS_Array](),
    function[RS_Normalize](),
    function[RS_Append](),
    function[RS_AddBandFromArray](),
    function[RS_BandAsArray](),
    function[RS_FromArcInfoAsciiGrid](),
    function[RS_FromGeoTiff](),
    function[RS_MakeEmptyRaster](),
    function[RS_Envelope](),
    function[RS_NumBands](),
    function[RS_Metadata](),
    function[RS_SetSRID](),
    function[RS_SRID](),
    function[RS_Value](1),
    function[RS_Values](1),
    function[RS_Intersects](),
    function[RS_AsGeoTiff](),
    function[RS_AsArcGrid](),
    function[RS_Width](),
    function[RS_Height](),
    function[RS_UpperLeftX](),
    function[RS_UpperLeftY](),
    function[RS_ScaleX](),
    function[RS_ScaleY](),
<<<<<<< HEAD
    function[RS_ConvexHull]()
=======
    function[RS_PixelAsPoint]()
>>>>>>> d56fa57c
  )

  val aggregateExpressions: Seq[Aggregator[Geometry, Geometry, Geometry]] = Seq(
    new ST_Union_Aggr,
    new ST_Envelope_Aggr,
    new ST_Intersection_Aggr
  )

  private def function[T <: Expression : ClassTag](defaultArgs: Any *): FunctionDescription = {
    val classTag = implicitly[ClassTag[T]]
    val constructor = classTag.runtimeClass.getConstructor(classOf[Seq[Expression]])
    val functionName = classTag.runtimeClass.getSimpleName
    val functionIdentifier = FunctionIdentifier(functionName)
    val expressionInfo = new ExpressionInfo(
      classTag.runtimeClass.getCanonicalName,
      functionIdentifier.database.orNull,
      functionName)

    def functionBuilder(expressions: Seq[Expression]): T = {
      val expr = constructor.newInstance(expressions).asInstanceOf[T]
      expr match {
        case e: ExpectsInputTypes =>
          val numParameters = e.inputTypes.size
          val numArguments = expressions.size
          if (numParameters == numArguments) expr else {
            val numUnspecifiedArgs = numParameters - numArguments
            if (numUnspecifiedArgs > 0) {
              if (numUnspecifiedArgs <= defaultArgs.size) {
                val args = expressions ++ defaultArgs.takeRight(numUnspecifiedArgs).map(Literal(_))
                constructor.newInstance(args).asInstanceOf[T]
              } else {
                throw new IllegalArgumentException(s"function $functionName takes at least " +
                  s"${numParameters - defaultArgs.size} argument(s), $numArguments argument(s) specified")
              }
            } else {
              throw new IllegalArgumentException(s"function $functionName takes at most " +
                s"$numParameters argument(s), $numArguments argument(s) specified")
            }
          }
        case _ => expr
      }
    }

    (functionIdentifier, expressionInfo, functionBuilder)
  }
}<|MERGE_RESOLUTION|>--- conflicted
+++ resolved
@@ -211,11 +211,8 @@
     function[RS_UpperLeftY](),
     function[RS_ScaleX](),
     function[RS_ScaleY](),
-<<<<<<< HEAD
+    function[RS_PixelAsPoint](),
     function[RS_ConvexHull]()
-=======
-    function[RS_PixelAsPoint]()
->>>>>>> d56fa57c
   )
 
   val aggregateExpressions: Seq[Aggregator[Geometry, Geometry, Geometry]] = Seq(
