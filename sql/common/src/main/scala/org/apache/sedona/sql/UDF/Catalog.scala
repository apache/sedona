--- conflicted
+++ resolved
@@ -215,13 +215,10 @@
     function[RS_ScaleY](),
     function[RS_PixelAsPoint](),
     function[RS_ConvexHull](),
-<<<<<<< HEAD
     function[RS_RasterToWorldCoordX](),
-    function[RS_RasterToWorldCoordY]()
-=======
+    function[RS_RasterToWorldCoordY](),
     function[RS_Within](),
     function[RS_Contains]()
->>>>>>> 2a5fe3e0
   )
 
   val aggregateExpressions: Seq[Aggregator[Geometry, Geometry, Geometry]] = Seq(
