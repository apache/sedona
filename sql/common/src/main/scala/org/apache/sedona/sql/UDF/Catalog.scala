/*
 * Licensed to the Apache Software Foundation (ASF) under one
 * or more contributor license agreements.  See the NOTICE file
 * distributed with this work for additional information
 * regarding copyright ownership.  The ASF licenses this file
 * to you under the Apache License, Version 2.0 (the
 * "License"); you may not use this file except in compliance
 * with the License.  You may obtain a copy of the License at
 *
 *   http://www.apache.org/licenses/LICENSE-2.0
 *
 * Unless required by applicable law or agreed to in writing,
 * software distributed under the License is distributed on an
 * "AS IS" BASIS, WITHOUT WARRANTIES OR CONDITIONS OF ANY
 * KIND, either express or implied.  See the License for the
 * specific language governing permissions and limitations
 * under the License.
 */
package org.apache.sedona.sql.UDF

import org.apache.spark.sql.catalyst.FunctionIdentifier
import org.apache.spark.sql.catalyst.analysis.FunctionRegistry.FunctionBuilder
import org.apache.spark.sql.catalyst.expressions.{ExpectsInputTypes, Expression, ExpressionInfo, Literal}
import org.apache.spark.sql.expressions.Aggregator
import org.apache.spark.sql.sedona_sql.expressions.collect.{ST_Collect}
import org.apache.spark.sql.sedona_sql.expressions.raster._
import org.apache.spark.sql.sedona_sql.expressions._
import org.locationtech.jts.geom.Geometry
import org.locationtech.jts.operation.buffer.BufferParameters

import scala.reflect.ClassTag

object Catalog {

  type FunctionDescription = (FunctionIdentifier, ExpressionInfo, FunctionBuilder)

  val expressions: Seq[FunctionDescription] = Seq(
    // Expression for vectors
    function[GeometryType](),
    function[ST_PointFromText](),
    function[ST_PolygonFromText](),
    function[ST_LineStringFromText](),
    function[ST_GeomFromText](0),
    function[ST_LineFromText](),
    function[ST_GeomFromWKT](0),
    function[ST_GeomFromEWKT](),
    function[ST_GeomFromWKB](),
    function[ST_GeomFromGeoJSON](),
    function[ST_GeomFromGML](),
    function[ST_GeomFromKML](),
    function[ST_CoordDim](),
    function[ST_Point](),
    function[ST_PointZ](0),
    function[ST_PolygonFromEnvelope](),
    function[ST_Contains](),
    function[ST_Intersects](),
    function[ST_Within](),
    function[ST_Covers](),
    function[ST_CoveredBy](),
    function[ST_Dimension](),
    function[ST_Disjoint](),
    function[ST_Distance](),
    function[ST_3DDistance](),
    function[ST_ConcaveHull](false),
    function[ST_ConvexHull](),
    function[ST_NPoints](),
    function[ST_NDims](),
    function[ST_Buffer](),
    function[ST_Envelope](),
    function[ST_Length](),
    function[ST_Area](),
    function[ST_Centroid](),
    function[ST_Transform](false),
    function[ST_Intersection](),
    function[ST_Difference](),
    function[ST_SymDifference](),
    function[ST_Union](),
    function[ST_IsValid](),
    function[ST_IsEmpty](),
    function[ST_ReducePrecision](),
    function[ST_Equals](),
    function[ST_Touches](),
    function[ST_Overlaps](),
    function[ST_Crosses](),
    function[ST_IsSimple](),
    function[ST_MakeValid](false),
    function[ST_SimplifyPreserveTopology](),
    function[ST_AsText](),
    function[ST_AsGeoJSON](),
    function[ST_AsBinary](),
    function[ST_AsEWKB](),
    function[ST_AsGML](),
    function[ST_AsKML](),
    function[ST_SRID](),
    function[ST_SetSRID](),
    function[ST_GeometryType](),
    function[ST_NumGeometries](),
    function[ST_LineMerge](),
    function[ST_Azimuth](),
    function[ST_X](),
    function[ST_Y](),
    function[ST_Z](),
    function[ST_StartPoint](),
    function[ST_ClosestPoint](),
    function[ST_Boundary](),
    function[ST_MinimumBoundingRadius](),
    function[ST_MinimumBoundingCircle](BufferParameters.DEFAULT_QUADRANT_SEGMENTS * 6),
    function[ST_EndPoint](),
    function[ST_ExteriorRing](),
    function[ST_GeometryN](),
    function[ST_InteriorRingN](),
    function[ST_Dump](),
    function[ST_DumpPoints](),
    function[ST_IsClosed](),
    function[ST_IsCollection](),
    function[ST_NumInteriorRings](),
    function[ST_AddPoint](-1),
    function[ST_RemovePoint](-1),
    function[ST_SetPoint](),
    function[ST_IsRing](),
    function[ST_FlipCoordinates](),
    function[ST_LineSubstring](),
    function[ST_LineInterpolatePoint](),
    function[ST_SubDivideExplode](),
    function[ST_SubDivide](),
    function[ST_MakeLine](),
    function[ST_Polygon](),
    function[ST_MakePolygon](null),
    function[ST_GeoHash](),
    function[ST_GeomFromGeoHash](null),
    function[ST_Collect](),
    function[ST_Multi](),
    function[ST_PointOnSurface](),
    function[ST_Reverse](),
    function[ST_PointN](),
    function[ST_AsEWKT](),
    function[ST_Force_2D](),
    function[ST_ZMax](),
    function[ST_ZMin](),
    function[ST_YMax](),
    function[ST_YMin](),
    function[ST_XMax](),
    function[ST_XMin](),
    function[ST_BuildArea](),
    function[ST_OrderingEquals](),
    function[ST_CollectionExtract](defaultArgs = null),
    function[ST_Normalize](),
    function[ST_LineFromMultiPoint](),
    function[ST_MPolyFromText](0),
    function[ST_MLineFromText](0),
    function[ST_Split](),
    function[ST_S2CellIDs](),
    function[ST_GeometricMedian](1e-6, 1000, false),
    function[ST_DistanceSphere](6371008.0),
    function[ST_DistanceSpheroid](),
    function[ST_AreaSpheroid](),
    function[ST_LengthSpheroid](),
    function[ST_NumPoints](),
    function[ST_Force3D](0.0),
    function[ST_NRings](),
    function[ST_Translate](0.0),
    function[ST_FrechetDistance](),
    function[ST_Affine](),
    function[ST_BoundingDiagonal](),
    function[ST_Angle](),
    function[ST_Degrees](),
    function[ST_HausdorffDistance](-1),
    // Expression for rasters
    function[RS_NormalizedDifference](),
    function[RS_Mean](),
    function[RS_Mode](),
    function[RS_FetchRegion](),
    function[RS_GreaterThan](),
    function[RS_GreaterThanEqual](),
    function[RS_LessThan](),
    function[RS_LessThanEqual](),
    function[RS_Add](),
    function[RS_Subtract](),
    function[RS_Divide](),
    function[RS_MultiplyFactor](),
    function[RS_Multiply](),
    function[RS_BitwiseAnd](),
    function[RS_BitwiseOr](),
    function[RS_Count](),
    function[RS_Modulo](),
    function[RS_GetBand](),
    function[RS_SquareRoot](),
    function[RS_LogicalDifference](),
    function[RS_LogicalOver](),
    function[RS_Base64](),
    function[RS_HTML](),
    function[RS_Array](),
    function[RS_Normalize](),
    function[RS_Append](),
    function[RS_AddBandFromArray](),
    function[RS_BandAsArray](),
    function[RS_FromArcInfoAsciiGrid](),
    function[RS_FromGeoTiff](),
    function[RS_MakeEmptyRaster](),
    function[RS_Envelope](),
    function[RS_NumBands](),
    function[RS_Metadata](),
    function[RS_SetSRID](),
    function[RS_SRID](),
    function[RS_Value](1),
    function[RS_Values](1),
    function[RS_Intersects](),
    function[RS_AsGeoTiff](),
    function[RS_AsArcGrid](),
    function[RS_Width](),
    function[RS_Height](),
    function[RS_UpperLeftX](),
    function[RS_UpperLeftY](),
    function[RS_ScaleX](),
    function[RS_ScaleY](),
    function[RS_PixelAsPoint](),
    function[RS_ConvexHull](),
<<<<<<< HEAD
    function[RS_Within](),
    function[RS_Contains]()
=======
    function[RS_RasterToWorldCoordX](),
    function[RS_RasterToWorldCoordY](),
    function[RS_Within](),
    function[RS_Contains](),
    function[RS_WorldToRasterCoord](),
    function[RS_WorldToRasterCoordX](),
    function[RS_WorldToRasterCoordY]()
>>>>>>> ea0f9e43
  )

  val aggregateExpressions: Seq[Aggregator[Geometry, Geometry, Geometry]] = Seq(
    new ST_Union_Aggr,
    new ST_Envelope_Aggr,
    new ST_Intersection_Aggr
  )

  private def function[T <: Expression : ClassTag](defaultArgs: Any *): FunctionDescription = {
    val classTag = implicitly[ClassTag[T]]
    val constructor = classTag.runtimeClass.getConstructor(classOf[Seq[Expression]])
    val functionName = classTag.runtimeClass.getSimpleName
    val functionIdentifier = FunctionIdentifier(functionName)
    val expressionInfo = new ExpressionInfo(
      classTag.runtimeClass.getCanonicalName,
      functionIdentifier.database.orNull,
      functionName)

    def functionBuilder(expressions: Seq[Expression]): T = {
      val expr = constructor.newInstance(expressions).asInstanceOf[T]
      expr match {
        case e: ExpectsInputTypes =>
          val numParameters = e.inputTypes.size
          val numArguments = expressions.size
          if (numParameters == numArguments) expr else {
            val numUnspecifiedArgs = numParameters - numArguments
            if (numUnspecifiedArgs > 0) {
              if (numUnspecifiedArgs <= defaultArgs.size) {
                val args = expressions ++ defaultArgs.takeRight(numUnspecifiedArgs).map(Literal(_))
                constructor.newInstance(args).asInstanceOf[T]
              } else {
                throw new IllegalArgumentException(s"function $functionName takes at least " +
                  s"${numParameters - defaultArgs.size} argument(s), $numArguments argument(s) specified")
              }
            } else {
              throw new IllegalArgumentException(s"function $functionName takes at most " +
                s"$numParameters argument(s), $numArguments argument(s) specified")
            }
          }
        case _ => expr
      }
    }

    (functionIdentifier, expressionInfo, functionBuilder)
  }
}<|MERGE_RESOLUTION|>--- conflicted
+++ resolved
@@ -215,10 +215,6 @@
     function[RS_ScaleY](),
     function[RS_PixelAsPoint](),
     function[RS_ConvexHull](),
-<<<<<<< HEAD
-    function[RS_Within](),
-    function[RS_Contains]()
-=======
     function[RS_RasterToWorldCoordX](),
     function[RS_RasterToWorldCoordY](),
     function[RS_Within](),
@@ -226,7 +222,6 @@
     function[RS_WorldToRasterCoord](),
     function[RS_WorldToRasterCoordX](),
     function[RS_WorldToRasterCoordY]()
->>>>>>> ea0f9e43
   )
 
   val aggregateExpressions: Seq[Aggregator[Geometry, Geometry, Geometry]] = Seq(
