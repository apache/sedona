/*
 * Licensed to the Apache Software Foundation (ASF) under one
 * or more contributor license agreements.  See the NOTICE file
 * distributed with this work for additional information
 * regarding copyright ownership.  The ASF licenses this file
 * to you under the Apache License, Version 2.0 (the
 * "License"); you may not use this file except in compliance
 * with the License.  You may obtain a copy of the License at
 *
 *   http://www.apache.org/licenses/LICENSE-2.0
 *
 * Unless required by applicable law or agreed to in writing,
 * software distributed under the License is distributed on an
 * "AS IS" BASIS, WITHOUT WARRANTIES OR CONDITIONS OF ANY
 * KIND, either express or implied.  See the License for the
 * specific language governing permissions and limitations
 * under the License.
 */
package org.apache.sedona.sql.UDF

import org.apache.spark.sql.catalyst.FunctionIdentifier
import org.apache.spark.sql.catalyst.analysis.FunctionRegistry.FunctionBuilder
import org.apache.spark.sql.catalyst.expressions.{ExpectsInputTypes, Expression, ExpressionInfo, Literal}
import org.apache.spark.sql.expressions.Aggregator
import org.apache.spark.sql.sedona_sql.expressions.collect.{ST_Collect}
import org.apache.spark.sql.sedona_sql.expressions.raster._
import org.apache.spark.sql.sedona_sql.expressions._
import org.locationtech.jts.geom.Geometry
import org.locationtech.jts.operation.buffer.BufferParameters

import scala.reflect.ClassTag

object Catalog {

  type FunctionDescription = (FunctionIdentifier, ExpressionInfo, FunctionBuilder)

  val expressions: Seq[FunctionDescription] = Seq(
    // Expression for vectors
    function[ST_PointFromText](),
    function[ST_PolygonFromText](),
    function[ST_LineStringFromText](),
    function[ST_GeomFromText](0),
    function[ST_LineFromText](),
    function[ST_GeomFromWKT](0),
    function[ST_GeomFromWKB](),
    function[ST_GeomFromGeoJSON](),
    function[ST_GeomFromGML](),
    function[ST_GeomFromKML](),
    function[ST_Point](),
    function[ST_PointZ](0),
    function[ST_PolygonFromEnvelope](),
    function[ST_Contains](),
    function[ST_Intersects](),
    function[ST_Within](),
    function[ST_Covers](),
    function[ST_CoveredBy](),
    function[ST_Dimension](),
    function[ST_Disjoint](),
    function[ST_Distance](),
    function[ST_3DDistance](),
    function[ST_ConcaveHull](false),
    function[ST_ConvexHull](),
    function[ST_NPoints](),
    function[ST_NDims](),
    function[ST_Buffer](),
    function[ST_Envelope](),
    function[ST_Length](),
    function[ST_Area](),
    function[ST_Centroid](),
    function[ST_Transform](false),
    function[ST_Intersection](),
    function[ST_Difference](),
    function[ST_SymDifference](),
    function[ST_Union](),
    function[ST_IsValid](),
    function[ST_IsEmpty](),
    function[ST_PrecisionReduce](),
    function[ST_Equals](),
    function[ST_Touches](),
    function[ST_Overlaps](),
    function[ST_Crosses](),
    function[ST_IsSimple](),
    function[ST_MakeValid](false),
    function[ST_SimplifyPreserveTopology](),
    function[ST_AsText](),
    function[ST_AsGeoJSON](),
    function[ST_AsBinary](),
    function[ST_AsEWKB](),
    function[ST_AsGML](),
    function[ST_AsKML](),
    function[ST_SRID](),
    function[ST_SetSRID](),
    function[ST_GeometryType](),
    function[ST_NumGeometries](),
    function[ST_LineMerge](),
    function[ST_Azimuth](),
    function[ST_X](),
    function[ST_Y](),
    function[ST_Z](),
    function[ST_StartPoint](),
    function[ST_Boundary](),
    function[ST_MinimumBoundingRadius](),
    function[ST_MinimumBoundingCircle](BufferParameters.DEFAULT_QUADRANT_SEGMENTS),
    function[ST_EndPoint](),
    function[ST_ExteriorRing](),
    function[ST_GeometryN](),
    function[ST_InteriorRingN](),
    function[ST_Dump](),
    function[ST_DumpPoints](),
    function[ST_IsClosed](),
    function[ST_NumInteriorRings](),
    function[ST_AddPoint](-1),
    function[ST_RemovePoint](-1),
    function[ST_SetPoint](),
    function[ST_IsRing](),
    function[ST_FlipCoordinates](),
    function[ST_LineSubstring](),
    function[ST_LineInterpolatePoint](),
    function[ST_SubDivideExplode](),
    function[ST_SubDivide](),
    function[ST_MakePolygon](null),
    function[ST_GeoHash](),
    function[ST_GeomFromGeoHash](null),
    function[ST_Collect](),
    function[ST_Multi](),
    function[ST_PointOnSurface](),
    function[ST_Reverse](),
    function[ST_PointN](),
    function[ST_AsEWKT](),
    function[ST_Force_2D](),
    function[ST_ZMax](),
    function[ST_ZMin](),
    function[ST_YMax](),
    function[ST_YMin](),
    function[ST_XMax](),
    function[ST_XMin](),
    function[ST_BuildArea](),
    function[ST_OrderingEquals](),
    function[ST_CollectionExtract](defaultArgs = null),
    function[ST_Normalize](),
    function[ST_LineFromMultiPoint](),
    function[ST_MPolyFromText](0),
    function[ST_MLineFromText](0),
    function[ST_Split](),
    function[ST_S2CellIDs](),
    function[ST_GeometricMedian](1e-6, 1000, false),
    function[ST_DistanceSphere](6371008.0),
    function[ST_DistanceSpheroid](),
    function[ST_AreaSpheroid](),
    function[ST_LengthSpheroid](),
    function[ST_NumPoints](),
    function[ST_Force3D](0.0),
    function[ST_NRings](),
    function[ST_Translate](0.0),
<<<<<<< HEAD
    function[ST_FrechetDistance](),
=======
    function[ST_Affine](null, null, null, null, null, null),
>>>>>>> 5cb7a210
    function[ST_BoundingDiagonal](),
    function[ST_HausdorffDistance](-1),
    // Expression for rasters
    function[RS_NormalizedDifference](),
    function[RS_Mean](),
    function[RS_Mode](),
    function[RS_FetchRegion](),
    function[RS_GreaterThan](),
    function[RS_GreaterThanEqual](),
    function[RS_LessThan](),
    function[RS_LessThanEqual](),
    function[RS_Add](),
    function[RS_Subtract](),
    function[RS_Divide](),
    function[RS_MultiplyFactor](),
    function[RS_Multiply](),
    function[RS_BitwiseAnd](),
    function[RS_BitwiseOr](),
    function[RS_Count](),
    function[RS_Modulo](),
    function[RS_GetBand](),
    function[RS_SquareRoot](),
    function[RS_LogicalDifference](),
    function[RS_LogicalOver](),
    function[RS_Base64](),
    function[RS_HTML](),
    function[RS_Array](),
    function[RS_Normalize](),
    function[RS_Append](),
    function[RS_AddBandFromArray](),
    function[RS_BandAsArray](),
    function[RS_FromArcInfoAsciiGrid](),
    function[RS_FromGeoTiff](),
    function[RS_MakeEmptyRaster](java.lang.Integer.MAX_VALUE, 0.0, 0.0, 0),
    function[RS_Envelope](),
    function[RS_NumBands](),
    function[RS_Metadata](),
    function[RS_SetSRID](),
    function[RS_SRID](),
    function[RS_Value](1),
    function[RS_Values](1),
    function[RS_AsGeoTiff](),
    function[RS_AsArcGrid]()
  )

  val aggregateExpressions: Seq[Aggregator[Geometry, Geometry, Geometry]] = Seq(
    new ST_Union_Aggr,
    new ST_Envelope_Aggr,
    new ST_Intersection_Aggr
  )

  private def function[T <: Expression : ClassTag](defaultArgs: Any *): FunctionDescription = {
    val classTag = implicitly[ClassTag[T]]
    val constructor = classTag.runtimeClass.getConstructor(classOf[Seq[Expression]])
    val functionName = classTag.runtimeClass.getSimpleName
    val functionIdentifier = FunctionIdentifier(functionName)
    val expressionInfo = new ExpressionInfo(
      classTag.runtimeClass.getCanonicalName,
      functionIdentifier.database.orNull,
      functionName)

    def functionBuilder(expressions: Seq[Expression]): T = {
      val expr = constructor.newInstance(expressions).asInstanceOf[T]
      expr match {
        case e: ExpectsInputTypes =>
          val numParameters = e.inputTypes.size
          val numArguments = expressions.size
          if (numParameters == numArguments) expr else {
            val numUnspecifiedArgs = numParameters - numArguments
            if (numUnspecifiedArgs > 0) {
              if (numUnspecifiedArgs <= defaultArgs.size) {
                val args = expressions ++ defaultArgs.takeRight(numUnspecifiedArgs).map(Literal(_))
                constructor.newInstance(args).asInstanceOf[T]
              } else {
                throw new IllegalArgumentException(s"function $functionName takes at least " +
                  s"${numParameters - defaultArgs.size} argument(s), $numArguments argument(s) specified")
              }
            } else {
              throw new IllegalArgumentException(s"function $functionName takes at most " +
                s"$numParameters argument(s), $numArguments argument(s) specified")
            }
          }
        case _ => expr
      }
    }

    (functionIdentifier, expressionInfo, functionBuilder)
  }
}<|MERGE_RESOLUTION|>--- conflicted
+++ resolved
@@ -152,11 +152,8 @@
     function[ST_Force3D](0.0),
     function[ST_NRings](),
     function[ST_Translate](0.0),
-<<<<<<< HEAD
     function[ST_FrechetDistance](),
-=======
     function[ST_Affine](null, null, null, null, null, null),
->>>>>>> 5cb7a210
     function[ST_BoundingDiagonal](),
     function[ST_HausdorffDistance](-1),
     // Expression for rasters
