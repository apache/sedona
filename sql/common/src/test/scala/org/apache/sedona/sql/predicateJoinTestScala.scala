/*
 * Licensed to the Apache Software Foundation (ASF) under one
 * or more contributor license agreements.  See the NOTICE file
 * distributed with this work for additional information
 * regarding copyright ownership.  The ASF licenses this file
 * to you under the Apache License, Version 2.0 (the
 * "License"); you may not use this file except in compliance
 * with the License.  You may obtain a copy of the License at
 *
 *   http://www.apache.org/licenses/LICENSE-2.0
 *
 * Unless required by applicable law or agreed to in writing,
 * software distributed under the License is distributed on an
 * "AS IS" BASIS, WITHOUT WARRANTIES OR CONDITIONS OF ANY
 * KIND, either express or implied.  See the License for the
 * specific language governing permissions and limitations
 * under the License.
 */

package org.apache.sedona.sql

import org.apache.sedona.core.utils.SedonaConf
import org.apache.spark.sql.Row
import org.apache.spark.sql.functions.expr
import org.apache.spark.sql.sedona_sql.strategy.join.DistanceJoinExec
import org.apache.spark.sql.types._
import org.locationtech.jts.geom.Geometry

class predicateJoinTestScala extends TestBaseScala {

  describe("Sedona-SQL Predicate Join Test") {

    it("Passed ST_Contains in a join") {
      val sedonaConf = new SedonaConf(sparkSession.conf)
      println(sedonaConf)

      var polygonCsvDf = sparkSession.read.format("csv").option("delimiter", ",").option("header", "false").load(csvPolygonInputLocation)
      polygonCsvDf.createOrReplaceTempView("polygontable")
      var polygonDf = sparkSession.sql("select ST_PolygonFromEnvelope(cast(polygontable._c0 as Decimal(24,20)),cast(polygontable._c1 as Decimal(24,20)), cast(polygontable._c2 as Decimal(24,20)), cast(polygontable._c3 as Decimal(24,20))) as polygonshape from polygontable")
      polygonDf.createOrReplaceTempView("polygondf")

      var pointCsvDF = sparkSession.read.format("csv").option("delimiter", ",").option("header", "false").load(csvPointInputLocation)
      pointCsvDF.createOrReplaceTempView("pointtable")
      var pointDf = sparkSession.sql("select ST_Point(cast(pointtable._c0 as Decimal(24,20)),cast(pointtable._c1 as Decimal(24,20))) as pointshape from pointtable")
      pointDf.createOrReplaceTempView("pointdf")

      var rangeJoinDf = sparkSession.sql("select * from polygondf, pointdf where ST_Contains(polygondf.polygonshape,pointdf.pointshape) ")

      assert(rangeJoinDf.count() == 1000)
    }

    it("Passed ST_Intersects in a join") {
      var polygonCsvDf = sparkSession.read.format("csv").option("delimiter", ",").option("header", "false").load(csvPolygonInputLocation)
      polygonCsvDf.createOrReplaceTempView("polygontable")
      var polygonDf = sparkSession.sql("select ST_PolygonFromEnvelope(cast(polygontable._c0 as Decimal(24,20)),cast(polygontable._c1 as Decimal(24,20)), cast(polygontable._c2 as Decimal(24,20)), cast(polygontable._c3 as Decimal(24,20))) as polygonshape from polygontable")
      polygonDf.createOrReplaceTempView("polygondf")

      var pointCsvDF = sparkSession.read.format("csv").option("delimiter", ",").option("header", "false").load(csvPointInputLocation)
      pointCsvDF.createOrReplaceTempView("pointtable")
      var pointDf = sparkSession.sql("select ST_Point(cast(pointtable._c0 as Decimal(24,20)),cast(pointtable._c1 as Decimal(24,20))) as pointshape from pointtable")
      pointDf.createOrReplaceTempView("pointdf")

      var rangeJoinDf = sparkSession.sql("select * from polygondf, pointdf where ST_Intersects(polygondf.polygonshape,pointdf.pointshape) ")
      assert(rangeJoinDf.count() == 1000)
    }

    it("Passed ST_Touches in a join") {
      var polygonCsvDf = sparkSession.read.format("csv").option("delimiter", ",").option("header", "false").load(csvPolygonInputLocation)
      polygonCsvDf.createOrReplaceTempView("polygontable")
      var polygonDf = sparkSession.sql("select ST_PolygonFromEnvelope(cast(polygontable._c0 as Decimal(24,20)),cast(polygontable._c1 as Decimal(24,20)), cast(polygontable._c2 as Decimal(24,20)), cast(polygontable._c3 as Decimal(24,20))) as polygonshape from polygontable")
      polygonDf.createOrReplaceTempView("polygondf")

      var pointCsvDF = sparkSession.read.format("csv").option("delimiter", ",").option("header", "false").load(csvPointInputLocation)
      pointCsvDF.createOrReplaceTempView("pointtable")
      var pointDf = sparkSession.sql("select ST_Point(cast(pointtable._c0 as Decimal(24,20)),cast(pointtable._c1 as Decimal(24,20))) as pointshape from pointtable")
      pointDf.createOrReplaceTempView("pointdf")

      var rangeJoinDf = sparkSession.sql("select * from polygondf, pointdf where ST_Touches(polygondf.polygonshape,pointdf.pointshape) ")

      assert(rangeJoinDf.count() == 0)
    }

    it("Passed ST_Within in a join") {
      var polygonCsvDf = sparkSession.read.format("csv").option("delimiter", ",").option("header", "false").load(csvPolygonInputLocation)
      polygonCsvDf.createOrReplaceTempView("polygontable")
      var polygonDf = sparkSession.sql("select ST_PolygonFromEnvelope(cast(polygontable._c0 as Decimal(24,20)),cast(polygontable._c1 as Decimal(24,20)), cast(polygontable._c2 as Decimal(24,20)), cast(polygontable._c3 as Decimal(24,20))) as polygonshape from polygontable")
      polygonDf.createOrReplaceTempView("polygondf")

      var pointCsvDF = sparkSession.read.format("csv").option("delimiter", ",").option("header", "false").load(csvPointInputLocation)
      pointCsvDF.createOrReplaceTempView("pointtable")
      var pointDf = sparkSession.sql("select ST_Point(cast(pointtable._c0 as Decimal(24,20)),cast(pointtable._c1 as Decimal(24,20))) as pointshape from pointtable")
      pointDf.createOrReplaceTempView("pointdf")

      var rangeJoinDf = sparkSession.sql("select * from polygondf, pointdf where ST_Within(pointdf.pointshape, polygondf.polygonshape) ")

      assert(rangeJoinDf.count() == 1000)
    }

    it("Passed ST_Overlaps in a join") {
      var polygonCsvDf = sparkSession.read.format("csv").option("delimiter", ",").option("header", "false").load(csvPolygonInputLocation)
      polygonCsvDf.createOrReplaceTempView("polygontable")
      var polygonDf = sparkSession.sql("select ST_PolygonFromEnvelope(cast(polygontable._c0 as Decimal(24,20)),cast(polygontable._c1 as Decimal(24,20)), cast(polygontable._c2 as Decimal(24,20)), cast(polygontable._c3 as Decimal(24,20))) as polygonshape from polygontable")
      polygonDf.createOrReplaceTempView("polygondf")

      var polygonCsvOverlapDf = sparkSession.read.format("csv").option("delimiter", ",").option("header", "false").load(overlapPolygonInputLocation)
      polygonCsvOverlapDf.createOrReplaceTempView("polygonoverlaptable")
      var polygonOverlapDf = sparkSession.sql("select ST_PolygonFromEnvelope(cast(polygonoverlaptable._c0 as Decimal(24,20)),cast(polygonoverlaptable._c1 as Decimal(24,20)), cast(polygonoverlaptable._c2 as Decimal(24,20)), cast(polygonoverlaptable._c3 as Decimal(24,20))) as polygonshape from polygonoverlaptable")
      polygonOverlapDf.createOrReplaceTempView("polygonodf")

      var rangeJoinDf = sparkSession.sql("select * from polygondf, polygonodf where ST_Overlaps(polygondf.polygonshape, polygonodf.polygonshape)")

      assert(rangeJoinDf.count() == 15)
    }

    it("Passed ST_Crosses in a join") {
      var polygonCsvDf = sparkSession.read.format("csv").option("delimiter", ",").option("header", "false").load(csvPolygonInputLocation)
      polygonCsvDf.createOrReplaceTempView("polygontable")
      var polygonDf = sparkSession.sql("select ST_PolygonFromEnvelope(cast(polygontable._c0 as Decimal(24,20)),cast(polygontable._c1 as Decimal(24,20)), cast(polygontable._c2 as Decimal(24,20)), cast(polygontable._c3 as Decimal(24,20))) as polygonshape from polygontable")
      polygonDf.createOrReplaceTempView("polygondf")

      var pointCsvDF = sparkSession.read.format("csv").option("delimiter", ",").option("header", "false").load(csvPointInputLocation)
      pointCsvDF.createOrReplaceTempView("pointtable")
      var pointDf = sparkSession.sql("select ST_Point(cast(pointtable._c0 as Decimal(24,20)),cast(pointtable._c1 as Decimal(24,20))) as pointshape from pointtable")
      pointDf.createOrReplaceTempView("pointdf")

      var rangeJoinDf = sparkSession.sql("select * from polygondf, pointdf where ST_Crosses(pointdf.pointshape, polygondf.polygonshape) ")

      assert(rangeJoinDf.count() == 0)
    }

    it("Passed ST_Covers in a join") {
      val sedonaConf = new SedonaConf(sparkSession.conf)
      println(sedonaConf)

      var polygonCsvDf = sparkSession.read.format("csv").option("delimiter", ",").option("header", "false").load(csvPolygonInputLocation)
      polygonCsvDf.createOrReplaceTempView("polygontable")
      var polygonDf = sparkSession.sql("select ST_PolygonFromEnvelope(cast(polygontable._c0 as Decimal(24,20)),cast(polygontable._c1 as Decimal(24,20)), cast(polygontable._c2 as Decimal(24,20)), cast(polygontable._c3 as Decimal(24,20))) as polygonshape from polygontable")
      polygonDf.createOrReplaceTempView("polygondf")

      var pointCsvDF = sparkSession.read.format("csv").option("delimiter", ",").option("header", "false").load(csvPointInputLocation)
      pointCsvDF.createOrReplaceTempView("pointtable")
      var pointDf = sparkSession.sql("select ST_Point(cast(pointtable._c0 as Decimal(24,20)),cast(pointtable._c1 as Decimal(24,20))) as pointshape from pointtable")
      pointDf.createOrReplaceTempView("pointdf")

      var rangeJoinDf = sparkSession.sql("select * from polygondf, pointdf where ST_Covers(polygondf.polygonshape,pointdf.pointshape) ")

      assert(rangeJoinDf.count() == 1000)
    }

    it("Passed ST_CoveredBy in a join") {
      var polygonCsvDf = sparkSession.read.format("csv").option("delimiter", ",").option("header", "false").load(csvPolygonInputLocation)
      polygonCsvDf.createOrReplaceTempView("polygontable")
      var polygonDf = sparkSession.sql("select ST_PolygonFromEnvelope(cast(polygontable._c0 as Decimal(24,20)),cast(polygontable._c1 as Decimal(24,20)), cast(polygontable._c2 as Decimal(24,20)), cast(polygontable._c3 as Decimal(24,20))) as polygonshape from polygontable")
      polygonDf.createOrReplaceTempView("polygondf")

      var pointCsvDF = sparkSession.read.format("csv").option("delimiter", ",").option("header", "false").load(csvPointInputLocation)
      pointCsvDF.createOrReplaceTempView("pointtable")
      var pointDf = sparkSession.sql("select ST_Point(cast(pointtable._c0 as Decimal(24,20)),cast(pointtable._c1 as Decimal(24,20))) as pointshape from pointtable")
      pointDf.createOrReplaceTempView("pointdf")

      var rangeJoinDf = sparkSession.sql("select * from polygondf, pointdf where ST_CoveredBy(pointdf.pointshape, polygondf.polygonshape) ")

      assert(rangeJoinDf.count() == 1000)
    }

    it("Passed ST_Intersects in a join with singleton dataframe") {
      var polygonCsvDf = sparkSession.read.format("csv").option("delimiter", ",").option("header", "false").load(csvPolygonInputLocation).limit(1).repartition(1)
      polygonCsvDf.createOrReplaceTempView("polygontable")
      var polygonDf = sparkSession.sql("select ST_PolygonFromEnvelope(cast(polygontable._c0 as Decimal(24,20)),cast(polygontable._c1 as Decimal(24,20)), cast(polygontable._c2 as Decimal(24,20)), cast(polygontable._c3 as Decimal(24,20))) as polygonshape from polygontable")
      polygonDf.createOrReplaceTempView("polygondf")

      var pointCsvDF = sparkSession.read.format("csv").option("delimiter", ",").option("header", "false").load(csvPointInputLocation)
      pointCsvDF.createOrReplaceTempView("pointtable")
      var pointDf = sparkSession.sql("select ST_Point(cast(pointtable._c0 as Decimal(24,20)),cast(pointtable._c1 as Decimal(24,20))) as pointshape from pointtable")
      pointDf.createOrReplaceTempView("pointdf")

      // Join with a singleton dataframe is essentially a range query
      val polygon = polygonDf.first().getAs[Geometry]("polygonshape")
      val rangeQueryDf = sparkSession.sql(s"select * from pointdf where ST_Intersects(pointdf.pointshape, ST_GeomFromWKT('${polygon.toString}'))")
      val rangeQueryCount = rangeQueryDf.count()

      // Perform spatial join and compare results
      val rangeJoinDf1 = sparkSession.sql("select * from polygondf, pointdf where ST_Intersects(pointdf.pointshape, polygondf.polygonshape)")
      val rangeJoinDf2 = sparkSession.sql("select * from pointdf, polygondf where ST_Intersects(polygondf.polygonshape, pointdf.pointshape)")
      assert(rangeJoinDf1.count() == rangeQueryCount)
      assert(rangeJoinDf2.count() == rangeQueryCount)
    }

    it("Passed ST_Intersects in a join with empty dataframe") {
      var polygonCsvDf = sparkSession.read.format("csv").option("delimiter", ",").option("header", "false").load(csvPolygonInputLocation)
      polygonCsvDf.createOrReplaceTempView("polygontable")
      var polygonDf = sparkSession.sql("select ST_PolygonFromEnvelope(cast(polygontable._c0 as Decimal(24,20)),cast(polygontable._c1 as Decimal(24,20)), cast(polygontable._c2 as Decimal(24,20)), cast(polygontable._c3 as Decimal(24,20))) as polygonshape from polygontable")
      polygonDf.createOrReplaceTempView("polygondf")

      var pointCsvDF = sparkSession.read.format("csv").option("delimiter", ",").option("header", "false").load(csvPointInputLocation)
      pointCsvDF.createOrReplaceTempView("pointtable")
      var pointDf = sparkSession.sql("select ST_Point(cast(pointtable._c0 as Decimal(24,20)),cast(pointtable._c1 as Decimal(24,20))) as pointshape from pointtable where pointtable._c0 > 10000").repartition(1)
      pointDf.createOrReplaceTempView("pointdf")

      val rangeJoinDf1 = sparkSession.sql("select * from polygondf, pointdf where ST_Intersects(pointdf.pointshape, polygondf.polygonshape)")
      val rangeJoinDf2 = sparkSession.sql("select * from pointdf, polygondf where ST_Intersects(polygondf.polygonshape, pointdf.pointshape)")
      assert(rangeJoinDf1.count() == 0)
      assert(rangeJoinDf2.count() == 0)
    }

    it("Passed ST_Distance <= radius in a join") {
      var pointCsvDF1 = sparkSession.read.format("csv").option("delimiter", ",").option("header", "false").load(csvPointInputLocation)
      pointCsvDF1.createOrReplaceTempView("pointtable")
      var pointDf1 = sparkSession.sql("select ST_Point(cast(pointtable._c0 as Decimal(24,20)),cast(pointtable._c1 as Decimal(24,20))) as pointshape1 from pointtable")
      pointDf1.createOrReplaceTempView("pointdf1")

      var pointCsvDF2 = sparkSession.read.format("csv").option("delimiter", ",").option("header", "false").load(csvPointInputLocation)
      pointCsvDF2.createOrReplaceTempView("pointtable")
      var pointDf2 = sparkSession.sql("select ST_Point(cast(pointtable._c0 as Decimal(24,20)),cast(pointtable._c1 as Decimal(24,20))) as pointshape2 from pointtable")
      pointDf2.createOrReplaceTempView("pointdf2")

      var distanceJoinDf = sparkSession.sql("select * from pointdf1, pointdf2 where ST_Distance(pointdf1.pointshape1,pointdf2.pointshape2) <= 2")

      assert(distanceJoinDf.count() == 2998)
    }

    it("Passed ST_Distance < distance in a join") {
      var pointCsvDF1 = sparkSession.read.format("csv").option("delimiter", ",").option("header", "false").load(csvPointInputLocation)
      pointCsvDF1.createOrReplaceTempView("pointtable")
      var pointDf1 = sparkSession.sql("select ST_Point(cast(pointtable._c0 as Decimal(24,20)),cast(pointtable._c1 as Decimal(24,20))) as pointshape1 from pointtable")
      pointDf1.createOrReplaceTempView("pointdf1")

      var pointCsvDF2 = sparkSession.read.format("csv").option("delimiter", ",").option("header", "false").load(csvPointInputLocation)
      pointCsvDF2.createOrReplaceTempView("pointtable")
      var pointDf2 = sparkSession.sql("select ST_Point(cast(pointtable._c0 as Decimal(24,20)),cast(pointtable._c1 as Decimal(24,20))) as pointshape2 from pointtable")
      pointDf2.createOrReplaceTempView("pointdf2")

      var distanceJoinDf = sparkSession.sql("select * from pointdf1, pointdf2 where ST_Distance(pointdf1.pointshape1,pointdf2.pointshape2) < 2")

      assert(distanceJoinDf.count() == 2998)
    }

    it("Passed ST_Distance < distance with LineString in a join") {
      assert(sparkSession.sql(
        """
          |select *
          |from (select ST_LineFromText('LineString(1 1, 1 3, 3 3)') as geom) a
          |join (select ST_Point(2.0,2.0) as geom) b
          |on ST_Distance(a.geom, b.geom) < 0.1
          |""".stripMargin).isEmpty)
      assert(sparkSession.sql(
        """
          |select *
          |from (select ST_LineFromText('LineString(1 1, 1 4)') as geom) a
          |join (select ST_Point(1.0,5.0) as geom) b
          |on ST_Distance(a.geom, b.geom) < 1.5
          |""".stripMargin).count() == 1)
    }

    it("Passed ST_Contains in a range and join") {
      var polygonCsvDf = sparkSession.read.format("csv").option("delimiter", ",").option("header", "false").load(csvPolygonInputLocation)
      polygonCsvDf.createOrReplaceTempView("polygontable")
      var polygonDf = sparkSession.sql("select ST_PolygonFromEnvelope(cast(polygontable._c0 as Decimal(24,20)),cast(polygontable._c1 as Decimal(24,20)), cast(polygontable._c2 as Decimal(24,20)), cast(polygontable._c3 as Decimal(24,20))) as polygonshape from polygontable")
      polygonDf.createOrReplaceTempView("polygondf")

      var pointCsvDF = sparkSession.read.format("csv").option("delimiter", ",").option("header", "false").load(csvPointInputLocation)
      pointCsvDF.createOrReplaceTempView("pointtable")
      var pointDf = sparkSession.sql("select ST_Point(cast(pointtable._c0 as Decimal(24,20)),cast(pointtable._c1 as Decimal(24,20))) as pointshape from pointtable")
      pointDf.createOrReplaceTempView("pointdf")

      var rangeJoinDf = sparkSession.sql("select * from polygondf, pointdf where ST_Contains(polygondf.polygonshape,pointdf.pointshape) " +
        "and ST_Contains(ST_PolygonFromEnvelope(1.0,101.0,501.0,601.0), polygondf.polygonshape)")

      assert(rangeJoinDf.count() == 500)
    }

    it("Passed super small data join") {
      val rawPointDf = sparkSession.createDataFrame(
        sparkSession.sparkContext.parallelize(
          Seq(Row(1, "40.0", "-120.0"), Row(2, "30.0", "-110.0"), Row(3, "20.0", "-100.0"))),
        StructType(
          List(StructField("id", IntegerType, true), StructField("lat", StringType, true), StructField("lon", StringType, true))
        ))
      rawPointDf.createOrReplaceTempView("rawPointDf")

      val pointDF = sparkSession.sql("select id, ST_Point(cast(lat as Decimal(24,20)), cast(lon as Decimal(24,20))) AS latlon_point FROM rawPointDf")
      pointDF.createOrReplaceTempView("pointDf")

      val rawPolygonDf = sparkSession.createDataFrame(
        sparkSession.sparkContext.parallelize(
          Seq(Row("A", 25.0, -115.0, 35.0, -105.0), Row("B", 25.0, -135.0, 35.0, -125.0))),
        StructType(
          List(StructField("id", StringType, true), StructField("latmin", DoubleType, true),
            StructField("lonmin", DoubleType, true), StructField("latmax", DoubleType, true),
            StructField("lonmax", DoubleType, true))
        ))
      rawPolygonDf.createOrReplaceTempView("rawPolygonDf")

      val polygonEnvelopeDF = sparkSession.sql("select id, ST_PolygonFromEnvelope(" +
        "cast(latmin as Decimal(24,20)), cast(lonmin as Decimal(24,20)), " +
        "cast(latmax as Decimal(24,20)), cast(lonmax as Decimal(24,20))) AS polygon FROM rawPolygonDf")
      polygonEnvelopeDF.createOrReplaceTempView("polygonDf")

      val withinEnvelopeDF = sparkSession.sql("select * FROM pointDf, polygonDf WHERE ST_Within(pointDf.latlon_point, polygonDf.polygon)")
      assert(withinEnvelopeDF.count() == 1)
    }
    it("Passed ST_Equals in a join for ST_Point") {
      var pointCsvDf1 = sparkSession.read.format("csv").option("delimiter", ",").option("header", "false").load(csvPoint1InputLocation)
      pointCsvDf1.createOrReplaceTempView("pointtable1")
      var pointDf1 = sparkSession.sql("select ST_Point(cast(pointtable1._c0 as Decimal(24,20)),cast(pointtable1._c1 as Decimal(24,20)) ) as pointshape1 from pointtable1")
      pointDf1.createOrReplaceTempView("pointdf1")

      var pointCsvDF2 = sparkSession.read.format("csv").option("delimiter", ",").option("header", "false").load(csvPoint2InputLocation)
      pointCsvDF2.createOrReplaceTempView("pointtable2")
      var pointDf2 = sparkSession.sql("select ST_Point(cast(pointtable2._c0 as Decimal(24,20)),cast(pointtable2._c1 as Decimal(24,20))) as pointshape2 from pointtable2")
      pointDf2.createOrReplaceTempView("pointdf2")

      var equalJoinDf = sparkSession.sql("select * from pointdf1, pointdf2 where ST_Equals(pointdf1.pointshape1,pointdf2.pointshape2) ")

      assert(equalJoinDf.count() == 100, s"Expected 100 but got ${equalJoinDf.count()}")
    }
    it("Passed ST_Equals in a join for ST_Polygon") {
      var polygonCsvDf1 = sparkSession.read.format("csv").option("delimiter", ",").option("header", "false").load(csvPolygon1InputLocation)
      polygonCsvDf1.createOrReplaceTempView("polygontable1")
      var polygonDf1 = sparkSession.sql("select ST_PolygonFromEnvelope(cast(polygontable1._c0 as Decimal(24,20)),cast(polygontable1._c1 as Decimal(24,20)), cast(polygontable1._c2 as Decimal(24,20)), cast(polygontable1._c3 as Decimal(24,20))) as polygonshape1 from polygontable1")
      polygonDf1.createOrReplaceTempView("polygondf1")


      var polygonCsvDf2 = sparkSession.read.format("csv").option("delimiter", ",").option("header", "false").load(csvPolygon2InputLocation)
      polygonCsvDf2.createOrReplaceTempView("polygontable2")
      var polygonDf2 = sparkSession.sql("select ST_PolygonFromEnvelope(cast(polygontable2._c0 as Decimal(24,20)),cast(polygontable2._c1 as Decimal(24,20)), cast(polygontable2._c2 as Decimal(24,20)), cast(polygontable2._c3 as Decimal(24,20))) as polygonshape2 from polygontable2")
      polygonDf2.createOrReplaceTempView("polygondf2")

      var equalJoinDf = sparkSession.sql("select * from polygondf1, polygondf2 where ST_Equals(polygondf1.polygonshape1,polygondf2.polygonshape2) ")

      assert(equalJoinDf.count() == 100, s"Expected 100 but got ${equalJoinDf.count()}")
    }
    it("Passed ST_Equals in a join for ST_Polygon Random Shuffle") {
      var polygonCsvDf1 = sparkSession.read.format("csv").option("delimiter", ",").option("header", "false").load(csvPolygon1RandomInputLocation)
      polygonCsvDf1.createOrReplaceTempView("polygontable1")
      var polygonDf1 = sparkSession.sql("select ST_PolygonFromEnvelope(cast(polygontable1._c0 as Decimal(24,20)),cast(polygontable1._c1 as Decimal(24,20)), cast(polygontable1._c2 as Decimal(24,20)), cast(polygontable1._c3 as Decimal(24,20))) as polygonshape1 from polygontable1")
      polygonDf1.createOrReplaceTempView("polygondf1")


      var polygonCsvDf2 = sparkSession.read.format("csv").option("delimiter", ",").option("header", "false").load(csvPolygon2RandomInputLocation)
      polygonCsvDf2.createOrReplaceTempView("polygontable2")
      var polygonDf2 = sparkSession.sql("select ST_PolygonFromEnvelope(cast(polygontable2._c0 as Decimal(24,20)),cast(polygontable2._c1 as Decimal(24,20)), cast(polygontable2._c2 as Decimal(24,20)), cast(polygontable2._c3 as Decimal(24,20))) as polygonshape2 from polygontable2")
      polygonDf2.createOrReplaceTempView("polygondf2")

      var equalJoinDf = sparkSession.sql("select * from polygondf1, polygondf2 where ST_Equals(polygondf1.polygonshape1,polygondf2.polygonshape2) ")

      assert(equalJoinDf.count() == 100, s"Expected 100 but got ${equalJoinDf.count()}")
    }
    it("Passed ST_Equals in a join for ST_Point and ST_Polygon") {
      var pointCsvDf = sparkSession.read.format("csv").option("delimiter", ",").option("header", "false").load(csvPoint1InputLocation)
      pointCsvDf.createOrReplaceTempView("pointtable")
      var pointDf = sparkSession.sql("select ST_Point(cast(pointtable._c0 as Decimal(24,20)),cast(pointtable._c1 as Decimal(24,20)) ) as pointshape from pointtable")
      pointDf.createOrReplaceTempView("pointdf")

      var polygonCsvDf = sparkSession.read.format("csv").option("delimiter", ",").option("header", "false").load(csvPolygon1InputLocation)
      polygonCsvDf.createOrReplaceTempView("polygontable")
      var polygonDf = sparkSession.sql("select ST_PolygonFromEnvelope(cast(polygontable._c0 as Decimal(24,20)),cast(polygontable._c1 as Decimal(24,20)), cast(polygontable._c2 as Decimal(24,20)), cast(polygontable._c3 as Decimal(24,20))) as polygonshape from polygontable")
      polygonDf.createOrReplaceTempView("polygondf")

      var equalJoinDf = sparkSession.sql("select * from pointdf, polygondf where ST_Equals(pointdf.pointshape,polygondf.polygonshape) ")

      assert(equalJoinDf.count() == 0, s"Expected 0 but got ${equalJoinDf.count()}")
    }

    it("Passed ST_DistanceSpheroid in a spatial join") {
      val distanceCandidates = Seq(130000, 160000, 500000)
      val sampleCount = 50
      distanceCandidates.foreach(distance => {
        val expected = bruteForceDistanceJoinCountSpheroid(sampleCount, distance)
        val pointDf1 = buildPointDf.limit(sampleCount).repartition(4)
        val pointDf2 = pointDf1
        var distanceJoinDf = pointDf1.alias("pointDf1").join(
          pointDf2.alias("pointDf2"), expr(s"ST_DistanceSpheroid(pointDf1.pointshape, pointDf2.pointshape) <= $distance"))
        assert(distanceJoinDf.queryExecution.sparkPlan.collect { case p: DistanceJoinExec => p }.size === 1)
        assert(distanceJoinDf.count() == expected)

        distanceJoinDf = pointDf1.alias("pointDf1").join(
          pointDf2.alias("pointDf2"), expr(s"ST_DistanceSpheroid(pointDf1.pointshape, pointDf2.pointshape) < $distance"))
        assert(distanceJoinDf.queryExecution.sparkPlan.collect { case p: DistanceJoinExec => p }.size === 1)
        assert(distanceJoinDf.count() == expected)
      })
    }

    it("Passed ST_DistanceSphere in a spatial join") {
      val distanceCandidates = Seq(130000, 160000, 500000)
      val sampleCount = 50
      distanceCandidates.foreach(distance => {
        val expected = bruteForceDistanceJoinCountSphere(sampleCount, distance)
        val pointDf1 = buildPointDf.limit(sampleCount).repartition(4)
        val pointDf2 = pointDf1
        var distanceJoinDf = pointDf1.alias("pointDf1").join(
          pointDf2.alias("pointDf2"), expr(s"ST_DistanceSphere(pointDf1.pointshape, pointDf2.pointshape) <= $distance"))
        assert(distanceJoinDf.queryExecution.sparkPlan.collect { case p: DistanceJoinExec => p }.size === 1)
        assert(distanceJoinDf.count() == expected)

        distanceJoinDf = pointDf1.alias("pointDf1").join(
          pointDf2.alias("pointDf2"), expr(s"ST_DistanceSphere(pointDf1.pointshape, pointDf2.pointshape) < $distance"))
        assert(distanceJoinDf.queryExecution.sparkPlan.collect { case p: DistanceJoinExec => p }.size === 1)
        assert(distanceJoinDf.count() == expected)

        distanceJoinDf = pointDf1.alias("pointDf1").join(
          pointDf2.alias("pointDf2"), expr(s"ST_DistanceSphere(pointDf1.pointshape, pointDf2.pointshape, 6371008.0) < $distance"))
        assert(distanceJoinDf.queryExecution.sparkPlan.collect { case p: DistanceJoinExec => p }.size === 1)
        assert(distanceJoinDf.count() == expected)
      })
    }

    it("Passed ST_HausdorffDistance in a spatial join") {
      val sampleCount = 100
<<<<<<< HEAD
      val distanceCandidates = Seq(1, 2)
      val densityFrac = 0.6
      val inputPoint = buildPointDf.limit(sampleCount).repartition(5)
      val inputPolygon = buildPolygonDf.limit(sampleCount).repartition(3)

      distanceCandidates.foreach(distance => {

        //DensityFrac specified, <= distance
        val expectedDensityIntersects = bruteForceDistanceJoinHausdorff(sampleCount, distance, densityFrac, true)
        val distanceDensityIntersectsDF = inputPoint.alias("pointDF").join(inputPolygon.alias("polygonDF"), expr(s"ST_HausdorffDistance(pointDF.pointshape, polygonDF.polygonshape, $densityFrac) <= $distance"))
        assert(distanceDensityIntersectsDF.queryExecution.sparkPlan.collect { case p: DistanceJoinExec => p }.size === 1)
        assert(distanceDensityIntersectsDF.count() == expectedDensityIntersects)

        //DensityFrac specified, < distance
        val expectedDensityNoIntersect = bruteForceDistanceJoinHausdorff(sampleCount, distance, densityFrac, false)
        val distanceDensityNoIntersectDF = inputPoint.alias("pointDF").join(inputPolygon.alias("polygonDF"), expr(s"ST_HausdorffDistance(pointDF.pointshape, polygonDF.polygonshape, $densityFrac) <= $distance"))
        assert(distanceDensityNoIntersectDF.queryExecution.sparkPlan.collect { case p: DistanceJoinExec => p }.size === 1)
        assert(distanceDensityNoIntersectDF.count() == expectedDensityNoIntersect)

        //DensityFrac not specified, <= distance
        val expectedDefaultIntersects = bruteForceDistanceJoinHausdorff(sampleCount, distance, 0.0, true)
        val distanceDefaultIntersectsDF = inputPoint.alias("pointDF").join(inputPolygon.alias("polygonDF"), expr(s"ST_HausdorffDistance(pointDF.pointshape, polygonDF.polygonshape, $densityFrac) <= $distance"))
        assert(distanceDefaultIntersectsDF.queryExecution.sparkPlan.collect { case p: DistanceJoinExec => p }.size === 1)
        assert(distanceDefaultIntersectsDF.count() == expectedDefaultIntersects)

        //DensityFrac not specified, < distance
        val expectedDefaultNoIntersects = bruteForceDistanceJoinHausdorff(sampleCount, distance, 0.0, false)
        val distanceDefaultNoIntersectsDF = inputPoint.alias("pointDF").join(inputPolygon.alias("polygonDF"), expr(s"ST_HausdorffDistance(pointDF.pointshape, polygonDF.polygonshape, $densityFrac) <= $distance"))
        assert(distanceDefaultNoIntersectsDF.queryExecution.sparkPlan.collect { case p: DistanceJoinExec => p }.size === 1)
        assert(distanceDefaultIntersectsDF.count() == expectedDefaultNoIntersects)
      })
    }

    it("Passed ST_FrechetDistance in a spatial join") {
      val sampleCount = 200
      val distanceCandidates = Seq(1, 2)
      val inputPoint = buildPointDf.limit(sampleCount).repartition(5)
      val inputPolygon = buildPolygonDf.limit(sampleCount).repartition(3)

      distanceCandidates.foreach(distance => {
        // <= distance
        val expectedIntersects = bruteForceDistanceJoinFrechet(sampleCount, distance, true)
        val distanceDefaultIntersectsDF = inputPoint.alias("pointDF").join(inputPolygon.alias("polygonDF"), expr(s"ST_FrechetDistance(pointDF.pointshape, polygonDF.polygonshape) <= $distance"))
        assert(distanceDefaultIntersectsDF.queryExecution.sparkPlan.collect { case p: DistanceJoinExec => p }.size === 1)
        assert(distanceDefaultIntersectsDF.count() == expectedIntersects)

        // < distance
        val expectedNoIntersects = bruteForceDistanceJoinFrechet(sampleCount, distance, false)
        val distanceDefaultNoIntersectsDF = inputPoint.alias("pointDF").join(inputPolygon.alias("polygonDF"), expr(s"ST_FrechetDistance(pointDF.pointshape, polygonDF.polygonshape) <= $distance"))
        assert(distanceDefaultNoIntersectsDF.queryExecution.sparkPlan.collect { case p: DistanceJoinExec => p }.size === 1)
        assert(distanceDefaultIntersectsDF.count() == expectedNoIntersects)
=======
      val distanceCandidates = Seq(1, 2, 5, 10)
      val densityFrac = 0.6
      val inputPoint = buildPointDf.limit(sampleCount).repartition(5)
      val inputPolygon = buildPolygonDf.limit(sampleCount).repartition(3)

      distanceCandidates.foreach(distance => {

        //DensityFrac specified, <= distance
        val expectedDensityIntersects = bruteForceDistanceJoinHausdorff(sampleCount, distance, densityFrac, true)
        val distanceDensityIntersectsDF = inputPoint.alias("pointDF").join(inputPolygon.alias("polygonDF"), expr(s"ST_HausdorffDistance(pointDF.pointshape, polygonDF.polygonshape, $densityFrac) <= $distance"))
        assert(distanceDensityIntersectsDF.queryExecution.sparkPlan.collect { case p: DistanceJoinExec => p }.size === 1)
        assert(distanceDensityIntersectsDF.count() == expectedDensityIntersects)

        //DensityFrac specified, < distance
        val expectedDensityNoIntersect = bruteForceDistanceJoinHausdorff(sampleCount, distance, densityFrac, false)
        val distanceDensityNoIntersectDF = inputPoint.alias("pointDF").join(inputPolygon.alias("polygonDF"), expr(s"ST_HausdorffDistance(pointDF.pointshape, polygonDF.polygonshape, $densityFrac) < $distance"))
        assert(distanceDensityNoIntersectDF.queryExecution.sparkPlan.collect { case p: DistanceJoinExec => p }.size === 1)
        assert(distanceDensityNoIntersectDF.count() == expectedDensityNoIntersect)

        //DensityFrac not specified, <= distance
        val expectedDefaultIntersects = bruteForceDistanceJoinHausdorff(sampleCount, distance, 0.0, true)
        val distanceDefaultIntersectsDF = inputPoint.alias("pointDF").join(inputPolygon.alias("polygonDF"), expr(s"ST_HausdorffDistance(pointDF.pointshape, polygonDF.polygonshape, $densityFrac) <= $distance"))
        assert(distanceDefaultIntersectsDF.queryExecution.sparkPlan.collect { case p: DistanceJoinExec => p }.size === 1)
        assert(distanceDefaultIntersectsDF.count() == expectedDefaultIntersects)

        //DensityFrac not specified, < distance
        val expectedDefaultNoIntersects = bruteForceDistanceJoinHausdorff(sampleCount, distance, 0.0, false)
        val distanceDefaultNoIntersectsDF = inputPoint.alias("pointDF").join(inputPolygon.alias("polygonDF"), expr(s"ST_HausdorffDistance(pointDF.pointshape, polygonDF.polygonshape, $densityFrac) < $distance"))
        assert(distanceDefaultNoIntersectsDF.queryExecution.sparkPlan.collect { case p: DistanceJoinExec => p }.size === 1)
        assert(distanceDefaultIntersectsDF.count() == expectedDefaultNoIntersects)
>>>>>>> 8b2afd6d
      })
    }
  }
}<|MERGE_RESOLUTION|>--- conflicted
+++ resolved
@@ -407,8 +407,7 @@
 
     it("Passed ST_HausdorffDistance in a spatial join") {
       val sampleCount = 100
-<<<<<<< HEAD
-      val distanceCandidates = Seq(1, 2)
+      val distanceCandidates = Seq(1, 2, 5, 10)
       val densityFrac = 0.6
       val inputPoint = buildPointDf.limit(sampleCount).repartition(5)
       val inputPolygon = buildPolygonDf.limit(sampleCount).repartition(3)
@@ -443,7 +442,7 @@
 
     it("Passed ST_FrechetDistance in a spatial join") {
       val sampleCount = 200
-      val distanceCandidates = Seq(1, 2)
+      val distanceCandidates = Seq(1, 2, 5, 10)
       val inputPoint = buildPointDf.limit(sampleCount).repartition(5)
       val inputPolygon = buildPolygonDf.limit(sampleCount).repartition(3)
 
@@ -459,38 +458,6 @@
         val distanceDefaultNoIntersectsDF = inputPoint.alias("pointDF").join(inputPolygon.alias("polygonDF"), expr(s"ST_FrechetDistance(pointDF.pointshape, polygonDF.polygonshape) <= $distance"))
         assert(distanceDefaultNoIntersectsDF.queryExecution.sparkPlan.collect { case p: DistanceJoinExec => p }.size === 1)
         assert(distanceDefaultIntersectsDF.count() == expectedNoIntersects)
-=======
-      val distanceCandidates = Seq(1, 2, 5, 10)
-      val densityFrac = 0.6
-      val inputPoint = buildPointDf.limit(sampleCount).repartition(5)
-      val inputPolygon = buildPolygonDf.limit(sampleCount).repartition(3)
-
-      distanceCandidates.foreach(distance => {
-
-        //DensityFrac specified, <= distance
-        val expectedDensityIntersects = bruteForceDistanceJoinHausdorff(sampleCount, distance, densityFrac, true)
-        val distanceDensityIntersectsDF = inputPoint.alias("pointDF").join(inputPolygon.alias("polygonDF"), expr(s"ST_HausdorffDistance(pointDF.pointshape, polygonDF.polygonshape, $densityFrac) <= $distance"))
-        assert(distanceDensityIntersectsDF.queryExecution.sparkPlan.collect { case p: DistanceJoinExec => p }.size === 1)
-        assert(distanceDensityIntersectsDF.count() == expectedDensityIntersects)
-
-        //DensityFrac specified, < distance
-        val expectedDensityNoIntersect = bruteForceDistanceJoinHausdorff(sampleCount, distance, densityFrac, false)
-        val distanceDensityNoIntersectDF = inputPoint.alias("pointDF").join(inputPolygon.alias("polygonDF"), expr(s"ST_HausdorffDistance(pointDF.pointshape, polygonDF.polygonshape, $densityFrac) < $distance"))
-        assert(distanceDensityNoIntersectDF.queryExecution.sparkPlan.collect { case p: DistanceJoinExec => p }.size === 1)
-        assert(distanceDensityNoIntersectDF.count() == expectedDensityNoIntersect)
-
-        //DensityFrac not specified, <= distance
-        val expectedDefaultIntersects = bruteForceDistanceJoinHausdorff(sampleCount, distance, 0.0, true)
-        val distanceDefaultIntersectsDF = inputPoint.alias("pointDF").join(inputPolygon.alias("polygonDF"), expr(s"ST_HausdorffDistance(pointDF.pointshape, polygonDF.polygonshape, $densityFrac) <= $distance"))
-        assert(distanceDefaultIntersectsDF.queryExecution.sparkPlan.collect { case p: DistanceJoinExec => p }.size === 1)
-        assert(distanceDefaultIntersectsDF.count() == expectedDefaultIntersects)
-
-        //DensityFrac not specified, < distance
-        val expectedDefaultNoIntersects = bruteForceDistanceJoinHausdorff(sampleCount, distance, 0.0, false)
-        val distanceDefaultNoIntersectsDF = inputPoint.alias("pointDF").join(inputPolygon.alias("polygonDF"), expr(s"ST_HausdorffDistance(pointDF.pointshape, polygonDF.polygonshape, $densityFrac) < $distance"))
-        assert(distanceDefaultNoIntersectsDF.queryExecution.sparkPlan.collect { case p: DistanceJoinExec => p }.size === 1)
-        assert(distanceDefaultIntersectsDF.count() == expectedDefaultNoIntersects)
->>>>>>> 8b2afd6d
       })
     }
   }
