--- conflicted
+++ resolved
@@ -2005,7 +2005,6 @@
     }
   }
 
-<<<<<<< HEAD
   it ("should pass ST_FrechetDistance") {
     val geomTestCases = Map (
       ("'POINT (1 2)'", "'POINT (10 10)'") -> 12.041594578792296d,
@@ -2020,7 +2019,7 @@
       assertEquals(expected, actual, 1e-9)
     }
   }
-=======
+
   it ("should pass ST_BoundingDiagonal") {
     val geomTestCases = Map (
       ("'POINT (10 10)'")-> "'LINESTRING (10 10, 10 10)'",
@@ -2056,5 +2055,4 @@
     }
   }
   
->>>>>>> 9669a838
 }