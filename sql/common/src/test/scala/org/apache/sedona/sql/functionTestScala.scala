--- conflicted
+++ resolved
@@ -1987,7 +1987,6 @@
       assertEquals(expected, actual)
     }
   }
-<<<<<<< HEAD
 
   it ("should pass ST_HausdorffDistance") {
     val geomTestCases = Map (
@@ -2009,6 +2008,5 @@
       assert(expectedDefaultValue == actualDefaultValue)
     }
   }
-=======
->>>>>>> f8800d6b
+  
 }