/*
 * Licensed to the Apache Software Foundation (ASF) under one
 * or more contributor license agreements.  See the NOTICE file
 * distributed with this work for additional information
 * regarding copyright ownership.  The ASF licenses this file
 * to you under the Apache License, Version 2.0 (the
 * "License"); you may not use this file except in compliance
 * with the License.  You may obtain a copy of the License at
 *
 *   http://www.apache.org/licenses/LICENSE-2.0
 *
 * Unless required by applicable law or agreed to in writing,
 * software distributed under the License is distributed on an
 * "AS IS" BASIS, WITHOUT WARRANTIES OR CONDITIONS OF ANY
 * KIND, either express or implied.  See the License for the
 * specific language governing permissions and limitations
 * under the License.
 */

package org.apache.sedona.sql

import org.apache.commons.codec.binary.Hex
import org.apache.sedona.sql.implicits._
import org.apache.spark.sql.catalyst.expressions.{GenericRow, GenericRowWithSchema}
import org.apache.spark.sql.functions._
import org.apache.spark.sql.{DataFrame, Row}
import org.geotools.referencing.CRS
import org.junit.Assert.assertEquals
import org.locationtech.jts.algorithm.MinimumBoundingCircle
import org.locationtech.jts.geom.{Geometry, Polygon}
import org.locationtech.jts.io.WKTWriter
import org.locationtech.jts.linearref.LengthIndexedLine
import org.locationtech.jts.operation.distance3d.Distance3DOp
import org.opengis.referencing.FactoryException
import org.scalatest.{GivenWhenThen, Matchers}
import org.xml.sax.InputSource

import java.io.StringReader
import javax.xml.parsers.DocumentBuilderFactory
import javax.xml.xpath.XPathFactory

class functionTestScala extends TestBaseScala with Matchers with GeometrySample with GivenWhenThen {

  import sparkSession.implicits._

  describe("Sedona-SQL Function Test") {

    it("Passed ST_ConcaveHull") {
      var polygonWktDf = sparkSession.read.format("csv").option("delimiter", "\t").option("header", "false").load(mixedWktGeometryInputLocation)
      polygonWktDf.createOrReplaceTempView("polygontable")
      var polygonDf = sparkSession.sql("select ST_GeomFromWKT(polygontable._c0) as countyshape from polygontable")
      polygonDf.createOrReplaceTempView("polygondf")
      var functionDf = sparkSession.sql("select ST_ConcaveHull(polygondf.countyshape, 1, true) from polygondf")
      assert(functionDf.count() > 0);
    }

    it("Passed ST_ConvexHull") {
      var polygonWktDf = sparkSession.read.format("csv").option("delimiter", "\t").option("header", "false").load(mixedWktGeometryInputLocation)
      polygonWktDf.createOrReplaceTempView("polygontable")
      var polygonDf = sparkSession.sql("select ST_GeomFromWKT(polygontable._c0) as countyshape from polygontable")
      polygonDf.createOrReplaceTempView("polygondf")
      var functionDf = sparkSession.sql("select ST_ConvexHull(polygondf.countyshape) from polygondf")
      assert(functionDf.count() > 0);
    }

    it("Passed ST_Buffer") {
      val polygonWktDf = sparkSession.read.format("csv").option("delimiter", "\t").option("header", "false").load(mixedWktGeometryInputLocation)
      polygonWktDf.createOrReplaceTempView("polygontable")
      val polygonDf = sparkSession.sql("select ST_GeomFromWKT(polygontable._c0) as countyshape from polygontable")
      polygonDf.createOrReplaceTempView("polygondf")
      val functionDf = sparkSession.sql("select ST_Buffer(polygondf.countyshape, 1) from polygondf")
      assert(functionDf.count() > 0);
    }

    it("Passed ST_Envelope") {
      var polygonWktDf = sparkSession.read.format("csv").option("delimiter", "\t").option("header", "false").load(mixedWktGeometryInputLocation)
      polygonWktDf.createOrReplaceTempView("polygontable")
      var polygonDf = sparkSession.sql("select ST_GeomFromWKT(polygontable._c0) as countyshape from polygontable")
      polygonDf.createOrReplaceTempView("polygondf")
      var functionDf = sparkSession.sql("select ST_Envelope(polygondf.countyshape) from polygondf")
      assert(functionDf.count() > 0);
    }

    it("Passed ST_YMax") {
      var test = sparkSession.sql("SELECT ST_YMax(ST_GeomFromWKT('POLYGON ((-3 -3, 3 -3, 3 -2, -3 -1, -3 -3))'))")
      assert(test.take(1)(0).get(0).asInstanceOf[Double] == -1)
    }

    it("Passed ST_YMin") {
      var test = sparkSession.sql("SELECT ST_YMin(ST_GeomFromWKT('POLYGON ((-3 -3, 3 -3, 3 3, -3 3, -3 -3))'))")
      assert(test.take(1)(0).get(0).asInstanceOf[Double] == -3.0)
    }

    it("Passed ST_ZMax") {
      val test = sparkSession.sql("SELECT ST_ZMax(ST_GeomFromWKT('POLYGON((0 0 0,0 5 0,5 0 0,0 0 5),(1 1 0,3 1 0,1 3 0,1 1 0))'))")
      assert(test.take(1)(0).get(0).asInstanceOf[Double] == 5.0)
    }
    it("Passed ST_ZMax with no Z coordinate") {
      val test = sparkSession.sql("SELECT ST_ZMax(ST_GeomFromWKT('POLYGON((0 0,0 5,5 0,0 0),(1 1,3 1,1 3,1 1))'))")
      assert(test.take(1)(0).get(0) == null)
    }

    it("Passed ST_ZMin") {
      val test = sparkSession.sql("SELECT ST_ZMin(ST_GeomFromWKT('LINESTRING(1 3 4, 5 6 7)'))")
      assert(test.take(1)(0).get(0).asInstanceOf[Double] == 4.0)
    }

    it("Passed ST_ZMin with no Z coordinate") {
      val test = sparkSession.sql("SELECT ST_ZMin(ST_GeomFromWKT('LINESTRING(1 3, 5 6)'))")
      assert(test.take(1)(0).get(0) == null)
    }

    it("Passed ST_Centroid") {
      var polygonWktDf = sparkSession.read.format("csv").option("delimiter", "\t").option("header", "false").load(mixedWktGeometryInputLocation)
      polygonWktDf.createOrReplaceTempView("polygontable")
      var polygonDf = sparkSession.sql("select ST_GeomFromWKT(polygontable._c0) as countyshape from polygontable")
      polygonDf.createOrReplaceTempView("polygondf")
      var functionDf = sparkSession.sql("select ST_Centroid(polygondf.countyshape) from polygondf")
      assert(functionDf.count() > 0);
    }

    it("Passed ST_Length") {
      var polygonWktDf = sparkSession.read.format("csv").option("delimiter", "\t").option("header", "false").load(mixedWktGeometryInputLocation)
      polygonWktDf.createOrReplaceTempView("polygontable")
      var polygonDf = sparkSession.sql("select ST_GeomFromWKT(polygontable._c0) as countyshape from polygontable")
      polygonDf.createOrReplaceTempView("polygondf")
      var functionDf = sparkSession.sql("select ST_Length(polygondf.countyshape) from polygondf")
      assert(functionDf.count() > 0);
    }

    it("Passed ST_Area") {
      var polygonWktDf = sparkSession.read.format("csv").option("delimiter", "\t").option("header", "false").load(mixedWktGeometryInputLocation)
      polygonWktDf.createOrReplaceTempView("polygontable")
      var polygonDf = sparkSession.sql("select ST_GeomFromWKT(polygontable._c0) as countyshape from polygontable")
      polygonDf.createOrReplaceTempView("polygondf")
      var functionDf = sparkSession.sql("select ST_Area(polygondf.countyshape) from polygondf")
      assert(functionDf.count() > 0);
    }

    it("Passed ST_Dimension with Geometry") {
      val geomTestCases = Map(
        ("'POINT (51.3168 -0.56)'") -> "0",
        ("'LineString (0 0, 0 90)'") -> "1",
        ("'POLYGON((0 0,0 5,5 0,0 0))'") -> "2",
        ("'MULTILINESTRING((0 0, 0 5, 5 0, 0 0))'") -> "1"
      )
      for ((geom, expectedResult) <- geomTestCases) {
        val df = sparkSession.sql(s"SELECT ST_Dimension(ST_GeomFromWKT($geom)), " +
          s"$expectedResult")
        val actual = df.take(1)(0).get(0).asInstanceOf[Integer]
        val expected = df.take(1)(0).get(1).asInstanceOf[Integer]
        assertEquals(expected, actual)
      }
    }

    it("Passed DT_Dimension with GeometryCollection") {
      val geomTestCases = Map(
        ("'GEOMETRYCOLLECTION EMPTY'") -> "0",
        ("'GEOMETRYCOLLECTION(LINESTRING(1 1,0 0),POINT(0 0))'") -> "1",
        ("'GEOMETRYCOLLECTION(MULTIPOLYGON(((0 0, 0 1, 1 1, 1 0, 0 0)), ((2 2, 2 3, 3 3, 3 2, 2 2))), MULTIPOINT(6 6, 7 7, 8 8))'") -> "2"
      )
      for ((geom, expectedResult) <- geomTestCases) {
        val df = sparkSession.sql(s"SELECT ST_Dimension(ST_GeomFromWKT($geom)), " +
          s"$expectedResult")
        val actual = df.take(1)(0).get(0).asInstanceOf[Integer]
        val expected = df.take(1)(0).get(1).asInstanceOf[Integer]
        assertEquals(expected, actual)
      }
    }

    it("Passed ST_Distance") {
      var polygonWktDf = sparkSession.read.format("csv").option("delimiter", "\t").option("header", "false").load(mixedWktGeometryInputLocation)
      polygonWktDf.createOrReplaceTempView("polygontable")
      var polygonDf = sparkSession.sql("select ST_GeomFromWKT(polygontable._c0) as countyshape from polygontable")
      polygonDf.createOrReplaceTempView("polygondf")
      var functionDf = sparkSession.sql("select ST_Distance(polygondf.countyshape, polygondf.countyshape) from polygondf")
      assert(functionDf.count() > 0);
    }

    it("Passed ST_3DDistance") {
      val point1 = wktReader.read("POINT Z (0 0 -5)")
      val point2 = wktReader.read("POINT Z (1 1 -6)")
      val pointDf = Seq(Tuple2(point1, point2)).toDF("p1", "p2")
      pointDf.createOrReplaceTempView("pointdf")
      var functionDf = sparkSession.sql("select ST_3DDistance(p1, p2) from pointdf")
      val expected = Distance3DOp.distance(point1, point2)
      assert(functionDf.take(1)(0).get(0).asInstanceOf[Double].equals(expected))
    }

    it("Passed ST_Transform") {
      var polygonWktDf = sparkSession.read.format("csv").option("delimiter", "\t").option("header", "false").load(mixedWktGeometryInputLocation)
      polygonWktDf.createOrReplaceTempView("polygontable")
      var polygonDf = sparkSession.sql("select ST_GeomFromWKT(polygontable._c0) as countyshape from polygontable")
      polygonDf.createOrReplaceTempView("polygondf")
      val polygon = "POLYGON ((110.54671 55.818002, 110.54671 55.143743, 110.940494 55.143743, 110.940494 55.818002, 110.54671 55.818002))"
      // Floats don't have an exact decimal representation. String format varies across jvm:s. Do an approximate match.
      val forceXYExpect = "POLYGON \\(\\(471596.69167460\\d* 6185916.95119\\d*, 471107.562364\\d* 6110880.97422\\d*, 496207.10915\\d* 6110788.80471\\d*, 496271.3193704\\d* 6185825.6056\\d*, 471596.6916746\\d* 6185916.95119\\d*\\)\\)"

      sparkSession.createDataset(Seq(polygon))
        .withColumn("geom", expr("ST_GeomFromWKT(value)"))
        .createOrReplaceTempView("df")

      val forceXYResult = sparkSession.sql(s"""select ST_Transform(ST_FlipCoordinates(ST_geomFromWKT('$polygon')),'EPSG:4326', 'EPSG:32649', false)""").rdd.map(row => row.getAs[Geometry](0).toString).collect()(0)
      forceXYResult should fullyMatch regex(forceXYExpect)
    }

    it("Passed ST_transform WKT version"){
      var polygonWktDf = sparkSession.read.format("csv").option("delimiter", "\t").option("header", "false").load(mixedWktGeometryInputLocation)
      polygonWktDf.createOrReplaceTempView("polygontable")
      var polygonDf = sparkSession.sql("select ST_GeomFromWKT(polygontable._c0) as countyshape from polygontable")
      polygonDf.createOrReplaceTempView("polygondf")
      val polygon = "POLYGON ((110.54671 55.818002, 110.54671 55.143743, 110.940494 55.143743, 110.940494 55.818002, 110.54671 55.818002))"
      val forceXYExpect = "POLYGON \\(\\(471596.6916746\\d* 6185916.95119\\d*, 471107.562364\\d* 6110880.97422\\d*, 496207.10915\\d* 6110788.80471\\d*, 496271.319370\\d* 6185825.6056\\d*, 471596.6916746\\d* 6185916.95119\\d*\\)\\)"

      val EPSG_TGT_CRS = CRS.decode("EPSG:32649")
      val EPSG_TGT_WKT = EPSG_TGT_CRS.toWKT()
      val EPSG_SRC_CRS = CRS.decode("EPSG:4326")
      val EPSG_SRC_WKT = EPSG_SRC_CRS.toWKT()

      sparkSession.createDataset(Seq(polygon))
        .withColumn("geom", expr("ST_GeomFromWKT(value)"))
        .createOrReplaceTempView("df")

      val forceXYResult_TGT_WKT = sparkSession.sql(s"""select ST_Transform(ST_FlipCoordinates(ST_geomFromWKT('$polygon')),'EPSG:4326', '$EPSG_TGT_WKT', false)""").rdd.map(row => row.getAs[Geometry](0).toString).collect()(0)
      forceXYResult_TGT_WKT should fullyMatch regex(forceXYExpect)

      val forceXYResult_SRC_WKT = sparkSession.sql(s"""select ST_Transform(ST_FlipCoordinates(ST_geomFromWKT('$polygon')),'$EPSG_SRC_WKT', 'EPSG:32649', false)""").rdd.map(row => row.getAs[Geometry](0).toString).collect()(0)
      forceXYResult_SRC_WKT should fullyMatch regex(forceXYExpect)

      val forceXYResult_SRC_TGT_WKT = sparkSession.sql(s"""select ST_Transform(ST_FlipCoordinates(ST_geomFromWKT('$polygon')),'$EPSG_SRC_WKT', '$EPSG_TGT_WKT', false)""").rdd.map(row => row.getAs[Geometry](0).toString).collect()(0)
      forceXYResult_SRC_TGT_WKT should fullyMatch regex(forceXYExpect)

    }

    it("Passed Function exception check"){
      val EPSG_TGT_CRS = CRS.decode("EPSG:32649")
      val EPSG_TGT_WKT = EPSG_TGT_CRS.toWKT()
      val epsgFactoryErrorString = EPSG_TGT_WKT.substring(0,EPSG_TGT_WKT.length() - 1)
      val epsgString = "EPSG:4326"
      val epsgNoSuchAuthorityString = "EPSG:9377"
      val polygon = "POLYGON ((110.54671 55.818002, 110.54671 55.143743, 110.940494 55.143743, 110.940494 55.818002, 110.54671 55.818002))"
      import org.locationtech.jts.io.WKTReader
      val reader = new WKTReader
      val polygeom = reader.read(polygon)

      intercept[FactoryException]{
        val d = org.apache.sedona.common.Functions.transform(polygeom, epsgString, epsgFactoryErrorString)
      }

      intercept[FactoryException]{
        val d2 = org.apache.sedona.common.Functions.transform(polygeom, epsgString, epsgNoSuchAuthorityString)
      }

      }


    it("Passed ST_Intersection - intersects but not contains") {

      val testtable = sparkSession.sql("select ST_GeomFromWKT('POLYGON((1 1, 8 1, 8 8, 1 8, 1 1))') as a,ST_GeomFromWKT('POLYGON((2 2, 9 2, 9 9, 2 9, 2 2))') as b")
      testtable.createOrReplaceTempView("testtable")
      val intersec = sparkSession.sql("select ST_Intersection(a,b) from testtable")
      assert(intersec.take(1)(0).get(0).asInstanceOf[Geometry].toText.equals("POLYGON ((2 8, 8 8, 8 2, 2 2, 2 8))"))
    }

    it("Passed ST_Intersection - intersects but left contains right") {

      val testtable = sparkSession.sql("select ST_GeomFromWKT('POLYGON((1 1, 1 5, 5 5, 1 1))') as a,ST_GeomFromWKT('POLYGON((2 2, 2 3, 3 3, 2 2))') as b")
      testtable.createOrReplaceTempView("testtable")
      val intersec = sparkSession.sql("select ST_Intersection(a,b) from testtable")
      assert(intersec.take(1)(0).get(0).asInstanceOf[Geometry].toText.equals("POLYGON ((2 2, 2 3, 3 3, 2 2))"))
    }

    it("Passed ST_Intersection - intersects but right contains left") {

      val testtable = sparkSession.sql("select ST_GeomFromWKT('POLYGON((2 2, 2 3, 3 3, 2 2))') as a,ST_GeomFromWKT('POLYGON((1 1, 1 5, 5 5, 1 1))') as b")
      testtable.createOrReplaceTempView("testtable")
      val intersec = sparkSession.sql("select ST_Intersection(a,b) from testtable")
      assert(intersec.take(1)(0).get(0).asInstanceOf[Geometry].toText.equals("POLYGON ((2 2, 2 3, 3 3, 2 2))"))
    }

    it("Passed ST_Intersection - not intersects") {

      val testtable = sparkSession.sql("select ST_GeomFromWKT('POLYGON((40 21, 40 22, 40 23, 40 21))') as a,ST_GeomFromWKT('POLYGON((2 2, 9 2, 9 9, 2 9, 2 2))') as b")
      testtable.createOrReplaceTempView("testtable")
      val intersect = sparkSession.sql("select ST_Intersection(a,b) from testtable")
      assert(intersect.take(1)(0).get(0).asInstanceOf[Geometry].toText.equals("POLYGON EMPTY"))
    }

    it("Passed ST_IsValid") {

      var testtable = sparkSession.sql(
        "SELECT ST_IsValid(ST_GeomFromWKT('POLYGON((0 0, 10 0, 10 10, 0 10, 0 0), (15 15, 15 20, 20 20, 20 15, 15 15))')) AS a, " +
          "ST_IsValid(ST_GeomFromWKT('POLYGON ((30 10, 40 40, 20 40, 10 20, 30 10))')) as b"
      )
      assert(!testtable.take(1)(0).get(0).asInstanceOf[Boolean])
      assert(testtable.take(1)(0).get(1).asInstanceOf[Boolean])
    }

    it("Fixed nullPointerException in ST_IsValid") {

      var testtable = sparkSession.sql(
        "SELECT ST_IsValid(null)"
      )
      assert(testtable.take(1).head.get(0) == null)
    }

    it("Passed ST_PrecisionReduce") {
      var testtable = sparkSession.sql(
        """
          |SELECT ST_PrecisionReduce(ST_GeomFromWKT('Point(0.1234567890123456789 0.1234567890123456789)'), 8)
        """.stripMargin)
      assert(testtable.take(1)(0).get(0).asInstanceOf[Geometry].getCoordinates()(0).x == 0.12345679)
      testtable = sparkSession.sql(
        """
          |SELECT ST_PrecisionReduce(ST_GeomFromWKT('Point(0.1234567890123456789 0.1234567890123456789)'), 11)
        """.stripMargin)
      assert(testtable.take(1)(0).get(0).asInstanceOf[Geometry].getCoordinates()(0).x == 0.12345678901)

    }

    it("Passed ST_IsSimple") {

      var testtable = sparkSession.sql(
        "SELECT ST_IsSimple(ST_GeomFromText('POLYGON((1 1, 3 1, 3 3, 1 3, 1 1))')) AS a, " +
          "ST_IsSimple(ST_GeomFromText('POLYGON((1 1,3 1,3 3,2 0,1 1))')) as b"
      )
      assert(testtable.take(1)(0).get(0).asInstanceOf[Boolean])
      assert(!testtable.take(1)(0).get(1).asInstanceOf[Boolean])
    }

    it("Passed ST_MakeValid On Invalid Polygon") {

      val df = sparkSession.sql("SELECT ST_GeomFromWKT('POLYGON((1 5, 1 1, 3 3, 5 3, 7 1, 7 5, 5 3, 3 3, 1 5))') AS polygon")

      val result = df.withColumn("polygon", expr("ST_MakeValid(polygon)")).collect()

      assert(result.length == 1)
      assert(result.take(1)(0).get(0).asInstanceOf[Geometry].toText() == "MULTIPOLYGON (((1 5, 3 3, 1 1, 1 5)), ((5 3, 7 5, 7 1, 5 3)))")
    }

    it("Passed ST_MakeValid On Invalid MultiPolygon") {

      val df = sparkSession.sql("SELECT ST_GeomFromWKT('MULTIPOLYGON(((0 0, 3 0, 3 3, 0 3, 0 0)), ((3 0, 6 0, 6 3, 3 3, 3 0)))') AS multipolygon")

      val result = df.withColumn("multipolygon", expr("ST_MakeValid(multipolygon)")).collect()

      assert(result.length == 1)
      assert(result.take(1)(0).get(0).asInstanceOf[Geometry].toText() == "MULTIPOLYGON (((0 3, 3 3, 6 3, 6 0, 3 0, 0 0, 0 3)))")
    }

    it("Passed ST_MakeValid On Valid Polygon") {

      val df = sparkSession.sql("SELECT ST_GeomFromWKT('POLYGON((1 1, 8 1, 8 8, 1 8, 1 1))') AS polygon")

      val result = df.withColumn("polygon", expr("ST_MakeValid(polygon)")).collect()

      assert(result.length == 1)
      assert(result.take(1)(0).get(0).asInstanceOf[Geometry].toText() == "POLYGON ((1 1, 1 8, 8 8, 8 1, 1 1))")
    }

    it("Passed ST_MakeValid on Invalid LineString") {

      val df = sparkSession.sql("SELECT ST_GeomFromWKT('LINESTRING(1 1, 1 1)') AS geom")

      val result = df.selectExpr("ST_MakeValid(geom)", "ST_MakeValid(geom, true)").collect()

      assert(result.length == 1)
      assert(result.take(1)(0).get(0).asInstanceOf[Geometry].toText() == "LINESTRING EMPTY")
      assert(result.take(1)(0).get(1).asInstanceOf[Geometry].toText() == "POINT (1 1)")
    }

    it("Passed ST_SimplifyPreserveTopology") {

      val testtable = sparkSession.sql(
        "SELECT ST_SimplifyPreserveTopology(ST_GeomFromText('POLYGON((8 25, 28 22, 28 20, 15 11, 33 3, 56 30, 46 33,46 34, 47 44, 35 36, 45 33, 43 19, 29 21, 29 22,35 26, 24 39, 8 25))'), 10) AS b"
      )
      assert(testtable.take(1)(0).get(0).asInstanceOf[Geometry].toText.equals("POLYGON ((8 25, 28 22, 15 11, 33 3, 56 30, 47 44, 35 36, 43 19, 24 39, 8 25))"))
    }

    it("Passed ST_AsText") {
      var polygonWktDf = sparkSession.read.format("csv").option("delimiter", "\t").option("header", "false").load(mixedWktGeometryInputLocation)
      polygonWktDf.createOrReplaceTempView("polygontable")
      var polygonDf = sparkSession.sql("select ST_GeomFromWKT(polygontable._c0) as countyshape from polygontable")
      polygonDf.createOrReplaceTempView("polygondf")
      var wktDf = sparkSession.sql("select ST_AsText(countyshape) as wkt from polygondf")
      assert(polygonDf.take(1)(0).getAs[Geometry]("countyshape").toText.equals(wktDf.take(1)(0).getAs[String]("wkt")))
      val wkt = sparkSession.sql("select ST_AsText(ST_SetSRID(ST_Point(1.0,1.0), 3021))").first().getString(0)
      assert(wkt == "POINT (1 1)", "WKT should not contain SRID")
    }

    it("Passed ST_AsText 3D") {
      val geometryDf = Seq(
        "Point Z(21 52 87)",
        "Polygon Z((0 0 1, 0 1 1, 1 1 1, 1 0 1, 0 0 1))",
        "Linestring Z(0 0 1, 1 1 2, 1 0 3)",
        "MULTIPOINT Z((10 40 66), (40 30 77), (20 20 88), (30 10 99))",
        "MULTIPOLYGON Z(((30 20 11, 45 40 11, 10 40 11, 30 20 11)), ((15 5 11, 40 10 11, 10 20 11, 5 10 11, 15 5 11)))",
        "MULTILINESTRING Z((10 10 11, 20 20 11, 10 40 11), (40 40 11, 30 30 11, 40 20 11, 30 10 11))",
        "MULTIPOLYGON Z(((40 40 11, 20 45 11, 45 30 11, 40 40 11)), ((20 35 11, 10 30 11, 10 10 11, 30 5 11, 45 20 11, 20 35 11), (30 20 11, 20 15 11, 20 25 11, 30 20 11)))",
        "POLYGON Z((0 0 11, 0 5 11, 5 5 11, 5 0 11, 0 0 11), (1 1 11, 2 1 11, 2 2 11, 1 2 11, 1 1 11))"
      ).map(wkt => Tuple1(wktReader.read(wkt))).toDF("geom")

      geometryDf.createOrReplaceTempView("geometrytable")
      var wktDf = sparkSession.sql("select ST_AsText(geom) as wkt from geometrytable")
      val wktWriter = new WKTWriter(3)
      val expected = geometryDf.collect().map(row => wktWriter.write(row.getAs[Geometry]("geom")))
      val actual = wktDf.collect().map(row => row.getAs[String]("wkt"))
      actual should contain theSameElementsAs expected
    }

    it("Passed ST_AsGeoJSON") {
      val df = sparkSession.sql("SELECT ST_GeomFromWKT('POLYGON((1 1, 8 1, 8 8, 1 8, 1 1))') AS polygon")
      df.createOrReplaceTempView("table")

      val geojsonDf = sparkSession.sql(
        """select ST_AsGeoJSON(polygon) as geojson
          |from table""".stripMargin)

      val expectedGeoJson = """{"type":"Polygon","coordinates":[[[1.0,1.0],[8.0,1.0],[8.0,8.0],[1.0,8.0],[1.0,1.0]]]}"""
      assert(geojsonDf.first().getString(0) === expectedGeoJson)
    }

    it("Passed ST_AsBinary") {
      val df = sparkSession.sql("SELECT ST_AsBinary(ST_GeomFromWKT('POINT (1 1)'))")
      val s = "0101000000000000000000f03f000000000000f03f"
      assert(Hex.encodeHexString(df.first().get(0).asInstanceOf[Array[Byte]]) == s)
    }

    it("Passed ST_AsBinary empty geometry") {
      val df = sparkSession.sql("SELECT ST_AsBinary(ST_GeomFromWKT('POINT EMPTY'))")
      val s = "0101000000000000000000f87f000000000000f87f"
      assert(Hex.encodeHexString(df.first().get(0).asInstanceOf[Array[Byte]]) == s)
    }

    it("Passed ST_AsBinary with srid") {
      // ST_AsBinary should return a WKB.
      // WKB does not contain any srid.
      val df = sparkSession.sql("SELECT ST_AsBinary(ST_SetSRID(ST_Point(1.0,1.0), 3021)), ST_AsBinary(ST_Point(1.0,1.0))")
      val withSrid: Array[Byte] = df.first().getAs(0)
      val withoutSrid: Array[Byte] = df.first().getAs(1)
      assert(withSrid.seq == withoutSrid.seq)
    }

    it("Passed ST_AsGML") {
      val df = sparkSession.sql("SELECT ST_GeomFromWKT('POLYGON((1 1, 8 1, 8 8, 1 8, 1 1))') AS polygon")
      df.createOrReplaceTempView("table")

      val gmlDf = sparkSession.sql(
        """select ST_AsGML(polygon) as geojson
          |from table""".stripMargin)

      val gml = DocumentBuilderFactory.newInstance.newDocumentBuilder.parse(new InputSource(new StringReader(gmlDf.first().getString(0))))
      val coordinates = XPathFactory.newInstance.newXPath.evaluate("/Polygon/outerBoundaryIs/LinearRing/coordinates", gml)
      assert(coordinates.trim === "1.0,1.0 8.0,1.0 8.0,8.0 1.0,8.0 1.0,1.0")
    }

    it("Passed ST_AsKML") {
      val df = sparkSession.sql("SELECT ST_GeomFromWKT('POLYGON((1 1, 8 1, 8 8, 1 8, 1 1))') AS polygon")
      df.createOrReplaceTempView("table")

      val kmlDf = sparkSession.sql(
        """select ST_AsKML(polygon) as geojson
          |from table""".stripMargin)

      val kml = DocumentBuilderFactory.newInstance.newDocumentBuilder.parse(new InputSource(new StringReader(kmlDf.first().getString(0))))
      val coordinates = XPathFactory.newInstance.newXPath.evaluate("/Polygon/outerBoundaryIs/LinearRing/coordinates", kml)
      assert(coordinates.trim === "1.0,1.0 8.0,1.0 8.0,8.0 1.0,8.0 1.0,1.0")
    }

    it("Passed ST_SRID") {
      val df = sparkSession.sql("SELECT ST_SRID(ST_GeomFromWKT('POLYGON((1 1, 8 1, 8 8, 1 8, 1 1))'))")
      assert(df.first().getInt(0) == 0)
    }

    it("Passed ST_SetSRID") {
      var df = sparkSession.sql("SELECT ST_GeomFromWKT('POLYGON((1 1, 8 1, 8 8, 1 8, 1 1))') as polygon")
      df.createOrReplaceTempView("table")
      df = sparkSession.sql("SELECT ST_SetSRID(polygon, 3021) from table")
      assert(df.first().get(0).asInstanceOf[Polygon].getSRID == 3021)
    }

    it("Passed ST_AsEWKB") {
      var df = sparkSession.sql("SELECT ST_SetSrid(ST_GeomFromWKT('POINT (1 1)'), 3021) as point")
      df.createOrReplaceTempView("table")
      df = sparkSession.sql("SELECT ST_AsEWKB(point) from table")
      val s = "0101000020cd0b0000000000000000f03f000000000000f03f"
      assert(Hex.encodeHexString(df.first().get(0).asInstanceOf[Array[Byte]]) == s)
    }

    it("Passed ST_AsEWKB empty geometry") {
      val df = sparkSession.sql("SELECT ST_AsEWKB(ST_SetSrid(ST_GeomFromWKT('POINT EMPTY'), 3021))")
      val s = "0101000020cd0b0000000000000000f87f000000000000f87f"
      assert(Hex.encodeHexString(df.first().get(0).asInstanceOf[Array[Byte]]) == s)
    }

    it("Passed ST_NPoints") {
      var test = sparkSession.sql("SELECT ST_NPoints(ST_GeomFromText('LINESTRING(77.29 29.07,77.42 29.26,77.27 29.31,77.29 29.07)'))")
      assert(test.take(1)(0).get(0).asInstanceOf[Int] == 4)

    }

    it("Passed ST_NDims with 2D point") {
      val test = sparkSession.sql("SELECT ST_NDims(ST_GeomFromWKT('POINT(1 1)'))")
      assert(test.take(1)(0).get(0).asInstanceOf[Int] == 2)
    }

    it("Passed ST_NDims with 3D point") {
      val test = sparkSession.sql("SELECT ST_NDims(ST_GeomFromWKT('POINT(1 1 2)'))")
      assert(test.take(1)(0).get(0).asInstanceOf[Int] == 3)
    }

    it("Passed ST_NDims with Z coordinates") {
      val test = sparkSession.sql("SELECT ST_NDims(ST_GeomFromWKT('POINTZ(1 1 0.5)'))")
      assert(test.take(1)(0).get(0).asInstanceOf[Int] == 3)
    }

    it("Passed ST_NDims with XYM point") {
      val test = sparkSession.sql("SELECT ST_NDims(ST_GeomFromWKT('POINT M(1 2 3)'))")
      assert(test.take(1)(0).get(0).asInstanceOf[Int] == 3)
    }

    it("Passed ST_NDims with XYZM point") {
      val test = sparkSession.sql("SELECT ST_NDims(ST_GeomFromWKT('POINT ZM(1 2 3 4)'))")
      assert(test.take(1)(0).get(0).asInstanceOf[Int] == 4)
    }

    it("Passed ST_GeometryType") {
      var test = sparkSession.sql("SELECT ST_GeometryType(ST_GeomFromText('LINESTRING(77.29 29.07,77.42 29.26,77.27 29.31,77.29 29.07)'))")
      assert(test.take(1)(0).get(0).asInstanceOf[String].toUpperCase() == "ST_LINESTRING")
    }

    it("Passed ST_Difference - part of right overlaps left") {

      val testtable = sparkSession.sql("select ST_GeomFromWKT('POLYGON ((-3 -3, 3 -3, 3 3, -3 3, -3 -3))') as a,ST_GeomFromWKT('POLYGON ((0 -4, 4 -4, 4 4, 0 4, 0 -4))') as b")
      testtable.createOrReplaceTempView("testtable")
      val diff = sparkSession.sql("select ST_Difference(a,b) from testtable")
      assert(diff.take(1)(0).get(0).asInstanceOf[Geometry].toText.equals("POLYGON ((0 -3, -3 -3, -3 3, 0 3, 0 -3))"))
    }

    it("Passed ST_Difference - right not overlaps left") {

      val testtable = sparkSession.sql("select ST_GeomFromWKT('POLYGON ((-3 -3, -3 3, 3 3, 3 -3, -3 -3))') as a,ST_GeomFromWKT('POLYGON ((5 -3, 7 -3, 7 -1, 5 -1, 5 -3))') as b")
      testtable.createOrReplaceTempView("testtable")
      val diff = sparkSession.sql("select ST_Difference(a,b) from testtable")
      assert(diff.take(1)(0).get(0).asInstanceOf[Geometry].toText.equals("POLYGON ((-3 -3, -3 3, 3 3, 3 -3, -3 -3))"))
    }

    it("Passed ST_Difference - left contains right") {

      val testtable = sparkSession.sql("select ST_GeomFromWKT('POLYGON ((-3 -3, 3 -3, 3 3, -3 3, -3 -3))') as a,ST_GeomFromWKT('POLYGON ((-1 -1, 1 -1, 1 1, -1 1, -1 -1))') as b")
      testtable.createOrReplaceTempView("testtable")
      val diff = sparkSession.sql("select ST_Difference(a,b) from testtable")
      assert(diff.take(1)(0).get(0).asInstanceOf[Geometry].toText.equals("POLYGON ((-3 -3, -3 3, 3 3, 3 -3, -3 -3), (-1 -1, 1 -1, 1 1, -1 1, -1 -1))"))
    }

    it("Passed ST_Difference - right contains left") {

      val testtable = sparkSession.sql("select ST_GeomFromWKT('POLYGON ((-1 -1, 1 -1, 1 1, -1 1, -1 -1))') as a,ST_GeomFromWKT('POLYGON ((-3 -3, 3 -3, 3 3, -3 3, -3 -3))') as b")
      testtable.createOrReplaceTempView("testtable")
      val diff = sparkSession.sql("select ST_Difference(a,b) from testtable")
      assert(diff.take(1)(0).get(0).asInstanceOf[Geometry].toText.equals("POLYGON EMPTY"))
    }

    it("Passed ST_Difference - one null") {

      val testtable = sparkSession.sql("select ST_GeomFromWKT('POLYGON ((-3 -3, 3 -3, 3 3, -3 3, -3 -3))') as a")
      testtable.createOrReplaceTempView("testtable")
      val diff = sparkSession.sql("select ST_Difference(a,null) from testtable")
      assert(diff.first().get(0) == null)
    }

    it("Passed ST_SymDifference - part of right overlaps left") {

      val testtable = sparkSession.sql("select ST_GeomFromWKT('POLYGON ((-1 -1, 1 -1, 1 1, -1 1, -1 -1))') as a,ST_GeomFromWKT('POLYGON ((0 -2, 2 -2, 2 0, 0 0, 0 -2))') as b")
      testtable.createOrReplaceTempView("sym_table")
      val symDiff = sparkSession.sql("select ST_SymDifference(a,b) from sym_table")
      assert(symDiff.take(1)(0).get(0).asInstanceOf[Geometry].toText.equals("MULTIPOLYGON (((0 -1, -1 -1, -1 1, 1 1, 1 0, 0 0, 0 -1)), ((0 -1, 1 -1, 1 0, 2 0, 2 -2, 0 -2, 0 -1)))"))
    }

    it("Passed ST_SymDifference - right not overlaps left") {

      val testtable = sparkSession.sql("select ST_GeomFromWKT('POLYGON ((-3 -3, 3 -3, 3 3, -3 3, -3 -3))') as a,ST_GeomFromWKT('POLYGON ((5 -3, 7 -3, 7 -1, 5 -1, 5 -3))') as b")
      testtable.createOrReplaceTempView("sym_table")
      val symDiff = sparkSession.sql("select ST_SymDifference(a,b) from sym_table")
      assert(symDiff.take(1)(0).get(0).asInstanceOf[Geometry].toText.equals("MULTIPOLYGON (((-3 -3, -3 3, 3 3, 3 -3, -3 -3)), ((5 -3, 5 -1, 7 -1, 7 -3, 5 -3)))"))
    }

    it("Passed ST_SymDifference - contains") {

      val testtable = sparkSession.sql("select ST_GeomFromWKT('POLYGON ((-3 -3, 3 -3, 3 3, -3 3, -3 -3))') as a,ST_GeomFromWKT('POLYGON ((-1 -1, 1 -1, 1 1, -1 1, -1 -1))') as b")
      testtable.createOrReplaceTempView("sym_table")
      val symDiff = sparkSession.sql("select ST_SymDifference(a,b) from sym_table")
      assert(symDiff.take(1)(0).get(0).asInstanceOf[Geometry].toText.equals("POLYGON ((-3 -3, -3 3, 3 3, 3 -3, -3 -3), (-1 -1, 1 -1, 1 1, -1 1, -1 -1))"))
    }

    it("Passed ST_SymDifference - one null") {

      val testtable = sparkSession.sql("select ST_GeomFromWKT('POLYGON ((-3 -3, 3 -3, 3 3, -3 3, -3 -3))') as a")
      testtable.createOrReplaceTempView("sym_table")
      val symDiff = sparkSession.sql("select ST_SymDifference(a,null) from sym_table")
      assert(symDiff.first().get(0) == null)
    }

    it("Passed ST_Union - part of right overlaps left") {

      val testtable = sparkSession.sql("select ST_GeomFromWKT('POLYGON ((-3 -3, 3 -3, 3 3, -3 3, -3 -3))') as a, ST_GeomFromWKT('POLYGON ((-2 1, 2 1, 2 4, -2 4, -2 1))') as b")
      testtable.createOrReplaceTempView("union_table")
      val union = sparkSession.sql("select ST_Union(a,b) from union_table")
      assert(union.take(1)(0).get(0).asInstanceOf[Geometry].toText.equals("POLYGON ((2 3, 3 3, 3 -3, -3 -3, -3 3, -2 3, -2 4, 2 4, 2 3))"))
    }

    it("Passed ST_Union - right not overlaps left") {

      val testtable = sparkSession.sql("select ST_GeomFromWKT('POLYGON ((-3 -3, 3 -3, 3 3, -3 3, -3 -3))') as a,ST_GeomFromWKT('POLYGON ((5 -3, 7 -3, 7 -1, 5 -1, 5 -3))') as b")
      testtable.createOrReplaceTempView("union_table")
      val union = sparkSession.sql("select ST_Union(a,b) from union_table")
      println(union.take(1)(0).get(0).asInstanceOf[Geometry].toText)
      assert(union.take(1)(0).get(0).asInstanceOf[Geometry].toText.equals("MULTIPOLYGON (((-3 -3, -3 3, 3 3, 3 -3, -3 -3)), ((5 -3, 5 -1, 7 -1, 7 -3, 5 -3)))"))
    }

    it("Passed ST_Union - one null") {

      val testtable = sparkSession.sql("select ST_GeomFromWKT('POLYGON ((-3 -3, 3 -3, 3 3, -3 3, -3 -3))') as a")
      testtable.createOrReplaceTempView("union_table")
      val union = sparkSession.sql("select ST_Union(a,null) from union_table")
      assert(union.first().get(0) == null)
    }

    it("Passed ST_Azimuth") {

      val pointDataFrame = samplePoints
        .map(point => (point, samplePoints.tail.head))
        .toDF("geomA", "geomB")

      pointDataFrame.selectExpr("ST_Azimuth(geomA, geomB)")
        .as[Double]
        .map(180 / math.Pi * _)
        .collect() should contain theSameElementsAs List(
        240.0133139011053, 0.0, 270.0, 286.8042682202057, 315.0, 314.9543472191815, 315.0058223408927,
        245.14762725688198, 314.84984546897755, 314.8868529256147, 314.9510567053395, 314.95443984912936,
        314.89925480835245, 314.6018799143881, 314.6834083423315, 314.80689827870725, 314.90290827689506,
        314.90336326341765, 314.7510398533675, 314.73608518601935

      )

      val geometries = Seq(
        ("POINT(25.0 45.0)", "POINT(75.0 100.0)"),
        ("POINT(75.0 100.0)", "POINT(25.0 45.0)"),
        ("POINT(0.0 0.0)", "POINT(25.0 0.0)"),
        ("POINT(25.0 0.0)", "POINT(0.0 0.0)"),
        ("POINT(0.0 25.0)", "POINT(0.0 0.0)"),
        ("POINT(0.0 0.0)", "POINT(0.0 25.0)")
      ).map({ case (wktA, wktB) => (wktReader.read(wktA), wktReader.read(wktB)) })
        .toDF("geomA", "geomB")

      geometries
        .selectExpr("ST_Azimuth(geomA, geomB)")
        .as[Double]
        .map(180 / math.Pi * _)
        .collect()
        .toList should contain theSameElementsAs List(
        42.27368900609374, 222.27368900609375,
        270.00, 90.0, 180.0, 0.0)
    }

    it("Should pass ST_X") {

      Given("Given polygon, point and linestring dataframe")
      val pointDF = createSamplePointDf(5, "geom")
      val polygonDF = createSamplePolygonDf(5, "geom")
      val lineStringDF = createSampleLineStringsDf(5, "geom")

      When("Running ST_X function on polygon, point and linestring data frames")

      val points = pointDF
        .selectExpr("ST_X(geom)")
        .as[Double]
        .collect()
        .toList

      val polygons = polygonDF
        .selectExpr("ST_X(geom) as x")
        .filter("x IS NOT NULL")
        .as[Double]
        .collect()
        .toList

      val linestrings = lineStringDF
        .selectExpr("ST_X(geom) as x")
        .filter("x IS NOT NULL")
        .as[Double]
        .collect()
        .toList

      Then("Point x coordinates Should match to expected point coordinates")

      points should contain theSameElementsAs List(-71.064544, -88.331492, 88.331492, 1.0453, 32.324142)

      And("LineString count should be 0")
      linestrings.length shouldBe 0

      And("Polygon count should be 0")
      polygons.length shouldBe 0
    }

    it("Should pass ST_Y") {


      Given("Given polygon, point and linestring dataframe")
      val pointDF = createSamplePointDf(5, "geom")
      val polygonDF = createSamplePolygonDf(5, "geom")
      val lineStringDF = createSampleLineStringsDf(5, "geom")

      When("Running ST_Y function on polygon, point and linestring data frames")

      val points = pointDF
        .selectExpr("ST_Y(geom)")
        .as[Double]
        .collect()
        .toList

      val polygons = polygonDF
        .selectExpr("ST_Y(geom) as y")
        .filter("y IS NOT NULL")
        .as[Double]
        .collect()
        .toList

      val linestrings = lineStringDF
        .selectExpr("ST_Y(geom) as y")
        .filter("y IS NOT NULL")
        .as[Double]
        .collect()
        .toList

      Then("Point y coordinates Should match to expected point coordinates")

      points should contain theSameElementsAs List(42.28787, 32.324142, 32.324142, 5.3324324, -88.331492)

      And("LineString count should be 0")
      linestrings.length shouldBe 0

      And("Polygon count should be 0")
      polygons.length shouldBe 0

    }

    it("Should pass ST_Z") {

      Given("Given polygon, point and linestring dataframe")
      val pointDF =  Seq(
        "POINT Z (1 2 3)"
      ).map(geom => Tuple1(wktReader.read(geom))).toDF("geom")
      val polygonDF =  Seq(
        "POLYGON Z ((0 0 2, 0 1 2, 1 1 2, 1 0 2, 0 0 2))"
      ).map(geom => Tuple1(wktReader.read(geom))).toDF("geom")
      val lineStringDF =  Seq(
        "LINESTRING Z (0 0 1, 0 1 2)"
      ).map(geom => Tuple1(wktReader.read(geom))).toDF("geom")

      When("Running ST_Z function on polygon, point and linestring data frames")

      val points = pointDF
        .selectExpr("ST_Z(geom) as z")
        .as[Double]
        .collect()
        .toList

      val polygons = polygonDF
        .selectExpr("ST_Z(geom) as z")
        .filter("z IS NOT NULL")
        .as[Double]
        .collect()
        .toList

      val linestrings = lineStringDF
        .selectExpr("ST_Z(geom) as z")
        .filter("z IS NOT NULL")
        .as[Double]
        .collect()
        .toList

      Then("Point z coordinates Should match to expected point coordinates")

      points should contain theSameElementsAs List(3)

      And("LineString count should be 0")
      linestrings.length shouldBe 0

      And("Polygon count should be 0")
      polygons.length shouldBe 0

    }

    it("Should pass ST_StartPoint function") {
      Given("Polygon Data Frame, Point DataFrame, LineString Data Frame")

      val pointDF = createSamplePointDf(5, "geom")
      val polygonDF = createSamplePolygonDf(5, "geom")
      val lineStringDF = createSampleLineStringsDf(5, "geom")

      When("Running ST_StartPoint on Point Data Frame, LineString DataFrame and Polygon DataFrame")
      val points = pointDF
        .selectExpr("ST_StartPoint(geom) as geom")
        .filter("geom IS NOT NULL")
        .toSeq[Geometry]

      val polygons = polygonDF
        .selectExpr("ST_StartPoint(geom) as geom")
        .filter("geom IS NOT NULL")
        .toSeq[Geometry]

      val linestrings = lineStringDF
        .selectExpr("ST_StartPoint(geom) as geom")
        .filter("geom IS NOT NULL")
        .toSeq[Geometry]

      Then("Linestring should result in list of points")
      linestrings should contain theSameElementsAs expectedStartingPoints.map(_.toGeom)

      And("Point DataFrame should result with empty list")
      points.isEmpty shouldBe true

      And("Polygon DataFrame should result with empty list ")
      polygons.isEmpty shouldBe true
    }
  }

  it("Should pass ST_Boundary") {
    Given("Sample geometry data frame")
    val geometryTable = Seq(
      "LINESTRING(1 1,0 0, -1 1)",
      "LINESTRING(100 150,50 60, 70 80, 160 170)",
      "POLYGON (( 10 130, 50 190, 110 190, 140 150, 150 80, 100 10, 20 40, 10 130 ),( 70 40, 100 50, 120 80, 80 110, 50 90, 70 40 ))",
      "POLYGON((1 1,0 0, -1 1, 1 1))"
    ).map(geom => Tuple1(wktReader.read(geom))).toDF("geom")

    When("Using ST_Boundary function")

    val boundaryTable = geometryTable.selectExpr("ST_Boundary(geom) as geom")

    Then("Result should match List of boundary geometries")

    boundaryTable.selectExpr("ST_AsText(geom)")
      .as[String].collect().toList should contain theSameElementsAs List(
      "MULTIPOINT ((1 1), (-1 1))",
      "MULTIPOINT ((100 150), (160 170))",
      "MULTILINESTRING ((10 130, 50 190, 110 190, 140 150, 150 80, 100 10, 20 40, 10 130), (70 40, 100 50, 120 80, 80 110, 50 90, 70 40))",
      "LINESTRING (1 1, 0 0, -1 1, 1 1)"
    )
  }

  it("Should pass ST_EndPoint") {
    Given("Dataframe with linestring and dataframe with other geometry types")
    val lineStringDataFrame = createSampleLineStringsDf(5, "geom")
    val otherGeometryDataFrame = createSamplePolygonDf(5, "geom")
      .union(createSamplePointDf(5, "geom"))

    When("Using ST_EndPoint")
    val pointDataFrame = lineStringDataFrame.selectExpr("ST_EndPoint(geom) as geom")
      .filter("geom IS NOT NULL")
    val emptyDataFrame = otherGeometryDataFrame.selectExpr("ST_EndPoint(geom) as geom")
      .filter("geom IS NOT NULL")

    Then("Linestring Df should result with Point Df and other geometry DF as empty DF")
    pointDataFrame.selectExpr("ST_AsText(geom)")
      .as[String]
      .collect()
      .toList should contain theSameElementsAs expectedEndingPoints
    emptyDataFrame.count shouldBe 0
  }

  it("Should pass ST_ExteriorRing") {
    Given("Polygon DataFrame and other geometries DataFrame")
    val polygonDf = createSimplePolygons(5, "geom")
      .union(Seq("POLYGON((0 0, 1 1, 1 2, 1 1, 0 0))")
        .map(wkt => Tuple1(wktReader.read(wkt))).toDF("geom")
      )

    val otherGeometryDf = createSampleLineStringsDf(5, "geom")
      .union(createSamplePointDf(5, "geom"))

    When("Using ST_ExteriorRing on Polygon Frame and Other geometry frame")
    val lineStringDf = polygonDf
      .selectExpr("ST_ExteriorRing(geom) as geom")
      .filter("geom IS NOT NULL")

    val emptyDf = otherGeometryDf
      .selectExpr("ST_ExteriorRing(geom) as geom")
      .filter("geom IS NOT NULL")

    Then("Polygon Dataframe should product LineString Data Frame and others should be null")

    lineStringDf.selectExpr("ST_AsText(geom)")
      .as[String]
      .collect() should contain theSameElementsAs List(
      "LINESTRING (0 0, 0 1, 1 1, 1 0, 0 0)", "LINESTRING (0 0, 1 1, 1 2, 1 1, 0 0)"
    )

    emptyDf.count shouldBe 0
  }

  it("Should pass ST_GeometryN") {
    calculateGeometryN("MULTIPOINT((1 2), (3 4), (5 6), (8 9))", 0) shouldBe Some("POINT (1 2)")
    calculateGeometryN("MULTIPOINT((1 2), (3 4), (5 6), (8 9))", 1) shouldBe Some("POINT (3 4)")
    calculateGeometryN("MULTIPOINT((1 2), (3 4), (5 6), (8 9))", 2) shouldBe Some("POINT (5 6)")
    calculateGeometryN("MULTIPOINT((1 2), (3 4), (5 6), (8 9))", 3) shouldBe Some("POINT (8 9)")
    calculateGeometryN("MULTIPOINT((1 2), (3 4), (5 6), (8 9))", 4) shouldBe None
    calculateGeometryN("MULTIPOINT((1 2), (3 4), (5 6), (8 9))", 4) shouldBe None

  }

  it("Should pass ST_InteriorRingN") {
    Given("DataFrame with polygons and DataFrame with other geometries ")
    val polygonDf = Seq(
      "POLYGON((0 0, 0 5, 5 5, 5 0, 0 0), (1 1, 2 1, 2 2, 1 2, 1 1), (1 3, 2 3, 2 4, 1 4, 1 3), (3 3, 4 3, 4 4, 3 4, 3 3))")
      .map(wkt => Tuple1(wktReader.read(wkt))).toDF("geom")

    val otherGeometry = createSamplePointDf(5, "geom")
      .union(createSampleLineStringsDf(5, "geom"))

    When("Using ST_InteriorRingN")
    val wholes = (0 until 3).flatMap(
      index => polygonDf.selectExpr(s"ST_InteriorRingN(geom, $index) as geom")
        .selectExpr("ST_AsText(geom)").as[String].collect()
    )

    val emptyDf = otherGeometry.selectExpr("ST_InteriorRingN(geom, 1) as geom")
      .filter("geom IS NOT NULL")

    Then("Polygon with wholes should return Nth whole and other geometries should produce null values")

    emptyDf.count shouldBe 0
    wholes should contain theSameElementsAs List(
      "LINESTRING (1 1, 2 1, 2 2, 1 2, 1 1)", "LINESTRING (1 3, 2 3, 2 4, 1 4, 1 3)",
      "LINESTRING (3 3, 4 3, 4 4, 3 4, 3 3)"
    )

  }

  it("Should pass ST_Dumps") {
    Given("Geometries Df")
    val geometryDf = Seq(
      "Point(21 52)",
      "Polygon((0 0, 0 1, 1 1, 1 0, 0 0))",
      "Linestring(0 0, 1 1, 1 0)",
      "MULTIPOINT ((10 40), (40 30), (20 20), (30 10))",
      "MULTIPOLYGON (((30 20, 45 40, 10 40, 30 20)), ((15 5, 40 10, 10 20, 5 10, 15 5)))",
      "MULTILINESTRING ((10 10, 20 20, 10 40), (40 40, 30 30, 40 20, 30 10))",
      "MULTIPOLYGON (((40 40, 20 45, 45 30, 40 40)), ((20 35, 10 30, 10 10, 30 5, 45 20, 20 35), (30 20, 20 15, 20 25, 30 20)))",
      "POLYGON((0 0, 0 5, 5 5, 5 0, 0 0), (1 1, 2 1, 2 2, 1 2, 1 1))"
    ).map(wkt => Tuple1(wktReader.read(wkt))).toDF("geom")

    When("Using ST_Dumps")
    val dumpedGeometries = geometryDf.selectExpr("ST_Dump(geom) as geom")
    Then("Should return geometries list")

    dumpedGeometries.select(explode($"geom")).count shouldBe 14
    dumpedGeometries
      .select(explode($"geom").alias("geom"))
      .selectExpr("ST_AsText(geom) as geom")
      .as[String]
      .collect() should contain theSameElementsAs List(
      "POINT (21 52)", "POLYGON ((0 0, 0 1, 1 1, 1 0, 0 0))", "LINESTRING (0 0, 1 1, 1 0)",
      "POINT (10 40)", "POINT (40 30)", "POINT (20 20)", "POINT (30 10)", "POLYGON ((30 20, 45 40, 10 40, 30 20))",
      "POLYGON ((15 5, 40 10, 10 20, 5 10, 15 5))", "LINESTRING (10 10, 20 20, 10 40)", "LINESTRING (40 40, 30 30, 40 20, 30 10)",
      "POLYGON ((40 40, 20 45, 45 30, 40 40))", "POLYGON ((20 35, 10 30, 10 10, 30 5, 45 20, 20 35), (30 20, 20 15, 20 25, 30 20))",
      "POLYGON ((0 0, 0 5, 5 5, 5 0, 0 0), (1 1, 2 1, 2 2, 1 2, 1 1))"
    )

  }

  it("Should pass ST_DumpPoints") {
    Given("DataFrame with geometries")
    val geometryDf = createSampleLineStringsDf(1, "geom")
      .union(createSamplePointDf(1, "geom"))
      .union(createSimplePolygons(1, "geom"))

    When("Using ST_DumpPoints and explode")

    val dumpedPoints = geometryDf.selectExpr("ST_DumpPoints(geom) as geom")
      .select(explode($"geom").alias("geom"))

    Then("Number of rows should match and collected to list should match expected point list")
    dumpedPoints.count shouldBe 10
    dumpedPoints.selectExpr("ST_AsText(geom)")
      .as[String].collect().toList should contain theSameElementsAs List(
      "POINT (-112.506968 45.98186)",
      "POINT (-112.506968 45.983586)",
      "POINT (-112.504872 45.983586)",
      "POINT (-112.504872 45.98186)",
      "POINT (-71.064544 42.28787)",
      "POINT (0 0)", "POINT (0 1)",
      "POINT (1 1)", "POINT (1 0)",
      "POINT (0 0)"
    )
  }

  it("Should pass ST_IsClosed") {
    Given("Dataframe with geometries")
    val geometryDf = Seq(
      (1, "Point(21 52)"),
      (2, "Polygon((0 0, 0 1, 1 1, 1 0, 0 0))"),
      (3, "Linestring(0 0, 1 1, 1 0)"),
      (4, "Linestring(0 0, 1 1, 1 0, 0 0)"),
      (5, "MULTIPOINT ((10 40), (40 30), (20 20), (30 10))"),
      (6, "MULTIPOLYGON (((30 20, 45 40, 10 40, 30 20)), ((15 5, 40 10, 10 20, 5 10, 15 5)))"),
      (7, "MULTILINESTRING ((10 10, 20 20, 10 40, 10 10), (40 40, 30 30, 40 20, 30 10, 40 40))"),
      (8, "MULTILINESTRING ((10 10, 20 20, 10 40, 10 10), (40 40, 30 30, 40 20, 30 10))"),
      (9, "MULTILINESTRING ((10 10, 20 20, 10 40), (40 40, 30 30, 40 20, 30 10))"),
      (10, "GEOMETRYCOLLECTION (POINT (40 10), LINESTRING (10 10, 20 20, 10 40), POLYGON ((40 40, 20 45, 45 30, 40 40)))")
    ).map({ case (index, wkt) => Tuple2(index, wktReader.read(wkt)) }).toDF("id", "geom")

    When("Using ST_IsClosed")

    val isClosed = geometryDf.selectExpr("id", "ST_IsClosed(geom)").as[(Int, Boolean)]

    Then("Result should match to list")

    isClosed.collect().toList should contain theSameElementsAs List(
      (1, true),
      (2, true),
      (3, false),
      (4, true),
      (5, true),
      (6, true),
      (7, true),
      (8, false),
      (9, false),
      (10, false)
    )
  }


  it("Should pass ST_NumInteriorRings") {
    Given("Geometry DataFrame")
    val geometryDf = Seq(
      (1, "Point(21 52)"),
      (2, "Polygon((0 0, 0 1, 1 1, 1 0, 0 0))"),
      (3, "Linestring(0 0, 1 1, 1 0)"),
      (4, "Linestring(0 0, 1 1, 1 0, 0 0)"),
      (5, "MULTIPOINT ((10 40), (40 30), (20 20), (30 10))"),
      (6, "MULTIPOLYGON (((30 20, 45 40, 10 40, 30 20)), ((15 5, 40 10, 10 20, 5 10, 15 5)))"),
      (7, "MULTILINESTRING ((10 10, 20 20, 10 40, 10 10), (40 40, 30 30, 40 20, 30 10, 40 40))"),
      (8, "MULTILINESTRING ((10 10, 20 20, 10 40, 10 10), (40 40, 30 30, 40 20, 30 10))"),
      (9, "MULTILINESTRING ((10 10, 20 20, 10 40), (40 40, 30 30, 40 20, 30 10))"),
      (10, "GEOMETRYCOLLECTION (POINT (40 10), LINESTRING (10 10, 20 20, 10 40), POLYGON ((40 40, 20 45, 45 30, 40 40)))"),
      (11, "POLYGON ((0 0, 0 5, 5 5, 5 0, 0 0), (1 1, 2 1, 2 2, 1 2, 1 1))")
    ).map({ case (index, wkt) => Tuple2(index, wktReader.read(wkt)) }).toDF("id", "geom")

    When("Using ST_NumInteriorRings")
    val numberOfInteriorRings = geometryDf.selectExpr(
      "id", "ST_NumInteriorRings(geom) as num"
    )

    Then("Result should match with expected values")

    numberOfInteriorRings
      .filter("num is not null")
      .as[(Int, Int)]
      .collect().toList should contain theSameElementsAs List((2, 0), (11, 1))
  }

  it("Should pass ST_AddPoint") {
    Given("Geometry df")
    val geometryDf = Seq(
      ("Point(21 52)", "Point(21 52)"),
      ("Point(21 52)", "Polygon((0 0, 0 1, 1 1, 1 0, 0 0))"),
      ("Linestring(0 0, 1 1, 1 0)", "Point(21 52)"),
      ("Linestring(0 0, 1 1, 1 0, 0 0)", "Linestring(0 0, 1 1, 1 0, 0 0)"),
      ("Point(21 52)", "MULTIPOINT ((10 40), (40 30), (20 20), (30 10))"),
      ("MULTIPOLYGON (((30 20, 45 40, 10 40, 30 20)), ((15 5, 40 10, 10 20, 5 10, 15 5)))", "Point(21 52)"),
      ("MULTILINESTRING ((10 10, 20 20, 10 40, 10 10), (40 40, 30 30, 40 20, 30 10, 40 40))", "Point(21 52)"),
      ("MULTILINESTRING ((10 10, 20 20, 10 40, 10 10), (40 40, 30 30, 40 20, 30 10))", "Point(21 52)"),
      ("MULTILINESTRING ((10 10, 20 20, 10 40), (40 40, 30 30, 40 20, 30 10))", "Point(21 52)"),
      ("GEOMETRYCOLLECTION (POINT (40 10), LINESTRING (10 10, 20 20, 10 40), POLYGON ((40 40, 20 45, 45 30, 40 40)))", "Point(21 52)"),
      ("POLYGON ((0 0, 0 5, 5 5, 5 0, 0 0), (1 1, 2 1, 2 2, 1 2, 1 1))", "Point(21 52)")
    ).map({ case (geomA, geomB) => Tuple2(wktReader.read(geomA), wktReader.read(geomB)) }).toDF("geomA", "geomB")
    When("Using ST_AddPoint")
    val modifiedGeometries = geometryDf.selectExpr("ST_AddPoint(geomA, geomB) as geom")

    Then("Result should match")

    modifiedGeometries
      .filter("geom is not null")
      .selectExpr("ST_AsText(geom)")
      .as[String].collect() should contain theSameElementsAs List(
      "LINESTRING (0 0, 1 1, 1 0, 21 52)"
    )
  }

  it("Should pass ST_AddPoint with index") {
    Given("Geometry df")
    val geometryDf = Seq(
      ("Point(21 52)", "Point(21 52)"),
      ("Point(21 52)", "Polygon((0 0, 0 1, 1 1, 1 0, 0 0))"),
      ("Linestring(0 0, 1 1, 1 0)", "Point(21 52)"),
      ("Linestring(0 0, 1 1, 1 0, 0 0)", "Linestring(0 0, 1 1, 1 0, 0 0)"),
      ("Point(21 52)", "MULTIPOINT ((10 40), (40 30), (20 20), (30 10))"),
      ("MULTIPOLYGON (((30 20, 45 40, 10 40, 30 20)), ((15 5, 40 10, 10 20, 5 10, 15 5)))", "Point(21 52)"),
      ("MULTILINESTRING ((10 10, 20 20, 10 40, 10 10), (40 40, 30 30, 40 20, 30 10, 40 40))", "Point(21 52)"),
      ("MULTILINESTRING ((10 10, 20 20, 10 40, 10 10), (40 40, 30 30, 40 20, 30 10))", "Point(21 52)"),
      ("MULTILINESTRING ((10 10, 20 20, 10 40), (40 40, 30 30, 40 20, 30 10))", "Point(21 52)"),
      ("GEOMETRYCOLLECTION (POINT (40 10), LINESTRING (10 10, 20 20, 10 40), POLYGON ((40 40, 20 45, 45 30, 40 40)))", "Point(21 52)"),
      ("POLYGON ((0 0, 0 5, 5 5, 5 0, 0 0), (1 1, 2 1, 2 2, 1 2, 1 1))", "Point(21 52)")
    ).map({ case (geomA, geomB) => Tuple2(wktReader.read(geomA), wktReader.read(geomB)) }).toDF("geomA", "geomB")
    When("Using ST_AddPoint")

    val modifiedGeometries = geometryDf.
      selectExpr("ST_AddPoint(geomA, geomB, 1) as geom")
      .union(geometryDf.selectExpr("ST_AddPoint(geomA, geomB, 0) as geom"))
      .union(geometryDf.selectExpr("ST_AddPoint(geomA, geomB, 2) as geom"))
      .union(geometryDf.selectExpr("ST_AddPoint(geomA, geomB, 3) as geom"))
      .union(geometryDf.selectExpr("ST_AddPoint(geomA, geomB, 4) as geom"))
      .union(geometryDf.selectExpr("ST_AddPoint(geomA, geomB, -1) as geom"))

    Then("Result should match")

    modifiedGeometries
      .filter("geom is not null")
      .selectExpr("ST_AsText(geom)")
      .as[String].collect() should contain theSameElementsAs List(
      "LINESTRING (0 0, 21 52, 1 1, 1 0)",
      "LINESTRING (21 52, 0 0, 1 1, 1 0)",
      "LINESTRING (0 0, 1 1, 21 52, 1 0)",
      "LINESTRING (0 0, 1 1, 1 0, 21 52)",
      "LINESTRING (0 0, 1 1, 1 0, 21 52)"
    )
  }

  it("Should correctly remove using ST_RemovePoint") {
    calculateStRemovePointOption("Linestring(0 0, 1 1, 1 0, 0 0)") shouldBe Some("LINESTRING (0 0, 1 1, 1 0)")
    calculateStRemovePointOption("Linestring(0 0, 1 1, 1 0, 0 0)", 0) shouldBe Some("LINESTRING (1 1, 1 0, 0 0)")
    calculateStRemovePointOption("Linestring(0 0, 1 1)", 0) shouldBe None
    calculateStRemovePointOption("Linestring(0 0, 1 1, 1 0, 0 0)", 1) shouldBe Some("LINESTRING (0 0, 1 0, 0 0)")
    calculateStRemovePointOption("Linestring(0 0, 1 1, 1 0, 0 0)", 2) shouldBe Some("LINESTRING (0 0, 1 1, 0 0)")
    calculateStRemovePointOption("Linestring(0 0, 1 1, 1 0, 0 0)", 3) shouldBe Some("LINESTRING (0 0, 1 1, 1 0)")
    calculateStRemovePointOption("Linestring(0 0, 1 1, 1 0, 0 0)", 4) shouldBe None
    calculateStRemovePointOption("POINT(0 1)", 3) shouldBe None
    calculateStRemovePointOption("POLYGON ((0 0, 0 5, 5 5, 5 0, 0 0), (1 1, 2 1, 2 2, 1 2, 1 1))", 3) shouldBe None
    calculateStRemovePointOption("GEOMETRYCOLLECTION (POINT (40 10), LINESTRING (10 10, 20 20, 10 40))", 0) shouldBe None
    calculateStRemovePointOption("MULTIPOLYGON (((30 20, 45 40, 10 40, 30 20)), ((15 5, 40 10, 10 20, 5 10, 15 5)))", 3) shouldBe None
    calculateStRemovePointOption("MULTILINESTRING ((10 10, 20 20, 10 40, 10 10), (40 40, 30 30, 40 20, 30 10, 40 40))", 3) shouldBe None
  }

  it("Should correctly set using ST_SetPoint") {
    calculateStSetPointOption("Linestring(0 0, 1 1, 1 0, 0 0)", 0, "Point(0 1)") shouldBe Some("LINESTRING (0 1, 1 1, 1 0, 0 0)")
    calculateStSetPointOption("Linestring(0 0, 1 1, 1 0, 0 0)", 1, "Point(0 1)") shouldBe Some("LINESTRING (0 0, 0 1, 1 0, 0 0)")
    calculateStSetPointOption("Linestring(0 0, 1 1, 1 0, 0 0)", 2, "Point(0 1)") shouldBe Some("LINESTRING (0 0, 1 1, 0 1, 0 0)")
    calculateStSetPointOption("Linestring(0 0, 1 1, 1 0, 0 0)", 3, "Point(0 1)") shouldBe Some("LINESTRING (0 0, 1 1, 1 0, 0 1)")
    calculateStSetPointOption("Linestring(0 0, 1 1, 1 0, 0 0)", 4, "Point(0 1)") shouldBe None
    calculateStSetPointOption("Linestring(0 0, 1 1, 1 0, 0 0)", -1, "Point(0 1)") shouldBe Some("LINESTRING (0 0, 1 1, 1 0, 0 1)")
    calculateStSetPointOption("Linestring(0 0, 1 1, 1 0, 0 0)", -2, "Point(0 1)") shouldBe Some("LINESTRING (0 0, 1 1, 0 1, 0 0)")
    calculateStSetPointOption("Linestring(0 0, 1 1, 1 0, 0 0)", -3, "Point(0 1)") shouldBe Some("LINESTRING (0 0, 0 1, 1 0, 0 0)")
    calculateStSetPointOption("Linestring(0 0, 1 1, 1 0, 0 0)", -4, "Point(0 1)") shouldBe Some("LINESTRING (0 1, 1 1, 1 0, 0 0)")
    calculateStSetPointOption("Linestring(0 0, 1 1, 1 0, 0 0)", -5, "Point(0 1)") shouldBe None
    calculateStSetPointOption("POINT(0 1)", 0, "Point(0 1)") shouldBe None
    calculateStSetPointOption("POLYGON ((0 0, 0 5, 5 5, 5 0, 0 0), (1 1, 2 1, 2 2, 1 2, 1 1))", 0, "Point(0 1)") shouldBe None
    calculateStSetPointOption("GEOMETRYCOLLECTION (POINT (40 10), LINESTRING (10 10, 20 20, 10 40))", 0, "Point(0 1)") shouldBe None
    calculateStSetPointOption("MULTIPOLYGON (((30 20, 45 40, 10 40, 30 20)), ((15 5, 40 10, 10 20, 5 10, 15 5)))", 0, "Point(0 1)") shouldBe None
    calculateStSetPointOption("MULTILINESTRING ((10 10, 20 20, 10 40, 10 10), (40 40, 30 30, 40 20, 30 10, 40 40))", 0, "Point(0 1)") shouldBe None
  }

  it("Should pass ST_IsRing") {
    calculateStIsRing("LINESTRING(0 0, 0 1, 1 0, 1 1, 0 0)") shouldBe Some(false)
    calculateStIsRing("LINESTRING(2 0, 2 2, 3 3)") shouldBe Some(false)
    calculateStIsRing("LINESTRING(0 0, 0 1, 1 1, 1 0, 0 0)") shouldBe Some(true)
    calculateStIsRing("POINT (21 52)") shouldBe None
    calculateStIsRing("POLYGON ((0 0, 0 5, 5 5, 5 0, 0 0), (1 1, 2 1, 2 2, 1 2, 1 1))") shouldBe None
  }


  it("should handle subdivision on huge amount of data"){
    Given("dataframe with 100 huge polygons")
    val expectedCount = 55880
    val polygonWktDf = sparkSession
      .read
      .format("csv")
      .option("delimiter", "\t")
      .option("header", "false").load(mixedWktGeometryInputLocation)
      .selectExpr("ST_GeomFromText(_c0) AS geom", "_c3 as id")

    When("running st subdivide")
    val subDivisionExplode = polygonWktDf.selectExpr("id", "ST_SubDivideExplode(geom, 10) as divided")
    val subDivision = polygonWktDf.selectExpr("id", "ST_SubDivide(geom, 10) as divided")

    Then("result should be appropriate")
    subDivision.count shouldBe polygonWktDf.count
    subDivision.select(explode(col("divided"))).count shouldBe expectedCount
    subDivisionExplode.count shouldBe expectedCount
  }

  it("should return empty data when the input geometry is null"){
    Given("dataframe with null geometries")
    val geodataframe = Seq((1, null)).toDF("id", "geom")

    When("calculating sub divide")
    val subDivisionExplode = geodataframe.selectExpr("id", "ST_SubDivideExplode(geom, 10)")
    val subDivision = geodataframe.selectExpr("id", "ST_SubDivide(geom, 10)")

    Then("dataframe exploded should be empty")
    subDivisionExplode.count shouldBe 0

    And(s"dataframe based on subdivide should be as ${geodataframe.count}")
    subDivision.count shouldBe 1
  }

  it("it should return appropriate default column names for st_subdivide"){
    Given("Sample geometry dataframe with different geometry types")
    val polygonWktDf = sparkSession
      .read
      .format("csv")
      .option("delimiter", "\t")
      .option("header", "false").load(mixedWktGeometryInputLocation)
      .selectExpr("ST_GeomFromText(_c0) AS geom", "_c3 as id")

    When("using ST_SubDivide function")
    val subDivisionExplode = polygonWktDf.selectExpr("id", "ST_SubDivideExplode(geom, 10)")
    val subDivision = polygonWktDf.selectExpr("id", "ST_SubDivide(geom, 10)")

    Then("column names should be as expected")
    subDivisionExplode.columns shouldBe Seq("id", "geom")
    subDivision.columns shouldBe Seq("id", "st_subdivide(geom, 10)")

  }

  it("should return null values from st subdivide when input row has null value"){
    Given("Sample dataframe with null values and geometries")
    val nonNullGeometries = Seq(
      (1, "LINESTRING (0 0, 1 1, 2 2)"),
      (2, "POINT (0 0)"),
      (3, "POLYGON ((0 0, 0 1, 1 1, 1 0, 0 0))")
    ).map{
      case (id, geomWkt) => (id, wktReader.read(geomWkt))
    }
    val nullGeometries: Tuple2[Int, Geometry] = (4, null)

    val geometryTable = (nullGeometries +: nonNullGeometries).toDF("id", "geom")

    When("running ST_SubDivide on dataframe")
    val subDivision = geometryTable.selectExpr("id", "ST_SubDivide(geom, 10) as divided")

    Then("for null values return value should be null also")
    subDivision.filter("divided is null")
      .select("id").as[Long].collect().headOption shouldBe Some(nullGeometries._1)

    And("for geometry type value should be appropriate")
    subDivision.filter("divided is not null")
      .select("id").as[Long].collect() should contain theSameElementsAs nonNullGeometries.map(_._1)
  }

  it("should allow to use lateral view with st sub divide explode"){
    Given("geometry dataframe")
    val geometryDf = Seq(
      (1, "LINESTRING (0 0, 1 1, 2 2)"),
      (2, "POINT (0 0)"),
      (3, "POLYGON ((0 0, 0 1, 1 1, 1 0, 0 0))"),
      (4, "POLYGON ((35 10, 45 45, 15 40, 10 20, 35 10), (20 30, 35 35, 30 20, 20 30))")
    ).map{
      case (id, geomWkt) => (id, wktReader.read(geomWkt))
    }.toDF("id", "geometry")
    geometryDf.createOrReplaceTempView("geometries")

    When("using lateral view on data")
    val lateralViewResult = sparkSession.sql(
      """
        |select id, geom from geometries
        |LATERAL VIEW ST_SubdivideExplode(geometry, 5) AS geom
        |""".stripMargin)


    Then("result should include exploded geometries")
    lateralViewResult.count() shouldBe 17

  }

  private val expectedStartingPoints = List(
    "POINT (-112.506968 45.98186)",
    "POINT (-112.519856 45.983586)",
    "POINT (-112.504872 45.919281)",
    "POINT (-112.574945 45.987772)",
    "POINT (-112.520691 42.912313)"
  )
  private val expectedEndingPoints = List(
    "POINT (-112.504872 45.98186)",
    "POINT (-112.506968 45.983586)",
    "POINT (-112.41643 45.919281)",
    "POINT (-112.519856 45.987772)",
    "POINT (-112.442664 42.912313)"
  )

  private def calculateGeometryN(wkt: String, index: Int): Option[Row] = {
    Seq(wkt).map(wkt => Tuple1(wktReader.read(wkt))).toDF("geom")
      .selectExpr(s"ST_GeometryN(geom, $index) as geom")
      .filter("geom is not null")
      .selectExpr(s"ST_AsText(geom) as geom_text")
      .toSeqOption
  }

  private def calculateStIsRing(wkt: String): Option[Boolean] =
    wktToDf(wkt).selectExpr("ST_IsRing(geom) as is_ring")
      .filter("is_ring is not null").as[Boolean].collect().headOption

  private def wktToDf(wkt: String): DataFrame =
    Seq(Tuple1(wktReader.read(wkt))).toDF("geom")

  private def calculateStRemovePointOption(wkt: String): Option[String] =
    calculateStRemovePoint(wkt).headOption

  private def calculateStRemovePoint(wkt: String): Array[String] =
    wktToDf(wkt).selectExpr(s"ST_RemovePoint(geom) as geom")
      .filter("geom is not null")
      .selectExpr("ST_AsText(geom)").as[String].collect()

  private def calculateStRemovePointOption(wkt: String, index: Int): Option[String] =
    calculateStRemovePoint(wkt, index).headOption

  private def calculateStRemovePoint(wkt: String, index: Int): Array[String] =
    wktToDf(wkt).selectExpr(s"ST_RemovePoint(geom, $index) as geom")
      .filter("geom is not null")
      .selectExpr("ST_AsText(geom)").as[String].collect()

  private def calculateStSetPointOption(wktA: String, index: Int, wktB: String): Option[String] =
    calculateStSetPoint(wktA, index, wktB).headOption

  private def calculateStSetPoint(wktA: String, index: Int, wktB: String): Array[String] =
    Seq(Tuple3(wktReader.read(wktA), index, wktReader.read(wktB))).toDF("geomA", "index", "geomB")
      .selectExpr(s"ST_SetPoint(geomA, index, geomB) as geom")
      .filter("geom is not null")
      .selectExpr("ST_AsText(geom)").as[String].collect()

  it("Passed ST_NumGeometries") {
    Given("Some different types of geometries in a DF")
    // Test data
    val testData = Seq(
      ("LINESTRING (-29 -27, -30 -29.7, -45 -33)"),
      ("MULTILINESTRING ((-29 -27, -30 -29.7, -36 -31, -45 -33), (-45.2 -33.2, -46 -32))"),
      ("POLYGON ((8 25, 28 22, 15 11, 33 3, 56 30, 47 44, 35 36, 43 19, 24 39, 8 25))"),
      ("MULTIPOLYGON(((0 0, 3 0, 3 3, 0 3, 0 0)), ((3 0, 6 0, 6 3, 3 3, 3 0)))"),
      ("GEOMETRYCOLLECTION(MULTIPOINT(-2 3 , -2 2), LINESTRING(5 5 ,10 10), POLYGON((-7 4.2,-7.1 5,-7.1 4.3,-7 4.2)))"))
      .toDF("Geometry")

    When("Using ST_NumGeometries")
    val testDF = testData.selectExpr("Geometry", "ST_NumGeometries(ST_GeomFromText(Geometry)) as ngeom")

    Then("Result should match")
    testDF.selectExpr("ngeom")
      .as[Int].collect() should contain theSameElementsAs List(1, 2, 1, 2, 3)
  }

  it("Passed ST_LineMerge") {
    Given("Some different types of geometries in a DF")
    val testData = Seq(
      ("MULTILINESTRING ((-29 -27, -30 -29.7, -45 -33), (-45 -33, -46 -32))"),
      ("MULTILINESTRING ((-29 -27, -30 -29.7, -36 -31, -45 -33), (-45.2 -33.2, -46 -32))"),
      ("POLYGON ((8 25, 28 22, 15 11, 33 3, 56 30, 47 44, 35 36, 43 19, 24 39, 8 25))")
    ).toDF("Geometry")

    When("Using ST_LineMerge")
    val testDF = testData.selectExpr("ST_LineMerge(ST_GeomFromText(Geometry)) as geom")

    Then("Result should match")
    testDF.selectExpr("ST_AsText(geom)")
      .as[String].collect() should contain theSameElementsAs
      List("LINESTRING (-29 -27, -30 -29.7, -45 -33, -46 -32)",
        "MULTILINESTRING ((-29 -27, -30 -29.7, -36 -31, -45 -33), (-45.2 -33.2, -46 -32))",
        "GEOMETRYCOLLECTION EMPTY")
  }

  it("Should pass ST_FlipCoordinates") {
    val pointDF = createSamplePointDf(5, "geom")
    val oldX = pointDF.take(1)(0).get(0).asInstanceOf[Geometry].getCoordinate.x
    val oldY = pointDF.take(1)(0).get(0).asInstanceOf[Geometry].getCoordinate.y
    val newDf = pointDF.withColumn("geom", callUDF("ST_FlipCoordinates", col("geom")))
    val newX = newDf.take(1)(0).get(0).asInstanceOf[Geometry].getCoordinate.x
    val newY = newDf.take(1)(0).get(0).asInstanceOf[Geometry].getCoordinate.y
    assert(newX == oldY)
    assert(newY == oldX)
  }

  it("Should pass ST_MinimumBoundingCircle") {
    Given("Sample geometry data frame")
    val geometryTable = Seq(
      "POINT(0 2)",
      "LINESTRING(0 0,0 1)"
    ).map(geom => Tuple1(wktReader.read(geom))).toDF("geom")

    When("Using ST_MinimumBoundingCircle function")

    val circleTable = geometryTable.selectExpr("ST_MinimumBoundingCircle(geom) as geom")
    val circleTableWithSeg = geometryTable.selectExpr("ST_MinimumBoundingCircle(geom, 1) as geom")

    Then("Result should match List of circles")

    val lineString = geometryTable.collect()(1)(0).asInstanceOf[Geometry]
    val mbcLineString = new MinimumBoundingCircle(lineString)
    val mbcCentre = lineString.getFactory.createPoint(mbcLineString.getCentre)

    circleTable.selectExpr("ST_AsText(geom)")
      .as[String].collect().toList should contain theSameElementsAs List(
      "POINT (0 2)",
      mbcCentre.buffer(mbcLineString.getRadius, 8).toText
    )

    circleTableWithSeg.selectExpr("ST_AsText(geom)")
      .as[String].collect().toList should contain theSameElementsAs List(
      "POINT (0 2)",
      mbcCentre.buffer(mbcLineString.getRadius, 1).toText
    )
  }

  it("Should pass ST_MinimumBoundingRadius") {
    Given("Sample geometry data frame")
    val geometryTable = Seq(
      "POINT (0 1)",
      "LINESTRING(1 1,0 0, -1 1)",
      "POLYGON((1 1,0 0, -1 1, 1 1))"
    ).map(geom => Tuple1(wktReader.read(geom))).toDF("geom")

    When("Using ST_MinimumBoundingRadius function")

    val radiusTable = geometryTable.selectExpr("ST_MinimumBoundingRadius(geom) as tmp").select("tmp.*")

    Then("Result should match List of centers and radius")

    radiusTable.selectExpr("ST_AsText(center)")
      .as[String].collect().toList should contain theSameElementsAs List(
      "POINT (0 1)",
      "POINT (0 1)",
      "POINT (0 1)"
    )

    radiusTable.selectExpr("radius")
      .as[Double].collect().toList should contain theSameElementsAs List(0, 1, 1)
  }

  it ("Should pass ST_LineSubstring") {
    Given("Sample geometry dataframe")
    val geometryTable = Seq(
      "LINESTRING(25 50, 100 125, 150 190)"
    ).map(geom => Tuple1(wktReader.read(geom))).toDF("geom")

    When("Using ST_LineSubstring")

    val substringTable = geometryTable.selectExpr("ST_LineSubstring(geom, 0.333, 0.666) as subgeom")

    Then("Result should match")

    val lineString = geometryTable.collect()(0)(0).asInstanceOf[Geometry]
    val indexedLineString = new LengthIndexedLine(lineString)
    val substring = indexedLineString.extractLine(lineString.getLength() * 0.333, lineString.getLength() * 0.666)

    substringTable.selectExpr("ST_AsText(subgeom)")
      .as[String].collect() should contain theSameElementsAs
      List(
        substring.toText
      )
  }

  it ("Should pass ST_LineInterpolatePoint") {
    Given("Sample geometry dataframe")
    val geometryTable = Seq(
      "LINESTRING(25 50, 100 125, 150 190)",
      "LINESTRING(1 2, 4 5, 6 7)"
    ).map(geom => Tuple1(wktReader.read(geom))).toDF("geom")

    When("Using ST_LineInterpolatePoint")

    val interpolatedPointTable = geometryTable.selectExpr("ST_LineInterpolatePoint(geom, 0.50) as interpts")

    Then("Result should match")

    val lineString2D = geometryTable.collect()(0)(0).asInstanceOf[Geometry]
    val lineString3D = geometryTable.collect()(1)(0).asInstanceOf[Geometry]

    val interPoint2D = new LengthIndexedLine(lineString2D).extractPoint(lineString2D.getLength() * 0.5)
    val interPoint3D = new LengthIndexedLine(lineString3D).extractPoint(lineString3D.getLength() * 0.5)

    interpolatedPointTable.selectExpr("ST_AsText(interpts)")
      .as[String].collect() should contain theSameElementsAs
      List(
        lineString2D.getFactory.createPoint(interPoint2D).toText,
        lineString2D.getFactory.createPoint(interPoint3D).toText
      )
  }

  it ("Should pass ST_Multi"){
    val df = sparkSession.sql("select ST_Astext(ST_Multi(ST_Point(1.0,1.0)))")
    val result = df.collect()
    assert(result.head.get(0).asInstanceOf[String]=="MULTIPOINT ((1 1))")

  }



  it ("Should pass ST_PointOnSurface") {

    val geomTestCases1 = Map(
      "'POINT(0 5)'"
        -> "POINT (0 5)",
      "'LINESTRING(0 5, 0 10)'"
        -> "POINT (0 5)",
      "'POLYGON((0 0, 0 5, 5 5, 5 0, 0 0))'"
        -> "POINT (2.5 2.5)",
      "'LINESTRING(0 5 1, 0 0 1, 0 10 2)'"
        -> "POINT Z(0 0 1)"
    )

    for((inputGeom, expectedGeom) <- geomTestCases1) {
      val df = sparkSession.sql(s"select ST_AsText(ST_PointOnSurface(ST_GeomFromText($inputGeom)))")
      val result = df.collect()
      assert(result.head.get(0).asInstanceOf[String]==expectedGeom)
    }

    val geomTestCases2 = Map(
      "'LINESTRING(0 5 1, 0 0 1, 0 10 2)'"
        -> "POINT Z(0 0 1)"
    )

    for((inputGeom, expectedGeom) <- geomTestCases2) {
      val df = sparkSession.sql(s"select ST_AsEWKT(ST_PointOnSurface(ST_GeomFromWKT($inputGeom)))")
      val result = df.collect()
      assert(result.head.get(0).asInstanceOf[String]==expectedGeom)
    }
  }

  it ("Should pass ST_Reverse") {
    val geomTestCases = Map(
      "'POLYGON((-1 0 0, 1 0 0, 0 0 1, 0 1 0, -1 0 0))'"
        -> "POLYGON Z((-1 0 0, 0 1 0, 0 0 1, 1 0 0, -1 0 0))",
      "'LINESTRING(0 0, 1 2, 2 4, 3 6)'"
        -> "LINESTRING (3 6, 2 4, 1 2, 0 0)",
      "'POINT(1 2)'"
        -> "POINT (1 2)",
      "'MULTIPOINT((10 40 66), (40 30 77), (20 20 88), (30 10 99))'"
        -> "MULTIPOINT Z((10 40 66), (40 30 77), (20 20 88), (30 10 99))",
      """'MULTIPOLYGON(((30 20 11, 45 40 11, 10 40 11, 30 20 11)),
      |((15 5 11, 40 10 11, 10 20 11, 5 10 11, 15 5 11)))'""".stripMargin.replaceAll("\n", " ")
        -> """MULTIPOLYGON Z(((30 20 11, 10 40 11, 45 40 11, 30 20 11)),
          |((15 5 11, 5 10 11, 10 20 11, 40 10 11, 15 5 11)))""".stripMargin.replaceAll("\n", " "),
      """'MULTILINESTRING((10 10 11, 20 20 11, 10 40 11),
        |(40 40 11, 30 30 11, 40 20 11, 30 10 11))'""".stripMargin.replaceAll("\n", " ")
        -> """MULTILINESTRING Z((10 40 11, 20 20 11, 10 10 11),
          |(30 10 11, 40 20 11, 30 30 11, 40 40 11))""".stripMargin.replaceAll("\n", " "),
      """'MULTIPOLYGON(((40 40 11, 20 45 11, 45 30 11, 40 40 11)),
      |((20 35 11, 10 30 11, 10 10 11, 30 5 11, 45 20 11, 20 35 11),
      |(30 20 11, 20 15 11, 20 25 11, 30 20 11)))'""".stripMargin.replaceAll("\n", " ")
        -> """MULTIPOLYGON Z(((40 40 11, 45 30 11, 20 45 11, 40 40 11)),
          |((20 35 11, 45 20 11, 30 5 11, 10 10 11, 10 30 11, 20 35 11),
          |(30 20 11, 20 25 11, 20 15 11, 30 20 11)))""".stripMargin.replaceAll("\n", " "),
      """'POLYGON((0 0 11, 0 5 11, 5 5 11, 5 0 11, 0 0 11),
      |(1 1 11, 2 1 11, 2 2 11, 1 2 11, 1 1 11))'""".stripMargin.replaceAll("\n", " ")
        -> """POLYGON Z((0 0 11, 5 0 11, 5 5 11, 0 5 11, 0 0 11),
          |(1 1 11, 1 2 11, 2 2 11, 2 1 11, 1 1 11))""".stripMargin.replaceAll("\n", " ")
    )
    for((inputGeom, expectedGeom) <- geomTestCases) {
      var df = sparkSession.sql(s"select ST_AsText(ST_Reverse(ST_GeomFromText($inputGeom)))")
      var result = df.collect()
      assert(result.head.get(0).asInstanceOf[String]==expectedGeom)
    }
  }

  it("Should pass ST_PointN") {

    Given("Some different types of geometries in a DF")

    val sampleLineString = "LINESTRING(0 0, 1 2, 2 4, 3 6)"
    val testData = Seq(
      (sampleLineString, 1),
      (sampleLineString, 2),
      (sampleLineString, -1),
      (sampleLineString, -2),
      (sampleLineString, 3),
      (sampleLineString, 4),
      (sampleLineString, 5),
      (sampleLineString, -5),
      ("POLYGON((-1 0 0, 1 0 0, 0 0 1, 0 1 0, -1 0 0))", 2),
      ("POINT(1 2)", 1)
    ).toDF("Geometry", "N")

    When("Using ST_PointN for getting the nth point in linestring type of Geometries")

    val testDF = testData.selectExpr("ST_PointN(ST_GeomFromText(Geometry), N) as geom")

    Then("Result should match the list of nth points")

    testDF.selectExpr("ST_AsText(geom)")
      .as[String].collect() should contain theSameElementsAs
      List(
        "POINT (0 0)", "POINT (1 2)", "POINT (3 6)",
        "POINT (2 4)", "POINT (2 4)", "POINT (3 6)",
        null, null, null, null
      )
  }

  it ("Should pass ST_AsEWKT") {
    var df = sparkSession.sql("SELECT ST_SetSrid(ST_GeomFromWKT('POLYGON((0 0,0 1,1 1,1 0,0 0))'), 4326) as point")
    df.createOrReplaceTempView("table")
    df = sparkSession.sql("SELECT ST_AsEWKT(point) from table")
    val s = "SRID=4326;POLYGON ((0 0, 0 1, 1 1, 1 0, 0 0))"
    assert(df.first().get(0).asInstanceOf[String] == s)
  }

  it ("Should pass ST_Force_2D") {
    val geomTestCases1 = Map(
      "'POINT(0 5)'"
        -> "POINT (0 5)",
      "'POLYGON((0 0 2, 0 5 2, 5 0 2, 0 0 2), (1 1 2, 3 1 2, 1 3 2, 1 1 2))'"
        -> "POLYGON ((0 0, 0 5, 5 0, 0 0), (1 1, 3 1, 1 3, 1 1))",
      "'LINESTRING(0 5 1, 0 0 1, 0 10 2)'"
        -> "LINESTRING (0 5, 0 0, 0 10)"
    )

    for ((inputGeom, expectedGeom) <- geomTestCases1) {
      var df = sparkSession.sql(s"select ST_AsText(ST_Force_2D(ST_GeomFromText($inputGeom)))")
      var result = df.collect()
      assert(result.head.get(0).asInstanceOf[String] == expectedGeom)
    }
  }

  it ("Should pass ST_IsEmpty") {
    var df = sparkSession.sql("SELECT ST_SetSrid(ST_GeomFromWKT('POLYGON((0 0,0 1,1 1,1 0,0 0))'), 4326) as point")
    df.createOrReplaceTempView("table")
    df = sparkSession.sql("SELECT ST_IsEmpty(point) from table")
    val s = false
    assert(df.first().get(0).asInstanceOf[Boolean] == s)
  }

  it("Passed ST_XMax") {
    var test = sparkSession.sql("SELECT ST_XMax(ST_GeomFromWKT('POLYGON ((-1 -11, 0 10, 1 11, 2 12, -1 -11))'))")
    assert(test.take(1)(0).get(0).asInstanceOf[Double] == 2.0)

  }

  it("Passed ST_XMin") {
    var test = sparkSession.sql("SELECT ST_XMin(ST_GeomFromWKT('POLYGON ((-1 -11, 0 10, 1 11, 2 12, -1 -11))'))")
    assert(test.take(1)(0).get(0).asInstanceOf[Double] == -1.0)

  }

  it ("Should pass ST_BuildArea") {
    val geomTestCases = Map(
      "'MULTILINESTRING((0 0, 10 0, 10 10, 0 10, 0 0),(10 10, 20 10, 20 20, 10 20, 10 10))'"
        -> "MULTIPOLYGON (((0 0, 0 10, 10 10, 10 0, 0 0)), ((10 10, 10 20, 20 20, 20 10, 10 10)))",
      "'MULTILINESTRING((0 0, 10 0, 10 10, 0 10, 0 0),(10 10, 20 10, 20 0, 10 0, 10 10))'"
        -> "POLYGON ((0 0, 0 10, 10 10, 20 10, 20 0, 10 0, 0 0))",
      "'MULTILINESTRING((0 0, 20 0, 20 20, 0 20, 0 0),(2 2, 18 2, 18 18, 2 18, 2 2))'"
        -> "POLYGON ((0 0, 0 20, 20 20, 20 0, 0 0), (2 2, 18 2, 18 18, 2 18, 2 2))",
      "'MULTILINESTRING((0 0, 20 0, 20 20, 0 20, 0 0), (2 2, 18 2, 18 18, 2 18, 2 2), (8 8, 8 12, 12 12, 12 8, 8 8))'"
        -> "MULTIPOLYGON (((0 0, 0 20, 20 20, 20 0, 0 0), (2 2, 18 2, 18 18, 2 18, 2 2)), ((8 8, 8 12, 12 12, 12 8, 8 8)))",
      """'MULTILINESTRING((0 0, 20 0, 20 20, 0 20, 0 0),(2 2, 18 2, 18 18, 2 18, 2 2),
        |(8 8, 8 9, 8 10, 8 11, 8 12, 9 12, 10 12, 11 12, 12 12, 12 11, 12 10, 12 9, 12 8, 11 8, 10 8, 9 8, 8 8))'""".stripMargin.replaceAll("\n", " ")
        -> """MULTIPOLYGON (((0 0, 0 20, 20 20, 20 0, 0 0), (2 2, 18 2, 18 18, 2 18, 2 2)),
             |((8 8, 8 9, 8 10, 8 11, 8 12, 9 12, 10 12, 11 12, 12 12, 12 11, 12 10, 12 9, 12 8, 11 8, 10 8, 9 8, 8 8)))""".stripMargin.replaceAll("\n", " "),
      "'MULTILINESTRING((0 0, 20 0, 20 20, 0 20, 0 0),(2 2, 18 2, 18 18, 2 18, 2 2),(8 8, 8 12, 12 12, 12 8, 8 8),(10 8, 10 12))'"
        -> "MULTIPOLYGON (((0 0, 0 20, 20 20, 20 0, 0 0), (2 2, 18 2, 18 18, 2 18, 2 2)), ((8 8, 8 12, 12 12, 12 8, 8 8)))",
      "'MULTILINESTRING((0 0, 20 0, 20 20, 0 20, 0 0),(2 2, 18 2, 18 18, 2 18, 2 2),(10 2, 10 18))'"
        -> "POLYGON ((0 0, 0 20, 20 20, 20 0, 0 0), (2 2, 18 2, 18 18, 2 18, 2 2))",
      """'MULTILINESTRING( (0 0, 70 0, 70 70, 0 70, 0 0), (10 10, 10 60, 40 60, 40 10, 10 10),
        |(20 20, 20 30, 30 30, 30 20, 20 20), (20 30, 30 30, 30 50, 20 50, 20 30), (50 20, 60 20, 60 40, 50 40, 50 20),
        |(50 40, 60 40, 60 60, 50 60, 50 40), (80 0, 110 0, 110 70, 80 70, 80 0), (90 60, 100 60, 100 50, 90 50, 90 60))'""".stripMargin.replaceAll("\n", " ")
        -> """MULTIPOLYGON (((0 0, 0 70, 70 70, 70 0, 0 0), (10 10, 40 10, 40 60, 10 60, 10 10), (50 20, 60 20, 60 40, 60 60, 50 60, 50 40, 50 20)),
          |((20 20, 20 30, 20 50, 30 50, 30 30, 30 20, 20 20)),
          |((80 0, 80 70, 110 70, 110 0, 80 0), (90 50, 100 50, 100 60, 90 60, 90 50)))""".stripMargin.replaceAll("\n", " ")
    )

    for ((inputGeom, expectedGeom) <- geomTestCases) {
      val df = sparkSession.sql(s"select ST_AsText(ST_BuildArea(ST_GeomFromText($inputGeom)))")
      val result = df.collect()
      assert(result.head.get(0).asInstanceOf[String] == expectedGeom)
    }
  }

  it("handles nulls") {
    var functionDf: DataFrame = null
    functionDf = sparkSession.sql("select ST_Distance(null, null)")
    assert(functionDf.first().get(0) == null)
    functionDf = sparkSession.sql("select ST_3DDistance(null, null)")
    assert(functionDf.first().get(0) == null)
    functionDf = sparkSession.sql("select ST_ConcaveHull(null, 1, true)")
    assert(functionDf.first().get(0) == null)
    functionDf = sparkSession.sql("select ST_ConcaveHull(null, 1)")
    assert(functionDf.first().get(0) == null)
    functionDf = sparkSession.sql("select ST_ConvexHull(null)")
    assert(functionDf.first().get(0) == null)
    functionDf = sparkSession.sql("select ST_NPoints(null)")
    assert(functionDf.first().get(0) == null)
    functionDf = sparkSession.sql("select ST_Buffer(null, 0)")
    assert(functionDf.first().get(0) == null)
    functionDf = sparkSession.sql("select ST_Envelope(null)")
    assert(functionDf.first().get(0) == null)
    functionDf = sparkSession.sql("select ST_Length(null)")
    assert(functionDf.first().get(0) == null)
    functionDf = sparkSession.sql("select ST_Area(null)")
    assert(functionDf.first().get(0) == null)
    functionDf = sparkSession.sql("select ST_Centroid(null)")
    assert(functionDf.first().get(0) == null)
    functionDf = sparkSession.sql("select ST_Transform(null, null, null)")
    assert(functionDf.first().get(0) == null)
    functionDf = sparkSession.sql("select ST_Intersection(null, null)")
    assert(functionDf.first().get(0) == null)
    functionDf = sparkSession.sql("select ST_IsValid(null)")
    assert(functionDf.first().get(0) == null)
    functionDf = sparkSession.sql("select ST_IsSimple(null)")
    assert(functionDf.first().get(0) == null)
    functionDf = sparkSession.sql("select ST_SimplifyPreserveTopology(null, 1)")
    assert(functionDf.first().get(0) == null)
    functionDf = sparkSession.sql("select ST_PrecisionReduce(null, 1)")
    assert(functionDf.first().get(0) == null)
    functionDf = sparkSession.sql("select ST_AsText(null)")
    assert(functionDf.first().get(0) == null)
    functionDf = sparkSession.sql("select ST_AsGeoJSON(null)")
    assert(functionDf.first().get(0) == null)
    functionDf = sparkSession.sql("select ST_AsBinary(null)")
    assert(functionDf.first().get(0) == null)
    functionDf = sparkSession.sql("select ST_AsEWKB(null)")
    assert(functionDf.first().get(0) == null)
    functionDf = sparkSession.sql("select ST_SRID(null)")
    assert(functionDf.first().get(0) == null)
    functionDf = sparkSession.sql("select ST_SetSRID(null, 4326)")
    assert(functionDf.first().get(0) == null)
    functionDf = sparkSession.sql("select ST_GeometryType(null)")
    assert(functionDf.first().get(0) == null)
    functionDf = sparkSession.sql("select ST_LineMerge(null)")
    assert(functionDf.first().get(0) == null)
    functionDf = sparkSession.sql("select ST_Azimuth(null, null)")
    assert(functionDf.first().get(0) == null)
    functionDf = sparkSession.sql("select ST_X(null)")
    assert(functionDf.first().get(0) == null)
    functionDf = sparkSession.sql("select ST_Y(null)")
    assert(functionDf.first().get(0) == null)
    functionDf = sparkSession.sql("select ST_Z(null)")
    assert(functionDf.first().get(0) == null)
    functionDf = sparkSession.sql("select ST_StartPoint(null)")
    assert(functionDf.first().get(0) == null)
    functionDf = sparkSession.sql("select ST_Boundary(null)")
    assert(functionDf.first().get(0) == null)
    functionDf = sparkSession.sql("select ST_MinimumBoundingRadius(null)")
    assert(functionDf.first().get(0) == null)
    functionDf = sparkSession.sql("select ST_LineSubstring(null, 0, 0)")
    assert(functionDf.first().get(0) == null)
    functionDf = sparkSession.sql("select ST_LineInterpolatePoint(null, 0)")
    assert(functionDf.first().get(0) == null)
    functionDf = sparkSession.sql("select ST_EndPoint(null)")
    assert(functionDf.first().get(0) == null)
    functionDf = sparkSession.sql("select ST_ExteriorRing(null)")
    assert(functionDf.first().get(0) == null)
    functionDf = sparkSession.sql("select ST_GeometryN(null, 0)")
    assert(functionDf.first().get(0) == null)
    functionDf = sparkSession.sql("select ST_InteriorRingN(null, 0)")
    assert(functionDf.first().get(0) == null)
    functionDf = sparkSession.sql("select ST_Dump(null)")
    assert(functionDf.first().get(0) == null)
    functionDf = sparkSession.sql("select ST_DumpPoints(null)")
    assert(functionDf.first().get(0) == null)
    functionDf = sparkSession.sql("select ST_IsClosed(null)")
    assert(functionDf.first().get(0) == null)
    functionDf = sparkSession.sql("select ST_NumInteriorRings(null)")
    assert(functionDf.first().get(0) == null)
    functionDf = sparkSession.sql("select ST_AddPoint(null, null)")
    assert(functionDf.first().get(0) == null)
    functionDf = sparkSession.sql("select ST_RemovePoint(null, null)")
    assert(functionDf.first().get(0) == null)
    functionDf = sparkSession.sql("select ST_IsRing(null)")
    assert(functionDf.first().get(0) == null)
    functionDf = sparkSession.sql("select ST_NumGeometries(null)")
    assert(functionDf.first().get(0) == null)
    functionDf = sparkSession.sql("select ST_FlipCoordinates(null)")
    assert(functionDf.first().get(0) == null)
    functionDf = sparkSession.sql("select ST_SubDivide(null, 0)")
    assert(functionDf.first().get(0) == null)
    functionDf = sparkSession.sql("select ST_SubDivideExplode(null, 0)")
    assert(functionDf.count() == 0)
    functionDf = sparkSession.sql("select ST_MakePolygon(null)")
    assert(functionDf.first().get(0) == null)
    functionDf = sparkSession.sql("select ST_GeoHash(null, 1)")
    assert(functionDf.first().get(0) == null)
    functionDf = sparkSession.sql("select ST_Difference(null, null)")
    assert(functionDf.first().get(0) == null)
    functionDf = sparkSession.sql("select ST_SymDifference(null, null)")
    assert(functionDf.first().get(0) == null)
    functionDf = sparkSession.sql("select ST_Union(null, null)")
    assert(functionDf.first().get(0) == null)
    functionDf = sparkSession.sql("select ST_PointOnSurface(null)")
    assert(functionDf.first().get(0) == null)
    functionDf = sparkSession.sql("select ST_Reverse(null)")
    assert(functionDf.first().get(0) == null)
    functionDf = sparkSession.sql("select ST_AsEWKT(null)")
    assert(functionDf.first().get(0) == null)
    functionDf = sparkSession.sql("select ST_Force_2D(null)")
    assert(functionDf.first().get(0) == null)
    functionDf = sparkSession.sql("select ST_BuildArea(null)")
    assert(functionDf.first().get(0) == null)
    functionDf = sparkSession.sql("select ST_Normalize(null)")
    assert(functionDf.first().get(0) == null)
    functionDf = sparkSession.sql("select ST_LineFromMultiPoint(null)")
    assert(functionDf.first().get(0) == null)
    functionDf = sparkSession.sql("select ST_GeometricMedian(null)")
    assert(functionDf.first().get(0) == null)
  }

  it ("Should pass St_CollectionExtract") {
    var df = sparkSession.sql("SELECT ST_GeomFromText('GEOMETRYCOLLECTION(POINT(40 10), LINESTRING(0 5, 0 10), POLYGON((0 0, 0 5, 5 5, 5 0, 0 0)))') as geom")
    assert(df.selectExpr("ST_AsText(ST_CollectionExtract(geom))").collect().head.get(0) == "MULTIPOLYGON (((0 0, 0 5, 5 5, 5 0, 0 0)))")
    assert(df.selectExpr("ST_AsText(ST_CollectionExtract(geom, 3))").collect().head.get(0) == "MULTIPOLYGON (((0 0, 0 5, 5 5, 5 0, 0 0)))")
    assert(df.selectExpr("ST_AsText(ST_CollectionExtract(geom, 1))").collect().head.get(0) == "MULTIPOINT ((40 10))")
    assert(df.selectExpr("ST_AsText(ST_CollectionExtract(geom, 2))").collect().head.get(0) == "MULTILINESTRING ((0 5, 0 10))")
    assert(df.selectExpr("ST_AsText(ST_CollectionExtract(geom, 2))").collect().head.get(0) == "MULTILINESTRING ((0 5, 0 10))")
    df = sparkSession.sql("SELECT ST_GeomFromText('GEOMETRYCOLLECTION (POINT (40 10), POINT (40 10))') as geom")
    assert(df.selectExpr("ST_AsText(ST_CollectionExtract(geom, 1))").collect().head.get(0) == "MULTIPOINT ((40 10), (40 10))")
    assert(df.selectExpr("ST_AsText(ST_CollectionExtract(geom, 2))").collect().head.get(0) == "MULTILINESTRING EMPTY")
    assert(df.selectExpr("ST_AsText(ST_CollectionExtract(geom))").collect().head.get(0) == "MULTIPOINT ((40 10), (40 10))")
  }

  it("Should pass ST_Normalize") {
    val df = sparkSession.sql("SELECT ST_AsEWKT(ST_Normalize(ST_GeomFromWKT('POLYGON((0 1, 1 1, 1 0, 0 0, 0 1))')))")
    assert(df.first().get(0).asInstanceOf[String] == "POLYGON ((0 0, 0 1, 1 1, 1 0, 0 0))")
  }

  it ("Should pass ST_LineFromMultiPoint") {
    val geomTestCases = Map(
      "'POLYGON((-1 0 0, 1 0 0, 0 0 1, 0 1 0, -1 0 0))'"
        -> null,
      "'LINESTRING(0 0, 1 2, 2 4, 3 6)'"
        -> null,
      "'POINT(1 2)'"
        -> null,
      "'MULTIPOINT((10 40), (40 30), (20 20), (30 10))'"
        -> "LINESTRING (10 40, 40 30, 20 20, 30 10)",
      "'MULTIPOINT((10 40 66), (40 30 77), (20 20 88), (30 10 99))'"
        -> "LINESTRING Z(10 40 66, 40 30 77, 20 20 88, 30 10 99)"
    )
    for((inputGeom, expectedGeom) <- geomTestCases) {
      var df = sparkSession.sql(s"select ST_AsText(ST_LineFromMultiPoint(ST_GeomFromText($inputGeom)))")
      var result = df.collect()
      assert(result.head.get(0).asInstanceOf[String]==expectedGeom)
    }
  }

  it ("Should pass ST_Split") {
    val geomTestCases = Map(
      ("'LINESTRING (0 0, 1.5 1.5, 2 2)'", "'MULTIPOINT (0.5 0.5, 1 1)'")
        -> "MULTILINESTRING ((0 0, 0.5 0.5), (0.5 0.5, 1 1), (1 1, 1.5 1.5, 2 2))",
      ("null", "'MULTIPOINT (0.5 0.5, 1 1)'")
        -> null,
      ("'LINESTRING (0 0, 1.5 1.5, 2 2)'", "null")
        -> null
    )
    for(((target, blade), expected) <- geomTestCases) {
      var df = sparkSession.sql(s"SELECT ST_Split(ST_GeomFromText($target), ST_GeomFromText($blade))")
      var result = df.take(1)(0).get(0).asInstanceOf[Geometry]
      var textResult = if (result == null) null else result.toText
      assert(textResult==expected)
    }
  }

  it ("Should pass ST_GeometricMedian") {
    val geomTestCases = Map(
      ("'MULTIPOINT((10 40), (40 30), (20 20), (30 10))'", 1e-15) -> "'POINT(22.5 21.25)'",
      ("'MULTIPOINT((0 0), (1 1), (2 2), (200 200))'", 1e-6) -> "'POINT (1.9761550281255005 1.9761550281255005)'",
      ("'MULTIPOINT ((0 0), (10 1), (5 1), (20 20))'", 1e-15) -> "'POINT (5 1)'",
      ("'MULTIPOINT ((0 -1), (0 0), (0 0), (0 1))'", 1e-6) -> "'POINT (0 0)'",
      ("'POINT (7 6)'", 1e-6) -> "'POINT (7 6)'",
      ("'MULTIPOINT ((12 5),(62 7),(100 -1),(100 -5),(10 20),(105 -5))'", 1e-15) -> "'POINT(84.21672412761632 0.1351485929395439)'"
    )
    for(((targetWkt, tolerance), expectedWkt) <- geomTestCases) {
      val df = sparkSession.sql(s"SELECT ST_GeometricMedian(ST_GeomFromWKT($targetWkt), $tolerance), " +
        s"ST_GeomFromWKT($expectedWkt)")
      val actual = df.take(1)(0).get(0).asInstanceOf[Geometry]
      val expected = df.take(1)(0).get(1).asInstanceOf[Geometry]
      assert(expected.compareTo(actual, COORDINATE_SEQUENCE_COMPARATOR) == 0)
    }
  }

  it("Should pass ST_DistanceSphere") {
    val geomTestCases = Map(
      ("'POINT (51.3168 -0.56)'", "'POINT (55.9533 -3.1883)'") -> "543796.9506134904",
      ("'LineString (0 0, 0 90)'", "'LineString (0 1, 0 0)'") -> "4948180.449055"
    )
    for (((geom1, geom2), expectedResult) <- geomTestCases) {
      val df = sparkSession.sql(s"SELECT ST_DistanceSphere(ST_GeomFromWKT($geom1), ST_GeomFromWKT($geom2)), " +
        s"$expectedResult")
      val actual = df.take(1)(0).get(0).asInstanceOf[Double]
      val expected = df.take(1)(0).get(1).asInstanceOf[java.math.BigDecimal].doubleValue()
      assertEquals(expected, actual, 0.1)
    }

    val geomTestCases2 = Map(
      ("'POINT (51.3168 -0.56)'", "'POINT (55.9533 -3.1883)'", "6378137") -> "544405.4459192449",
      ("'LineString (0 0, 0 90)'", "'LineString (0 1, 0 0)'", "6378137.0") -> "4953717.340300673"
    )
    for (((geom1, geom2, radius), expectedResult) <- geomTestCases2) {
      val df = sparkSession.sql(s"SELECT ST_DistanceSphere(ST_GeomFromWKT($geom1), ST_GeomFromWKT($geom2), $radius), " +
        s"$expectedResult")
      val actual = df.take(1)(0).get(0).asInstanceOf[Double]
      val expected = df.take(1)(0).get(1).asInstanceOf[java.math.BigDecimal].doubleValue()
      assertEquals(expected, actual, 0.1)
    }
  }

  it("Should pass ST_DistanceSpheroid") {
    val geomTestCases = Map(
      ("'POINT (51.3168 -0.56)'", "'POINT (55.9533 -3.1883)'") -> "544430.94119962039",
      ("'LineString (0 0, 0 90)'", "'LineString (0 1, 0 0)'") -> "4953717.340300673"
    )
    for (((geom1, geom2), expectedResult) <- geomTestCases) {
      val df = sparkSession.sql(s"SELECT ST_DistanceSpheroid(ST_GeomFromWKT($geom1), ST_GeomFromWKT($geom2)), " +
        s"$expectedResult")
      val actual = df.take(1)(0).get(0).asInstanceOf[Double]
      val expected = df.take(1)(0).get(1).asInstanceOf[java.math.BigDecimal].doubleValue()
      assertEquals(expected, actual, 0.1)
    }
  }

  it("Should pass ST_AreaSpheroid") {
    val geomTestCases = Map(
      ("'POINT (51.3168 -0.56)'") -> "0.0",
      ("'LineString (0 0, 0 90)'") -> "0.0",
      ("'Polygon ((35 34, 30 28, 34 25, 35 34))'") -> "201824850811.76245"
    )
    for (((geom1), expectedResult) <- geomTestCases) {
      val df = sparkSession.sql(s"SELECT ST_AreaSpheroid(ST_GeomFromWKT($geom1)), " +
        s"$expectedResult")
      val actual = df.take(1)(0).get(0).asInstanceOf[Double]
      val expected = df.take(1)(0).get(1).asInstanceOf[java.math.BigDecimal].doubleValue()
      assertEquals(expected, actual, 0.1)
    }
  }

  it("Should pass ST_LengthSpheroid") {
    val geomTestCases = Map(
      ("'POINT (51.3168 -0.56)'") -> "0.0",
      ("'LineString (0 0, 0 90)'") -> "10018754.17139462",
      ("'Polygon ((0 0, 0 90, 0 0))'") -> "20037508.34278924"
    )
    for (((geom1), expectedResult) <- geomTestCases) {
      val df = sparkSession.sql(s"SELECT ST_LengthSpheroid(ST_GeomFromWKT($geom1)), " +
        s"$expectedResult")
      val actual = df.take(1)(0).get(0).asInstanceOf[Double]
      val expected = df.take(1)(0).get(1).asInstanceOf[java.math.BigDecimal].doubleValue()
      assertEquals(expected, actual, 0.1)
    }
  }

  it("Should pass ST_NumPoints") {
    val geomTestCases = Map(
      ("'LINESTRING (0 1, 1 0, 2 0)'") -> "3"
    )
    for (((geom), expectedResult) <- geomTestCases) {
      val df = sparkSession.sql(s"SELECT ST_NumPoints(ST_GeomFromWKT($geom)), " + s"$expectedResult")
      val actual = df.take(1)(0).get(0).asInstanceOf[Int]
      val expected = df.take(1)(0).get(1).asInstanceOf[java.lang.Integer].intValue()
      assertEquals(expected, actual)
    }
  }

  it("should pass ST_Force3D") {
    val geomTestCases = Map(
      ("'LINESTRING (0 1, 1 0, 2 0)'") -> ("'LINESTRING Z(0 1 1, 1 0 1, 2 0 1)'", "'LINESTRING Z(0 1 0, 1 0 0, 2 0 0)'"),
      ("'LINESTRING Z(0 1 3, 1 0 3, 2 0 3)'") -> ("'LINESTRING Z(0 1 3, 1 0 3, 2 0 3)'", "'LINESTRING Z(0 1 3, 1 0 3, 2 0 3)'"),
      ("'LINESTRING EMPTY'") -> ("'LINESTRING EMPTY'", "'LINESTRING EMPTY'")
    )
    for (((geom), expectedResult) <- geomTestCases) {
      val df = sparkSession.sql(s"SELECT ST_AsText(ST_Force3D(ST_GeomFromWKT($geom), 1)) AS geom, " + s"$expectedResult")
      val dfDefaultValue = sparkSession.sql(s"SELECT ST_AsText(ST_Force3D(ST_GeomFromWKT($geom))) AS geom, " + s"$expectedResult")
      val actual = df.take(1)(0).get(0).asInstanceOf[String]
      val expected = df.take(1)(0).get(1).asInstanceOf[GenericRowWithSchema].get(0).asInstanceOf[String]
      val actualDefaultValue = dfDefaultValue.take(1)(0).get(0).asInstanceOf[String]
      val expectedDefaultValue = dfDefaultValue.take(1)(0).get(1).asInstanceOf[GenericRowWithSchema].get(1).asInstanceOf[String]
      assertEquals(expected, actual)
      assertEquals(expectedDefaultValue, actualDefaultValue);
    }
  }

  it("should pass ST_NRings") {
    val geomTestCases = Map(
      ("'POLYGON ((1 0, 1 1, 2 1, 2 0, 1 0))'") -> 1,
      ("'MULTIPOLYGON (((1 0, 1 6, 6 6, 6 0, 1 0), (2 1, 2 2, 3 2, 3 1, 2 1)), ((10 0, 10 6, 16 6, 16 0, 10 0), (12 1, 12 2, 13 2, 13 1, 12 1)))'") -> 4,
      ("'POLYGON EMPTY'") -> 0
    )
    for (((geom), expectedResult) <- geomTestCases) {
      val df = sparkSession.sql(s"SELECT ST_NRings(ST_GeomFromWKT($geom)), " + s"$expectedResult")
      val actual = df.take(1)(0).get(0).asInstanceOf[Int]
      val expected = df.take(1)(0).get(1).asInstanceOf[java.lang.Integer].intValue()
      assertEquals(expected, actual)
    }
  }

  it ("should pass ST_Translate") {
    val geomTestCases = Map(
      ("'POINT (1 1 1)'") -> ("'POINT Z(2 2 2)'", "'POINT Z(2 2 1)'"),
      ("'POLYGON ((1 0, 1 1, 2 1, 2 0, 1 0))'") -> ("'POLYGON ((2 1, 2 2, 3 2, 3 1, 2 1))'", "'POLYGON ((2 1, 2 2, 3 2, 3 1, 2 1))'"),
      ("'LINESTRING EMPTY'") -> ("'LINESTRING EMPTY'", "'LINESTRING EMPTY'"),
      ("'GEOMETRYCOLLECTION (MULTIPOLYGON (((1 0, 1 1, 2 1, 2 0, 1 0)), ((1 2, 3 4, 3 5, 1 2))))'") -> ("'GEOMETRYCOLLECTION (MULTIPOLYGON (((2 1, 2 2, 3 2, 3 1, 2 1)), ((2 3, 4 5, 4 6, 2 3))))'", "'GEOMETRYCOLLECTION (MULTIPOLYGON (((2 1, 2 2, 3 2, 3 1, 2 1)), ((2 3, 4 5, 4 6, 2 3))))'")
    )
    for (((geom), expectedResult) <- geomTestCases) {
      val df = sparkSession.sql(s"SELECT ST_AsText(ST_Translate(ST_GeomFromWKT($geom), 1, 1, 1)) AS geom, " + s"$expectedResult")
      val dfDefaultValue = sparkSession.sql(s"SELECT ST_AsText(ST_Translate(ST_GeomFromWKT($geom), 1, 1)) AS geom, " + s"$expectedResult")
      val actual = df.take(1)(0).get(0).asInstanceOf[String]
      val actualDefaultValue = dfDefaultValue.take(1)(0).get(0).asInstanceOf[String]
      val expected = df.take(1)(0).get(1).asInstanceOf[GenericRowWithSchema].get(0).asInstanceOf[String]
      val expectedDefaultValue = dfDefaultValue.take(1)(0).get(1).asInstanceOf[GenericRowWithSchema].get(1).asInstanceOf[String]
      assertEquals(expected, actual)
      assertEquals(expectedDefaultValue, actualDefaultValue)
    }
  }

  it ("should pass ST_FrechetDistance") {
    val geomTestCases = Map(
      ("'POINT (1 2)'", "'POINT (10 10)'") -> 12.041594578792296d,
      ("'LINESTRING (0 0, 100 0)'", "'LINESTRING (0 0, 50 50, 100 0)'") -> 70.7106781186548d
    )
    for (((geom), expectedResult) <- geomTestCases) {
      val g1 = geom._1
      val g2 = geom._2
      val df = sparkSession.sql(s"SELECT ST_FrechetDistance(ST_GeomFromWKT($g1), ST_GeomFromWKT($g2))")
      val actual = df.take(1)(0).get(0).asInstanceOf[Double]
      val expected = expectedResult
      assertEquals(expected, actual, 1e-9)

    }
  }

  it ("should pass ST_Affine") {
    val geomTestCases = Map (
      ("'POLYGON ((1 0 1, 1 1 1, 2 2 2, 1 0 1))'")-> ("'POLYGON Z((5 8 16, 7 9 20, 13 16 37, 5 8 16))'", "'POLYGON Z((2 3 1, 4 5 1, 7 8 2, 2 3 1))'"),
      ("'LINESTRING EMPTY'") -> ("'LINESTRING EMPTY'", "'LINESTRING EMPTY'"),
      ("'GEOMETRYCOLLECTION (MULTIPOLYGON (((1 0, 1 1, 2 1, 2 0, 1 0), (1 0.5, 1 0.75, 1.5 0.75, 1.5 0.5, 1 0.5)), ((5 0, 5 5, 7 5, 7 0, 5 0))), POINT (10 10))'")->
                                                    ("'GEOMETRYCOLLECTION (MULTIPOLYGON (((2 6, 4 7, 5 11, 3 10, 2 6), (3 6.5, 3.5 6.75, 4 8.75, 3.5 8.5, 3 6.5)), ((6 22, 16 27, 18 35, 8 30, 6 22))), POINT (31 52))'",
                                                    "'GEOMETRYCOLLECTION (MULTIPOLYGON (((2 3, 4 5, 5 6, 3 4, 2 3), (3 4, 3.5 4.5, 4 5, 3.5 4.5, 3 4)), ((6 7, 16 17, 18 19, 8 9, 6 7))), POINT (31 32))'")
    )
    for (((geom), expectedResult) <- geomTestCases) {
      val df = sparkSession.sql(s"SELECT ST_AsText(ST_Affine(ST_GeomFromWKT($geom), 1, 2, 4, 1, 1, 2, 3, 2, 5, 4, 8, 3)) AS geom, " + s"$expectedResult")
      val actual = df.take(1)(0).get(0).asInstanceOf[String]
      val expected = df.take(1)(0).get(1).asInstanceOf[GenericRowWithSchema].get(0).asInstanceOf[String]

      val dfDefaultValue = sparkSession.sql(s"SELECT ST_AsText(ST_Affine(ST_GeomFromWKT($geom), 1, 2, 1, 2, 1, 2)) AS geom, " + s"$expectedResult")
      val actualDefaultValue = dfDefaultValue.take(1)(0).get(0).asInstanceOf[String]
      val expectedDefaultValue = dfDefaultValue.take(1)(0).get(1).asInstanceOf[GenericRowWithSchema].get(1).asInstanceOf[String]

      assertEquals(expected, actual)
      assertEquals(expectedDefaultValue, actualDefaultValue)
    }
  }

  it ("should pass ST_BoundingDiagonal") {
    val geomTestCases = Map (
      ("'POINT (10 10)'")-> "'LINESTRING (10 10, 10 10)'",
      ("'POLYGON ((1 1 1, 4 4 4, 0 9 3, 0 9 9, 1 1 1))'") -> "'LINESTRING Z(0 1 1, 4 9 9)'",
      ("'GEOMETRYCOLLECTION (MULTIPOLYGON (((1 1, 1 -1, 2 2, 2 9, 9 1, 1 1)), ((5 5, 4 4, 2 2 , 5 5))), POINT (-1 0))'") -> "'LINESTRING (-1 -1, 9 9)'"
    )
    for (((geom), expectedResult) <- geomTestCases) {
      val df = sparkSession.sql(s"SELECT ST_AsText(ST_BoundingDiagonal(ST_GeomFromWKT($geom))) AS geom, " + s"$expectedResult")
      val actual = df.take(1)(0).get(0).asInstanceOf[String]
      val expected = df.take(1)(0).get(1).asInstanceOf[String]
      assertEquals(expected, actual)
    }
  }

  it ("should pass ST_HausdorffDistance") {
    val geomTestCases = Map (
      ("'LINESTRING (1 2, 1 5, 2 6, 1 2)'", "'POINT (10 34)'", 0.34) -> (33.24154027718932, 33.24154027718932),
      ("'LINESTRING (1 0, 1 1, 2 1, 2 0, 1 0)'", "'POINT EMPTY'", 0.23) -> (0.0, 0.0),
      ("'POLYGON ((1 2, 2 1, 2 0, 4 1, 1 2))'", "'MULTIPOINT ((1 0), (40 10), (-10 -40))'", 0.0001) -> (41.7612260356422, 41.7612260356422)
    )
    for (((geom), expectedResult) <- geomTestCases) {
      val geom1 = geom._1
      val geom2 = geom._2
      val densityFrac = geom._3
      val df = sparkSession.sql(s"SELECT ST_HausdorffDistance(ST_GeomFromWKT($geom1), ST_GeomFromWKT($geom2), $densityFrac) AS dist")
      val dfDefaultValue = sparkSession.sql(s"SELECT ST_HausdorffDistance(ST_GeomFromWKT($geom1), ST_GeomFromWKT($geom2)) as dist")
      val actual = df.take(1)(0).get(0).asInstanceOf[Double]
      val actualDefaultValue = dfDefaultValue.take(1)(0).get(0).asInstanceOf[Double]
      val expected = expectedResult._1
      val expectedDefaultValue = expectedResult._2
      assert(expected == actual)
      assert(expectedDefaultValue == actualDefaultValue)
    }
  }
  
<<<<<<< HEAD
=======
  it ("should pass GeometryType") {
    val geomTestCases = Map (
      ("'POINT (51.3168 -0.56)'") -> "'POINT'",
      ("'POINT (0 0 1)'") -> "'POINT'",
      ("'LINESTRING (0 0, 0 90)'") -> "'LINESTRING'",
      ("'POLYGON ((0 0,0 5,5 0,0 0))'") -> "'POLYGON'",
      ("'POINTM (1 2 3)'") -> "'POINTM'",
      ("'LINESTRINGM (0 0 1, 0 90 1)'") -> "'LINESTRINGM'",
      ("'POLYGONM ((0 0 1, 0 5 1, 5 0 1, 0 0 1))'") -> "'POLYGONM'"
    )
    for ((geom, expectedResult) <- geomTestCases) {
        val df = sparkSession.sql(s"SELECT GeometryType(ST_GeomFromText($geom)), " +
          s"$expectedResult")
        val actual = df.take(1)(0).get(0).asInstanceOf[String]
        val expected = df.take(1)(0).get(1).asInstanceOf[String]
        assertEquals(expected, actual)
    }
  }

>>>>>>> a768abd3
}<|MERGE_RESOLUTION|>--- conflicted
+++ resolved
@@ -2078,8 +2078,6 @@
     }
   }
   
-<<<<<<< HEAD
-=======
   it ("should pass GeometryType") {
     val geomTestCases = Map (
       ("'POINT (51.3168 -0.56)'") -> "'POINT'",
@@ -2099,5 +2097,4 @@
     }
   }
 
->>>>>>> a768abd3
 }