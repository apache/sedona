/*
 * Licensed to the Apache Software Foundation (ASF) under one
 * or more contributor license agreements.  See the NOTICE file
 * distributed with this work for additional information
 * regarding copyright ownership.  The ASF licenses this file
 * to you under the Apache License, Version 2.0 (the
 * "License"); you may not use this file except in compliance
 * with the License.  You may obtain a copy of the License at
 *
 *   http://www.apache.org/licenses/LICENSE-2.0
 *
 * Unless required by applicable law or agreed to in writing,
 * software distributed under the License is distributed on an
 * "AS IS" BASIS, WITHOUT WARRANTIES OR CONDITIONS OF ANY
 * KIND, either express or implied.  See the License for the
 * specific language governing permissions and limitations
 * under the License.
 */

package org.apache.sedona.sql

import org.apache.commons.codec.binary.Hex
import org.apache.sedona.sql.implicits._
import org.apache.spark.sql.catalyst.expressions.{GenericRow, GenericRowWithSchema}
import org.apache.spark.sql.functions._
import org.apache.spark.sql.sedona_sql.expressions.ST_Degrees
import org.apache.spark.sql.{DataFrame, Row}
import org.geotools.referencing.CRS
import org.junit.Assert.assertEquals
import org.locationtech.jts.algorithm.MinimumBoundingCircle
import org.locationtech.jts.geom.{Geometry, Polygon}
import org.locationtech.jts.io.WKTWriter
import org.locationtech.jts.linearref.LengthIndexedLine
import org.locationtech.jts.operation.distance3d.Distance3DOp
import org.opengis.referencing.FactoryException
import org.scalatest.{GivenWhenThen, Matchers}
import org.xml.sax.InputSource

import java.io.StringReader
import javax.xml.parsers.DocumentBuilderFactory
import javax.xml.xpath.XPathFactory

class functionTestScala extends TestBaseScala with Matchers with GeometrySample with GivenWhenThen {

  import sparkSession.implicits._

  describe("Sedona-SQL Function Test") {

    it("Passed ST_ConcaveHull") {
      var polygonWktDf = sparkSession.read.format("csv").option("delimiter", "\t").option("header", "false").load(mixedWktGeometryInputLocation)
      polygonWktDf.createOrReplaceTempView("polygontable")
      var polygonDf = sparkSession.sql("select ST_GeomFromWKT(polygontable._c0) as countyshape from polygontable")
      polygonDf.createOrReplaceTempView("polygondf")
      var functionDf = sparkSession.sql("select ST_ConcaveHull(polygondf.countyshape, 1, true) from polygondf")
      assert(functionDf.count() > 0);
    }

    it("Passed ST_ConvexHull") {
      var polygonWktDf = sparkSession.read.format("csv").option("delimiter", "\t").option("header", "false").load(mixedWktGeometryInputLocation)
      polygonWktDf.createOrReplaceTempView("polygontable")
      var polygonDf = sparkSession.sql("select ST_GeomFromWKT(polygontable._c0) as countyshape from polygontable")
      polygonDf.createOrReplaceTempView("polygondf")
      var functionDf = sparkSession.sql("select ST_ConvexHull(polygondf.countyshape) from polygondf")
      assert(functionDf.count() > 0);
    }

    it("Passed ST_Buffer") {
      val polygonWktDf = sparkSession.read.format("csv").option("delimiter", "\t").option("header", "false").load(mixedWktGeometryInputLocation)
      polygonWktDf.createOrReplaceTempView("polygontable")
      val polygonDf = sparkSession.sql("select ST_GeomFromWKT(polygontable._c0) as countyshape from polygontable")
      polygonDf.createOrReplaceTempView("polygondf")
      val functionDf = sparkSession.sql("select ST_Buffer(polygondf.countyshape, 1) from polygondf")
      assert(functionDf.count() > 0);
    }

    it("Passed ST_Envelope") {
      var polygonWktDf = sparkSession.read.format("csv").option("delimiter", "\t").option("header", "false").load(mixedWktGeometryInputLocation)
      polygonWktDf.createOrReplaceTempView("polygontable")
      var polygonDf = sparkSession.sql("select ST_GeomFromWKT(polygontable._c0) as countyshape from polygontable")
      polygonDf.createOrReplaceTempView("polygondf")
      var functionDf = sparkSession.sql("select ST_Envelope(polygondf.countyshape) from polygondf")
      assert(functionDf.count() > 0);
    }

    it("Passed ST_YMax") {
      var test = sparkSession.sql("SELECT ST_YMax(ST_GeomFromWKT('POLYGON ((-3 -3, 3 -3, 3 -2, -3 -1, -3 -3))'))")
      assert(test.take(1)(0).get(0).asInstanceOf[Double] == -1)
    }

    it("Passed ST_YMin") {
      var test = sparkSession.sql("SELECT ST_YMin(ST_GeomFromWKT('POLYGON ((-3 -3, 3 -3, 3 3, -3 3, -3 -3))'))")
      assert(test.take(1)(0).get(0).asInstanceOf[Double] == -3.0)
    }

    it("Passed ST_ZMax") {
      val test = sparkSession.sql("SELECT ST_ZMax(ST_GeomFromWKT('POLYGON((0 0 0,0 5 0,5 0 0,0 0 5),(1 1 0,3 1 0,1 3 0,1 1 0))'))")
      assert(test.take(1)(0).get(0).asInstanceOf[Double] == 5.0)
    }
    it("Passed ST_ZMax with no Z coordinate") {
      val test = sparkSession.sql("SELECT ST_ZMax(ST_GeomFromWKT('POLYGON((0 0,0 5,5 0,0 0),(1 1,3 1,1 3,1 1))'))")
      assert(test.take(1)(0).get(0) == null)
    }

    it("Passed ST_ZMin") {
      val test = sparkSession.sql("SELECT ST_ZMin(ST_GeomFromWKT('LINESTRING(1 3 4, 5 6 7)'))")
      assert(test.take(1)(0).get(0).asInstanceOf[Double] == 4.0)
    }

    it("Passed ST_ZMin with no Z coordinate") {
      val test = sparkSession.sql("SELECT ST_ZMin(ST_GeomFromWKT('LINESTRING(1 3, 5 6)'))")
      assert(test.take(1)(0).get(0) == null)
    }

    it("Passed ST_Centroid") {
      var polygonWktDf = sparkSession.read.format("csv").option("delimiter", "\t").option("header", "false").load(mixedWktGeometryInputLocation)
      polygonWktDf.createOrReplaceTempView("polygontable")
      var polygonDf = sparkSession.sql("select ST_GeomFromWKT(polygontable._c0) as countyshape from polygontable")
      polygonDf.createOrReplaceTempView("polygondf")
      var functionDf = sparkSession.sql("select ST_Centroid(polygondf.countyshape) from polygondf")
      assert(functionDf.count() > 0);
    }

    it("Passed ST_Length") {
      var polygonWktDf = sparkSession.read.format("csv").option("delimiter", "\t").option("header", "false").load(mixedWktGeometryInputLocation)
      polygonWktDf.createOrReplaceTempView("polygontable")
      var polygonDf = sparkSession.sql("select ST_GeomFromWKT(polygontable._c0) as countyshape from polygontable")
      polygonDf.createOrReplaceTempView("polygondf")
      var functionDf = sparkSession.sql("select ST_Length(polygondf.countyshape) from polygondf")
      assert(functionDf.count() > 0);
    }

    it("Passed ST_Area") {
      var polygonWktDf = sparkSession.read.format("csv").option("delimiter", "\t").option("header", "false").load(mixedWktGeometryInputLocation)
      polygonWktDf.createOrReplaceTempView("polygontable")
      var polygonDf = sparkSession.sql("select ST_GeomFromWKT(polygontable._c0) as countyshape from polygontable")
      polygonDf.createOrReplaceTempView("polygondf")
      var functionDf = sparkSession.sql("select ST_Area(polygondf.countyshape) from polygondf")
      assert(functionDf.count() > 0);
    }

    it("Passed ST_Dimension with Geometry") {
      val geomTestCases = Map(
        ("'POINT (51.3168 -0.56)'") -> "0",
        ("'LineString (0 0, 0 90)'") -> "1",
        ("'POLYGON((0 0,0 5,5 0,0 0))'") -> "2",
        ("'MULTILINESTRING((0 0, 0 5, 5 0, 0 0))'") -> "1"
      )
      for ((geom, expectedResult) <- geomTestCases) {
        val df = sparkSession.sql(s"SELECT ST_Dimension(ST_GeomFromWKT($geom)), " +
          s"$expectedResult")
        val actual = df.take(1)(0).get(0).asInstanceOf[Integer]
        val expected = df.take(1)(0).get(1).asInstanceOf[Integer]
        assertEquals(expected, actual)
      }
    }

    it("Passed DT_Dimension with GeometryCollection") {
      val geomTestCases = Map(
        ("'GEOMETRYCOLLECTION EMPTY'") -> "0",
        ("'GEOMETRYCOLLECTION(LINESTRING(1 1,0 0),POINT(0 0))'") -> "1",
        ("'GEOMETRYCOLLECTION(MULTIPOLYGON(((0 0, 0 1, 1 1, 1 0, 0 0)), ((2 2, 2 3, 3 3, 3 2, 2 2))), MULTIPOINT(6 6, 7 7, 8 8))'") -> "2"
      )
      for ((geom, expectedResult) <- geomTestCases) {
        val df = sparkSession.sql(s"SELECT ST_Dimension(ST_GeomFromWKT($geom)), " +
          s"$expectedResult")
        val actual = df.take(1)(0).get(0).asInstanceOf[Integer]
        val expected = df.take(1)(0).get(1).asInstanceOf[Integer]
        assertEquals(expected, actual)
      }
    }

    it("Passed ST_Distance") {
      var polygonWktDf = sparkSession.read.format("csv").option("delimiter", "\t").option("header", "false").load(mixedWktGeometryInputLocation)
      polygonWktDf.createOrReplaceTempView("polygontable")
      var polygonDf = sparkSession.sql("select ST_GeomFromWKT(polygontable._c0) as countyshape from polygontable")
      polygonDf.createOrReplaceTempView("polygondf")
      var functionDf = sparkSession.sql("select ST_Distance(polygondf.countyshape, polygondf.countyshape) from polygondf")
      assert(functionDf.count() > 0);
    }

    it("Passed ST_3DDistance") {
      val point1 = wktReader.read("POINT Z (0 0 -5)")
      val point2 = wktReader.read("POINT Z (1 1 -6)")
      val pointDf = Seq(Tuple2(point1, point2)).toDF("p1", "p2")
      pointDf.createOrReplaceTempView("pointdf")
      var functionDf = sparkSession.sql("select ST_3DDistance(p1, p2) from pointdf")
      val expected = Distance3DOp.distance(point1, point2)
      assert(functionDf.take(1)(0).get(0).asInstanceOf[Double].equals(expected))
    }

    it("Passed ST_Transform") {
      var polygonWktDf = sparkSession.read.format("csv").option("delimiter", "\t").option("header", "false").load(mixedWktGeometryInputLocation)
      polygonWktDf.createOrReplaceTempView("polygontable")
      var polygonDf = sparkSession.sql("select ST_GeomFromWKT(polygontable._c0) as countyshape from polygontable")
      polygonDf.createOrReplaceTempView("polygondf")
      val polygon = "POLYGON ((110.54671 55.818002, 110.54671 55.143743, 110.940494 55.143743, 110.940494 55.818002, 110.54671 55.818002))"
      // Floats don't have an exact decimal representation. String format varies across jvm:s. Do an approximate match.
      val forceXYExpect = "POLYGON \\(\\(471596.69167460\\d* 6185916.95119\\d*, 471107.562364\\d* 6110880.97422\\d*, 496207.10915\\d* 6110788.80471\\d*, 496271.3193704\\d* 6185825.6056\\d*, 471596.6916746\\d* 6185916.95119\\d*\\)\\)"

      sparkSession.createDataset(Seq(polygon))
        .withColumn("geom", expr("ST_GeomFromWKT(value)"))
        .createOrReplaceTempView("df")

      val forceXYResult = sparkSession.sql(s"""select ST_Transform(ST_FlipCoordinates(ST_geomFromWKT('$polygon')),'EPSG:4326', 'EPSG:32649', false)""").rdd.map(row => row.getAs[Geometry](0).toString).collect()(0)
      forceXYResult should fullyMatch regex(forceXYExpect)
    }

    it("Passed ST_transform WKT version"){
      var polygonWktDf = sparkSession.read.format("csv").option("delimiter", "\t").option("header", "false").load(mixedWktGeometryInputLocation)
      polygonWktDf.createOrReplaceTempView("polygontable")
      var polygonDf = sparkSession.sql("select ST_GeomFromWKT(polygontable._c0) as countyshape from polygontable")
      polygonDf.createOrReplaceTempView("polygondf")
      val polygon = "POLYGON ((110.54671 55.818002, 110.54671 55.143743, 110.940494 55.143743, 110.940494 55.818002, 110.54671 55.818002))"
      val forceXYExpect = "POLYGON \\(\\(471596.6916746\\d* 6185916.95119\\d*, 471107.562364\\d* 6110880.97422\\d*, 496207.10915\\d* 6110788.80471\\d*, 496271.319370\\d* 6185825.6056\\d*, 471596.6916746\\d* 6185916.95119\\d*\\)\\)"

      val EPSG_TGT_CRS = CRS.decode("EPSG:32649")
      val EPSG_TGT_WKT = EPSG_TGT_CRS.toWKT()
      val EPSG_SRC_CRS = CRS.decode("EPSG:4326")
      val EPSG_SRC_WKT = EPSG_SRC_CRS.toWKT()

      sparkSession.createDataset(Seq(polygon))
        .withColumn("geom", expr("ST_GeomFromWKT(value)"))
        .createOrReplaceTempView("df")

      val forceXYResult_TGT_WKT = sparkSession.sql(s"""select ST_Transform(ST_FlipCoordinates(ST_geomFromWKT('$polygon')),'EPSG:4326', '$EPSG_TGT_WKT', false)""").rdd.map(row => row.getAs[Geometry](0).toString).collect()(0)
      forceXYResult_TGT_WKT should fullyMatch regex(forceXYExpect)

      val forceXYResult_SRC_WKT = sparkSession.sql(s"""select ST_Transform(ST_FlipCoordinates(ST_geomFromWKT('$polygon')),'$EPSG_SRC_WKT', 'EPSG:32649', false)""").rdd.map(row => row.getAs[Geometry](0).toString).collect()(0)
      forceXYResult_SRC_WKT should fullyMatch regex(forceXYExpect)

      val forceXYResult_SRC_TGT_WKT = sparkSession.sql(s"""select ST_Transform(ST_FlipCoordinates(ST_geomFromWKT('$polygon')),'$EPSG_SRC_WKT', '$EPSG_TGT_WKT', false)""").rdd.map(row => row.getAs[Geometry](0).toString).collect()(0)
      forceXYResult_SRC_TGT_WKT should fullyMatch regex(forceXYExpect)

    }

    it("Passed Function exception check"){
      val EPSG_TGT_CRS = CRS.decode("EPSG:32649")
      val EPSG_TGT_WKT = EPSG_TGT_CRS.toWKT()
      val epsgFactoryErrorString = EPSG_TGT_WKT.substring(0,EPSG_TGT_WKT.length() - 1)
      val epsgString = "EPSG:4326"
      val epsgNoSuchAuthorityString = "EPSG:9377"
      val polygon = "POLYGON ((110.54671 55.818002, 110.54671 55.143743, 110.940494 55.143743, 110.940494 55.818002, 110.54671 55.818002))"
      import org.locationtech.jts.io.WKTReader
      val reader = new WKTReader
      val polygeom = reader.read(polygon)

      intercept[FactoryException]{
        val d = org.apache.sedona.common.Functions.transform(polygeom, epsgString, epsgFactoryErrorString)
      }

      intercept[FactoryException]{
        val d2 = org.apache.sedona.common.Functions.transform(polygeom, epsgString, epsgNoSuchAuthorityString)
      }

      }


    it("Passed ST_Intersection - intersects but not contains") {

      val testtable = sparkSession.sql("select ST_GeomFromWKT('POLYGON((1 1, 8 1, 8 8, 1 8, 1 1))') as a,ST_GeomFromWKT('POLYGON((2 2, 9 2, 9 9, 2 9, 2 2))') as b")
      testtable.createOrReplaceTempView("testtable")
      val intersec = sparkSession.sql("select ST_Intersection(a,b) from testtable")
      assert(intersec.take(1)(0).get(0).asInstanceOf[Geometry].toText.equals("POLYGON ((2 8, 8 8, 8 2, 2 2, 2 8))"))
    }

    it("Passed ST_Intersection - intersects but left contains right") {

      val testtable = sparkSession.sql("select ST_GeomFromWKT('POLYGON((1 1, 1 5, 5 5, 1 1))') as a,ST_GeomFromWKT('POLYGON((2 2, 2 3, 3 3, 2 2))') as b")
      testtable.createOrReplaceTempView("testtable")
      val intersec = sparkSession.sql("select ST_Intersection(a,b) from testtable")
      assert(intersec.take(1)(0).get(0).asInstanceOf[Geometry].toText.equals("POLYGON ((2 2, 2 3, 3 3, 2 2))"))
    }

    it("Passed ST_Intersection - intersects but right contains left") {

      val testtable = sparkSession.sql("select ST_GeomFromWKT('POLYGON((2 2, 2 3, 3 3, 2 2))') as a,ST_GeomFromWKT('POLYGON((1 1, 1 5, 5 5, 1 1))') as b")
      testtable.createOrReplaceTempView("testtable")
      val intersec = sparkSession.sql("select ST_Intersection(a,b) from testtable")
      assert(intersec.take(1)(0).get(0).asInstanceOf[Geometry].toText.equals("POLYGON ((2 2, 2 3, 3 3, 2 2))"))
    }

    it("Passed ST_Intersection - not intersects") {

      val testtable = sparkSession.sql("select ST_GeomFromWKT('POLYGON((40 21, 40 22, 40 23, 40 21))') as a,ST_GeomFromWKT('POLYGON((2 2, 9 2, 9 9, 2 9, 2 2))') as b")
      testtable.createOrReplaceTempView("testtable")
      val intersect = sparkSession.sql("select ST_Intersection(a,b) from testtable")
      assert(intersect.take(1)(0).get(0).asInstanceOf[Geometry].toText.equals("POLYGON EMPTY"))
    }

    it("Passed ST_IsValid") {

      var testtable = sparkSession.sql(
        "SELECT ST_IsValid(ST_GeomFromWKT('POLYGON((0 0, 10 0, 10 10, 0 10, 0 0), (15 15, 15 20, 20 20, 20 15, 15 15))')) AS a, " +
          "ST_IsValid(ST_GeomFromWKT('POLYGON ((30 10, 40 40, 20 40, 10 20, 30 10))')) as b"
      )
      assert(!testtable.take(1)(0).get(0).asInstanceOf[Boolean])
      assert(testtable.take(1)(0).get(1).asInstanceOf[Boolean])
    }

    it("Fixed nullPointerException in ST_IsValid") {

      var testtable = sparkSession.sql(
        "SELECT ST_IsValid(null)"
      )
      assert(testtable.take(1).head.get(0) == null)
    }

    it("Passed ST_PrecisionReduce") {
      var testtable = sparkSession.sql(
        """
          |SELECT ST_PrecisionReduce(ST_GeomFromWKT('Point(0.1234567890123456789 0.1234567890123456789)'), 8)
        """.stripMargin)
      assert(testtable.take(1)(0).get(0).asInstanceOf[Geometry].getCoordinates()(0).x == 0.12345679)
      testtable = sparkSession.sql(
        """
          |SELECT ST_PrecisionReduce(ST_GeomFromWKT('Point(0.1234567890123456789 0.1234567890123456789)'), 11)
        """.stripMargin)
      assert(testtable.take(1)(0).get(0).asInstanceOf[Geometry].getCoordinates()(0).x == 0.12345678901)

    }

    it("Passed ST_IsSimple") {

      var testtable = sparkSession.sql(
        "SELECT ST_IsSimple(ST_GeomFromText('POLYGON((1 1, 3 1, 3 3, 1 3, 1 1))')) AS a, " +
          "ST_IsSimple(ST_GeomFromText('POLYGON((1 1,3 1,3 3,2 0,1 1))')) as b"
      )
      assert(testtable.take(1)(0).get(0).asInstanceOf[Boolean])
      assert(!testtable.take(1)(0).get(1).asInstanceOf[Boolean])
    }

    it("Passed ST_MakeValid On Invalid Polygon") {

      val df = sparkSession.sql("SELECT ST_GeomFromWKT('POLYGON((1 5, 1 1, 3 3, 5 3, 7 1, 7 5, 5 3, 3 3, 1 5))') AS polygon")

      val result = df.withColumn("polygon", expr("ST_MakeValid(polygon)")).collect()

      assert(result.length == 1)
      assert(result.take(1)(0).get(0).asInstanceOf[Geometry].toText() == "MULTIPOLYGON (((1 5, 3 3, 1 1, 1 5)), ((5 3, 7 5, 7 1, 5 3)))")
    }

    it("Passed ST_MakeValid On Invalid MultiPolygon") {

      val df = sparkSession.sql("SELECT ST_GeomFromWKT('MULTIPOLYGON(((0 0, 3 0, 3 3, 0 3, 0 0)), ((3 0, 6 0, 6 3, 3 3, 3 0)))') AS multipolygon")

      val result = df.withColumn("multipolygon", expr("ST_MakeValid(multipolygon)")).collect()

      assert(result.length == 1)
      assert(result.take(1)(0).get(0).asInstanceOf[Geometry].toText() == "MULTIPOLYGON (((0 3, 3 3, 6 3, 6 0, 3 0, 0 0, 0 3)))")
    }

    it("Passed ST_MakeValid On Valid Polygon") {

      val df = sparkSession.sql("SELECT ST_GeomFromWKT('POLYGON((1 1, 8 1, 8 8, 1 8, 1 1))') AS polygon")

      val result = df.withColumn("polygon", expr("ST_MakeValid(polygon)")).collect()

      assert(result.length == 1)
      assert(result.take(1)(0).get(0).asInstanceOf[Geometry].toText() == "POLYGON ((1 1, 1 8, 8 8, 8 1, 1 1))")
    }

    it("Passed ST_MakeValid on Invalid LineString") {

      val df = sparkSession.sql("SELECT ST_GeomFromWKT('LINESTRING(1 1, 1 1)') AS geom")

      val result = df.selectExpr("ST_MakeValid(geom)", "ST_MakeValid(geom, true)").collect()

      assert(result.length == 1)
      assert(result.take(1)(0).get(0).asInstanceOf[Geometry].toText() == "LINESTRING EMPTY")
      assert(result.take(1)(0).get(1).asInstanceOf[Geometry].toText() == "POINT (1 1)")
    }

    it("Passed ST_SimplifyPreserveTopology") {

      val testtable = sparkSession.sql(
        "SELECT ST_SimplifyPreserveTopology(ST_GeomFromText('POLYGON((8 25, 28 22, 28 20, 15 11, 33 3, 56 30, 46 33,46 34, 47 44, 35 36, 45 33, 43 19, 29 21, 29 22,35 26, 24 39, 8 25))'), 10) AS b"
      )
      assert(testtable.take(1)(0).get(0).asInstanceOf[Geometry].toText.equals("POLYGON ((8 25, 28 22, 15 11, 33 3, 56 30, 47 44, 35 36, 43 19, 24 39, 8 25))"))
    }

    it("Passed ST_AsText") {
      var polygonWktDf = sparkSession.read.format("csv").option("delimiter", "\t").option("header", "false").load(mixedWktGeometryInputLocation)
      polygonWktDf.createOrReplaceTempView("polygontable")
      var polygonDf = sparkSession.sql("select ST_GeomFromWKT(polygontable._c0) as countyshape from polygontable")
      polygonDf.createOrReplaceTempView("polygondf")
      var wktDf = sparkSession.sql("select ST_AsText(countyshape) as wkt from polygondf")
      assert(polygonDf.take(1)(0).getAs[Geometry]("countyshape").toText.equals(wktDf.take(1)(0).getAs[String]("wkt")))
      val wkt = sparkSession.sql("select ST_AsText(ST_SetSRID(ST_Point(1.0,1.0), 3021))").first().getString(0)
      assert(wkt == "POINT (1 1)", "WKT should not contain SRID")
    }

    it("Passed ST_AsText 3D") {
      val geometryDf = Seq(
        "Point Z(21 52 87)",
        "Polygon Z((0 0 1, 0 1 1, 1 1 1, 1 0 1, 0 0 1))",
        "Linestring Z(0 0 1, 1 1 2, 1 0 3)",
        "MULTIPOINT Z((10 40 66), (40 30 77), (20 20 88), (30 10 99))",
        "MULTIPOLYGON Z(((30 20 11, 45 40 11, 10 40 11, 30 20 11)), ((15 5 11, 40 10 11, 10 20 11, 5 10 11, 15 5 11)))",
        "MULTILINESTRING Z((10 10 11, 20 20 11, 10 40 11), (40 40 11, 30 30 11, 40 20 11, 30 10 11))",
        "MULTIPOLYGON Z(((40 40 11, 20 45 11, 45 30 11, 40 40 11)), ((20 35 11, 10 30 11, 10 10 11, 30 5 11, 45 20 11, 20 35 11), (30 20 11, 20 15 11, 20 25 11, 30 20 11)))",
        "POLYGON Z((0 0 11, 0 5 11, 5 5 11, 5 0 11, 0 0 11), (1 1 11, 2 1 11, 2 2 11, 1 2 11, 1 1 11))"
      ).map(wkt => Tuple1(wktReader.read(wkt))).toDF("geom")

      geometryDf.createOrReplaceTempView("geometrytable")
      var wktDf = sparkSession.sql("select ST_AsText(geom) as wkt from geometrytable")
      val wktWriter = new WKTWriter(3)
      val expected = geometryDf.collect().map(row => wktWriter.write(row.getAs[Geometry]("geom")))
      val actual = wktDf.collect().map(row => row.getAs[String]("wkt"))
      actual should contain theSameElementsAs expected
    }

    it("Passed ST_AsGeoJSON") {
      val df = sparkSession.sql("SELECT ST_GeomFromWKT('POLYGON((1 1, 8 1, 8 8, 1 8, 1 1))') AS polygon")
      df.createOrReplaceTempView("table")

      val geojsonDf = sparkSession.sql(
        """select ST_AsGeoJSON(polygon) as geojson
          |from table""".stripMargin)

      val expectedGeoJson = """{"type":"Polygon","coordinates":[[[1.0,1.0],[8.0,1.0],[8.0,8.0],[1.0,8.0],[1.0,1.0]]]}"""
      assert(geojsonDf.first().getString(0) === expectedGeoJson)
    }

    it("Passed ST_AsBinary") {
      val df = sparkSession.sql("SELECT ST_AsBinary(ST_GeomFromWKT('POINT (1 1)'))")
      val s = "0101000000000000000000f03f000000000000f03f"
      assert(Hex.encodeHexString(df.first().get(0).asInstanceOf[Array[Byte]]) == s)
    }

    it("Passed ST_AsBinary empty geometry") {
      val df = sparkSession.sql("SELECT ST_AsBinary(ST_GeomFromWKT('POINT EMPTY'))")
      val s = "0101000000000000000000f87f000000000000f87f"
      assert(Hex.encodeHexString(df.first().get(0).asInstanceOf[Array[Byte]]) == s)
    }

    it("Passed ST_AsBinary with srid") {
      // ST_AsBinary should return a WKB.
      // WKB does not contain any srid.
      val df = sparkSession.sql("SELECT ST_AsBinary(ST_SetSRID(ST_Point(1.0,1.0), 3021)), ST_AsBinary(ST_Point(1.0,1.0))")
      val withSrid: Array[Byte] = df.first().getAs(0)
      val withoutSrid: Array[Byte] = df.first().getAs(1)
      assert(withSrid.seq == withoutSrid.seq)
    }

    it("Passed ST_AsGML") {
      val df = sparkSession.sql("SELECT ST_GeomFromWKT('POLYGON((1 1, 8 1, 8 8, 1 8, 1 1))') AS polygon")
      df.createOrReplaceTempView("table")

      val gmlDf = sparkSession.sql(
        """select ST_AsGML(polygon) as geojson
          |from table""".stripMargin)

      val gml = DocumentBuilderFactory.newInstance.newDocumentBuilder.parse(new InputSource(new StringReader(gmlDf.first().getString(0))))
      val coordinates = XPathFactory.newInstance.newXPath.evaluate("/Polygon/outerBoundaryIs/LinearRing/coordinates", gml)
      assert(coordinates.trim === "1.0,1.0 8.0,1.0 8.0,8.0 1.0,8.0 1.0,1.0")
    }

    it("Passed ST_AsKML") {
      val df = sparkSession.sql("SELECT ST_GeomFromWKT('POLYGON((1 1, 8 1, 8 8, 1 8, 1 1))') AS polygon")
      df.createOrReplaceTempView("table")

      val kmlDf = sparkSession.sql(
        """select ST_AsKML(polygon) as geojson
          |from table""".stripMargin)

      val kml = DocumentBuilderFactory.newInstance.newDocumentBuilder.parse(new InputSource(new StringReader(kmlDf.first().getString(0))))
      val coordinates = XPathFactory.newInstance.newXPath.evaluate("/Polygon/outerBoundaryIs/LinearRing/coordinates", kml)
      assert(coordinates.trim === "1.0,1.0 8.0,1.0 8.0,8.0 1.0,8.0 1.0,1.0")
    }

    it("Passed ST_SRID") {
      val df = sparkSession.sql("SELECT ST_SRID(ST_GeomFromWKT('POLYGON((1 1, 8 1, 8 8, 1 8, 1 1))'))")
      assert(df.first().getInt(0) == 0)
    }

    it("Passed ST_SetSRID") {
      var df = sparkSession.sql("SELECT ST_GeomFromWKT('POLYGON((1 1, 8 1, 8 8, 1 8, 1 1))') as polygon")
      df.createOrReplaceTempView("table")
      df = sparkSession.sql("SELECT ST_SetSRID(polygon, 3021) from table")
      assert(df.first().get(0).asInstanceOf[Polygon].getSRID == 3021)
    }

    it("Passed ST_AsEWKB") {
      var df = sparkSession.sql("SELECT ST_SetSrid(ST_GeomFromWKT('POINT (1 1)'), 3021) as point")
      df.createOrReplaceTempView("table")
      df = sparkSession.sql("SELECT ST_AsEWKB(point) from table")
      val s = "0101000020cd0b0000000000000000f03f000000000000f03f"
      assert(Hex.encodeHexString(df.first().get(0).asInstanceOf[Array[Byte]]) == s)
    }

    it("Passed ST_AsEWKB empty geometry") {
      val df = sparkSession.sql("SELECT ST_AsEWKB(ST_SetSrid(ST_GeomFromWKT('POINT EMPTY'), 3021))")
      val s = "0101000020cd0b0000000000000000f87f000000000000f87f"
      assert(Hex.encodeHexString(df.first().get(0).asInstanceOf[Array[Byte]]) == s)
    }

    it("Passed ST_NPoints") {
      var test = sparkSession.sql("SELECT ST_NPoints(ST_GeomFromText('LINESTRING(77.29 29.07,77.42 29.26,77.27 29.31,77.29 29.07)'))")
      assert(test.take(1)(0).get(0).asInstanceOf[Int] == 4)

    }

    it("Passed ST_NDims with 2D point") {
      val test = sparkSession.sql("SELECT ST_NDims(ST_GeomFromWKT('POINT(1 1)'))")
      assert(test.take(1)(0).get(0).asInstanceOf[Int] == 2)
    }

    it("Passed ST_NDims with 3D point") {
      val test = sparkSession.sql("SELECT ST_NDims(ST_GeomFromWKT('POINT(1 1 2)'))")
      assert(test.take(1)(0).get(0).asInstanceOf[Int] == 3)
    }

    it("Passed ST_NDims with Z coordinates") {
      val test = sparkSession.sql("SELECT ST_NDims(ST_GeomFromWKT('POINTZ(1 1 0.5)'))")
      assert(test.take(1)(0).get(0).asInstanceOf[Int] == 3)
    }

    it("Passed ST_NDims with XYM point") {
      val test = sparkSession.sql("SELECT ST_NDims(ST_GeomFromWKT('POINT M(1 2 3)'))")
      assert(test.take(1)(0).get(0).asInstanceOf[Int] == 3)
    }

    it("Passed ST_NDims with XYZM point") {
      val test = sparkSession.sql("SELECT ST_NDims(ST_GeomFromWKT('POINT ZM(1 2 3 4)'))")
      assert(test.take(1)(0).get(0).asInstanceOf[Int] == 4)
    }

    it("Passed ST_GeometryType") {
      var test = sparkSession.sql("SELECT ST_GeometryType(ST_GeomFromText('LINESTRING(77.29 29.07,77.42 29.26,77.27 29.31,77.29 29.07)'))")
      assert(test.take(1)(0).get(0).asInstanceOf[String].toUpperCase() == "ST_LINESTRING")
    }

    it("Passed ST_Difference - part of right overlaps left") {

      val testtable = sparkSession.sql("select ST_GeomFromWKT('POLYGON ((-3 -3, 3 -3, 3 3, -3 3, -3 -3))') as a,ST_GeomFromWKT('POLYGON ((0 -4, 4 -4, 4 4, 0 4, 0 -4))') as b")
      testtable.createOrReplaceTempView("testtable")
      val diff = sparkSession.sql("select ST_Difference(a,b) from testtable")
      assert(diff.take(1)(0).get(0).asInstanceOf[Geometry].toText.equals("POLYGON ((0 -3, -3 -3, -3 3, 0 3, 0 -3))"))
    }

    it("Passed ST_Difference - right not overlaps left") {

      val testtable = sparkSession.sql("select ST_GeomFromWKT('POLYGON ((-3 -3, -3 3, 3 3, 3 -3, -3 -3))') as a,ST_GeomFromWKT('POLYGON ((5 -3, 7 -3, 7 -1, 5 -1, 5 -3))') as b")
      testtable.createOrReplaceTempView("testtable")
      val diff = sparkSession.sql("select ST_Difference(a,b) from testtable")
      assert(diff.take(1)(0).get(0).asInstanceOf[Geometry].toText.equals("POLYGON ((-3 -3, -3 3, 3 3, 3 -3, -3 -3))"))
    }

    it("Passed ST_Difference - left contains right") {

      val testtable = sparkSession.sql("select ST_GeomFromWKT('POLYGON ((-3 -3, 3 -3, 3 3, -3 3, -3 -3))') as a,ST_GeomFromWKT('POLYGON ((-1 -1, 1 -1, 1 1, -1 1, -1 -1))') as b")
      testtable.createOrReplaceTempView("testtable")
      val diff = sparkSession.sql("select ST_Difference(a,b) from testtable")
      assert(diff.take(1)(0).get(0).asInstanceOf[Geometry].toText.equals("POLYGON ((-3 -3, -3 3, 3 3, 3 -3, -3 -3), (-1 -1, 1 -1, 1 1, -1 1, -1 -1))"))
    }

    it("Passed ST_Difference - right contains left") {

      val testtable = sparkSession.sql("select ST_GeomFromWKT('POLYGON ((-1 -1, 1 -1, 1 1, -1 1, -1 -1))') as a,ST_GeomFromWKT('POLYGON ((-3 -3, 3 -3, 3 3, -3 3, -3 -3))') as b")
      testtable.createOrReplaceTempView("testtable")
      val diff = sparkSession.sql("select ST_Difference(a,b) from testtable")
      assert(diff.take(1)(0).get(0).asInstanceOf[Geometry].toText.equals("POLYGON EMPTY"))
    }

    it("Passed ST_Difference - one null") {

      val testtable = sparkSession.sql("select ST_GeomFromWKT('POLYGON ((-3 -3, 3 -3, 3 3, -3 3, -3 -3))') as a")
      testtable.createOrReplaceTempView("testtable")
      val diff = sparkSession.sql("select ST_Difference(a,null) from testtable")
      assert(diff.first().get(0) == null)
    }

    it("Passed ST_SymDifference - part of right overlaps left") {

      val testtable = sparkSession.sql("select ST_GeomFromWKT('POLYGON ((-1 -1, 1 -1, 1 1, -1 1, -1 -1))') as a,ST_GeomFromWKT('POLYGON ((0 -2, 2 -2, 2 0, 0 0, 0 -2))') as b")
      testtable.createOrReplaceTempView("sym_table")
      val symDiff = sparkSession.sql("select ST_SymDifference(a,b) from sym_table")
      assert(symDiff.take(1)(0).get(0).asInstanceOf[Geometry].toText.equals("MULTIPOLYGON (((0 -1, -1 -1, -1 1, 1 1, 1 0, 0 0, 0 -1)), ((0 -1, 1 -1, 1 0, 2 0, 2 -2, 0 -2, 0 -1)))"))
    }

    it("Passed ST_SymDifference - right not overlaps left") {

      val testtable = sparkSession.sql("select ST_GeomFromWKT('POLYGON ((-3 -3, 3 -3, 3 3, -3 3, -3 -3))') as a,ST_GeomFromWKT('POLYGON ((5 -3, 7 -3, 7 -1, 5 -1, 5 -3))') as b")
      testtable.createOrReplaceTempView("sym_table")
      val symDiff = sparkSession.sql("select ST_SymDifference(a,b) from sym_table")
      assert(symDiff.take(1)(0).get(0).asInstanceOf[Geometry].toText.equals("MULTIPOLYGON (((-3 -3, -3 3, 3 3, 3 -3, -3 -3)), ((5 -3, 5 -1, 7 -1, 7 -3, 5 -3)))"))
    }

    it("Passed ST_SymDifference - contains") {

      val testtable = sparkSession.sql("select ST_GeomFromWKT('POLYGON ((-3 -3, 3 -3, 3 3, -3 3, -3 -3))') as a,ST_GeomFromWKT('POLYGON ((-1 -1, 1 -1, 1 1, -1 1, -1 -1))') as b")
      testtable.createOrReplaceTempView("sym_table")
      val symDiff = sparkSession.sql("select ST_SymDifference(a,b) from sym_table")
      assert(symDiff.take(1)(0).get(0).asInstanceOf[Geometry].toText.equals("POLYGON ((-3 -3, -3 3, 3 3, 3 -3, -3 -3), (-1 -1, 1 -1, 1 1, -1 1, -1 -1))"))
    }

    it("Passed ST_SymDifference - one null") {

      val testtable = sparkSession.sql("select ST_GeomFromWKT('POLYGON ((-3 -3, 3 -3, 3 3, -3 3, -3 -3))') as a")
      testtable.createOrReplaceTempView("sym_table")
      val symDiff = sparkSession.sql("select ST_SymDifference(a,null) from sym_table")
      assert(symDiff.first().get(0) == null)
    }

    it("Passed ST_Union - part of right overlaps left") {

      val testtable = sparkSession.sql("select ST_GeomFromWKT('POLYGON ((-3 -3, 3 -3, 3 3, -3 3, -3 -3))') as a, ST_GeomFromWKT('POLYGON ((-2 1, 2 1, 2 4, -2 4, -2 1))') as b")
      testtable.createOrReplaceTempView("union_table")
      val union = sparkSession.sql("select ST_Union(a,b) from union_table")
      assert(union.take(1)(0).get(0).asInstanceOf[Geometry].toText.equals("POLYGON ((2 3, 3 3, 3 -3, -3 -3, -3 3, -2 3, -2 4, 2 4, 2 3))"))
    }

    it("Passed ST_Union - right not overlaps left") {

      val testtable = sparkSession.sql("select ST_GeomFromWKT('POLYGON ((-3 -3, 3 -3, 3 3, -3 3, -3 -3))') as a,ST_GeomFromWKT('POLYGON ((5 -3, 7 -3, 7 -1, 5 -1, 5 -3))') as b")
      testtable.createOrReplaceTempView("union_table")
      val union = sparkSession.sql("select ST_Union(a,b) from union_table")
      println(union.take(1)(0).get(0).asInstanceOf[Geometry].toText)
      assert(union.take(1)(0).get(0).asInstanceOf[Geometry].toText.equals("MULTIPOLYGON (((-3 -3, -3 3, 3 3, 3 -3, -3 -3)), ((5 -3, 5 -1, 7 -1, 7 -3, 5 -3)))"))
    }

    it("Passed ST_Union - one null") {

      val testtable = sparkSession.sql("select ST_GeomFromWKT('POLYGON ((-3 -3, 3 -3, 3 3, -3 3, -3 -3))') as a")
      testtable.createOrReplaceTempView("union_table")
      val union = sparkSession.sql("select ST_Union(a,null) from union_table")
      assert(union.first().get(0) == null)
    }

    it("Passed ST_Azimuth") {

      val pointDataFrame = samplePoints
        .map(point => (point, samplePoints.tail.head))
        .toDF("geomA", "geomB")

      pointDataFrame.selectExpr("ST_Azimuth(geomA, geomB)")
        .as[Double]
        .map(180 / math.Pi * _)
        .collect() should contain theSameElementsAs List(
        240.0133139011053, 0.0, 270.0, 286.8042682202057, 315.0, 314.9543472191815, 315.0058223408927,
        245.14762725688198, 314.84984546897755, 314.8868529256147, 314.9510567053395, 314.95443984912936,
        314.89925480835245, 314.6018799143881, 314.6834083423315, 314.80689827870725, 314.90290827689506,
        314.90336326341765, 314.7510398533675, 314.73608518601935

      )

      val geometries = Seq(
        ("POINT(25.0 45.0)", "POINT(75.0 100.0)"),
        ("POINT(75.0 100.0)", "POINT(25.0 45.0)"),
        ("POINT(0.0 0.0)", "POINT(25.0 0.0)"),
        ("POINT(25.0 0.0)", "POINT(0.0 0.0)"),
        ("POINT(0.0 25.0)", "POINT(0.0 0.0)"),
        ("POINT(0.0 0.0)", "POINT(0.0 25.0)")
      ).map({ case (wktA, wktB) => (wktReader.read(wktA), wktReader.read(wktB)) })
        .toDF("geomA", "geomB")

      geometries
        .selectExpr("ST_Azimuth(geomA, geomB)")
        .as[Double]
        .map(180 / math.Pi * _)
        .collect()
        .toList should contain theSameElementsAs List(
        42.27368900609374, 222.27368900609375,
        270.00, 90.0, 180.0, 0.0)
    }

    it("Should pass ST_X") {

      Given("Given polygon, point and linestring dataframe")
      val pointDF = createSamplePointDf(5, "geom")
      val polygonDF = createSamplePolygonDf(5, "geom")
      val lineStringDF = createSampleLineStringsDf(5, "geom")

      When("Running ST_X function on polygon, point and linestring data frames")

      val points = pointDF
        .selectExpr("ST_X(geom)")
        .as[Double]
        .collect()
        .toList

      val polygons = polygonDF
        .selectExpr("ST_X(geom) as x")
        .filter("x IS NOT NULL")
        .as[Double]
        .collect()
        .toList

      val linestrings = lineStringDF
        .selectExpr("ST_X(geom) as x")
        .filter("x IS NOT NULL")
        .as[Double]
        .collect()
        .toList

      Then("Point x coordinates Should match to expected point coordinates")

      points should contain theSameElementsAs List(-71.064544, -88.331492, 88.331492, 1.0453, 32.324142)

      And("LineString count should be 0")
      linestrings.length shouldBe 0

      And("Polygon count should be 0")
      polygons.length shouldBe 0
    }

    it("Should pass ST_Y") {


      Given("Given polygon, point and linestring dataframe")
      val pointDF = createSamplePointDf(5, "geom")
      val polygonDF = createSamplePolygonDf(5, "geom")
      val lineStringDF = createSampleLineStringsDf(5, "geom")

      When("Running ST_Y function on polygon, point and linestring data frames")

      val points = pointDF
        .selectExpr("ST_Y(geom)")
        .as[Double]
        .collect()
        .toList

      val polygons = polygonDF
        .selectExpr("ST_Y(geom) as y")
        .filter("y IS NOT NULL")
        .as[Double]
        .collect()
        .toList

      val linestrings = lineStringDF
        .selectExpr("ST_Y(geom) as y")
        .filter("y IS NOT NULL")
        .as[Double]
        .collect()
        .toList

      Then("Point y coordinates Should match to expected point coordinates")

      points should contain theSameElementsAs List(42.28787, 32.324142, 32.324142, 5.3324324, -88.331492)

      And("LineString count should be 0")
      linestrings.length shouldBe 0

      And("Polygon count should be 0")
      polygons.length shouldBe 0

    }

    it("Should pass ST_Z") {

      Given("Given polygon, point and linestring dataframe")
      val pointDF =  Seq(
        "POINT Z (1 2 3)"
      ).map(geom => Tuple1(wktReader.read(geom))).toDF("geom")
      val polygonDF =  Seq(
        "POLYGON Z ((0 0 2, 0 1 2, 1 1 2, 1 0 2, 0 0 2))"
      ).map(geom => Tuple1(wktReader.read(geom))).toDF("geom")
      val lineStringDF =  Seq(
        "LINESTRING Z (0 0 1, 0 1 2)"
      ).map(geom => Tuple1(wktReader.read(geom))).toDF("geom")

      When("Running ST_Z function on polygon, point and linestring data frames")

      val points = pointDF
        .selectExpr("ST_Z(geom) as z")
        .as[Double]
        .collect()
        .toList

      val polygons = polygonDF
        .selectExpr("ST_Z(geom) as z")
        .filter("z IS NOT NULL")
        .as[Double]
        .collect()
        .toList

      val linestrings = lineStringDF
        .selectExpr("ST_Z(geom) as z")
        .filter("z IS NOT NULL")
        .as[Double]
        .collect()
        .toList

      Then("Point z coordinates Should match to expected point coordinates")

      points should contain theSameElementsAs List(3)

      And("LineString count should be 0")
      linestrings.length shouldBe 0

      And("Polygon count should be 0")
      polygons.length shouldBe 0

    }

    it("Should pass ST_StartPoint function") {
      Given("Polygon Data Frame, Point DataFrame, LineString Data Frame")

      val pointDF = createSamplePointDf(5, "geom")
      val polygonDF = createSamplePolygonDf(5, "geom")
      val lineStringDF = createSampleLineStringsDf(5, "geom")

      When("Running ST_StartPoint on Point Data Frame, LineString DataFrame and Polygon DataFrame")
      val points = pointDF
        .selectExpr("ST_StartPoint(geom) as geom")
        .filter("geom IS NOT NULL")
        .toSeq[Geometry]

      val polygons = polygonDF
        .selectExpr("ST_StartPoint(geom) as geom")
        .filter("geom IS NOT NULL")
        .toSeq[Geometry]

      val linestrings = lineStringDF
        .selectExpr("ST_StartPoint(geom) as geom")
        .filter("geom IS NOT NULL")
        .toSeq[Geometry]

      Then("Linestring should result in list of points")
      linestrings should contain theSameElementsAs expectedStartingPoints.map(_.toGeom)

      And("Point DataFrame should result with empty list")
      points.isEmpty shouldBe true

      And("Polygon DataFrame should result with empty list ")
      polygons.isEmpty shouldBe true
    }
  }

  it("Should pass ST_Boundary") {
    Given("Sample geometry data frame")
    val geometryTable = Seq(
      "LINESTRING(1 1,0 0, -1 1)",
      "LINESTRING(100 150,50 60, 70 80, 160 170)",
      "POLYGON (( 10 130, 50 190, 110 190, 140 150, 150 80, 100 10, 20 40, 10 130 ),( 70 40, 100 50, 120 80, 80 110, 50 90, 70 40 ))",
      "POLYGON((1 1,0 0, -1 1, 1 1))"
    ).map(geom => Tuple1(wktReader.read(geom))).toDF("geom")

    When("Using ST_Boundary function")

    val boundaryTable = geometryTable.selectExpr("ST_Boundary(geom) as geom")

    Then("Result should match List of boundary geometries")

    boundaryTable.selectExpr("ST_AsText(geom)")
      .as[String].collect().toList should contain theSameElementsAs List(
      "MULTIPOINT ((1 1), (-1 1))",
      "MULTIPOINT ((100 150), (160 170))",
      "MULTILINESTRING ((10 130, 50 190, 110 190, 140 150, 150 80, 100 10, 20 40, 10 130), (70 40, 100 50, 120 80, 80 110, 50 90, 70 40))",
      "LINESTRING (1 1, 0 0, -1 1, 1 1)"
    )
  }

  it("Should pass ST_EndPoint") {
    Given("Dataframe with linestring and dataframe with other geometry types")
    val lineStringDataFrame = createSampleLineStringsDf(5, "geom")
    val otherGeometryDataFrame = createSamplePolygonDf(5, "geom")
      .union(createSamplePointDf(5, "geom"))

    When("Using ST_EndPoint")
    val pointDataFrame = lineStringDataFrame.selectExpr("ST_EndPoint(geom) as geom")
      .filter("geom IS NOT NULL")
    val emptyDataFrame = otherGeometryDataFrame.selectExpr("ST_EndPoint(geom) as geom")
      .filter("geom IS NOT NULL")

    Then("Linestring Df should result with Point Df and other geometry DF as empty DF")
    pointDataFrame.selectExpr("ST_AsText(geom)")
      .as[String]
      .collect()
      .toList should contain theSameElementsAs expectedEndingPoints
    emptyDataFrame.count shouldBe 0
  }

  it("Should pass ST_ExteriorRing") {
    Given("Polygon DataFrame and other geometries DataFrame")
    val polygonDf = createSimplePolygons(5, "geom")
      .union(Seq("POLYGON((0 0, 1 1, 1 2, 1 1, 0 0))")
        .map(wkt => Tuple1(wktReader.read(wkt))).toDF("geom")
      )

    val otherGeometryDf = createSampleLineStringsDf(5, "geom")
      .union(createSamplePointDf(5, "geom"))

    When("Using ST_ExteriorRing on Polygon Frame and Other geometry frame")
    val lineStringDf = polygonDf
      .selectExpr("ST_ExteriorRing(geom) as geom")
      .filter("geom IS NOT NULL")

    val emptyDf = otherGeometryDf
      .selectExpr("ST_ExteriorRing(geom) as geom")
      .filter("geom IS NOT NULL")

    Then("Polygon Dataframe should product LineString Data Frame and others should be null")

    lineStringDf.selectExpr("ST_AsText(geom)")
      .as[String]
      .collect() should contain theSameElementsAs List(
      "LINESTRING (0 0, 0 1, 1 1, 1 0, 0 0)", "LINESTRING (0 0, 1 1, 1 2, 1 1, 0 0)"
    )

    emptyDf.count shouldBe 0
  }

  it("Should pass ST_GeometryN") {
    calculateGeometryN("MULTIPOINT((1 2), (3 4), (5 6), (8 9))", 0) shouldBe Some("POINT (1 2)")
    calculateGeometryN("MULTIPOINT((1 2), (3 4), (5 6), (8 9))", 1) shouldBe Some("POINT (3 4)")
    calculateGeometryN("MULTIPOINT((1 2), (3 4), (5 6), (8 9))", 2) shouldBe Some("POINT (5 6)")
    calculateGeometryN("MULTIPOINT((1 2), (3 4), (5 6), (8 9))", 3) shouldBe Some("POINT (8 9)")
    calculateGeometryN("MULTIPOINT((1 2), (3 4), (5 6), (8 9))", 4) shouldBe None
    calculateGeometryN("MULTIPOINT((1 2), (3 4), (5 6), (8 9))", 4) shouldBe None

  }

  it("Should pass ST_InteriorRingN") {
    Given("DataFrame with polygons and DataFrame with other geometries ")
    val polygonDf = Seq(
      "POLYGON((0 0, 0 5, 5 5, 5 0, 0 0), (1 1, 2 1, 2 2, 1 2, 1 1), (1 3, 2 3, 2 4, 1 4, 1 3), (3 3, 4 3, 4 4, 3 4, 3 3))")
      .map(wkt => Tuple1(wktReader.read(wkt))).toDF("geom")

    val otherGeometry = createSamplePointDf(5, "geom")
      .union(createSampleLineStringsDf(5, "geom"))

    When("Using ST_InteriorRingN")
    val wholes = (0 until 3).flatMap(
      index => polygonDf.selectExpr(s"ST_InteriorRingN(geom, $index) as geom")
        .selectExpr("ST_AsText(geom)").as[String].collect()
    )

    val emptyDf = otherGeometry.selectExpr("ST_InteriorRingN(geom, 1) as geom")
      .filter("geom IS NOT NULL")

    Then("Polygon with wholes should return Nth whole and other geometries should produce null values")

    emptyDf.count shouldBe 0
    wholes should contain theSameElementsAs List(
      "LINESTRING (1 1, 2 1, 2 2, 1 2, 1 1)", "LINESTRING (1 3, 2 3, 2 4, 1 4, 1 3)",
      "LINESTRING (3 3, 4 3, 4 4, 3 4, 3 3)"
    )

  }

  it("Should pass ST_Dumps") {
    Given("Geometries Df")
    val geometryDf = Seq(
      "Point(21 52)",
      "Polygon((0 0, 0 1, 1 1, 1 0, 0 0))",
      "Linestring(0 0, 1 1, 1 0)",
      "MULTIPOINT ((10 40), (40 30), (20 20), (30 10))",
      "MULTIPOLYGON (((30 20, 45 40, 10 40, 30 20)), ((15 5, 40 10, 10 20, 5 10, 15 5)))",
      "MULTILINESTRING ((10 10, 20 20, 10 40), (40 40, 30 30, 40 20, 30 10))",
      "MULTIPOLYGON (((40 40, 20 45, 45 30, 40 40)), ((20 35, 10 30, 10 10, 30 5, 45 20, 20 35), (30 20, 20 15, 20 25, 30 20)))",
      "POLYGON((0 0, 0 5, 5 5, 5 0, 0 0), (1 1, 2 1, 2 2, 1 2, 1 1))"
    ).map(wkt => Tuple1(wktReader.read(wkt))).toDF("geom")

    When("Using ST_Dumps")
    val dumpedGeometries = geometryDf.selectExpr("ST_Dump(geom) as geom")
    Then("Should return geometries list")

    dumpedGeometries.select(explode($"geom")).count shouldBe 14
    dumpedGeometries
      .select(explode($"geom").alias("geom"))
      .selectExpr("ST_AsText(geom) as geom")
      .as[String]
      .collect() should contain theSameElementsAs List(
      "POINT (21 52)", "POLYGON ((0 0, 0 1, 1 1, 1 0, 0 0))", "LINESTRING (0 0, 1 1, 1 0)",
      "POINT (10 40)", "POINT (40 30)", "POINT (20 20)", "POINT (30 10)", "POLYGON ((30 20, 45 40, 10 40, 30 20))",
      "POLYGON ((15 5, 40 10, 10 20, 5 10, 15 5))", "LINESTRING (10 10, 20 20, 10 40)", "LINESTRING (40 40, 30 30, 40 20, 30 10)",
      "POLYGON ((40 40, 20 45, 45 30, 40 40))", "POLYGON ((20 35, 10 30, 10 10, 30 5, 45 20, 20 35), (30 20, 20 15, 20 25, 30 20))",
      "POLYGON ((0 0, 0 5, 5 5, 5 0, 0 0), (1 1, 2 1, 2 2, 1 2, 1 1))"
    )

  }

  it("Should pass ST_DumpPoints") {
    Given("DataFrame with geometries")
    val geometryDf = createSampleLineStringsDf(1, "geom")
      .union(createSamplePointDf(1, "geom"))
      .union(createSimplePolygons(1, "geom"))

    When("Using ST_DumpPoints and explode")

    val dumpedPoints = geometryDf.selectExpr("ST_DumpPoints(geom) as geom")
      .select(explode($"geom").alias("geom"))

    Then("Number of rows should match and collected to list should match expected point list")
    dumpedPoints.count shouldBe 10
    dumpedPoints.selectExpr("ST_AsText(geom)")
      .as[String].collect().toList should contain theSameElementsAs List(
      "POINT (-112.506968 45.98186)",
      "POINT (-112.506968 45.983586)",
      "POINT (-112.504872 45.983586)",
      "POINT (-112.504872 45.98186)",
      "POINT (-71.064544 42.28787)",
      "POINT (0 0)", "POINT (0 1)",
      "POINT (1 1)", "POINT (1 0)",
      "POINT (0 0)"
    )
  }

  it("Should pass ST_IsClosed") {
    Given("Dataframe with geometries")
    val geometryDf = Seq(
      (1, "Point(21 52)"),
      (2, "Polygon((0 0, 0 1, 1 1, 1 0, 0 0))"),
      (3, "Linestring(0 0, 1 1, 1 0)"),
      (4, "Linestring(0 0, 1 1, 1 0, 0 0)"),
      (5, "MULTIPOINT ((10 40), (40 30), (20 20), (30 10))"),
      (6, "MULTIPOLYGON (((30 20, 45 40, 10 40, 30 20)), ((15 5, 40 10, 10 20, 5 10, 15 5)))"),
      (7, "MULTILINESTRING ((10 10, 20 20, 10 40, 10 10), (40 40, 30 30, 40 20, 30 10, 40 40))"),
      (8, "MULTILINESTRING ((10 10, 20 20, 10 40, 10 10), (40 40, 30 30, 40 20, 30 10))"),
      (9, "MULTILINESTRING ((10 10, 20 20, 10 40), (40 40, 30 30, 40 20, 30 10))"),
      (10, "GEOMETRYCOLLECTION (POINT (40 10), LINESTRING (10 10, 20 20, 10 40), POLYGON ((40 40, 20 45, 45 30, 40 40)))")
    ).map({ case (index, wkt) => Tuple2(index, wktReader.read(wkt)) }).toDF("id", "geom")

    When("Using ST_IsClosed")

    val isClosed = geometryDf.selectExpr("id", "ST_IsClosed(geom)").as[(Int, Boolean)]

    Then("Result should match to list")

    isClosed.collect().toList should contain theSameElementsAs List(
      (1, true),
      (2, true),
      (3, false),
      (4, true),
      (5, true),
      (6, true),
      (7, true),
      (8, false),
      (9, false),
      (10, false)
    )
  }


  it("Should pass ST_NumInteriorRings") {
    Given("Geometry DataFrame")
    val geometryDf = Seq(
      (1, "Point(21 52)"),
      (2, "Polygon((0 0, 0 1, 1 1, 1 0, 0 0))"),
      (3, "Linestring(0 0, 1 1, 1 0)"),
      (4, "Linestring(0 0, 1 1, 1 0, 0 0)"),
      (5, "MULTIPOINT ((10 40), (40 30), (20 20), (30 10))"),
      (6, "MULTIPOLYGON (((30 20, 45 40, 10 40, 30 20)), ((15 5, 40 10, 10 20, 5 10, 15 5)))"),
      (7, "MULTILINESTRING ((10 10, 20 20, 10 40, 10 10), (40 40, 30 30, 40 20, 30 10, 40 40))"),
      (8, "MULTILINESTRING ((10 10, 20 20, 10 40, 10 10), (40 40, 30 30, 40 20, 30 10))"),
      (9, "MULTILINESTRING ((10 10, 20 20, 10 40), (40 40, 30 30, 40 20, 30 10))"),
      (10, "GEOMETRYCOLLECTION (POINT (40 10), LINESTRING (10 10, 20 20, 10 40), POLYGON ((40 40, 20 45, 45 30, 40 40)))"),
      (11, "POLYGON ((0 0, 0 5, 5 5, 5 0, 0 0), (1 1, 2 1, 2 2, 1 2, 1 1))")
    ).map({ case (index, wkt) => Tuple2(index, wktReader.read(wkt)) }).toDF("id", "geom")

    When("Using ST_NumInteriorRings")
    val numberOfInteriorRings = geometryDf.selectExpr(
      "id", "ST_NumInteriorRings(geom) as num"
    )

    Then("Result should match with expected values")

    numberOfInteriorRings
      .filter("num is not null")
      .as[(Int, Int)]
      .collect().toList should contain theSameElementsAs List((2, 0), (11, 1))
  }

  it("Should pass ST_AddPoint") {
    Given("Geometry df")
    val geometryDf = Seq(
      ("Point(21 52)", "Point(21 52)"),
      ("Point(21 52)", "Polygon((0 0, 0 1, 1 1, 1 0, 0 0))"),
      ("Linestring(0 0, 1 1, 1 0)", "Point(21 52)"),
      ("Linestring(0 0, 1 1, 1 0, 0 0)", "Linestring(0 0, 1 1, 1 0, 0 0)"),
      ("Point(21 52)", "MULTIPOINT ((10 40), (40 30), (20 20), (30 10))"),
      ("MULTIPOLYGON (((30 20, 45 40, 10 40, 30 20)), ((15 5, 40 10, 10 20, 5 10, 15 5)))", "Point(21 52)"),
      ("MULTILINESTRING ((10 10, 20 20, 10 40, 10 10), (40 40, 30 30, 40 20, 30 10, 40 40))", "Point(21 52)"),
      ("MULTILINESTRING ((10 10, 20 20, 10 40, 10 10), (40 40, 30 30, 40 20, 30 10))", "Point(21 52)"),
      ("MULTILINESTRING ((10 10, 20 20, 10 40), (40 40, 30 30, 40 20, 30 10))", "Point(21 52)"),
      ("GEOMETRYCOLLECTION (POINT (40 10), LINESTRING (10 10, 20 20, 10 40), POLYGON ((40 40, 20 45, 45 30, 40 40)))", "Point(21 52)"),
      ("POLYGON ((0 0, 0 5, 5 5, 5 0, 0 0), (1 1, 2 1, 2 2, 1 2, 1 1))", "Point(21 52)")
    ).map({ case (geomA, geomB) => Tuple2(wktReader.read(geomA), wktReader.read(geomB)) }).toDF("geomA", "geomB")
    When("Using ST_AddPoint")
    val modifiedGeometries = geometryDf.selectExpr("ST_AddPoint(geomA, geomB) as geom")

    Then("Result should match")

    modifiedGeometries
      .filter("geom is not null")
      .selectExpr("ST_AsText(geom)")
      .as[String].collect() should contain theSameElementsAs List(
      "LINESTRING (0 0, 1 1, 1 0, 21 52)"
    )
  }

  it("Should pass ST_AddPoint with index") {
    Given("Geometry df")
    val geometryDf = Seq(
      ("Point(21 52)", "Point(21 52)"),
      ("Point(21 52)", "Polygon((0 0, 0 1, 1 1, 1 0, 0 0))"),
      ("Linestring(0 0, 1 1, 1 0)", "Point(21 52)"),
      ("Linestring(0 0, 1 1, 1 0, 0 0)", "Linestring(0 0, 1 1, 1 0, 0 0)"),
      ("Point(21 52)", "MULTIPOINT ((10 40), (40 30), (20 20), (30 10))"),
      ("MULTIPOLYGON (((30 20, 45 40, 10 40, 30 20)), ((15 5, 40 10, 10 20, 5 10, 15 5)))", "Point(21 52)"),
      ("MULTILINESTRING ((10 10, 20 20, 10 40, 10 10), (40 40, 30 30, 40 20, 30 10, 40 40))", "Point(21 52)"),
      ("MULTILINESTRING ((10 10, 20 20, 10 40, 10 10), (40 40, 30 30, 40 20, 30 10))", "Point(21 52)"),
      ("MULTILINESTRING ((10 10, 20 20, 10 40), (40 40, 30 30, 40 20, 30 10))", "Point(21 52)"),
      ("GEOMETRYCOLLECTION (POINT (40 10), LINESTRING (10 10, 20 20, 10 40), POLYGON ((40 40, 20 45, 45 30, 40 40)))", "Point(21 52)"),
      ("POLYGON ((0 0, 0 5, 5 5, 5 0, 0 0), (1 1, 2 1, 2 2, 1 2, 1 1))", "Point(21 52)")
    ).map({ case (geomA, geomB) => Tuple2(wktReader.read(geomA), wktReader.read(geomB)) }).toDF("geomA", "geomB")
    When("Using ST_AddPoint")

    val modifiedGeometries = geometryDf.
      selectExpr("ST_AddPoint(geomA, geomB, 1) as geom")
      .union(geometryDf.selectExpr("ST_AddPoint(geomA, geomB, 0) as geom"))
      .union(geometryDf.selectExpr("ST_AddPoint(geomA, geomB, 2) as geom"))
      .union(geometryDf.selectExpr("ST_AddPoint(geomA, geomB, 3) as geom"))
      .union(geometryDf.selectExpr("ST_AddPoint(geomA, geomB, 4) as geom"))
      .union(geometryDf.selectExpr("ST_AddPoint(geomA, geomB, -1) as geom"))

    Then("Result should match")

    modifiedGeometries
      .filter("geom is not null")
      .selectExpr("ST_AsText(geom)")
      .as[String].collect() should contain theSameElementsAs List(
      "LINESTRING (0 0, 21 52, 1 1, 1 0)",
      "LINESTRING (21 52, 0 0, 1 1, 1 0)",
      "LINESTRING (0 0, 1 1, 21 52, 1 0)",
      "LINESTRING (0 0, 1 1, 1 0, 21 52)",
      "LINESTRING (0 0, 1 1, 1 0, 21 52)"
    )
  }

  it("Should correctly remove using ST_RemovePoint") {
    calculateStRemovePointOption("Linestring(0 0, 1 1, 1 0, 0 0)") shouldBe Some("LINESTRING (0 0, 1 1, 1 0)")
    calculateStRemovePointOption("Linestring(0 0, 1 1, 1 0, 0 0)", 0) shouldBe Some("LINESTRING (1 1, 1 0, 0 0)")
    calculateStRemovePointOption("Linestring(0 0, 1 1)", 0) shouldBe None
    calculateStRemovePointOption("Linestring(0 0, 1 1, 1 0, 0 0)", 1) shouldBe Some("LINESTRING (0 0, 1 0, 0 0)")
    calculateStRemovePointOption("Linestring(0 0, 1 1, 1 0, 0 0)", 2) shouldBe Some("LINESTRING (0 0, 1 1, 0 0)")
    calculateStRemovePointOption("Linestring(0 0, 1 1, 1 0, 0 0)", 3) shouldBe Some("LINESTRING (0 0, 1 1, 1 0)")
    calculateStRemovePointOption("Linestring(0 0, 1 1, 1 0, 0 0)", 4) shouldBe None
    calculateStRemovePointOption("POINT(0 1)", 3) shouldBe None
    calculateStRemovePointOption("POLYGON ((0 0, 0 5, 5 5, 5 0, 0 0), (1 1, 2 1, 2 2, 1 2, 1 1))", 3) shouldBe None
    calculateStRemovePointOption("GEOMETRYCOLLECTION (POINT (40 10), LINESTRING (10 10, 20 20, 10 40))", 0) shouldBe None
    calculateStRemovePointOption("MULTIPOLYGON (((30 20, 45 40, 10 40, 30 20)), ((15 5, 40 10, 10 20, 5 10, 15 5)))", 3) shouldBe None
    calculateStRemovePointOption("MULTILINESTRING ((10 10, 20 20, 10 40, 10 10), (40 40, 30 30, 40 20, 30 10, 40 40))", 3) shouldBe None
  }

  it("Should correctly set using ST_SetPoint") {
    calculateStSetPointOption("Linestring(0 0, 1 1, 1 0, 0 0)", 0, "Point(0 1)") shouldBe Some("LINESTRING (0 1, 1 1, 1 0, 0 0)")
    calculateStSetPointOption("Linestring(0 0, 1 1, 1 0, 0 0)", 1, "Point(0 1)") shouldBe Some("LINESTRING (0 0, 0 1, 1 0, 0 0)")
    calculateStSetPointOption("Linestring(0 0, 1 1, 1 0, 0 0)", 2, "Point(0 1)") shouldBe Some("LINESTRING (0 0, 1 1, 0 1, 0 0)")
    calculateStSetPointOption("Linestring(0 0, 1 1, 1 0, 0 0)", 3, "Point(0 1)") shouldBe Some("LINESTRING (0 0, 1 1, 1 0, 0 1)")
    calculateStSetPointOption("Linestring(0 0, 1 1, 1 0, 0 0)", 4, "Point(0 1)") shouldBe None
    calculateStSetPointOption("Linestring(0 0, 1 1, 1 0, 0 0)", -1, "Point(0 1)") shouldBe Some("LINESTRING (0 0, 1 1, 1 0, 0 1)")
    calculateStSetPointOption("Linestring(0 0, 1 1, 1 0, 0 0)", -2, "Point(0 1)") shouldBe Some("LINESTRING (0 0, 1 1, 0 1, 0 0)")
    calculateStSetPointOption("Linestring(0 0, 1 1, 1 0, 0 0)", -3, "Point(0 1)") shouldBe Some("LINESTRING (0 0, 0 1, 1 0, 0 0)")
    calculateStSetPointOption("Linestring(0 0, 1 1, 1 0, 0 0)", -4, "Point(0 1)") shouldBe Some("LINESTRING (0 1, 1 1, 1 0, 0 0)")
    calculateStSetPointOption("Linestring(0 0, 1 1, 1 0, 0 0)", -5, "Point(0 1)") shouldBe None
    calculateStSetPointOption("POINT(0 1)", 0, "Point(0 1)") shouldBe None
    calculateStSetPointOption("POLYGON ((0 0, 0 5, 5 5, 5 0, 0 0), (1 1, 2 1, 2 2, 1 2, 1 1))", 0, "Point(0 1)") shouldBe None
    calculateStSetPointOption("GEOMETRYCOLLECTION (POINT (40 10), LINESTRING (10 10, 20 20, 10 40))", 0, "Point(0 1)") shouldBe None
    calculateStSetPointOption("MULTIPOLYGON (((30 20, 45 40, 10 40, 30 20)), ((15 5, 40 10, 10 20, 5 10, 15 5)))", 0, "Point(0 1)") shouldBe None
    calculateStSetPointOption("MULTILINESTRING ((10 10, 20 20, 10 40, 10 10), (40 40, 30 30, 40 20, 30 10, 40 40))", 0, "Point(0 1)") shouldBe None
  }

  it("Should pass ST_IsRing") {
    calculateStIsRing("LINESTRING(0 0, 0 1, 1 0, 1 1, 0 0)") shouldBe Some(false)
    calculateStIsRing("LINESTRING(2 0, 2 2, 3 3)") shouldBe Some(false)
    calculateStIsRing("LINESTRING(0 0, 0 1, 1 1, 1 0, 0 0)") shouldBe Some(true)
    calculateStIsRing("POINT (21 52)") shouldBe None
    calculateStIsRing("POLYGON ((0 0, 0 5, 5 5, 5 0, 0 0), (1 1, 2 1, 2 2, 1 2, 1 1))") shouldBe None
  }


  it("should handle subdivision on huge amount of data"){
    Given("dataframe with 100 huge polygons")
    val expectedCount = 55880
    val polygonWktDf = sparkSession
      .read
      .format("csv")
      .option("delimiter", "\t")
      .option("header", "false").load(mixedWktGeometryInputLocation)
      .selectExpr("ST_GeomFromText(_c0) AS geom", "_c3 as id")

    When("running st subdivide")
    val subDivisionExplode = polygonWktDf.selectExpr("id", "ST_SubDivideExplode(geom, 10) as divided")
    val subDivision = polygonWktDf.selectExpr("id", "ST_SubDivide(geom, 10) as divided")

    Then("result should be appropriate")
    subDivision.count shouldBe polygonWktDf.count
    subDivision.select(explode(col("divided"))).count shouldBe expectedCount
    subDivisionExplode.count shouldBe expectedCount
  }

  it("should return empty data when the input geometry is null"){
    Given("dataframe with null geometries")
    val geodataframe = Seq((1, null)).toDF("id", "geom")

    When("calculating sub divide")
    val subDivisionExplode = geodataframe.selectExpr("id", "ST_SubDivideExplode(geom, 10)")
    val subDivision = geodataframe.selectExpr("id", "ST_SubDivide(geom, 10)")

    Then("dataframe exploded should be empty")
    subDivisionExplode.count shouldBe 0

    And(s"dataframe based on subdivide should be as ${geodataframe.count}")
    subDivision.count shouldBe 1
  }

  it("it should return appropriate default column names for st_subdivide"){
    Given("Sample geometry dataframe with different geometry types")
    val polygonWktDf = sparkSession
      .read
      .format("csv")
      .option("delimiter", "\t")
      .option("header", "false").load(mixedWktGeometryInputLocation)
      .selectExpr("ST_GeomFromText(_c0) AS geom", "_c3 as id")

    When("using ST_SubDivide function")
    val subDivisionExplode = polygonWktDf.selectExpr("id", "ST_SubDivideExplode(geom, 10)")
    val subDivision = polygonWktDf.selectExpr("id", "ST_SubDivide(geom, 10)")

    Then("column names should be as expected")
    subDivisionExplode.columns shouldBe Seq("id", "geom")
    subDivision.columns shouldBe Seq("id", "st_subdivide(geom, 10)")

  }

  it("should return null values from st subdivide when input row has null value"){
    Given("Sample dataframe with null values and geometries")
    val nonNullGeometries = Seq(
      (1, "LINESTRING (0 0, 1 1, 2 2)"),
      (2, "POINT (0 0)"),
      (3, "POLYGON ((0 0, 0 1, 1 1, 1 0, 0 0))")
    ).map{
      case (id, geomWkt) => (id, wktReader.read(geomWkt))
    }
    val nullGeometries: Tuple2[Int, Geometry] = (4, null)

    val geometryTable = (nullGeometries +: nonNullGeometries).toDF("id", "geom")

    When("running ST_SubDivide on dataframe")
    val subDivision = geometryTable.selectExpr("id", "ST_SubDivide(geom, 10) as divided")

    Then("for null values return value should be null also")
    subDivision.filter("divided is null")
      .select("id").as[Long].collect().headOption shouldBe Some(nullGeometries._1)

    And("for geometry type value should be appropriate")
    subDivision.filter("divided is not null")
      .select("id").as[Long].collect() should contain theSameElementsAs nonNullGeometries.map(_._1)
  }

  it("should allow to use lateral view with st sub divide explode"){
    Given("geometry dataframe")
    val geometryDf = Seq(
      (1, "LINESTRING (0 0, 1 1, 2 2)"),
      (2, "POINT (0 0)"),
      (3, "POLYGON ((0 0, 0 1, 1 1, 1 0, 0 0))"),
      (4, "POLYGON ((35 10, 45 45, 15 40, 10 20, 35 10), (20 30, 35 35, 30 20, 20 30))")
    ).map{
      case (id, geomWkt) => (id, wktReader.read(geomWkt))
    }.toDF("id", "geometry")
    geometryDf.createOrReplaceTempView("geometries")

    When("using lateral view on data")
    val lateralViewResult = sparkSession.sql(
      """
        |select id, geom from geometries
        |LATERAL VIEW ST_SubdivideExplode(geometry, 5) AS geom
        |""".stripMargin)


    Then("result should include exploded geometries")
    lateralViewResult.count() shouldBe 17

  }

  private val expectedStartingPoints = List(
    "POINT (-112.506968 45.98186)",
    "POINT (-112.519856 45.983586)",
    "POINT (-112.504872 45.919281)",
    "POINT (-112.574945 45.987772)",
    "POINT (-112.520691 42.912313)"
  )
  private val expectedEndingPoints = List(
    "POINT (-112.504872 45.98186)",
    "POINT (-112.506968 45.983586)",
    "POINT (-112.41643 45.919281)",
    "POINT (-112.519856 45.987772)",
    "POINT (-112.442664 42.912313)"
  )

  private def calculateGeometryN(wkt: String, index: Int): Option[Row] = {
    Seq(wkt).map(wkt => Tuple1(wktReader.read(wkt))).toDF("geom")
      .selectExpr(s"ST_GeometryN(geom, $index) as geom")
      .filter("geom is not null")
      .selectExpr(s"ST_AsText(geom) as geom_text")
      .toSeqOption
  }

  private def calculateStIsRing(wkt: String): Option[Boolean] =
    wktToDf(wkt).selectExpr("ST_IsRing(geom) as is_ring")
      .filter("is_ring is not null").as[Boolean].collect().headOption

  private def wktToDf(wkt: String): DataFrame =
    Seq(Tuple1(wktReader.read(wkt))).toDF("geom")

  private def calculateStRemovePointOption(wkt: String): Option[String] =
    calculateStRemovePoint(wkt).headOption

  private def calculateStRemovePoint(wkt: String): Array[String] =
    wktToDf(wkt).selectExpr(s"ST_RemovePoint(geom) as geom")
      .filter("geom is not null")
      .selectExpr("ST_AsText(geom)").as[String].collect()

  private def calculateStRemovePointOption(wkt: String, index: Int): Option[String] =
    calculateStRemovePoint(wkt, index).headOption

  private def calculateStRemovePoint(wkt: String, index: Int): Array[String] =
    wktToDf(wkt).selectExpr(s"ST_RemovePoint(geom, $index) as geom")
      .filter("geom is not null")
      .selectExpr("ST_AsText(geom)").as[String].collect()

  private def calculateStSetPointOption(wktA: String, index: Int, wktB: String): Option[String] =
    calculateStSetPoint(wktA, index, wktB).headOption

  private def calculateStSetPoint(wktA: String, index: Int, wktB: String): Array[String] =
    Seq(Tuple3(wktReader.read(wktA), index, wktReader.read(wktB))).toDF("geomA", "index", "geomB")
      .selectExpr(s"ST_SetPoint(geomA, index, geomB) as geom")
      .filter("geom is not null")
      .selectExpr("ST_AsText(geom)").as[String].collect()

  it("Passed ST_NumGeometries") {
    Given("Some different types of geometries in a DF")
    // Test data
    val testData = Seq(
      ("LINESTRING (-29 -27, -30 -29.7, -45 -33)"),
      ("MULTILINESTRING ((-29 -27, -30 -29.7, -36 -31, -45 -33), (-45.2 -33.2, -46 -32))"),
      ("POLYGON ((8 25, 28 22, 15 11, 33 3, 56 30, 47 44, 35 36, 43 19, 24 39, 8 25))"),
      ("MULTIPOLYGON(((0 0, 3 0, 3 3, 0 3, 0 0)), ((3 0, 6 0, 6 3, 3 3, 3 0)))"),
      ("GEOMETRYCOLLECTION(MULTIPOINT(-2 3 , -2 2), LINESTRING(5 5 ,10 10), POLYGON((-7 4.2,-7.1 5,-7.1 4.3,-7 4.2)))"))
      .toDF("Geometry")

    When("Using ST_NumGeometries")
    val testDF = testData.selectExpr("Geometry", "ST_NumGeometries(ST_GeomFromText(Geometry)) as ngeom")

    Then("Result should match")
    testDF.selectExpr("ngeom")
      .as[Int].collect() should contain theSameElementsAs List(1, 2, 1, 2, 3)
  }

  it("Passed ST_LineMerge") {
    Given("Some different types of geometries in a DF")
    val testData = Seq(
      ("MULTILINESTRING ((-29 -27, -30 -29.7, -45 -33), (-45 -33, -46 -32))"),
      ("MULTILINESTRING ((-29 -27, -30 -29.7, -36 -31, -45 -33), (-45.2 -33.2, -46 -32))"),
      ("POLYGON ((8 25, 28 22, 15 11, 33 3, 56 30, 47 44, 35 36, 43 19, 24 39, 8 25))")
    ).toDF("Geometry")

    When("Using ST_LineMerge")
    val testDF = testData.selectExpr("ST_LineMerge(ST_GeomFromText(Geometry)) as geom")

    Then("Result should match")
    testDF.selectExpr("ST_AsText(geom)")
      .as[String].collect() should contain theSameElementsAs
      List("LINESTRING (-29 -27, -30 -29.7, -45 -33, -46 -32)",
        "MULTILINESTRING ((-29 -27, -30 -29.7, -36 -31, -45 -33), (-45.2 -33.2, -46 -32))",
        "GEOMETRYCOLLECTION EMPTY")
  }

  it("Should pass ST_FlipCoordinates") {
    val pointDF = createSamplePointDf(5, "geom")
    val oldX = pointDF.take(1)(0).get(0).asInstanceOf[Geometry].getCoordinate.x
    val oldY = pointDF.take(1)(0).get(0).asInstanceOf[Geometry].getCoordinate.y
    val newDf = pointDF.withColumn("geom", callUDF("ST_FlipCoordinates", col("geom")))
    val newX = newDf.take(1)(0).get(0).asInstanceOf[Geometry].getCoordinate.x
    val newY = newDf.take(1)(0).get(0).asInstanceOf[Geometry].getCoordinate.y
    assert(newX == oldY)
    assert(newY == oldX)
  }

  it("Should pass ST_MinimumBoundingCircle") {
    Given("Sample geometry data frame")
    val geometryTable = Seq(
      "POINT(0 2)",
      "LINESTRING(0 0,0 1)"
    ).map(geom => Tuple1(wktReader.read(geom))).toDF("geom")

    When("Using ST_MinimumBoundingCircle function")

    val circleTable = geometryTable.selectExpr("ST_MinimumBoundingCircle(geom) as geom")
    val circleTableWithSeg = geometryTable.selectExpr("ST_MinimumBoundingCircle(geom, 1) as geom")

    Then("Result should match List of circles")

    val lineString = geometryTable.collect()(1)(0).asInstanceOf[Geometry]
    val mbcLineString = new MinimumBoundingCircle(lineString)
    val mbcCentre = lineString.getFactory.createPoint(mbcLineString.getCentre)

    circleTable.selectExpr("ST_AsText(geom)")
      .as[String].collect().toList should contain theSameElementsAs List(
      "POINT (0 2)",
      mbcCentre.buffer(mbcLineString.getRadius, 8).toText
    )

    circleTableWithSeg.selectExpr("ST_AsText(geom)")
      .as[String].collect().toList should contain theSameElementsAs List(
      "POINT (0 2)",
      mbcCentre.buffer(mbcLineString.getRadius, 1).toText
    )
  }

  it("Should pass ST_MinimumBoundingRadius") {
    Given("Sample geometry data frame")
    val geometryTable = Seq(
      "POINT (0 1)",
      "LINESTRING(1 1,0 0, -1 1)",
      "POLYGON((1 1,0 0, -1 1, 1 1))"
    ).map(geom => Tuple1(wktReader.read(geom))).toDF("geom")

    When("Using ST_MinimumBoundingRadius function")

    val radiusTable = geometryTable.selectExpr("ST_MinimumBoundingRadius(geom) as tmp").select("tmp.*")

    Then("Result should match List of centers and radius")

    radiusTable.selectExpr("ST_AsText(center)")
      .as[String].collect().toList should contain theSameElementsAs List(
      "POINT (0 1)",
      "POINT (0 1)",
      "POINT (0 1)"
    )

    radiusTable.selectExpr("radius")
      .as[Double].collect().toList should contain theSameElementsAs List(0, 1, 1)
  }

  it ("Should pass ST_LineSubstring") {
    Given("Sample geometry dataframe")
    val geometryTable = Seq(
      "LINESTRING(25 50, 100 125, 150 190)"
    ).map(geom => Tuple1(wktReader.read(geom))).toDF("geom")

    When("Using ST_LineSubstring")

    val substringTable = geometryTable.selectExpr("ST_LineSubstring(geom, 0.333, 0.666) as subgeom")

    Then("Result should match")

    val lineString = geometryTable.collect()(0)(0).asInstanceOf[Geometry]
    val indexedLineString = new LengthIndexedLine(lineString)
    val substring = indexedLineString.extractLine(lineString.getLength() * 0.333, lineString.getLength() * 0.666)

    substringTable.selectExpr("ST_AsText(subgeom)")
      .as[String].collect() should contain theSameElementsAs
      List(
        substring.toText
      )
  }

  it ("Should pass ST_LineInterpolatePoint") {
    Given("Sample geometry dataframe")
    val geometryTable = Seq(
      "LINESTRING(25 50, 100 125, 150 190)",
      "LINESTRING(1 2, 4 5, 6 7)"
    ).map(geom => Tuple1(wktReader.read(geom))).toDF("geom")

    When("Using ST_LineInterpolatePoint")

    val interpolatedPointTable = geometryTable.selectExpr("ST_LineInterpolatePoint(geom, 0.50) as interpts")

    Then("Result should match")

    val lineString2D = geometryTable.collect()(0)(0).asInstanceOf[Geometry]
    val lineString3D = geometryTable.collect()(1)(0).asInstanceOf[Geometry]

    val interPoint2D = new LengthIndexedLine(lineString2D).extractPoint(lineString2D.getLength() * 0.5)
    val interPoint3D = new LengthIndexedLine(lineString3D).extractPoint(lineString3D.getLength() * 0.5)

    interpolatedPointTable.selectExpr("ST_AsText(interpts)")
      .as[String].collect() should contain theSameElementsAs
      List(
        lineString2D.getFactory.createPoint(interPoint2D).toText,
        lineString2D.getFactory.createPoint(interPoint3D).toText
      )
  }

  it ("Should pass ST_Multi"){
    val df = sparkSession.sql("select ST_Astext(ST_Multi(ST_Point(1.0,1.0)))")
    val result = df.collect()
    assert(result.head.get(0).asInstanceOf[String]=="MULTIPOINT ((1 1))")

  }



  it ("Should pass ST_PointOnSurface") {

    val geomTestCases1 = Map(
      "'POINT(0 5)'"
        -> "POINT (0 5)",
      "'LINESTRING(0 5, 0 10)'"
        -> "POINT (0 5)",
      "'POLYGON((0 0, 0 5, 5 5, 5 0, 0 0))'"
        -> "POINT (2.5 2.5)",
      "'LINESTRING(0 5 1, 0 0 1, 0 10 2)'"
        -> "POINT Z(0 0 1)"
    )

    for((inputGeom, expectedGeom) <- geomTestCases1) {
      val df = sparkSession.sql(s"select ST_AsText(ST_PointOnSurface(ST_GeomFromText($inputGeom)))")
      val result = df.collect()
      assert(result.head.get(0).asInstanceOf[String]==expectedGeom)
    }

    val geomTestCases2 = Map(
      "'LINESTRING(0 5 1, 0 0 1, 0 10 2)'"
        -> "POINT Z(0 0 1)"
    )

    for((inputGeom, expectedGeom) <- geomTestCases2) {
      val df = sparkSession.sql(s"select ST_AsEWKT(ST_PointOnSurface(ST_GeomFromWKT($inputGeom)))")
      val result = df.collect()
      assert(result.head.get(0).asInstanceOf[String]==expectedGeom)
    }
  }

  it ("Should pass ST_Reverse") {
    val geomTestCases = Map(
      "'POLYGON((-1 0 0, 1 0 0, 0 0 1, 0 1 0, -1 0 0))'"
        -> "POLYGON Z((-1 0 0, 0 1 0, 0 0 1, 1 0 0, -1 0 0))",
      "'LINESTRING(0 0, 1 2, 2 4, 3 6)'"
        -> "LINESTRING (3 6, 2 4, 1 2, 0 0)",
      "'POINT(1 2)'"
        -> "POINT (1 2)",
      "'MULTIPOINT((10 40 66), (40 30 77), (20 20 88), (30 10 99))'"
        -> "MULTIPOINT Z((10 40 66), (40 30 77), (20 20 88), (30 10 99))",
      """'MULTIPOLYGON(((30 20 11, 45 40 11, 10 40 11, 30 20 11)),
      |((15 5 11, 40 10 11, 10 20 11, 5 10 11, 15 5 11)))'""".stripMargin.replaceAll("\n", " ")
        -> """MULTIPOLYGON Z(((30 20 11, 10 40 11, 45 40 11, 30 20 11)),
          |((15 5 11, 5 10 11, 10 20 11, 40 10 11, 15 5 11)))""".stripMargin.replaceAll("\n", " "),
      """'MULTILINESTRING((10 10 11, 20 20 11, 10 40 11),
        |(40 40 11, 30 30 11, 40 20 11, 30 10 11))'""".stripMargin.replaceAll("\n", " ")
        -> """MULTILINESTRING Z((10 40 11, 20 20 11, 10 10 11),
          |(30 10 11, 40 20 11, 30 30 11, 40 40 11))""".stripMargin.replaceAll("\n", " "),
      """'MULTIPOLYGON(((40 40 11, 20 45 11, 45 30 11, 40 40 11)),
      |((20 35 11, 10 30 11, 10 10 11, 30 5 11, 45 20 11, 20 35 11),
      |(30 20 11, 20 15 11, 20 25 11, 30 20 11)))'""".stripMargin.replaceAll("\n", " ")
        -> """MULTIPOLYGON Z(((40 40 11, 45 30 11, 20 45 11, 40 40 11)),
          |((20 35 11, 45 20 11, 30 5 11, 10 10 11, 10 30 11, 20 35 11),
          |(30 20 11, 20 25 11, 20 15 11, 30 20 11)))""".stripMargin.replaceAll("\n", " "),
      """'POLYGON((0 0 11, 0 5 11, 5 5 11, 5 0 11, 0 0 11),
      |(1 1 11, 2 1 11, 2 2 11, 1 2 11, 1 1 11))'""".stripMargin.replaceAll("\n", " ")
        -> """POLYGON Z((0 0 11, 5 0 11, 5 5 11, 0 5 11, 0 0 11),
          |(1 1 11, 1 2 11, 2 2 11, 2 1 11, 1 1 11))""".stripMargin.replaceAll("\n", " ")
    )
    for((inputGeom, expectedGeom) <- geomTestCases) {
      var df = sparkSession.sql(s"select ST_AsText(ST_Reverse(ST_GeomFromText($inputGeom)))")
      var result = df.collect()
      assert(result.head.get(0).asInstanceOf[String]==expectedGeom)
    }
  }

  it("Should pass ST_PointN") {

    Given("Some different types of geometries in a DF")

    val sampleLineString = "LINESTRING(0 0, 1 2, 2 4, 3 6)"
    val testData = Seq(
      (sampleLineString, 1),
      (sampleLineString, 2),
      (sampleLineString, -1),
      (sampleLineString, -2),
      (sampleLineString, 3),
      (sampleLineString, 4),
      (sampleLineString, 5),
      (sampleLineString, -5),
      ("POLYGON((-1 0 0, 1 0 0, 0 0 1, 0 1 0, -1 0 0))", 2),
      ("POINT(1 2)", 1)
    ).toDF("Geometry", "N")

    When("Using ST_PointN for getting the nth point in linestring type of Geometries")

    val testDF = testData.selectExpr("ST_PointN(ST_GeomFromText(Geometry), N) as geom")

    Then("Result should match the list of nth points")

    testDF.selectExpr("ST_AsText(geom)")
      .as[String].collect() should contain theSameElementsAs
      List(
        "POINT (0 0)", "POINT (1 2)", "POINT (3 6)",
        "POINT (2 4)", "POINT (2 4)", "POINT (3 6)",
        null, null, null, null
      )
  }

  it ("Should pass ST_AsEWKT") {
    var df = sparkSession.sql("SELECT ST_SetSrid(ST_GeomFromWKT('POLYGON((0 0,0 1,1 1,1 0,0 0))'), 4326) as point")
    df.createOrReplaceTempView("table")
    df = sparkSession.sql("SELECT ST_AsEWKT(point) from table")
    val s = "SRID=4326;POLYGON ((0 0, 0 1, 1 1, 1 0, 0 0))"
    assert(df.first().get(0).asInstanceOf[String] == s)
  }

  it ("Should pass ST_Force_2D") {
    val geomTestCases1 = Map(
      "'POINT(0 5)'"
        -> "POINT (0 5)",
      "'POLYGON((0 0 2, 0 5 2, 5 0 2, 0 0 2), (1 1 2, 3 1 2, 1 3 2, 1 1 2))'"
        -> "POLYGON ((0 0, 0 5, 5 0, 0 0), (1 1, 3 1, 1 3, 1 1))",
      "'LINESTRING(0 5 1, 0 0 1, 0 10 2)'"
        -> "LINESTRING (0 5, 0 0, 0 10)"
    )

    for ((inputGeom, expectedGeom) <- geomTestCases1) {
      var df = sparkSession.sql(s"select ST_AsText(ST_Force_2D(ST_GeomFromText($inputGeom)))")
      var result = df.collect()
      assert(result.head.get(0).asInstanceOf[String] == expectedGeom)
    }
  }

  it ("Should pass ST_IsEmpty") {
    var df = sparkSession.sql("SELECT ST_SetSrid(ST_GeomFromWKT('POLYGON((0 0,0 1,1 1,1 0,0 0))'), 4326) as point")
    df.createOrReplaceTempView("table")
    df = sparkSession.sql("SELECT ST_IsEmpty(point) from table")
    val s = false
    assert(df.first().get(0).asInstanceOf[Boolean] == s)
  }

  it("Passed ST_XMax") {
    var test = sparkSession.sql("SELECT ST_XMax(ST_GeomFromWKT('POLYGON ((-1 -11, 0 10, 1 11, 2 12, -1 -11))'))")
    assert(test.take(1)(0).get(0).asInstanceOf[Double] == 2.0)

  }

  it("Passed ST_XMin") {
    var test = sparkSession.sql("SELECT ST_XMin(ST_GeomFromWKT('POLYGON ((-1 -11, 0 10, 1 11, 2 12, -1 -11))'))")
    assert(test.take(1)(0).get(0).asInstanceOf[Double] == -1.0)

  }

  it ("Should pass ST_BuildArea") {
    val geomTestCases = Map(
      "'MULTILINESTRING((0 0, 10 0, 10 10, 0 10, 0 0),(10 10, 20 10, 20 20, 10 20, 10 10))'"
        -> "MULTIPOLYGON (((0 0, 0 10, 10 10, 10 0, 0 0)), ((10 10, 10 20, 20 20, 20 10, 10 10)))",
      "'MULTILINESTRING((0 0, 10 0, 10 10, 0 10, 0 0),(10 10, 20 10, 20 0, 10 0, 10 10))'"
        -> "POLYGON ((0 0, 0 10, 10 10, 20 10, 20 0, 10 0, 0 0))",
      "'MULTILINESTRING((0 0, 20 0, 20 20, 0 20, 0 0),(2 2, 18 2, 18 18, 2 18, 2 2))'"
        -> "POLYGON ((0 0, 0 20, 20 20, 20 0, 0 0), (2 2, 18 2, 18 18, 2 18, 2 2))",
      "'MULTILINESTRING((0 0, 20 0, 20 20, 0 20, 0 0), (2 2, 18 2, 18 18, 2 18, 2 2), (8 8, 8 12, 12 12, 12 8, 8 8))'"
        -> "MULTIPOLYGON (((0 0, 0 20, 20 20, 20 0, 0 0), (2 2, 18 2, 18 18, 2 18, 2 2)), ((8 8, 8 12, 12 12, 12 8, 8 8)))",
      """'MULTILINESTRING((0 0, 20 0, 20 20, 0 20, 0 0),(2 2, 18 2, 18 18, 2 18, 2 2),
        |(8 8, 8 9, 8 10, 8 11, 8 12, 9 12, 10 12, 11 12, 12 12, 12 11, 12 10, 12 9, 12 8, 11 8, 10 8, 9 8, 8 8))'""".stripMargin.replaceAll("\n", " ")
        -> """MULTIPOLYGON (((0 0, 0 20, 20 20, 20 0, 0 0), (2 2, 18 2, 18 18, 2 18, 2 2)),
             |((8 8, 8 9, 8 10, 8 11, 8 12, 9 12, 10 12, 11 12, 12 12, 12 11, 12 10, 12 9, 12 8, 11 8, 10 8, 9 8, 8 8)))""".stripMargin.replaceAll("\n", " "),
      "'MULTILINESTRING((0 0, 20 0, 20 20, 0 20, 0 0),(2 2, 18 2, 18 18, 2 18, 2 2),(8 8, 8 12, 12 12, 12 8, 8 8),(10 8, 10 12))'"
        -> "MULTIPOLYGON (((0 0, 0 20, 20 20, 20 0, 0 0), (2 2, 18 2, 18 18, 2 18, 2 2)), ((8 8, 8 12, 12 12, 12 8, 8 8)))",
      "'MULTILINESTRING((0 0, 20 0, 20 20, 0 20, 0 0),(2 2, 18 2, 18 18, 2 18, 2 2),(10 2, 10 18))'"
        -> "POLYGON ((0 0, 0 20, 20 20, 20 0, 0 0), (2 2, 18 2, 18 18, 2 18, 2 2))",
      """'MULTILINESTRING( (0 0, 70 0, 70 70, 0 70, 0 0), (10 10, 10 60, 40 60, 40 10, 10 10),
        |(20 20, 20 30, 30 30, 30 20, 20 20), (20 30, 30 30, 30 50, 20 50, 20 30), (50 20, 60 20, 60 40, 50 40, 50 20),
        |(50 40, 60 40, 60 60, 50 60, 50 40), (80 0, 110 0, 110 70, 80 70, 80 0), (90 60, 100 60, 100 50, 90 50, 90 60))'""".stripMargin.replaceAll("\n", " ")
        -> """MULTIPOLYGON (((0 0, 0 70, 70 70, 70 0, 0 0), (10 10, 40 10, 40 60, 10 60, 10 10), (50 20, 60 20, 60 40, 60 60, 50 60, 50 40, 50 20)),
          |((20 20, 20 30, 20 50, 30 50, 30 30, 30 20, 20 20)),
          |((80 0, 80 70, 110 70, 110 0, 80 0), (90 50, 100 50, 100 60, 90 60, 90 50)))""".stripMargin.replaceAll("\n", " ")
    )

    for ((inputGeom, expectedGeom) <- geomTestCases) {
      val df = sparkSession.sql(s"select ST_AsText(ST_BuildArea(ST_GeomFromText($inputGeom)))")
      val result = df.collect()
      assert(result.head.get(0).asInstanceOf[String] == expectedGeom)
    }
  }

  it("handles nulls") {
    var functionDf: DataFrame = null
    functionDf = sparkSession.sql("select ST_Distance(null, null)")
    assert(functionDf.first().get(0) == null)
    functionDf = sparkSession.sql("select ST_3DDistance(null, null)")
    assert(functionDf.first().get(0) == null)
    functionDf = sparkSession.sql("select ST_ConcaveHull(null, 1, true)")
    assert(functionDf.first().get(0) == null)
    functionDf = sparkSession.sql("select ST_ConcaveHull(null, 1)")
    assert(functionDf.first().get(0) == null)
    functionDf = sparkSession.sql("select ST_ConvexHull(null)")
    assert(functionDf.first().get(0) == null)
    functionDf = sparkSession.sql("select ST_NPoints(null)")
    assert(functionDf.first().get(0) == null)
    functionDf = sparkSession.sql("select ST_Buffer(null, 0)")
    assert(functionDf.first().get(0) == null)
    functionDf = sparkSession.sql("select ST_Envelope(null)")
    assert(functionDf.first().get(0) == null)
    functionDf = sparkSession.sql("select ST_Length(null)")
    assert(functionDf.first().get(0) == null)
    functionDf = sparkSession.sql("select ST_Area(null)")
    assert(functionDf.first().get(0) == null)
    functionDf = sparkSession.sql("select ST_Centroid(null)")
    assert(functionDf.first().get(0) == null)
    functionDf = sparkSession.sql("select ST_Transform(null, null, null)")
    assert(functionDf.first().get(0) == null)
    functionDf = sparkSession.sql("select ST_Intersection(null, null)")
    assert(functionDf.first().get(0) == null)
    functionDf = sparkSession.sql("select ST_IsValid(null)")
    assert(functionDf.first().get(0) == null)
    functionDf = sparkSession.sql("select ST_IsSimple(null)")
    assert(functionDf.first().get(0) == null)
    functionDf = sparkSession.sql("select ST_SimplifyPreserveTopology(null, 1)")
    assert(functionDf.first().get(0) == null)
    functionDf = sparkSession.sql("select ST_PrecisionReduce(null, 1)")
    assert(functionDf.first().get(0) == null)
    functionDf = sparkSession.sql("select ST_AsText(null)")
    assert(functionDf.first().get(0) == null)
    functionDf = sparkSession.sql("select ST_AsGeoJSON(null)")
    assert(functionDf.first().get(0) == null)
    functionDf = sparkSession.sql("select ST_AsBinary(null)")
    assert(functionDf.first().get(0) == null)
    functionDf = sparkSession.sql("select ST_AsEWKB(null)")
    assert(functionDf.first().get(0) == null)
    functionDf = sparkSession.sql("select ST_SRID(null)")
    assert(functionDf.first().get(0) == null)
    functionDf = sparkSession.sql("select ST_SetSRID(null, 4326)")
    assert(functionDf.first().get(0) == null)
    functionDf = sparkSession.sql("select ST_GeometryType(null)")
    assert(functionDf.first().get(0) == null)
    functionDf = sparkSession.sql("select ST_LineMerge(null)")
    assert(functionDf.first().get(0) == null)
    functionDf = sparkSession.sql("select ST_Azimuth(null, null)")
    assert(functionDf.first().get(0) == null)
    functionDf = sparkSession.sql("select ST_X(null)")
    assert(functionDf.first().get(0) == null)
    functionDf = sparkSession.sql("select ST_Y(null)")
    assert(functionDf.first().get(0) == null)
    functionDf = sparkSession.sql("select ST_Z(null)")
    assert(functionDf.first().get(0) == null)
    functionDf = sparkSession.sql("select ST_StartPoint(null)")
    assert(functionDf.first().get(0) == null)
    functionDf = sparkSession.sql("select ST_Boundary(null)")
    assert(functionDf.first().get(0) == null)
    functionDf = sparkSession.sql("select ST_MinimumBoundingRadius(null)")
    assert(functionDf.first().get(0) == null)
    functionDf = sparkSession.sql("select ST_LineSubstring(null, 0, 0)")
    assert(functionDf.first().get(0) == null)
    functionDf = sparkSession.sql("select ST_LineInterpolatePoint(null, 0)")
    assert(functionDf.first().get(0) == null)
    functionDf = sparkSession.sql("select ST_EndPoint(null)")
    assert(functionDf.first().get(0) == null)
    functionDf = sparkSession.sql("select ST_ExteriorRing(null)")
    assert(functionDf.first().get(0) == null)
    functionDf = sparkSession.sql("select ST_GeometryN(null, 0)")
    assert(functionDf.first().get(0) == null)
    functionDf = sparkSession.sql("select ST_InteriorRingN(null, 0)")
    assert(functionDf.first().get(0) == null)
    functionDf = sparkSession.sql("select ST_Dump(null)")
    assert(functionDf.first().get(0) == null)
    functionDf = sparkSession.sql("select ST_DumpPoints(null)")
    assert(functionDf.first().get(0) == null)
    functionDf = sparkSession.sql("select ST_IsClosed(null)")
    assert(functionDf.first().get(0) == null)
    functionDf = sparkSession.sql("select ST_NumInteriorRings(null)")
    assert(functionDf.first().get(0) == null)
    functionDf = sparkSession.sql("select ST_AddPoint(null, null)")
    assert(functionDf.first().get(0) == null)
    functionDf = sparkSession.sql("select ST_RemovePoint(null, null)")
    assert(functionDf.first().get(0) == null)
    functionDf = sparkSession.sql("select ST_IsRing(null)")
    assert(functionDf.first().get(0) == null)
    functionDf = sparkSession.sql("select ST_NumGeometries(null)")
    assert(functionDf.first().get(0) == null)
    functionDf = sparkSession.sql("select ST_FlipCoordinates(null)")
    assert(functionDf.first().get(0) == null)
    functionDf = sparkSession.sql("select ST_SubDivide(null, 0)")
    assert(functionDf.first().get(0) == null)
    functionDf = sparkSession.sql("select ST_SubDivideExplode(null, 0)")
    assert(functionDf.count() == 0)
    functionDf = sparkSession.sql("select ST_MakePolygon(null)")
    assert(functionDf.first().get(0) == null)
    functionDf = sparkSession.sql("select ST_GeoHash(null, 1)")
    assert(functionDf.first().get(0) == null)
    functionDf = sparkSession.sql("select ST_Difference(null, null)")
    assert(functionDf.first().get(0) == null)
    functionDf = sparkSession.sql("select ST_SymDifference(null, null)")
    assert(functionDf.first().get(0) == null)
    functionDf = sparkSession.sql("select ST_Union(null, null)")
    assert(functionDf.first().get(0) == null)
    functionDf = sparkSession.sql("select ST_PointOnSurface(null)")
    assert(functionDf.first().get(0) == null)
    functionDf = sparkSession.sql("select ST_Reverse(null)")
    assert(functionDf.first().get(0) == null)
    functionDf = sparkSession.sql("select ST_AsEWKT(null)")
    assert(functionDf.first().get(0) == null)
    functionDf = sparkSession.sql("select ST_Force_2D(null)")
    assert(functionDf.first().get(0) == null)
    functionDf = sparkSession.sql("select ST_BuildArea(null)")
    assert(functionDf.first().get(0) == null)
    functionDf = sparkSession.sql("select ST_Normalize(null)")
    assert(functionDf.first().get(0) == null)
    functionDf = sparkSession.sql("select ST_LineFromMultiPoint(null)")
    assert(functionDf.first().get(0) == null)
    functionDf = sparkSession.sql("select ST_GeometricMedian(null)")
    assert(functionDf.first().get(0) == null)
  }

  it ("Should pass St_CollectionExtract") {
    var df = sparkSession.sql("SELECT ST_GeomFromText('GEOMETRYCOLLECTION(POINT(40 10), LINESTRING(0 5, 0 10), POLYGON((0 0, 0 5, 5 5, 5 0, 0 0)))') as geom")
    assert(df.selectExpr("ST_AsText(ST_CollectionExtract(geom))").collect().head.get(0) == "MULTIPOLYGON (((0 0, 0 5, 5 5, 5 0, 0 0)))")
    assert(df.selectExpr("ST_AsText(ST_CollectionExtract(geom, 3))").collect().head.get(0) == "MULTIPOLYGON (((0 0, 0 5, 5 5, 5 0, 0 0)))")
    assert(df.selectExpr("ST_AsText(ST_CollectionExtract(geom, 1))").collect().head.get(0) == "MULTIPOINT ((40 10))")
    assert(df.selectExpr("ST_AsText(ST_CollectionExtract(geom, 2))").collect().head.get(0) == "MULTILINESTRING ((0 5, 0 10))")
    assert(df.selectExpr("ST_AsText(ST_CollectionExtract(geom, 2))").collect().head.get(0) == "MULTILINESTRING ((0 5, 0 10))")
    df = sparkSession.sql("SELECT ST_GeomFromText('GEOMETRYCOLLECTION (POINT (40 10), POINT (40 10))') as geom")
    assert(df.selectExpr("ST_AsText(ST_CollectionExtract(geom, 1))").collect().head.get(0) == "MULTIPOINT ((40 10), (40 10))")
    assert(df.selectExpr("ST_AsText(ST_CollectionExtract(geom, 2))").collect().head.get(0) == "MULTILINESTRING EMPTY")
    assert(df.selectExpr("ST_AsText(ST_CollectionExtract(geom))").collect().head.get(0) == "MULTIPOINT ((40 10), (40 10))")
  }

  it("Should pass ST_Normalize") {
    val df = sparkSession.sql("SELECT ST_AsEWKT(ST_Normalize(ST_GeomFromWKT('POLYGON((0 1, 1 1, 1 0, 0 0, 0 1))')))")
    assert(df.first().get(0).asInstanceOf[String] == "POLYGON ((0 0, 0 1, 1 1, 1 0, 0 0))")
  }

  it ("Should pass ST_LineFromMultiPoint") {
    val geomTestCases = Map(
      "'POLYGON((-1 0 0, 1 0 0, 0 0 1, 0 1 0, -1 0 0))'"
        -> null,
      "'LINESTRING(0 0, 1 2, 2 4, 3 6)'"
        -> null,
      "'POINT(1 2)'"
        -> null,
      "'MULTIPOINT((10 40), (40 30), (20 20), (30 10))'"
        -> "LINESTRING (10 40, 40 30, 20 20, 30 10)",
      "'MULTIPOINT((10 40 66), (40 30 77), (20 20 88), (30 10 99))'"
        -> "LINESTRING Z(10 40 66, 40 30 77, 20 20 88, 30 10 99)"
    )
    for((inputGeom, expectedGeom) <- geomTestCases) {
      var df = sparkSession.sql(s"select ST_AsText(ST_LineFromMultiPoint(ST_GeomFromText($inputGeom)))")
      var result = df.collect()
      assert(result.head.get(0).asInstanceOf[String]==expectedGeom)
    }
  }

  it ("Should pass ST_Split") {
    val geomTestCases = Map(
      ("'LINESTRING (0 0, 1.5 1.5, 2 2)'", "'MULTIPOINT (0.5 0.5, 1 1)'")
        -> "MULTILINESTRING ((0 0, 0.5 0.5), (0.5 0.5, 1 1), (1 1, 1.5 1.5, 2 2))",
      ("null", "'MULTIPOINT (0.5 0.5, 1 1)'")
        -> null,
      ("'LINESTRING (0 0, 1.5 1.5, 2 2)'", "null")
        -> null
    )
    for(((target, blade), expected) <- geomTestCases) {
      var df = sparkSession.sql(s"SELECT ST_Split(ST_GeomFromText($target), ST_GeomFromText($blade))")
      var result = df.take(1)(0).get(0).asInstanceOf[Geometry]
      var textResult = if (result == null) null else result.toText
      assert(textResult==expected)
    }
  }

  it ("Should pass ST_GeometricMedian") {
    val geomTestCases = Map(
      ("'MULTIPOINT((10 40), (40 30), (20 20), (30 10))'", 1e-15) -> "'POINT(22.5 21.25)'",
      ("'MULTIPOINT((0 0), (1 1), (2 2), (200 200))'", 1e-6) -> "'POINT (1.9761550281255005 1.9761550281255005)'",
      ("'MULTIPOINT ((0 0), (10 1), (5 1), (20 20))'", 1e-15) -> "'POINT (5 1)'",
      ("'MULTIPOINT ((0 -1), (0 0), (0 0), (0 1))'", 1e-6) -> "'POINT (0 0)'",
      ("'POINT (7 6)'", 1e-6) -> "'POINT (7 6)'",
      ("'MULTIPOINT ((12 5),(62 7),(100 -1),(100 -5),(10 20),(105 -5))'", 1e-15) -> "'POINT(84.21672412761632 0.1351485929395439)'"
    )
    for(((targetWkt, tolerance), expectedWkt) <- geomTestCases) {
      val df = sparkSession.sql(s"SELECT ST_GeometricMedian(ST_GeomFromWKT($targetWkt), $tolerance), " +
        s"ST_GeomFromWKT($expectedWkt)")
      val actual = df.take(1)(0).get(0).asInstanceOf[Geometry]
      val expected = df.take(1)(0).get(1).asInstanceOf[Geometry]
      assert(expected.compareTo(actual, COORDINATE_SEQUENCE_COMPARATOR) == 0)
    }
  }

  it("Should pass ST_DistanceSphere") {
    val geomTestCases = Map(
      ("'POINT (51.3168 -0.56)'", "'POINT (55.9533 -3.1883)'") -> "543796.9506134904",
      ("'LineString (0 0, 0 90)'", "'LineString (0 1, 0 0)'") -> "4948180.449055"
    )
    for (((geom1, geom2), expectedResult) <- geomTestCases) {
      val df = sparkSession.sql(s"SELECT ST_DistanceSphere(ST_GeomFromWKT($geom1), ST_GeomFromWKT($geom2)), " +
        s"$expectedResult")
      val actual = df.take(1)(0).get(0).asInstanceOf[Double]
      val expected = df.take(1)(0).get(1).asInstanceOf[java.math.BigDecimal].doubleValue()
      assertEquals(expected, actual, 0.1)
    }

    val geomTestCases2 = Map(
      ("'POINT (51.3168 -0.56)'", "'POINT (55.9533 -3.1883)'", "6378137") -> "544405.4459192449",
      ("'LineString (0 0, 0 90)'", "'LineString (0 1, 0 0)'", "6378137.0") -> "4953717.340300673"
    )
    for (((geom1, geom2, radius), expectedResult) <- geomTestCases2) {
      val df = sparkSession.sql(s"SELECT ST_DistanceSphere(ST_GeomFromWKT($geom1), ST_GeomFromWKT($geom2), $radius), " +
        s"$expectedResult")
      val actual = df.take(1)(0).get(0).asInstanceOf[Double]
      val expected = df.take(1)(0).get(1).asInstanceOf[java.math.BigDecimal].doubleValue()
      assertEquals(expected, actual, 0.1)
    }
  }

  it("Should pass ST_DistanceSpheroid") {
    val geomTestCases = Map(
      ("'POINT (51.3168 -0.56)'", "'POINT (55.9533 -3.1883)'") -> "544430.94119962039",
      ("'LineString (0 0, 0 90)'", "'LineString (0 1, 0 0)'") -> "4953717.340300673"
    )
    for (((geom1, geom2), expectedResult) <- geomTestCases) {
      val df = sparkSession.sql(s"SELECT ST_DistanceSpheroid(ST_GeomFromWKT($geom1), ST_GeomFromWKT($geom2)), " +
        s"$expectedResult")
      val actual = df.take(1)(0).get(0).asInstanceOf[Double]
      val expected = df.take(1)(0).get(1).asInstanceOf[java.math.BigDecimal].doubleValue()
      assertEquals(expected, actual, 0.1)
    }
  }

  it("Should pass ST_AreaSpheroid") {
    val geomTestCases = Map(
      ("'POINT (51.3168 -0.56)'") -> "0.0",
      ("'LineString (0 0, 0 90)'") -> "0.0",
      ("'Polygon ((35 34, 30 28, 34 25, 35 34))'") -> "201824850811.76245"
    )
    for (((geom1), expectedResult) <- geomTestCases) {
      val df = sparkSession.sql(s"SELECT ST_AreaSpheroid(ST_GeomFromWKT($geom1)), " +
        s"$expectedResult")
      val actual = df.take(1)(0).get(0).asInstanceOf[Double]
      val expected = df.take(1)(0).get(1).asInstanceOf[java.math.BigDecimal].doubleValue()
      assertEquals(expected, actual, 0.1)
    }
  }

  it("Should pass ST_LengthSpheroid") {
    val geomTestCases = Map(
      ("'POINT (51.3168 -0.56)'") -> "0.0",
      ("'LineString (0 0, 0 90)'") -> "10018754.17139462",
      ("'Polygon ((0 0, 0 90, 0 0))'") -> "20037508.34278924"
    )
    for (((geom1), expectedResult) <- geomTestCases) {
      val df = sparkSession.sql(s"SELECT ST_LengthSpheroid(ST_GeomFromWKT($geom1)), " +
        s"$expectedResult")
      val actual = df.take(1)(0).get(0).asInstanceOf[Double]
      val expected = df.take(1)(0).get(1).asInstanceOf[java.math.BigDecimal].doubleValue()
      assertEquals(expected, actual, 0.1)
    }
  }

  it("Should pass ST_NumPoints") {
    val geomTestCases = Map(
      ("'LINESTRING (0 1, 1 0, 2 0)'") -> "3"
    )
    for (((geom), expectedResult) <- geomTestCases) {
      val df = sparkSession.sql(s"SELECT ST_NumPoints(ST_GeomFromWKT($geom)), " + s"$expectedResult")
      val actual = df.take(1)(0).get(0).asInstanceOf[Int]
      val expected = df.take(1)(0).get(1).asInstanceOf[java.lang.Integer].intValue()
      assertEquals(expected, actual)
    }
  }

  it("should pass ST_Force3D") {
    val geomTestCases = Map(
      ("'LINESTRING (0 1, 1 0, 2 0)'") -> ("'LINESTRING Z(0 1 1, 1 0 1, 2 0 1)'", "'LINESTRING Z(0 1 0, 1 0 0, 2 0 0)'"),
      ("'LINESTRING Z(0 1 3, 1 0 3, 2 0 3)'") -> ("'LINESTRING Z(0 1 3, 1 0 3, 2 0 3)'", "'LINESTRING Z(0 1 3, 1 0 3, 2 0 3)'"),
      ("'LINESTRING EMPTY'") -> ("'LINESTRING EMPTY'", "'LINESTRING EMPTY'")
    )
    for (((geom), expectedResult) <- geomTestCases) {
      val df = sparkSession.sql(s"SELECT ST_AsText(ST_Force3D(ST_GeomFromWKT($geom), 1)) AS geom, " + s"$expectedResult")
      val dfDefaultValue = sparkSession.sql(s"SELECT ST_AsText(ST_Force3D(ST_GeomFromWKT($geom))) AS geom, " + s"$expectedResult")
      val actual = df.take(1)(0).get(0).asInstanceOf[String]
      val expected = df.take(1)(0).get(1).asInstanceOf[GenericRowWithSchema].get(0).asInstanceOf[String]
      val actualDefaultValue = dfDefaultValue.take(1)(0).get(0).asInstanceOf[String]
      val expectedDefaultValue = dfDefaultValue.take(1)(0).get(1).asInstanceOf[GenericRowWithSchema].get(1).asInstanceOf[String]
      assertEquals(expected, actual)
      assertEquals(expectedDefaultValue, actualDefaultValue);
    }
  }

  it("should pass ST_NRings") {
    val geomTestCases = Map(
      ("'POLYGON ((1 0, 1 1, 2 1, 2 0, 1 0))'") -> 1,
      ("'MULTIPOLYGON (((1 0, 1 6, 6 6, 6 0, 1 0), (2 1, 2 2, 3 2, 3 1, 2 1)), ((10 0, 10 6, 16 6, 16 0, 10 0), (12 1, 12 2, 13 2, 13 1, 12 1)))'") -> 4,
      ("'POLYGON EMPTY'") -> 0
    )
    for (((geom), expectedResult) <- geomTestCases) {
      val df = sparkSession.sql(s"SELECT ST_NRings(ST_GeomFromWKT($geom)), " + s"$expectedResult")
      val actual = df.take(1)(0).get(0).asInstanceOf[Int]
      val expected = df.take(1)(0).get(1).asInstanceOf[java.lang.Integer].intValue()
      assertEquals(expected, actual)
    }
  }

  it ("should pass ST_Translate") {
    val geomTestCases = Map(
      ("'POINT (1 1 1)'") -> ("'POINT Z(2 2 2)'", "'POINT Z(2 2 1)'"),
      ("'POLYGON ((1 0, 1 1, 2 1, 2 0, 1 0))'") -> ("'POLYGON ((2 1, 2 2, 3 2, 3 1, 2 1))'", "'POLYGON ((2 1, 2 2, 3 2, 3 1, 2 1))'"),
      ("'LINESTRING EMPTY'") -> ("'LINESTRING EMPTY'", "'LINESTRING EMPTY'"),
      ("'GEOMETRYCOLLECTION (MULTIPOLYGON (((1 0, 1 1, 2 1, 2 0, 1 0)), ((1 2, 3 4, 3 5, 1 2))))'") -> ("'GEOMETRYCOLLECTION (MULTIPOLYGON (((2 1, 2 2, 3 2, 3 1, 2 1)), ((2 3, 4 5, 4 6, 2 3))))'", "'GEOMETRYCOLLECTION (MULTIPOLYGON (((2 1, 2 2, 3 2, 3 1, 2 1)), ((2 3, 4 5, 4 6, 2 3))))'")
    )
    for (((geom), expectedResult) <- geomTestCases) {
      val df = sparkSession.sql(s"SELECT ST_AsText(ST_Translate(ST_GeomFromWKT($geom), 1, 1, 1)) AS geom, " + s"$expectedResult")
      val dfDefaultValue = sparkSession.sql(s"SELECT ST_AsText(ST_Translate(ST_GeomFromWKT($geom), 1, 1)) AS geom, " + s"$expectedResult")
      val actual = df.take(1)(0).get(0).asInstanceOf[String]
      val actualDefaultValue = dfDefaultValue.take(1)(0).get(0).asInstanceOf[String]
      val expected = df.take(1)(0).get(1).asInstanceOf[GenericRowWithSchema].get(0).asInstanceOf[String]
      val expectedDefaultValue = dfDefaultValue.take(1)(0).get(1).asInstanceOf[GenericRowWithSchema].get(1).asInstanceOf[String]
      assertEquals(expected, actual)
      assertEquals(expectedDefaultValue, actualDefaultValue)
    }
  }

  it ("should pass ST_FrechetDistance") {
    val geomTestCases = Map(
      ("'POINT (1 2)'", "'POINT (10 10)'") -> 12.041594578792296d,
      ("'LINESTRING (0 0, 100 0)'", "'LINESTRING (0 0, 50 50, 100 0)'") -> 70.7106781186548d
    )
    for (((geom), expectedResult) <- geomTestCases) {
      val g1 = geom._1
      val g2 = geom._2
      val df = sparkSession.sql(s"SELECT ST_FrechetDistance(ST_GeomFromWKT($g1), ST_GeomFromWKT($g2))")
      val actual = df.take(1)(0).get(0).asInstanceOf[Double]
      val expected = expectedResult
      assertEquals(expected, actual, 1e-9)
    }
  }

  it ("should pass ST_Affine") {
    val geomTestCases = Map (
      ("'POLYGON ((1 0 1, 1 1 1, 2 2 2, 1 0 1))'")-> ("'POLYGON Z((5 8 16, 7 9 20, 13 16 37, 5 8 16))'", "'POLYGON Z((2 3 1, 4 5 1, 7 8 2, 2 3 1))'"),
      ("'LINESTRING EMPTY'") -> ("'LINESTRING EMPTY'", "'LINESTRING EMPTY'"),
      ("'GEOMETRYCOLLECTION (MULTIPOLYGON (((1 0, 1 1, 2 1, 2 0, 1 0), (1 0.5, 1 0.75, 1.5 0.75, 1.5 0.5, 1 0.5)), ((5 0, 5 5, 7 5, 7 0, 5 0))), POINT (10 10))'")->
                                                    ("'GEOMETRYCOLLECTION (MULTIPOLYGON (((2 6, 4 7, 5 11, 3 10, 2 6), (3 6.5, 3.5 6.75, 4 8.75, 3.5 8.5, 3 6.5)), ((6 22, 16 27, 18 35, 8 30, 6 22))), POINT (31 52))'",
                                                    "'GEOMETRYCOLLECTION (MULTIPOLYGON (((2 3, 4 5, 5 6, 3 4, 2 3), (3 4, 3.5 4.5, 4 5, 3.5 4.5, 3 4)), ((6 7, 16 17, 18 19, 8 9, 6 7))), POINT (31 32))'")
    )
    for (((geom), expectedResult) <- geomTestCases) {
      val df = sparkSession.sql(s"SELECT ST_AsText(ST_Affine(ST_GeomFromWKT($geom), 1, 2, 4, 1, 1, 2, 3, 2, 5, 4, 8, 3)) AS geom, " + s"$expectedResult")
      val actual = df.take(1)(0).get(0).asInstanceOf[String]
      val expected = df.take(1)(0).get(1).asInstanceOf[GenericRowWithSchema].get(0).asInstanceOf[String]

      val dfDefaultValue = sparkSession.sql(s"SELECT ST_AsText(ST_Affine(ST_GeomFromWKT($geom), 1, 2, 1, 2, 1, 2)) AS geom, " + s"$expectedResult")
      val actualDefaultValue = dfDefaultValue.take(1)(0).get(0).asInstanceOf[String]
      val expectedDefaultValue = dfDefaultValue.take(1)(0).get(1).asInstanceOf[GenericRowWithSchema].get(1).asInstanceOf[String]

      assertEquals(expected, actual)
      assertEquals(expectedDefaultValue, actualDefaultValue)
    }
  }

  it ("should pass ST_BoundingDiagonal") {
    val geomTestCases = Map (
      ("'POINT (10 10)'") -> "'LINESTRING (10 10, 10 10)'",
      ("'POLYGON ((1 1 1, 4 4 4, 0 9 3, 0 9 9, 1 1 1))'") -> "'LINESTRING Z(0 1 1, 4 9 9)'",
      ("'GEOMETRYCOLLECTION (MULTIPOLYGON (((1 1, 1 -1, 2 2, 2 9, 9 1, 1 1)), ((5 5, 4 4, 2 2 , 5 5))), POINT (-1 0))'") -> "'LINESTRING (-1 -1, 9 9)'"
    )
    for (((geom), expectedResult) <- geomTestCases) {
      val df = sparkSession.sql(s"SELECT ST_AsText(ST_BoundingDiagonal(ST_GeomFromWKT($geom))) AS geom, " + s"$expectedResult")
      val actual = df.take(1)(0).get(0).asInstanceOf[String]
      val expected = df.take(1)(0).get(1).asInstanceOf[String]
      assertEquals(expected, actual)
    }
  }

  it ("should pass ST_Angle - 4 points") {
    val geomTestCases = Map (
      ("'POINT (0 0)'", "'POINT (1 1)'", "'POINT (1 0)'", "'POINT (6 2)'") -> (0.4048917862850834, 23.198590513648185)
    )
    for (((geom), expectedResult) <- geomTestCases) {
      val p1 = geom._1
      val p2 = geom._2
      val p3 = geom._3
      val p4 = geom._4
      val df = sparkSession.sql(s"SELECT ST_Angle(ST_GeomFromWKT($p1), ST_GeomFromWKT($p2), ST_GeomFromWKT($p3), ST_GeomFromWKT($p4)) AS angleInRadian")
      val expectedRadian = expectedResult._1
      val expectedDegrees = expectedResult._2

      val actualRadian = df.take(1)(0).get(0).asInstanceOf[Double]
      val actualDegrees = df.selectExpr("ST_Degrees(angleInRadian)").take(1)(0).get(0).asInstanceOf[Double]

      assertEquals(expectedRadian, actualRadian, 1e-9)
      assertEquals(expectedDegrees, actualDegrees, 1e-9)
    }
  }

  it ("should pass ST_Angle - 3 points") {
    val geomTestCases = Map(
      ("'POINT (1 1)'", "'POINT (0 0)'", "'POINT (3 2)'") -> (0.19739555984988044, 11.309932474020195)
    )
    for (((geom), expectedResult) <- geomTestCases) {
      val p1 = geom._1
      val p2 = geom._2
      val p3 = geom._3
      val df = sparkSession.sql(s"SELECT ST_Angle(ST_GeomFromWKT($p1), ST_GeomFromWKT($p2), ST_GeomFromWKT($p3)) AS angleInRadian")
      val expectedRadian = expectedResult._1
      val expectedDegrees = expectedResult._2

      val actualRadian = df.take(1)(0).get(0).asInstanceOf[Double]
      val actualDegrees = df.selectExpr("ST_Degrees(angleInRadian)").take(1)(0).get(0).asInstanceOf[Double]

      assertEquals(expectedRadian, actualRadian, 1e-9)
      assertEquals(expectedDegrees, actualDegrees, 1e-9)
    }
  }

  it ("should pass ST_Angle - 2 lines") {
    val geomTestCases = Map(
      ("'LINESTRING (0 0, 1 1)'", "'LINESTRING (0 0, 3 2)'") -> (0.19739555984988044, 11.309932474020195)
    )
    for (((geom), expectedResult) <- geomTestCases) {
      val p1 = geom._1
      val p2 = geom._2

      val df = sparkSession.sql(s"SELECT ST_Angle(ST_GeomFromWKT($p1), ST_GeomFromWKT($p2)) AS angleInRadian")
      val expectedRadian = expectedResult._1
      val expectedDegrees = expectedResult._2

      val actualRadian = df.take(1)(0).get(0).asInstanceOf[Double]
      val actualDegrees = df.selectExpr("ST_Degrees(angleInRadian)").take(1)(0).get(0).asInstanceOf[Double]

      assertEquals(expectedRadian, actualRadian, 1e-9)
      assertEquals(expectedDegrees, actualDegrees, 1e-9)
    }
  }

  it ("should pass ST_HausdorffDistance") {
    val geomTestCases = Map (
      ("'LINESTRING (1 2, 1 5, 2 6, 1 2)'", "'POINT (10 34)'", 0.34) -> (33.24154027718932, 33.24154027718932),
      ("'LINESTRING (1 0, 1 1, 2 1, 2 0, 1 0)'", "'POINT EMPTY'", 0.23) -> (0.0, 0.0),
      ("'POLYGON ((1 2, 2 1, 2 0, 4 1, 1 2))'", "'MULTIPOINT ((1 0), (40 10), (-10 -40))'", 0.0001) -> (41.7612260356422, 41.7612260356422)
    )
    for (((geom), expectedResult) <- geomTestCases) {
      val geom1 = geom._1
      val geom2 = geom._2
      val densityFrac = geom._3
      val df = sparkSession.sql(s"SELECT ST_HausdorffDistance(ST_GeomFromWKT($geom1), ST_GeomFromWKT($geom2), $densityFrac) AS dist")
      val dfDefaultValue = sparkSession.sql(s"SELECT ST_HausdorffDistance(ST_GeomFromWKT($geom1), ST_GeomFromWKT($geom2)) as dist")
      val actual = df.take(1)(0).get(0).asInstanceOf[Double]
      val actualDefaultValue = dfDefaultValue.take(1)(0).get(0).asInstanceOf[Double]
      val expected = expectedResult._1
      val expectedDefaultValue = expectedResult._2
      assert(expected == actual)
      assert(expectedDefaultValue == actualDefaultValue)
    }
  }
<<<<<<< HEAD
=======
  
  it ("should pass GeometryType") {
    val geomTestCases = Map (
      ("'POINT (51.3168 -0.56)'") -> "'POINT'",
      ("'POINT (0 0 1)'") -> "'POINT'",
      ("'LINESTRING (0 0, 0 90)'") -> "'LINESTRING'",
      ("'POLYGON ((0 0,0 5,5 0,0 0))'") -> "'POLYGON'",
      ("'POINTM (1 2 3)'") -> "'POINTM'",
      ("'LINESTRINGM (0 0 1, 0 90 1)'") -> "'LINESTRINGM'",
      ("'POLYGONM ((0 0 1, 0 5 1, 5 0 1, 0 0 1))'") -> "'POLYGONM'"
    )
    for ((geom, expectedResult) <- geomTestCases) {
        val df = sparkSession.sql(s"SELECT GeometryType(ST_GeomFromText($geom)), " +
          s"$expectedResult")
        val actual = df.take(1)(0).get(0).asInstanceOf[String]
        val expected = df.take(1)(0).get(1).asInstanceOf[String]
        assertEquals(expected, actual)
    }
  }
>>>>>>> a768abd3

}<|MERGE_RESOLUTION|>--- conflicted
+++ resolved
@@ -2138,9 +2138,7 @@
       assert(expectedDefaultValue == actualDefaultValue)
     }
   }
-<<<<<<< HEAD
-=======
-  
+
   it ("should pass GeometryType") {
     val geomTestCases = Map (
       ("'POINT (51.3168 -0.56)'") -> "'POINT'",
@@ -2159,6 +2157,5 @@
         assertEquals(expected, actual)
     }
   }
->>>>>>> a768abd3
-
+  
 }