/*
 * Licensed to the Apache Software Foundation (ASF) under one
 * or more contributor license agreements.  See the NOTICE file
 * distributed with this work for additional information
 * regarding copyright ownership.  The ASF licenses this file
 * to you under the Apache License, Version 2.0 (the
 * "License"); you may not use this file except in compliance
 * with the License.  You may obtain a copy of the License at
 *
 *   http://www.apache.org/licenses/LICENSE-2.0
 *
 * Unless required by applicable law or agreed to in writing,
 * software distributed under the License is distributed on an
 * "AS IS" BASIS, WITHOUT WARRANTIES OR CONDITIONS OF ANY
 * KIND, either express or implied.  See the License for the
 * specific language governing permissions and limitations
 * under the License.
 */
package org.apache.sedona.sql

import scala.collection.mutable.WrappedArray
import org.apache.commons.codec.binary.Hex
import org.apache.spark.sql.functions.{col, lit}
import org.locationtech.jts.geom.Geometry
import org.apache.spark.sql.sedona_sql.expressions.st_constructors._
import org.apache.spark.sql.sedona_sql.expressions.st_functions._
import org.apache.spark.sql.sedona_sql.expressions.st_predicates._
import org.apache.spark.sql.sedona_sql.expressions.st_aggregates._
import org.junit.Assert.assertEquals
import org.locationtech.jts.io.WKTWriter

import scala.collection.mutable

class dataFrameAPITestScala extends TestBaseScala {

  import sparkSession.implicits._

  describe("Sedona DataFrame API Test") {
    // constructors
    it("passed st_point") {
      val df = sparkSession.sql("SELECT 0.0 AS x, 1.0 AS y").select(ST_Point("x", "y"))
      val actualResult = df.take(1)(0).get(0).asInstanceOf[Geometry].toText()
      val expectedResult = "POINT (0 1)"
      assert(actualResult == expectedResult)
    }

    it("passed st_pointz") {
      val df = sparkSession.sql("SELECT 0.0 AS x, 1.0 AS y, 2.0 AS z").select(ST_AsText(ST_PointZ("x", "y", "z")))
      val actualResult = df.take(1)(0).get(0).asInstanceOf[String]
      val expectedResult = "POINT Z(0 1 2)"
      assert(actualResult == expectedResult)
    }

    it("passed st_pointfromtext") {
      val df = sparkSession.sql("SELECT '0.0,1.0' AS c").select(ST_PointFromText($"c", lit(',')))
      val actualResult = df.take(1)(0).get(0).asInstanceOf[Geometry].toText()
      val expectedResult = "POINT (0 1)"
      assert(actualResult == expectedResult)
    }

    it("passed st_polygonfromtext") {
      val df = sparkSession.sql("SELECT '0.0,0.0,1.0,0.0,1.0,1.0,0.0,0.0' AS c").select(ST_PolygonFromText($"c", lit(',')))
      val actualResult = df.take(1)(0).get(0).asInstanceOf[Geometry].toText()
      val expectedResult = "POLYGON ((0 0, 1 0, 1 1, 0 0))"
      assert(actualResult == expectedResult)
    }

    it("passed st_linefromtext") {
      val df = sparkSession.sql("SELECT 'Linestring(1 2, 3 4)' AS wkt").select(ST_LineFromText("wkt"))
      val actualResult = df.take(1)(0).get(0).asInstanceOf[Geometry].toText()
      val expectedResult = "LINESTRING (1 2, 3 4)"
      assert(actualResult == expectedResult)
    }

    it("passed st_linestringfromtext") {
      val df = sparkSession.sql("SELECT '0.0,0.0,1.0,0.0' AS c").select(ST_LineStringFromText($"c", lit(',')))
      val actualResult = df.take(1)(0).get(0).asInstanceOf[Geometry].toText()
      val expectedResult = "LINESTRING (0 0, 1 0)"
      assert(actualResult == expectedResult)
    }

    it("passed st_geomfromwkt") {
      val df = sparkSession.sql("SELECT 'POINT(0.0 1.0)' AS wkt").select(ST_GeomFromWKT("wkt"))
      val actualResult = df.take(1)(0).get(0).asInstanceOf[Geometry].toText()
      val expectedResult = "POINT (0 1)"
      assert(actualResult == expectedResult)
    }

    it("passed st_geomfromwkt with srid") {
      val df = sparkSession.sql("SELECT 'POINT(0.0 1.0)' AS wkt").select(ST_GeomFromWKT("wkt", 4326))
      val actualResult = df.take(1)(0).get(0).asInstanceOf[Geometry]
      assert(actualResult.toText == "POINT (0 1)")
      assert(actualResult.getSRID == 4326)
    }

    it("passed st_geomfromtext") {
      val df = sparkSession.sql("SELECT 'POINT(0.0 1.0)' AS wkt").select(ST_GeomFromText("wkt"))
      val actualResult = df.take(1)(0).get(0).asInstanceOf[Geometry].toText()
      val expectedResult = "POINT (0 1)"
      assert(actualResult == expectedResult)
    }

    it("passed st_geomfromtext with srid") {
      val df = sparkSession.sql("SELECT 'POINT(0.0 1.0)' AS wkt").select(ST_GeomFromText("wkt", 4326))
      val actualResult = df.take(1)(0).get(0).asInstanceOf[Geometry]
      assert(actualResult.toText == "POINT (0 1)")
      assert(actualResult.getSRID == 4326)
    }

    it("passed st_geomfromwkb") {
      val wkbSeq = Seq[Array[Byte]](Array[Byte](1, 2, 0, 0, 0, 2, 0, 0, 0, 0, 0, 0, 0, -124, -42, 0, -64, 0, 0, 0, 0, -128, -75, -42, -65, 0, 0, 0, 96, -31, -17, -9, -65, 0, 0, 0, -128, 7, 93, -27, -65))
      val df = wkbSeq.toDF("wkb").select(ST_GeomFromWKB("wkb"))
      val actualResult = df.take(1)(0).get(0).asInstanceOf[Geometry].toText()
      val expectedResult = "LINESTRING (-2.1047439575195312 -0.354827880859375, -1.49606454372406 -0.6676061153411865)"
      assert(actualResult == expectedResult)
    }

    it("passed st_geomfromgeojson") {
      val geojson = "{ \"type\": \"Feature\", \"properties\": { \"prop\": \"01\" }, \"geometry\": { \"type\": \"Point\", \"coordinates\": [ 0.0, 1.0 ] }},"
      val df = Seq[String](geojson).toDF("geojson").select(ST_GeomFromGeoJSON("geojson"))
      val actualResult = df.take(1)(0).get(0).asInstanceOf[Geometry].toText()
      val expectedResult = "POINT (0 1)"
      assert(actualResult == expectedResult)
    }

    it("passed st_polygonfromenvelope with column values") {
      val df = sparkSession.sql("SELECT 0.0 AS minx, 1.0 AS miny, 2.0 AS maxx, 3.0 AS maxy")
      val actualResult = df.select(ST_PolygonFromEnvelope("minx", "miny", "maxx", "maxy")).take(1)(0).get(0).asInstanceOf[Geometry].toText()
      val expectedResult = "POLYGON ((0 1, 0 3, 2 3, 2 1, 0 1))"
      assert(actualResult == expectedResult)
    }

    it("passed st_polygonfromenvelope with literal values") {
      val df = sparkSession.sql("SELECT null AS c").select(ST_PolygonFromEnvelope(0.0, 1.0, 2.0, 3.0))
      val actualResult = df.take(1)(0).get(0).asInstanceOf[Geometry].toText()
      val expectedResult = "POLYGON ((0 1, 0 3, 2 3, 2 1, 0 1))"
      assert(actualResult == expectedResult)
    }

    it("passed st_geomfromgeohash") {
      val df = sparkSession.sql("SELECT 's00twy01mt' AS geohash").select(ST_GeomFromGeoHash("geohash", 4))
      val actualResult = df.take(1)(0).get(0).asInstanceOf[Geometry].toText()
      val expectedResult = "POLYGON ((0.703125 0.87890625, 0.703125 1.0546875, 1.0546875 1.0546875, 1.0546875 0.87890625, 0.703125 0.87890625))"
      assert(actualResult == expectedResult)
    }

    it("passed st_geomfromgml") {
      val gmlString = "<gml:LineString srsName=\"EPSG:4269\"><gml:coordinates>-71.16028,42.258729 -71.160837,42.259112 -71.161143,42.25932</gml:coordinates></gml:LineString>"
      val df = sparkSession.sql(s"SELECT '$gmlString' AS gml").select(ST_GeomFromGML("gml"))
      val actualResult = df.take(1)(0).get(0).asInstanceOf[Geometry].toText()
      val expectedResult = "LINESTRING (-71.16028 42.258729, -71.160837 42.259112, -71.161143 42.25932)"
      assert(actualResult == expectedResult)
    }

    it ("passed st_geomfromkml") {
      val kmlString = "<LineString><coordinates>-71.1663,42.2614 -71.1667,42.2616</coordinates></LineString>"
      val df = sparkSession.sql(s"SELECT '$kmlString' as kml").select(ST_GeomFromKML("kml"))
      val actualResult = df.take(1)(0).get(0).asInstanceOf[Geometry].toText()
      val expectedResult = "LINESTRING (-71.1663 42.2614, -71.1667 42.2616)"
      assert(actualResult == expectedResult)
    }

    // functions
      it("Passed ST_ConcaveHull"){
        val baseDF = sparkSession.sql("SELECT ST_GeomFromWKT('Polygon ((0 0, 1 2, 2 2, 3 2, 5 0, 4 0, 3 1, 2 1, 1 0, 0 0))') as mline")
        val df = baseDF.select(ST_ConcaveHull("mline", 1, true))
        val actualResult = df.take(1)(0).get(0).asInstanceOf[Geometry].toText()
        assert(actualResult == "POLYGON ((1 2, 2 2, 3 2, 5 0, 4 0, 1 0, 0 0, 1 2))")
      }

    it("Passed ST_ConvexHull") {
      val polygonDf = sparkSession.sql("SELECT ST_GeomFromWKT('POLYGON ((0 0, 1 0, 1 1, 0 0))') AS geom")
      val df = polygonDf.select(ST_ConvexHull("geom"))
      val actualResult = df.take(1)(0).get(0).asInstanceOf[Geometry].toText()
      assert(actualResult == "POLYGON ((0 0, 1 1, 1 0, 0 0))")
    }

    it("Passed ST_Buffer") {
      val polygonDf = sparkSession.sql("SELECT ST_Point(1.0, 1.0) AS geom")
      val df = polygonDf.select(ST_Buffer("geom", 1.0).as("geom")).selectExpr("ST_PrecisionReduce(geom, 2)")
      val actualResult = df.take(1)(0).get(0).asInstanceOf[Geometry].toText()
      val expectedResult = "POLYGON ((1.98 0.8, 1.92 0.62, 1.83 0.44, 1.71 0.29, 1.56 0.17, 1.38 0.08, 1.2 0.02, 1 0, 0.8 0.02, 0.62 0.08, 0.44 0.17, 0.29 0.29, 0.17 0.44, 0.08 0.62, 0.02 0.8, 0 1, 0.02 1.2, 0.08 1.38, 0.17 1.56, 0.29 1.71, 0.44 1.83, 0.62 1.92, 0.8 1.98, 1 2, 1.2 1.98, 1.38 1.92, 1.56 1.83, 1.71 1.71, 1.83 1.56, 1.92 1.38, 1.98 1.2, 2 1, 1.98 0.8))"
      assert(actualResult == expectedResult)
    }

    it("Passed ST_Envelope") {
      val polygonDf = sparkSession.sql("SELECT ST_GeomFromWKT('POLYGON ((0 0, 1 0, 1 1, 0 0))') AS geom")
      val df = polygonDf.select(ST_Envelope("geom"))
      val actualResult = df.take(1)(0).get(0).asInstanceOf[Geometry].toText()
      val expectedResult = "POLYGON ((0 0, 0 1, 1 1, 1 0, 0 0))"
      assert(actualResult == expectedResult)
    }

    it("Passed ST_YMax") {
      val polygonDf = sparkSession.sql("SELECT ST_GeomFromWKT('POLYGON ((0 0, 1 0, 1 1, 0 0))') AS geom")
      val df = polygonDf.select(ST_YMax("geom"))
      val actualResult = df.take(1)(0).get(0).asInstanceOf[Double]
      val expectedResult = 1.0
      assert(actualResult == expectedResult)
    }

    it("Passed ST_YMin") {
      val polygonDf = sparkSession.sql("SELECT ST_GeomFromWKT('POLYGON ((0 0, 1 0, 1 1, 0 0))') AS geom")
      val df = polygonDf.select(ST_YMin("geom"))
      val actualResult = df.take(1)(0).get(0).asInstanceOf[Double]
      val expectedResult = 0.0
      assert(actualResult == expectedResult)
    }

    it("Passed ST_Centroid") {
      val polygonDf = sparkSession.sql("SELECT ST_GeomFromWKT('POLYGON ((0 0, 2 0, 2 2, 0 2, 0 0))') AS geom")
      val df = polygonDf.select(ST_Centroid("geom"))
      val actualResult = df.take(1)(0).get(0).asInstanceOf[Geometry].toText()
      val expectedResult = "POINT (1 1)"
      assert(actualResult == expectedResult)
    }

    it("Passed ST_Length") {
      val lineDf = sparkSession.sql("SELECT ST_GeomFromWKT('LINESTRING (0 0, 1 0)') AS geom")
      val df = lineDf.select(ST_Length("geom"))
      val actualResult = df.take(1)(0).get(0).asInstanceOf[Double]
      val expectedResult = 1.0
      assert(actualResult == expectedResult)
    }

    it("Passed ST_Area") {
      val polygonDf = sparkSession.sql("SELECT ST_GeomFromWKT('POLYGON ((0 0, 1 0, 1 1, 0 0))') AS geom")
      val df = polygonDf.select(ST_Area("geom"))
      val actualResult = df.take(1)(0).get(0).asInstanceOf[Double]
      val expectedResult = 0.5
      assert(actualResult == expectedResult)
    }

    it("Passed ST_Distance") {
      val pointDf = sparkSession.sql("SELECT ST_Point(0.0, 0.0) AS a, ST_Point(1.0, 0.0) as b")
      val df = pointDf.select(ST_Distance("a", "b"))
      val actualResult = df.take(1)(0).get(0).asInstanceOf[Double]
      val expectedResult = 1.0
      assert(actualResult == expectedResult)
    }

    it("Passed ST_3DDistance") {
      val pointDf = sparkSession.sql("SELECT ST_PointZ(0.0, 0.0, 0.0) AS a, ST_PointZ(3.0, 0.0, 4.0) as b")
      val df = pointDf.select(ST_3DDistance("a", "b"))
      val actualResult = df.take(1)(0).get(0).asInstanceOf[Double]
      val expectedResult = 5.0
      assert(actualResult == expectedResult)
    }

    it("Passed ST_Transform") {
      val pointDf = sparkSession.sql("SELECT ST_Point(1.0, 1.0) AS geom")
      val df = pointDf.select(ST_Transform($"geom", lit("EPSG:4326"), lit("EPSG:32649")).as("geom")).selectExpr("ST_PrecisionReduce(geom, 2)")
      val actualResult = df.take(1)(0).get(0).asInstanceOf[Geometry].toText()
      val expectedResult = "POINT (-33741810.95 1823994.03)"
      assert(actualResult == expectedResult)
    }

    it("Passed ST_Intersection") {
      val polygonDf = sparkSession.sql("SELECT ST_GeomFromWKT('POLYGON((1 1, 8 1, 8 8, 1 8, 1 1))') AS a, ST_GeomFromWKT('POLYGON((2 2, 9 2, 9 9, 2 9, 2 2))') AS b")
      val df = polygonDf.select(ST_Intersection("a", "b"))
      val actualResult = df.take(1)(0).get(0).asInstanceOf[Geometry].toText()
      val expectedResult = "POLYGON ((2 8, 8 8, 8 2, 2 2, 2 8))"
      assert(actualResult == expectedResult)
    }

    it("Passed ST_IsValid") {
      val polygonDf = sparkSession.sql("SELECT ST_GeomFromWKT('POLYGON ((30 10, 40 40, 20 40, 10 20, 30 10))') AS geom")
      val df = polygonDf.select(ST_IsValid("geom"))
      val actualResult = df.take(1)(0).get(0).asInstanceOf[Boolean]
      assert(actualResult)
    }

    it("Passed ST_PrecisionReduce") {
      val pointDf = sparkSession.sql("SELECT ST_Point(0.12, 0.23) AS geom")
      val df = pointDf.select(ST_PrecisionReduce("geom", 1))
      val actualResult = df.take(1)(0).get(0).asInstanceOf[Geometry].toText()
      val expectedResult = "POINT (0.1 0.2)"
      assert(actualResult == expectedResult)
    }

    it("Passed ST_IsSimple") {
      val triangleDf = sparkSession.sql("SELECT ST_GeomFromWkt('POLYGON ((0 0, 1 0, 1 1, 0 0))') AS geom")
      val df = triangleDf.select(ST_IsSimple("geom"))
      val actualResult = df.take(1)(0).get(0).asInstanceOf[Boolean]
      assert(actualResult)
    }

    it("Passed ST_MakeValid On Invalid Polygon") {
      val invalidDf = sparkSession.sql("SELECT ST_GeomFromWKT('POLYGON ((1 5, 1 1, 3 3, 5 3, 7 1, 7 5, 5 3, 3 3, 1 5))') AS geom")
      val df = invalidDf.select(ST_MakeValid("geom"))
      val actualResult = df.take(1)(0).get(0).asInstanceOf[Geometry].toText()
      val expectedResult = "MULTIPOLYGON (((1 5, 3 3, 1 1, 1 5)), ((5 3, 7 5, 7 1, 5 3)))"
      assert(actualResult == expectedResult)
    }

    it("Passed ST_MakePolygon") {
      val invalidDf = sparkSession.sql("SELECT ST_GeomFromWKT('LINESTRING (0 0, 1 0, 1 1, 0 0)') AS geom")
      val df = invalidDf.select(ST_MakePolygon("geom"))
      val actualResult = df.take(1)(0).get(0).asInstanceOf[Geometry].toText()
      val expectedResult = "POLYGON ((0 0, 1 0, 1 1, 0 0))"
      assert(actualResult == expectedResult)
    }

    it("Passed ST_MakePolygon with holes") {
      val invalidDf = sparkSession.sql("SELECT ST_GeomFromWKT('LINESTRING (0 0, 1 0, 1 1, 0 0)') AS geom, array(ST_GeomFromWKT('LINESTRING (0.5 0.1, 0.7 0.1, 0.7 0.3, 0.5 0.1)')) AS holes")
      val df = invalidDf.select(ST_MakePolygon("geom", "holes"))
      val actualResult = df.take(1)(0).get(0).asInstanceOf[Geometry].toText()
      val expectedResult = "POLYGON ((0 0, 1 0, 1 1, 0 0), (0.5 0.1, 0.7 0.1, 0.7 0.3, 0.5 0.1))"
      assert(actualResult == expectedResult)
    }

    it("Passed ST_SimplifyPreserveTopology") {
      val polygonDf = sparkSession.sql("SELECT ST_GeomFromWKT('POLYGON ((0 0, 1 0, 1 0.9, 1 1, 0 0))') AS geom")
      val df = polygonDf.select(ST_SimplifyPreserveTopology("geom", 0.2))
      val actualResult = df.take(1)(0).get(0).asInstanceOf[Geometry].toText()
      val expectedResult = "POLYGON ((0 0, 1 0, 1 1, 0 0))"
      assert(actualResult == expectedResult)
    }

    it("Passed ST_AsText") {
      val pointDf = sparkSession.sql("SELECT ST_Point(0.0, 0.0) AS geom")
      val df = pointDf.select(ST_AsText("geom"))
      val actualResult = df.take(1)(0).get(0).asInstanceOf[String]
      val expectedResult = "POINT (0 0)"
      assert(actualResult == expectedResult)
    }

    it("Passed ST_AsGeoJSON") {
      val pointDf = sparkSession.sql("SELECT ST_Point(0.0, 0.0) AS geom")
      val df = pointDf.select(ST_AsGeoJSON("geom"))
      val actualResult = df.take(1)(0).get(0).asInstanceOf[String]
      val expectedResult = "{\"type\":\"Point\",\"coordinates\":[0.0,0.0]}"
      assert(actualResult == expectedResult)
    }

    it("Passed ST_AsBinary") {
      val pointDf = sparkSession.sql("SELECT ST_Point(0.0, 0.0) AS geom")
      val df = pointDf.select(ST_AsBinary("geom"))
      val actualResult = Hex.encodeHexString(df.take(1)(0).get(0).asInstanceOf[Array[Byte]])
      val expectedResult = "010100000000000000000000000000000000000000"
      assert(actualResult == expectedResult)
    }

    it("Passed ST_AsGML") {
      val pointDf = sparkSession.sql("SELECT ST_Point(0.0, 0.0) AS geom")
      val df = pointDf.select(ST_AsGML("geom"))
      val actualResult = df.take(1)(0).get(0).asInstanceOf[String]
      val expectedResult = "<gml:Point>\n  <gml:coordinates>\n    0.0,0.0 \n  </gml:coordinates>\n</gml:Point>\n"
      assert(actualResult == expectedResult)
    }

    it("Passed ST_AsKML") {
      val pointDf = sparkSession.sql("SELECT ST_Point(0.0, 0.0) AS geom")
      val df = pointDf.select(ST_AsKML("geom"))
      val actualResult = df.take(1)(0).get(0).asInstanceOf[String]
      val expectedResult = "<Point>\n  <coordinates>0.0,0.0</coordinates>\n</Point>\n"
      assert(actualResult == expectedResult)
    }

    it("Passed ST_SRID") {
      val pointDf = sparkSession.sql("SELECT ST_Point(0.0, 0.0) AS geom")
      val df = pointDf.select(ST_SRID("geom"))
      val actualResult = df.take(1)(0).getInt(0)
      val expectedResult = 0
      assert(actualResult == expectedResult)
    }

    it("Passed ST_SetSRID") {
      val pointDf = sparkSession.sql("SELECT ST_Point(0.0, 0.0) AS geom")
      val df = pointDf.select(ST_SetSRID("geom", 3021))
      val actualResult = df.take(1)(0).get(0).asInstanceOf[Geometry].getSRID()
      val expectedResult = 3021
      assert(actualResult == expectedResult)
    }

    it("Passed ST_AsEWKB") {
      val sridPointDf = sparkSession.sql("SELECT ST_SetSRID(ST_Point(0.0, 0.0), 3021) AS geom")
      val df = sridPointDf.select(ST_AsEWKB("geom"))
      val actualResult = Hex.encodeHexString(df.take(1)(0).get(0).asInstanceOf[Array[Byte]])
      val expectedResult = "0101000020cd0b000000000000000000000000000000000000"
      assert(actualResult == expectedResult)
    }

    it("Passed ST_NPoints") {
      val lineDf = sparkSession.sql("SELECT ST_GeomFromWKT('LINESTRING (0 0, 1 1)') AS geom")
      val df = lineDf.select(ST_NPoints("geom"))
      val actualResult = df.take(1)(0).getInt(0)
      val expectedResult = 2
      assert(actualResult == expectedResult)
    }

    it("Passed ST_GeometryType") {
      val pointDf = sparkSession.sql("SELECT ST_Point(0.0, 0.0) AS geom")
      val df = pointDf.select(ST_GeometryType("geom"))
      val actualResult = df.take(1)(0).getString(0)
      val expectedResult = "ST_Point"
      assert(actualResult == expectedResult)
    }

    it("Passed ST_Difference") {
      val polygonDf = sparkSession.sql("SELECT ST_GeomFromWKT('POLYGON ((-3 -3, 3 -3, 3 3, -3 3, -3 -3))') AS a,ST_GeomFromWKT('POLYGON ((0 -4, 4 -4, 4 4, 0 4, 0 -4))') AS b")
      val df = polygonDf.select(ST_Difference("a", "b"))
      val actualResult = df.take(1)(0).get(0).asInstanceOf[Geometry].toText()
      val expectedResult = "POLYGON ((0 -3, -3 -3, -3 3, 0 3, 0 -3))"
      assert(actualResult == expectedResult)
    }

    it("Passed ST_SymDifference") {
      val polygonDf = sparkSession.sql("SELECT ST_GeomFromWKT('POLYGON ((-1 -1, 1 -1, 1 1, -1 1, -1 -1))') AS a, ST_GeomFromWKT('POLYGON ((0 -2, 2 -2, 2 0, 0 0, 0 -2))') AS b")
      val df = polygonDf.select(ST_SymDifference("a", "b"))
      val actualResult = df.take(1)(0).get(0).asInstanceOf[Geometry].toText()
      val expectedResult = "MULTIPOLYGON (((0 -1, -1 -1, -1 1, 1 1, 1 0, 0 0, 0 -1)), ((0 -1, 1 -1, 1 0, 2 0, 2 -2, 0 -2, 0 -1)))"
      assert(actualResult == expectedResult)
    }

    it("Passed ST_Union") {
      val polygonDf = sparkSession.sql("SELECT ST_GeomFromWKT('POLYGON ((-3 -3, 3 -3, 3 3, -3 3, -3 -3))') AS a, ST_GeomFromWKT('POLYGON ((-2 1, 2 1, 2 4, -2 4, -2 1))') AS b")
      val df = polygonDf.select(ST_Union("a", "b"))
      val actualResult = df.take(1)(0).get(0).asInstanceOf[Geometry].toText()
      val expectedResult = "POLYGON ((2 3, 3 3, 3 -3, -3 -3, -3 3, -2 3, -2 4, 2 4, 2 3))"
      assert(actualResult == expectedResult)
    }

    it("Passed ST_Azimuth") {
      val baseDf = sparkSession.sql("SELECT ST_Point(0.0, 0.0) AS a, ST_Point(1.0, 1.0) AS b")
      val df = baseDf.select(ST_Azimuth("a", "b"))
      val actualResult = df.take(1)(0).getDouble(0) * 180 / math.Pi
      val expectedResult = 45.0
      assert(actualResult == expectedResult)
    }

    it("Should pass ST_X") {
      val baseDf = sparkSession.sql("SELECT ST_PointZ(0.0, 1.0, 2.0) AS geom")
      val df = baseDf.select(ST_X("geom"))
      val actualResult = df.take(1)(0).getDouble(0)
      val expectedResult = 0.0
      assert(actualResult == expectedResult)
    }

    it("Should pass ST_Y") {
      val baseDf = sparkSession.sql("SELECT ST_PointZ(0.0, 1.0, 2.0) AS geom")
      val df = baseDf.select(ST_Y("geom"))
      val actualResult = df.take(1)(0).getDouble(0)
      val expectedResult = 1.0
      assert(actualResult == expectedResult)
    }

    it("Should pass ST_Z") {
      val baseDf = sparkSession.sql("SELECT ST_PointZ(0.0, 1.0, 2.0) AS geom")
      val df = baseDf.select(ST_Z("geom"))
      val actualResult = df.take(1)(0).getDouble(0)
      val expectedResult = 2.0
      assert(actualResult == expectedResult)
    }

    it("Passed ST_StartPoint") {
      val baseDf = sparkSession.sql("SELECT ST_GeomFromWKT('LINESTRING (0 0, 1 0)') AS geom")
      val df = baseDf.select(ST_StartPoint("geom"))
      val actualResult = df.take(1)(0).get(0).asInstanceOf[Geometry].toText()
      val expectedResult = "POINT (0 0)"
      assert(actualResult == expectedResult)
    }

    it("Passed ST_Boundary") {
      val baseDf = sparkSession.sql("SELECT ST_GeomFromWKT('POLYGON ((0 0, 1 0, 1 1, 0 0))') AS geom")
      val df = baseDf.select(ST_Boundary("geom"))
      val actualResult = df.take(1)(0).get(0).asInstanceOf[Geometry].toText()
      val expectedResult = "LINESTRING (0 0, 1 0, 1 1, 0 0)"
      assert(actualResult == expectedResult)
    }

    it("Passed ST_EndPoint") {
      val baseDf = sparkSession.sql("SELECT ST_GeomFromWKT('LINESTRING (0 0, 1 0)') AS geom")
      val df = baseDf.select(ST_EndPoint("geom"))
      val actualResult = df.take(1)(0).get(0).asInstanceOf[Geometry].toText()
      val expectedResult = "POINT (1 0)"
      assert(actualResult == expectedResult)
    }

    it("Passed ST_ExteriorRing") {
      val baseDf = sparkSession.sql("SELECT ST_GeomFromWKT('POLYGON ((0 0, 1 0, 1 1, 0 0))') AS geom")
      val df = baseDf.select(ST_ExteriorRing("geom"))
      val actualResult = df.take(1)(0).get(0).asInstanceOf[Geometry].toText()
      val expectedResult = "LINESTRING (0 0, 1 0, 1 1, 0 0)"
      assert(actualResult == expectedResult)
    }

    it("Passed ST_GeometryN") {
      val baseDf = sparkSession.sql("SELECT ST_GeomFromWKT('MULTIPOINT ((0 0))') AS geom")
      val df = baseDf.select(ST_GeometryN("geom", 0))
      val actualResult = df.take(1)(0).get(0).asInstanceOf[Geometry].toText()
      val expectedResult = "POINT (0 0)"
      assert(actualResult == expectedResult)
    }

    it("Passed ST_InteriorRingN") {
      val baseDf = sparkSession.sql("SELECT ST_GeomFromWKT('POLYGON ((0 0, 3 0, 3 3, 0 0), (1 1, 2 2, 2 1, 1 1))') AS geom")
      val df = baseDf.select(ST_InteriorRingN("geom", 0))
      val actualResult = df.take(1)(0).get(0).asInstanceOf[Geometry].toText()
      val expectedResult = "LINESTRING (1 1, 2 2, 2 1, 1 1)"
      assert(actualResult == expectedResult)
    }

    it("Passed ST_Dump") {
      val baseDf = sparkSession.sql("SELECT ST_GeomFromWKT('MULTIPOINT ((0 0), (1 1))') AS geom")
      val df = baseDf.select(ST_Dump("geom"))
      val actualResult = df.take(1)(0).get(0).asInstanceOf[WrappedArray[Any]].map(_.asInstanceOf[Geometry].toText)
      val expectedResult = Array("POINT (0 0)", "POINT (1 1)")
      assert(actualResult(0) == expectedResult(0))
      assert(actualResult(1) == expectedResult(1))
    }

    it("Passed ST_DumpPoints") {
      val baseDf = sparkSession.sql("SELECT ST_GeomFromWKT('LINESTRING (0 0, 1 0)') AS geom")
      val df = baseDf.select(ST_DumpPoints("geom"))
      val actualResult = df.take(1)(0).get(0).asInstanceOf[WrappedArray[Any]].map(_.asInstanceOf[Geometry].toText)
      val expectedResult = Array("POINT (0 0)", "POINT (1 0)")
      assert(actualResult(0) == expectedResult(0))
      assert(actualResult(1) == expectedResult(1))
    }

    it("Passed ST_IsClosed") {
      val baseDf = sparkSession.sql("SELECT ST_GeomFromWKT('LINESTRING (0 0, 1 0, 1 1, 0 0)') AS geom")
      val df = baseDf.select(ST_IsClosed("geom"))
      val actualResult = df.take(1)(0).getBoolean(0)
      assert(actualResult)
    }

    it("Passed ST_NumInteriorRings") {
      val baseDf = sparkSession.sql("SELECT ST_GeomFromWKT('POLYGON ((0 0, 3 0, 3 3, 0 0), (1 1, 2 2, 2 1, 1 1))') AS geom")
      val df = baseDf.select(ST_NumInteriorRings("geom"))
      val actualResult = df.take(1)(0).getInt(0)
      val expectedResult = 1
      assert(actualResult == expectedResult)
    }

    it("Passed ST_AddPoint without index") {
      val baseDf = sparkSession.sql("SELECT ST_GeomFromWKT('LINESTRING (0 0, 1 0)') AS line, ST_Point(1.0, 1.0) AS point")
      val df = baseDf.select(ST_AddPoint("line", "point"))
      val actualResult = df.take(1)(0).get(0).asInstanceOf[Geometry].toText()
      val expectedResult = "LINESTRING (0 0, 1 0, 1 1)"
      assert(actualResult == expectedResult)
    }

    it("Passed ST_AddPoint with index") {
      val baseDf = sparkSession.sql("SELECT ST_GeomFromWKT('LINESTRING (0 0, 1 0)') AS line, ST_Point(1.0, 1.0) AS point")
      val df = baseDf.select(ST_AddPoint("line", "point", 1))
      val actualResult = df.take(1)(0).get(0).asInstanceOf[Geometry].toText()
      val expectedResult = "LINESTRING (0 0, 1 1, 1 0)"
      assert(actualResult == expectedResult)
    }

    it("Passed ST_RemovePoint") {
      val baseDf = sparkSession.sql("SELECT ST_GeomFromWKT('LINESTRING (0 0, 1 0, 1 1)') AS geom")
      val df = baseDf.select(ST_RemovePoint("geom", 1))
      val actualResult = df.take(1)(0).get(0).asInstanceOf[Geometry].toText()
      val expectedResult = "LINESTRING (0 0, 1 1)"
      assert(actualResult == expectedResult)
    }

    it("Passed ST_SetPoint") {
      val baseDf = sparkSession.sql("SELECT ST_GeomFromWKT('LINESTRING (0 0, 1 0)') AS line, ST_Point(1.0, 1.0) AS point")
      val df = baseDf.select(ST_SetPoint("line", 1, "point"))
      val actualResult = df.take(1)(0).get(0).asInstanceOf[Geometry].toText()
      val expectedResult = "LINESTRING (0 0, 1 1)"
      assert(actualResult == expectedResult)
    }

    it("Passed ST_IsRing") {
      val baseDf = sparkSession.sql("SELECT ST_GeomFromWKT('LINESTRING (0 0, 1 0, 1 1, 0 0)') AS geom")
      val df = baseDf.select(ST_IsRing("geom"))
      val actualResult = df.take(1)(0).getBoolean(0)
      assert(actualResult)
    }

    it("Passed ST_Subdivide") {
      val baseDf = sparkSession.sql("SELECT ST_GeomFromWKT('LINESTRING (0 0, 1 0, 2 0, 3 0, 4 0, 5 0)') AS geom")
      val df = baseDf.select(ST_SubDivide("geom", 5))
      val actualResult = df.take(1)(0).get(0).asInstanceOf[WrappedArray[Any]].map(_.asInstanceOf[Geometry].toText)
      val expectedResult = Array[String]("LINESTRING (0 0, 2.5 0)", "LINESTRING (2.5 0, 5 0)")
      assert(actualResult(0) == expectedResult(0))
      assert(actualResult(1) == expectedResult(1))
    }

    it("Passed ST_SubdivideExplode") {
      val baseDf = sparkSession.sql("SELECT ST_GeomFromWKT('LINESTRING (0 0, 1 0, 2 0, 3 0, 4 0, 5 0)') AS geom")
      val df = baseDf.select(ST_SubDivideExplode("geom", 5))
      val actualResults = df.take(2).map(_.get(0).asInstanceOf[Geometry].toText).sortWith(_ < _)
      val expectedResult = Array[String]("LINESTRING (0 0, 2.5 0)", "LINESTRING (2.5 0, 5 0)")
      assert(actualResults(0) == expectedResult(0))
      assert(actualResults(1) == expectedResult(1))
    }

    it("Passed ST_NumGeometries") {
      val baseDf = sparkSession.sql("SELECT ST_GeomFromWKT('MULTIPOINT ((0 0), (1 1))') AS geom")
      val df = baseDf.select(ST_NumGeometries("geom"))
      val actualResult = df.take(1)(0).getInt(0)
      val expectedResult = 2
      assert(actualResult == expectedResult)
    }

    it("Passed ST_LineMerge") {
      val baseDf = sparkSession.sql("SELECT ST_GeomFromWKT('MULTILINESTRING ((0 0, 1 0), (1 0, 2 0))') AS geom")
      val df = baseDf.select(ST_LineMerge("geom"))
      val actualResult = df.take(1)(0).get(0).asInstanceOf[Geometry].toText()
      val expectedResult = "LINESTRING (0 0, 1 0, 2 0)"
      assert(actualResult == expectedResult)
    }

    it("Passed ST_FlipCoordinates") {
      val baseDf = sparkSession.sql("SELECT ST_Point(0.0, 1.0) AS geom")
      val df = baseDf.select(ST_FlipCoordinates("geom"))
      val actualResult = df.take(1)(0).get(0).asInstanceOf[Geometry].toText()
      val expectedResult = "POINT (1 0)"
      assert(actualResult == expectedResult)
    }

    it("Passed ST_MinimumBoundingCircle with default quadrantSegments") {
      val baseDf = sparkSession.sql("SELECT ST_GeomFromWKT('LINESTRING (0 0, 1 0)') AS geom")
      val df = baseDf.select(ST_MinimumBoundingCircle("geom").as("geom")).selectExpr("ST_PrecisionReduce(geom, 2)")
      val actualResult = df.take(1)(0).get(0).asInstanceOf[Geometry].toText()
      val expectedResult = "POLYGON ((0.99 -0.1, 0.96 -0.19, 0.92 -0.28, 0.85 -0.35, 0.78 -0.42, 0.69 -0.46, 0.6 -0.49, 0.5 -0.5, 0.4 -0.49, 0.31 -0.46, 0.22 -0.42, 0.15 -0.35, 0.08 -0.28, 0.04 -0.19, 0.01 -0.1, 0 0, 0.01 0.1, 0.04 0.19, 0.08 0.28, 0.15 0.35, 0.22 0.42, 0.31 0.46, 0.4 0.49, 0.5 0.5, 0.6 0.49, 0.69 0.46, 0.78 0.42, 0.85 0.35, 0.92 0.28, 0.96 0.19, 0.99 0.1, 1 0, 0.99 -0.1))"
      assert(actualResult == expectedResult)
    }

    it("Passed ST_MinimumBoundingCircle with specified quadrantSegments") {
      val baseDf = sparkSession.sql("SELECT ST_GeomFromWKT('LINESTRING (0 0, 1 0)') AS geom")
      val df = baseDf.select(ST_MinimumBoundingCircle("geom", 2).as("geom")).selectExpr("ST_PrecisionReduce(geom, 2)")
      val actualResult = df.take(1)(0).get(0).asInstanceOf[Geometry].toText()
      val expectedResult = "POLYGON ((0.85 -0.35, 0.5 -0.5, 0.15 -0.35, 0 0, 0.15 0.35, 0.5 0.5, 0.85 0.35, 1 0, 0.85 -0.35))"
      assert(actualResult == expectedResult)
    }

    it("Passed ST_MinimumBoundingRadius") {
      val baseDf = sparkSession.sql("SELECT ST_GeomFromWKT('LINESTRING (0 0, 1 0)') AS geom")
      val df = baseDf.select(ST_MinimumBoundingRadius("geom").as("c")).select("c.center", "c.radius")
      val rowResult = df.take(1)(0)

      val actualCenter = rowResult.get(0).asInstanceOf[Geometry].toText()
      val actualRadius = rowResult.getDouble(1)

      val expectedCenter = "POINT (0.5 0)"
      val expectedRadius = 0.5

      assert(actualCenter == expectedCenter)
      assert(actualRadius == expectedRadius)
    }

    it ("Passed ST_LineSubstring") {
      val baseDf = sparkSession.sql("SELECT ST_GeomFromWKT('LINESTRING (0 0, 2 0)') AS line")
      val df = baseDf.select(ST_LineSubstring("line", 0.5, 1.0))
      val actualResult = df.take(1)(0).get(0).asInstanceOf[Geometry].toText()
      val expectedResult = "LINESTRING (1 0, 2 0)"
      assert(actualResult == expectedResult)
    }

    it ("Passed ST_LineInterpolatePoint") {
      val baseDf = sparkSession.sql("SELECT ST_GeomFromWKT('LINESTRING (0 0, 2 0)') AS line")
      val df = baseDf.select(ST_LineInterpolatePoint("line", 0.5))
      val actualResult = df.take(1)(0).get(0).asInstanceOf[Geometry].toText()
      val expectedResult = "POINT (1 0)"
      assert(actualResult == expectedResult)
    }

    it ("Passed ST_Multi"){
      val baseDf = sparkSession.sql("SELECT ST_Point(0.0, 0.0) AS point")
      val df = baseDf.select(ST_Multi("point"))
      val actualResult = df.take(1)(0).get(0).asInstanceOf[Geometry].toText()
      val expectedResult = "MULTIPOINT ((0 0))"
      assert(actualResult == expectedResult)
    }

    it ("Passed ST_PointOnSurface") {
      val baseDf = sparkSession.sql("SELECT ST_GeomFromWKT('LINESTRING (0 0, 1 0)') AS line")
      val df = baseDf.select(ST_PointOnSurface("line"))
      val actualResult = df.take(1)(0).get(0).asInstanceOf[Geometry].toText()
      val expectedResult = "POINT (0 0)"
      assert(actualResult == expectedResult)
    }

    it ("Passed ST_Reverse") {
      val baseDf = sparkSession.sql("SELECT ST_GeomFromWKT('LINESTRING (0 0, 1 0)') AS line")
      val df = baseDf.select(ST_Reverse("line"))
      val actualResult = df.take(1)(0).get(0).asInstanceOf[Geometry].toText()
      val expectedResult = "LINESTRING (1 0, 0 0)"
      assert(actualResult == expectedResult)
    }

    it("Passed ST_PointN") {
      val baseDf = sparkSession.sql("SELECT ST_GeomFromWKT('LINESTRING (0 0, 1 0)') AS line")
      val df = baseDf.select(ST_PointN("line", 2))
      val actualResult = df.take(1)(0).get(0).asInstanceOf[Geometry].toText()
      val expectedResult = "POINT (1 0)"
      assert(actualResult == expectedResult)
    }

    it ("Passed ST_AsEWKT") {
      val baseDf = sparkSession.sql("SELECT ST_SetSRID(ST_Point(0.0, 0.0), 4326) AS point")
      val df = baseDf.select(ST_AsEWKT("point"))
      val actualResult = df.take(1)(0).getString(0)
      val expectedResult = "SRID=4326;POINT (0 0)"
      assert(actualResult == expectedResult)
    }

    it ("Passed ST_Force_2D") {
      val baseDf = sparkSession.sql("SELECT ST_PointZ(0.0, 0.0, 1.0) AS point")
      val df = baseDf.select(ST_Force_2D("point"))
      val actualResult = df.take(1)(0).get(0).asInstanceOf[Geometry].toText()
      val expectedResult = "POINT (0 0)"
      assert(actualResult == expectedResult)
    }

    it ("Passed ST_IsEmpty") {
      val baseDf = sparkSession.sql("SELECT ST_Difference(ST_Point(0.0, 0.0), ST_Point(0.0, 0.0)) AS empty_geom")
      val df = baseDf.select(ST_IsEmpty("empty_geom"))
      val actualResult = df.take(1)(0).getBoolean(0)
      assert(actualResult)
    }

    it("Passed ST_XMax") {
      val baseDf = sparkSession.sql("SELECT ST_GeomFromWKT('LINESTRING (0 0, 1 0)') AS line")
      val df = baseDf.select(ST_XMax("line"))
      val actualResult = df.take(1)(0).getDouble(0)
      val expectedResult = 1.0
      assert(actualResult == expectedResult)
    }

    it("Passed ST_XMin") {
      val baseDf = sparkSession.sql("SELECT ST_GeomFromWKT('LINESTRING (0 0, 1 0)') AS line")
      val df = baseDf.select(ST_XMin("line"))
      val actualResult = df.take(1)(0).getDouble(0)
      val expectedResult = 0.0
      assert(actualResult == expectedResult)
    }

    it ("Passed ST_BuildArea") {
      val baseDf = sparkSession.sql("SELECT ST_GeomFromWKT('MULTILINESTRING ((0 0, 1 0), (1 0, 1 1), (1 1, 0 0))') AS multiline")
      val df = baseDf.select(ST_BuildArea("multiline").as("geom")).selectExpr("ST_Normalize(geom)")
      val actualResult = df.take(1)(0).get(0).asInstanceOf[Geometry].toText()
      val expectedResult = "POLYGON ((0 0, 1 1, 1 0, 0 0))"
      assert(actualResult == expectedResult)
    }

    it ("Passed ST_Collect with array argument") {
      val baseDf = sparkSession.sql("SELECT array(ST_Point(0.0, 0.0), ST_Point(1.0, 1.0)) as points")
      val df = baseDf.select(ST_Collect("points"))
      val actualResult = df.take(1)(0).get(0).asInstanceOf[Geometry].toText()
      val expectedResult = "MULTIPOINT ((0 0), (1 1))"
      assert(actualResult == expectedResult)
    }

    it ("Passed ST_Collect with variable arguments") {
      val baseDf = sparkSession.sql("SELECT ST_Point(0.0, 0.0) AS a, ST_Point(1.0, 1.0) AS b")
      val df = baseDf.select(ST_Collect("a", "b"))
      val actualResult = df.take(1)(0).get(0).asInstanceOf[Geometry].toText()
      val expectedResult = "MULTIPOINT ((0 0), (1 1))"
      assert(actualResult == expectedResult)
    }

    it ("Passed St_CollectionExtract with default geomType") {
      val baseDf = sparkSession.sql("SELECT ST_GeomFromWKT('GEOMETRYCOLLECTION(POINT(0 0), LINESTRING(0 0, 1 0))') AS geom")
      val df = baseDf.select(ST_CollectionExtract("geom"))
      val actualResult = df.take(1)(0).get(0).asInstanceOf[Geometry].toText()
      val expectedResult = "MULTILINESTRING ((0 0, 1 0))"
      assert(actualResult == expectedResult)
    }

    it ("Passed St_CollectionExtract with specified geomType") {
      val baseDf = sparkSession.sql("SELECT ST_GeomFromWKT('GEOMETRYCOLLECTION(POINT(0 0), LINESTRING(0 0, 1 0))') AS geom")
      val df = baseDf.select(ST_CollectionExtract("geom", 1))
      val actualResult = df.take(1)(0).get(0).asInstanceOf[Geometry].toText()
      val expectedResult = "MULTIPOINT ((0 0))"
      assert(actualResult == expectedResult)
    }

    it("Passed ST_Normalize") {
      val baseDf = sparkSession.sql("SELECT ST_GeomFromWKT('POLYGON((0 0, 1 0, 1 1, 0 0))') AS polygon")
      val df = baseDf.select(ST_Normalize("polygon"))
      val actualResult = df.take(1)(0).get(0).asInstanceOf[Geometry].toText()
      val expectedResult = "POLYGON ((0 0, 1 1, 1 0, 0 0))"
      assert(actualResult == expectedResult)
    }

    it("Passed ST_Split") {
      val baseDf = sparkSession.sql("SELECT ST_GeomFromWKT('LINESTRING (0 0, 1.5 1.5, 2 2)') AS input, ST_GeomFromWKT('MULTIPOINT (0.5 0.5, 1 1)') AS blade")
      var df = baseDf.select(ST_Split("input", "blade"))
      var actualResult = df.take(1)(0).get(0).asInstanceOf[Geometry].toText()
      val expectedResult = "MULTILINESTRING ((0 0, 0.5 0.5), (0.5 0.5, 1 1), (1 1, 1.5 1.5, 2 2))"
      assert(actualResult == expectedResult)

      df = baseDf.select(ST_Split($"input", $"blade"))
      actualResult = df.take(1)(0).get(0).asInstanceOf[Geometry].toText()
      assert(actualResult == expectedResult)
    }

    // predicates
    it("Passed ST_Contains") {
      val baseDf = sparkSession.sql("SELECT ST_GeomFromWKT('POLYGON ((0 0, 1 0, 1 1, 0 0))') AS a, ST_Point(0.5, 0.25) AS b")
      val df = baseDf.select(ST_Contains("a", "b"))
      val actualResult = df.take(1)(0).getBoolean(0)
      assert(actualResult)
    }
    it("Passed ST_Intersects") {
      val baseDf = sparkSession.sql("SELECT ST_GeomFromWKT('LINESTRING (0 0, 1 1)') AS a, ST_GeomFromWKT('LINESTRING (0 1, 1 0)') AS b")
      val df = baseDf.select(ST_Intersects("a", "b"))
      val actualResult = df.take(1)(0).getBoolean(0)
      assert(actualResult)
    }

    it("Passed ST_Within") {
      val baseDf = sparkSession.sql("SELECT ST_GeomFromWKT('POLYGON ((0 0, 1 0, 1 1, 0 0))') AS a, ST_Point(0.5, 0.25) AS b")
      val df = baseDf.select(ST_Within("b", "a"))
      val actualResult = df.take(1)(0).getBoolean(0)
      assert(actualResult)
    }

    it("Passed ST_Equals for ST_Point") {
      val baseDf = sparkSession.sql("SELECT ST_GeomFromWKT('LINESTRING (0 0, 1 0)') AS a, ST_GeomFromWKT('LINESTRING (1 0, 0 0)') AS b")
      val df = baseDf.select(ST_Equals("a", "b"))
      val actualResult = df.take(1)(0).getBoolean(0)
      assert(actualResult)
    }

    it("Passed ST_Crosses") {
      val baseDf = sparkSession.sql("SELECT ST_GeomFromWKT('POLYGON((1 1, 4 1, 4 4, 1 4, 1 1))') AS a,ST_GeomFromWKT('LINESTRING(1 5, 5 1)') AS b")
      val df = baseDf.select(ST_Crosses("a", "b"))
      val actualResult = df.take(1)(0).getBoolean(0)
      assert(actualResult)
    }

    it("Passed ST_Touches") {
      val baseDf = sparkSession.sql("SELECT ST_GeomFromWKT('POLYGON ((0 0, 1 0, 1 1, 0 0))') AS a, ST_GeomFromWKT('POLYGON ((1 1, 1 0, 2 0, 1 1))') AS b")
      val df = baseDf.select(ST_Touches("a", "b"))
      val actualResult = df.take(1)(0).getBoolean(0)
      assert(actualResult)
    }

    it("Passed ST_Overlaps") {
      val baseDf = sparkSession.sql("SELECT ST_GeomFromWKT('POLYGON ((0 0, 1 0, 1 1, 0 0))') AS a, ST_GeomFromWKT('POLYGON ((0.5 1, 1.5 0, 2 0, 0.5 1))') AS b")
      val df = baseDf.select(ST_Overlaps("a", "b"))
      val actualResult = df.take(1)(0).getBoolean(0)
      assert(actualResult)
    }

    it("Passed ST_Disjoint") {
      val baseDf = sparkSession.sql("SELECT ST_GeomFromWKT('POLYGON ((0 0, 1 0, 1 1, 0 0))') AS a, ST_GeomFromWKT('POLYGON ((2 0, 3 0, 3 1, 2 0))') AS b")
      val df = baseDf.select(ST_Disjoint("a", "b"))
      val actualResult = df.take(1)(0).getBoolean(0)
      assert(actualResult)
    }

    it("Passed ST_OrderingEquals") {
      val baseDf = sparkSession.sql("SELECT ST_GeomFromWKT('LINESTRING (0 0, 1 0)') AS a, ST_GeomFromWKT('LINESTRING (1 0, 0 0)') AS b")
      val df = baseDf.select(ST_OrderingEquals("a", "b"))
      val actualResult = df.take(1)(0).getBoolean(0)
      assert(!actualResult)
    }

    it("Passed ST_Covers") {
      val baseDf = sparkSession.sql("SELECT ST_GeomFromWKT('POLYGON ((0 0, 1 0, 1 1, 0 0))') AS a, ST_Point(1.0, 0.0) AS b, ST_Point(0.0, 1.0) AS c")
      val df = baseDf.select(ST_Covers("a", "b"), ST_Covers("a", "c"))
      val actualResult = df.take(1)(0)
      assert(actualResult.getBoolean(0))
      assert(!actualResult.getBoolean(1))
    }

    it("Passed ST_CoveredBy") {
      val baseDf = sparkSession.sql("SELECT ST_GeomFromWKT('POLYGON ((0 0, 1 0, 1 1, 0 0))') AS a, ST_Point(1.0, 0.0) AS b, ST_Point(0.0, 1.0) AS c")
      val df = baseDf.select(ST_CoveredBy("b", "a"), ST_CoveredBy("c", "a"))
      val actualResult = df.take(1)(0)
      assert(actualResult.getBoolean(0))
      assert(!actualResult.getBoolean(1))
    }

    // aggregates
    it("Passed ST_Envelope_Aggr") {
      val baseDf = sparkSession.sql("SELECT explode(array(ST_Point(0.0, 0.0), ST_Point(1.0, 1.0))) AS geom")
      val df = baseDf.select(ST_Envelope_Aggr("geom"))
      val actualResult = df.take(1)(0).get(0).asInstanceOf[Geometry].toText()
      val expectedResult = "POLYGON ((0 0, 0 1, 1 1, 1 0, 0 0))"
      assert(actualResult == expectedResult)
    }

    it("Passed ST_Union_Aggr") {
      val baseDf = sparkSession.sql("SELECT explode(array(ST_GeomFromWKT('POLYGON ((0 0, 1 0, 1 1, 0 1, 0 0))'), ST_GeomFromWKT('POLYGON ((1 0, 2 0, 2 1, 1 1, 1 0))'))) AS geom")
      val df = baseDf.select(ST_Union_Aggr("geom"))
      val actualResult = df.take(1)(0).get(0).asInstanceOf[Geometry].toText()
      val expectedResult = "POLYGON ((1 0, 0 0, 0 1, 1 1, 2 1, 2 0, 1 0))"
      assert(actualResult == expectedResult)
    }

    it("Passed ST_Intersection_Aggr") {
      val baseDf = sparkSession.sql("SELECT explode(array(ST_GeomFromWKT('POLYGON ((0 0, 2 0, 2 1, 0 1, 0 0))'), ST_GeomFromWKT('POLYGON ((1 0, 3 0, 3 1, 1 1, 1 0))'))) AS geom")
      val df = baseDf.select(ST_Intersection_Aggr("geom"))
      val actualResult = df.take(1)(0).get(0).asInstanceOf[Geometry].toText()
      val expectedResult = "POLYGON ((2 0, 1 0, 1 1, 2 1, 2 0))"
      assert(actualResult == expectedResult)
    }

    it ("Passed ST_LineFromMultiPoint") {
      val baseDf = sparkSession.sql("SELECT ST_GeomFromWKT('MULTIPOINT((10 40), (40 30), (20 20), (30 10))') AS multipoint")
      val df = baseDf.select(ST_LineFromMultiPoint("multipoint"))
      val actualResult = df.take(1)(0).get(0).asInstanceOf[Geometry].toText()
      val expectedResult = "LINESTRING (10 40, 40 30, 20 20, 30 10)"
      assert(actualResult == expectedResult)
    }

    it("Passed ST_S2CellIDs") {
      val baseDF = sparkSession.sql("SELECT ST_GeomFromWKT('Polygon ((0 0, 1 2, 2 2, 3 2, 5 0, 4 0, 3 1, 2 1, 1 0, 0 0))') as geom")
      val df = baseDF.select(ST_S2CellIDs("geom", 6))
      val dfMRB = baseDF.select(ST_S2CellIDs(ST_Envelope(col("geom")), lit(6)))
      val actualResult = df.take(1)(0).getAs[mutable.WrappedArray[Long]](0).toSet
      val mbrResult = dfMRB.take(1)(0).getAs[mutable.WrappedArray[Long]](0).toSet
      assert (actualResult.subsetOf(mbrResult))
    }

    it("Passed ST_DistanceSphere") {
      val baseDf = sparkSession.sql("SELECT ST_GeomFromWKT('POINT (0 0)') AS geom1, ST_GeomFromWKT('POINT (0 90)') AS geom2")
      var df = baseDf.select(ST_DistanceSphere("geom1", "geom2"))
      var actualResult = df.take(1)(0).getDouble(0)
      var expectedResult = 1.00075559643809E7
      assert(actualResult == expectedResult)

      df = baseDf.select(ST_DistanceSphere("geom1", "geom2", 6378137.0))
      actualResult = df.take(1)(0).getDouble(0)
      expectedResult = 1.0018754171394622E7
      assertEquals(expectedResult, actualResult, 0.1)
    }

    it("Passed ST_DistanceSpheroid") {
      val baseDf = sparkSession.sql("SELECT ST_GeomFromWKT('POINT (0 0)') AS geom1, ST_GeomFromWKT('POINT (0 90)') AS geom2")
      val df = baseDf.select(ST_DistanceSpheroid("geom1", "geom2"))
      val actualResult = df.take(1)(0).getDouble(0)
      val expectedResult = 10018754.171394622
      assertEquals(expectedResult, actualResult, 0.1)
    }

    it("Passed ST_AreaSpheroid") {
      val baseDf = sparkSession.sql("SELECT ST_GeomFromWKT('Polygon ((35 34, 30 28, 34 25, 35 34))') AS geom")
      val df = baseDf.select(ST_AreaSpheroid("geom"))
      val actualResult = df.take(1)(0).getDouble(0)
      val expectedResult = 201824850811.76245
      assertEquals(expectedResult, actualResult, 0.1)
    }

    it("Passed ST_LengthSpheroid") {
      val baseDf = sparkSession.sql("SELECT ST_GeomFromWKT('LineString (0 0, 0 90)') AS geom")
      val df = baseDf.select(ST_LengthSpheroid("geom"))
      val actualResult = df.take(1)(0).getDouble(0)
      val expectedResult = 10018754.171394622
      assertEquals(expectedResult, actualResult, 0.1)
    }

    it("Passed ST_NumPoints") {
      val lineDf = sparkSession.sql("SELECT ST_GeomFromWKT('LINESTRING (0 1, 1 0, 2 0)') AS geom")
      val df = lineDf.select(ST_NumPoints("geom"))
      val actualResult = df.take(1)(0).getInt(0)
      val expectedResult = 3
      assert(actualResult == expectedResult)
    }

    it("Passed ST_Force3D") {
      val lineDf = sparkSession.sql("SELECT ST_GeomFromWKT('LINESTRING (0 1, 1 0, 2 0)') AS geom")
      val expectedGeom = "LINESTRING Z(0 1 2.3, 1 0 2.3, 2 0 2.3)"
      val expectedGeomDefaultValue = "LINESTRING Z(0 1 0, 1 0 0, 2 0 0)"
      val wktWriter = new WKTWriter(3)
      val forcedGeom = lineDf.select(ST_Force3D("geom", 2.3)).take(1)(0).get(0).asInstanceOf[Geometry]
      assertEquals(expectedGeom, wktWriter.write(forcedGeom))
      val lineDfDefaultValue = sparkSession.sql("SELECT ST_GeomFromWKT('LINESTRING (0 1, 1 0, 2 0)') AS geom")
      val actualGeomDefaultValue = lineDfDefaultValue.select(ST_Force3D("geom")).take(1)(0).get(0).asInstanceOf[Geometry]
      assertEquals(expectedGeomDefaultValue, wktWriter.write(actualGeomDefaultValue))
    }

    it("Passed ST_NRings") {
      val polyDf = sparkSession.sql("SELECT ST_GeomFromWKT('POLYGON ((1 0, 1 1, 2 1, 2 0, 1 0))') AS geom")
      val expected = 1
      val df = polyDf.select(ST_NRings("geom"))
      val actual = df.take(1)(0).getInt(0)
      assert(expected == actual)
    }

    it("Passed ST_Translate") {
      val polyDf = sparkSession.sql("SELECT ST_GeomFromWKT('POLYGON ((1 0 1, 1 1 1, 2 1 1, 2 0 1, 1 0 1))') AS geom")
      val df = polyDf.select(ST_Translate("geom", 2, 3, 1))
      val wktWriter3D = new WKTWriter(3);
      val actualGeom = df.take(1)(0).get(0).asInstanceOf[Geometry]
      val actual = wktWriter3D.write(actualGeom)
      val expected = "POLYGON Z((3 3 2, 3 4 2, 4 4 2, 4 3 2, 3 3 2))"
      assert(expected == actual)

      val dfDefaultValue = polyDf.select(ST_Translate("geom", 2, 3))
      val actualGeomDefaultValue = dfDefaultValue.take(1)(0).get(0).asInstanceOf[Geometry]
      val actualDefaultValue = wktWriter3D.write(actualGeomDefaultValue)
      val expectedDefaultValue = "POLYGON Z((3 3 1, 3 4 1, 4 4 1, 4 3 1, 3 3 1))"
      assert(expectedDefaultValue == actualDefaultValue)
    }

    it("Passed ST_BoundingDiagonal") {
      val polyDf = sparkSession.sql("SELECT ST_GeomFromWKT('POLYGON ((1 0 1, 2 3 2, 5 0 1, 5 2 9, 1 0 1))') AS geom")
      val df = polyDf.select(ST_BoundingDiagonal("geom"))
      val wKTWriter = new WKTWriter(3);
      val expected = "LINESTRING Z(1 0 1, 5 3 9)"
      val actual = wKTWriter.write(df.take(1)(0).get(0).asInstanceOf[Geometry])
      assertEquals(expected, actual)
    }
<<<<<<< HEAD

    it("Passed ST_HausdorffDistance") {
      val polyDf = sparkSession.sql("SELECT ST_GeomFromWKT('POLYGON ((1 2, 2 1, 2 0, 4 1, 1 2))') AS g1, " +
             "ST_GeomFromWKT('MULTILINESTRING ((1 1, 2 1, 4 4, 5 5), (10 10, 11 11, 12 12, 14 14), (-11 -20, -11 -21, -15 -19))') AS g2")
      val df = polyDf.select(ST_HausdorffDistance("g1", "g2", 0.05))
      val dfDefaultValue = polyDf.select(ST_HausdorffDistance("g1", "g2"))
      val expected = 25.495097567963924
      val actual = df.take(1)(0).get(0).asInstanceOf[Double]
      val actualDefaultValue = dfDefaultValue.take(1)(0).get(0).asInstanceOf[Double]
      assert(expected == actual)
      assert(expected == actualDefaultValue)
    }
=======
>>>>>>> f8800d6b
  }
}<|MERGE_RESOLUTION|>--- conflicted
+++ resolved
@@ -1003,7 +1003,6 @@
       val actual = wKTWriter.write(df.take(1)(0).get(0).asInstanceOf[Geometry])
       assertEquals(expected, actual)
     }
-<<<<<<< HEAD
 
     it("Passed ST_HausdorffDistance") {
       val polyDf = sparkSession.sql("SELECT ST_GeomFromWKT('POLYGON ((1 2, 2 1, 2 0, 4 1, 1 2))') AS g1, " +
@@ -1016,7 +1015,6 @@
       assert(expected == actual)
       assert(expected == actualDefaultValue)
     }
-=======
->>>>>>> f8800d6b
+    
   }
 }