--- conflicted
+++ resolved
@@ -1003,7 +1003,6 @@
       assert(expectedDefaultValue == actualDefaultValue)
     }
 
-<<<<<<< HEAD
     it("Passed ST_Affine") {
       val polyDf = sparkSession.sql("SELECT ST_GeomFromWKT('POLYGON ((2 3 1, 4 5 1, 7 8 2, 2 3 1))') AS geom")
       val df = polyDf.select(ST_Affine("geom", 1, 2, 3, 4, 1, 2, 3, 4, 1, 4, 2, 1));
@@ -1017,9 +1016,8 @@
       val expectedDefaultValue = "POLYGON Z((9 10 1, 15 16 1, 24 25 2, 9 10 1))"
       assertEquals(expected, actual)
       assertEquals(expectedDefaultValue, actualDefaultValue)
-
-    }
-=======
+    }
+
     it("Passed ST_BoundingDiagonal") {
       val polyDf = sparkSession.sql("SELECT ST_GeomFromWKT('POLYGON ((1 0 1, 2 3 2, 5 0 1, 5 2 9, 1 0 1))') AS geom")
       val df = polyDf.select(ST_BoundingDiagonal("geom"))
@@ -1040,7 +1038,5 @@
       assert(expected == actual)
       assert(expected == actualDefaultValue)
     }
-    
->>>>>>> 9669a838
   }
 }