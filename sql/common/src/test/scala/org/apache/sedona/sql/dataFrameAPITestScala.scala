/*
 * Licensed to the Apache Software Foundation (ASF) under one
 * or more contributor license agreements.  See the NOTICE file
 * distributed with this work for additional information
 * regarding copyright ownership.  The ASF licenses this file
 * to you under the Apache License, Version 2.0 (the
 * "License"); you may not use this file except in compliance
 * with the License.  You may obtain a copy of the License at
 *
 *   http://www.apache.org/licenses/LICENSE-2.0
 *
 * Unless required by applicable law or agreed to in writing,
 * software distributed under the License is distributed on an
 * "AS IS" BASIS, WITHOUT WARRANTIES OR CONDITIONS OF ANY
 * KIND, either express or implied.  See the License for the
 * specific language governing permissions and limitations
 * under the License.
 */
package org.apache.sedona.sql

import scala.collection.mutable.WrappedArray
import org.apache.commons.codec.binary.Hex
import org.apache.spark.sql.functions.{col, lit}
import org.locationtech.jts.geom.Geometry
import org.apache.spark.sql.sedona_sql.expressions.st_constructors._
import org.apache.spark.sql.sedona_sql.expressions.st_functions._
import org.apache.spark.sql.sedona_sql.expressions.st_predicates._
import org.apache.spark.sql.sedona_sql.expressions.st_aggregates._
import org.junit.Assert.assertEquals
import org.locationtech.jts.io.WKTWriter

import scala.collection.mutable

class dataFrameAPITestScala extends TestBaseScala {

  import sparkSession.implicits._

  describe("Sedona DataFrame API Test") {
    // constructors
    it("passed st_point") {
      val df = sparkSession.sql("SELECT 0.0 AS x, 1.0 AS y").select(ST_Point("x", "y"))
      val actualResult = df.take(1)(0).get(0).asInstanceOf[Geometry].toText()
      val expectedResult = "POINT (0 1)"
      assert(actualResult == expectedResult)
    }

    it("passed st_pointz") {
      val df = sparkSession.sql("SELECT 0.0 AS x, 1.0 AS y, 2.0 AS z").select(ST_AsText(ST_PointZ("x", "y", "z")))
      val actualResult = df.take(1)(0).get(0).asInstanceOf[String]
      val expectedResult = "POINT Z(0 1 2)"
      assert(actualResult == expectedResult)
    }

    it("passed st_pointfromtext") {
      val df = sparkSession.sql("SELECT '0.0,1.0' AS c").select(ST_PointFromText($"c", lit(',')))
      val actualResult = df.take(1)(0).get(0).asInstanceOf[Geometry].toText()
      val expectedResult = "POINT (0 1)"
      assert(actualResult == expectedResult)
    }

    it("passed st_polygonfromtext") {
      val df = sparkSession.sql("SELECT '0.0,0.0,1.0,0.0,1.0,1.0,0.0,0.0' AS c").select(ST_PolygonFromText($"c", lit(',')))
      val actualResult = df.take(1)(0).get(0).asInstanceOf[Geometry].toText()
      val expectedResult = "POLYGON ((0 0, 1 0, 1 1, 0 0))"
      assert(actualResult == expectedResult)
    }

    it("passed st_linefromtext") {
      val df = sparkSession.sql("SELECT 'Linestring(1 2, 3 4)' AS wkt").select(ST_LineFromText("wkt"))
      val actualResult = df.take(1)(0).get(0).asInstanceOf[Geometry].toText()
      val expectedResult = "LINESTRING (1 2, 3 4)"
      assert(actualResult == expectedResult)
    }

    it("passed st_linestringfromtext") {
      val df = sparkSession.sql("SELECT '0.0,0.0,1.0,0.0' AS c").select(ST_LineStringFromText($"c", lit(',')))
      val actualResult = df.take(1)(0).get(0).asInstanceOf[Geometry].toText()
      val expectedResult = "LINESTRING (0 0, 1 0)"
      assert(actualResult == expectedResult)
    }

    it("passed st_geomfromwkt") {
      val df = sparkSession.sql("SELECT 'POINT(0.0 1.0)' AS wkt").select(ST_GeomFromWKT("wkt"))
      val actualResult = df.take(1)(0).get(0).asInstanceOf[Geometry].toText()
      val expectedResult = "POINT (0 1)"
      assert(actualResult == expectedResult)
    }

    it("passed st_geomfromwkt with srid") {
      val df = sparkSession.sql("SELECT 'POINT(0.0 1.0)' AS wkt").select(ST_GeomFromWKT("wkt", 4326))
      val actualResult = df.take(1)(0).get(0).asInstanceOf[Geometry]
      assert(actualResult.toText == "POINT (0 1)")
      assert(actualResult.getSRID == 4326)
    }

    it("passed st_geomfromtext") {
      val df = sparkSession.sql("SELECT 'POINT(0.0 1.0)' AS wkt").select(ST_GeomFromText("wkt"))
      val actualResult = df.take(1)(0).get(0).asInstanceOf[Geometry].toText()
      val expectedResult = "POINT (0 1)"
      assert(actualResult == expectedResult)
    }

    it("passed st_geomfromtext with srid") {
      val df = sparkSession.sql("SELECT 'POINT(0.0 1.0)' AS wkt").select(ST_GeomFromText("wkt", 4326))
      val actualResult = df.take(1)(0).get(0).asInstanceOf[Geometry]
      assert(actualResult.toText == "POINT (0 1)")
      assert(actualResult.getSRID == 4326)
    }

    it("passed st_geomfromwkb") {
      val wkbSeq = Seq[Array[Byte]](Array[Byte](1, 2, 0, 0, 0, 2, 0, 0, 0, 0, 0, 0, 0, -124, -42, 0, -64, 0, 0, 0, 0, -128, -75, -42, -65, 0, 0, 0, 96, -31, -17, -9, -65, 0, 0, 0, -128, 7, 93, -27, -65))
      val df = wkbSeq.toDF("wkb").select(ST_GeomFromWKB("wkb"))
      val actualResult = df.take(1)(0).get(0).asInstanceOf[Geometry].toText()
      val expectedResult = "LINESTRING (-2.1047439575195312 -0.354827880859375, -1.49606454372406 -0.6676061153411865)"
      assert(actualResult == expectedResult)
    }

    it("passed st_geomfromgeojson") {
      val geojson = "{ \"type\": \"Feature\", \"properties\": { \"prop\": \"01\" }, \"geometry\": { \"type\": \"Point\", \"coordinates\": [ 0.0, 1.0 ] }},"
      val df = Seq[String](geojson).toDF("geojson").select(ST_GeomFromGeoJSON("geojson"))
      val actualResult = df.take(1)(0).get(0).asInstanceOf[Geometry].toText()
      val expectedResult = "POINT (0 1)"
      assert(actualResult == expectedResult)
    }

    it("passed st_polygonfromenvelope with column values") {
      val df = sparkSession.sql("SELECT 0.0 AS minx, 1.0 AS miny, 2.0 AS maxx, 3.0 AS maxy")
      val actualResult = df.select(ST_PolygonFromEnvelope("minx", "miny", "maxx", "maxy")).take(1)(0).get(0).asInstanceOf[Geometry].toText()
      val expectedResult = "POLYGON ((0 1, 0 3, 2 3, 2 1, 0 1))"
      assert(actualResult == expectedResult)
    }

    it("passed st_polygonfromenvelope with literal values") {
      val df = sparkSession.sql("SELECT null AS c").select(ST_PolygonFromEnvelope(0.0, 1.0, 2.0, 3.0))
      val actualResult = df.take(1)(0).get(0).asInstanceOf[Geometry].toText()
      val expectedResult = "POLYGON ((0 1, 0 3, 2 3, 2 1, 0 1))"
      assert(actualResult == expectedResult)
    }

    it("passed st_geomfromgeohash") {
      val df = sparkSession.sql("SELECT 's00twy01mt' AS geohash").select(ST_GeomFromGeoHash("geohash", 4))
      val actualResult = df.take(1)(0).get(0).asInstanceOf[Geometry].toText()
      val expectedResult = "POLYGON ((0.703125 0.87890625, 0.703125 1.0546875, 1.0546875 1.0546875, 1.0546875 0.87890625, 0.703125 0.87890625))"
      assert(actualResult == expectedResult)
    }

    it("passed st_geomfromgml") {
      val gmlString = "<gml:LineString srsName=\"EPSG:4269\"><gml:coordinates>-71.16028,42.258729 -71.160837,42.259112 -71.161143,42.25932</gml:coordinates></gml:LineString>"
      val df = sparkSession.sql(s"SELECT '$gmlString' AS gml").select(ST_GeomFromGML("gml"))
      val actualResult = df.take(1)(0).get(0).asInstanceOf[Geometry].toText()
      val expectedResult = "LINESTRING (-71.16028 42.258729, -71.160837 42.259112, -71.161143 42.25932)"
      assert(actualResult == expectedResult)
    }

    it ("passed st_geomfromkml") {
      val kmlString = "<LineString><coordinates>-71.1663,42.2614 -71.1667,42.2616</coordinates></LineString>"
      val df = sparkSession.sql(s"SELECT '$kmlString' as kml").select(ST_GeomFromKML("kml"))
      val actualResult = df.take(1)(0).get(0).asInstanceOf[Geometry].toText()
      val expectedResult = "LINESTRING (-71.1663 42.2614, -71.1667 42.2616)"
      assert(actualResult == expectedResult)
    }

    // functions
      it("Passed ST_ConcaveHull"){
        val baseDF = sparkSession.sql("SELECT ST_GeomFromWKT('Polygon ((0 0, 1 2, 2 2, 3 2, 5 0, 4 0, 3 1, 2 1, 1 0, 0 0))') as mline")
        val df = baseDF.select(ST_ConcaveHull("mline", 1, true))
        val actualResult = df.take(1)(0).get(0).asInstanceOf[Geometry].toText()
        assert(actualResult == "POLYGON ((1 2, 2 2, 3 2, 5 0, 4 0, 1 0, 0 0, 1 2))")
      }

    it("Passed ST_ConvexHull") {
      val polygonDf = sparkSession.sql("SELECT ST_GeomFromWKT('POLYGON ((0 0, 1 0, 1 1, 0 0))') AS geom")
      val df = polygonDf.select(ST_ConvexHull("geom"))
      val actualResult = df.take(1)(0).get(0).asInstanceOf[Geometry].toText()
      assert(actualResult == "POLYGON ((0 0, 1 1, 1 0, 0 0))")
    }

    it("Passed ST_Buffer") {
      val polygonDf = sparkSession.sql("SELECT ST_Point(1.0, 1.0) AS geom")
      val df = polygonDf.select(ST_Buffer("geom", 1.0).as("geom")).selectExpr("ST_PrecisionReduce(geom, 2)")
      val actualResult = df.take(1)(0).get(0).asInstanceOf[Geometry].toText()
      val expectedResult = "POLYGON ((1.98 0.8, 1.92 0.62, 1.83 0.44, 1.71 0.29, 1.56 0.17, 1.38 0.08, 1.2 0.02, 1 0, 0.8 0.02, 0.62 0.08, 0.44 0.17, 0.29 0.29, 0.17 0.44, 0.08 0.62, 0.02 0.8, 0 1, 0.02 1.2, 0.08 1.38, 0.17 1.56, 0.29 1.71, 0.44 1.83, 0.62 1.92, 0.8 1.98, 1 2, 1.2 1.98, 1.38 1.92, 1.56 1.83, 1.71 1.71, 1.83 1.56, 1.92 1.38, 1.98 1.2, 2 1, 1.98 0.8))"
      assert(actualResult == expectedResult)
    }

    it("Passed ST_Envelope") {
      val polygonDf = sparkSession.sql("SELECT ST_GeomFromWKT('POLYGON ((0 0, 1 0, 1 1, 0 0))') AS geom")
      val df = polygonDf.select(ST_Envelope("geom"))
      val actualResult = df.take(1)(0).get(0).asInstanceOf[Geometry].toText()
      val expectedResult = "POLYGON ((0 0, 0 1, 1 1, 1 0, 0 0))"
      assert(actualResult == expectedResult)
    }

    it("Passed ST_YMax") {
      val polygonDf = sparkSession.sql("SELECT ST_GeomFromWKT('POLYGON ((0 0, 1 0, 1 1, 0 0))') AS geom")
      val df = polygonDf.select(ST_YMax("geom"))
      val actualResult = df.take(1)(0).get(0).asInstanceOf[Double]
      val expectedResult = 1.0
      assert(actualResult == expectedResult)
    }

    it("Passed ST_YMin") {
      val polygonDf = sparkSession.sql("SELECT ST_GeomFromWKT('POLYGON ((0 0, 1 0, 1 1, 0 0))') AS geom")
      val df = polygonDf.select(ST_YMin("geom"))
      val actualResult = df.take(1)(0).get(0).asInstanceOf[Double]
      val expectedResult = 0.0
      assert(actualResult == expectedResult)
    }

    it("Passed ST_Centroid") {
      val polygonDf = sparkSession.sql("SELECT ST_GeomFromWKT('POLYGON ((0 0, 2 0, 2 2, 0 2, 0 0))') AS geom")
      val df = polygonDf.select(ST_Centroid("geom"))
      val actualResult = df.take(1)(0).get(0).asInstanceOf[Geometry].toText()
      val expectedResult = "POINT (1 1)"
      assert(actualResult == expectedResult)
    }

    it("Passed ST_Length") {
      val lineDf = sparkSession.sql("SELECT ST_GeomFromWKT('LINESTRING (0 0, 1 0)') AS geom")
      val df = lineDf.select(ST_Length("geom"))
      val actualResult = df.take(1)(0).get(0).asInstanceOf[Double]
      val expectedResult = 1.0
      assert(actualResult == expectedResult)
    }

    it("Passed ST_Area") {
      val polygonDf = sparkSession.sql("SELECT ST_GeomFromWKT('POLYGON ((0 0, 1 0, 1 1, 0 0))') AS geom")
      val df = polygonDf.select(ST_Area("geom"))
      val actualResult = df.take(1)(0).get(0).asInstanceOf[Double]
      val expectedResult = 0.5
      assert(actualResult == expectedResult)
    }

    it("Passed ST_Dimension") {
      val polygonDf = sparkSession.sql("SELECT ST_GeomFromWKT('POLYGON ((0 0, 1 0, 1 1, 0 0))') AS geom")
      val df = polygonDf.select(ST_Dimension("geom"))
      val actualResult = df.take(1)(0).get(0).asInstanceOf[Int]
      val expectedResult = 2
      assert(actualResult == expectedResult)
    }

    it("Passed ST_Distance") {
      val pointDf = sparkSession.sql("SELECT ST_Point(0.0, 0.0) AS a, ST_Point(1.0, 0.0) as b")
      val df = pointDf.select(ST_Distance("a", "b"))
      val actualResult = df.take(1)(0).get(0).asInstanceOf[Double]
      val expectedResult = 1.0
      assert(actualResult == expectedResult)
    }

    it("Passed ST_3DDistance") {
      val pointDf = sparkSession.sql("SELECT ST_PointZ(0.0, 0.0, 0.0) AS a, ST_PointZ(3.0, 0.0, 4.0) as b")
      val df = pointDf.select(ST_3DDistance("a", "b"))
      val actualResult = df.take(1)(0).get(0).asInstanceOf[Double]
      val expectedResult = 5.0
      assert(actualResult == expectedResult)
    }

    it("Passed ST_Transform") {
      val pointDf = sparkSession.sql("SELECT ST_Point(1.0, 1.0) AS geom")
      val df = pointDf.select(ST_Transform($"geom", lit("EPSG:4326"), lit("EPSG:32649")).as("geom")).selectExpr("ST_PrecisionReduce(geom, 2)")
      val actualResult = df.take(1)(0).get(0).asInstanceOf[Geometry].toText()
      val expectedResult = "POINT (-33741810.95 1823994.03)"
      assert(actualResult == expectedResult)
    }

    it("Passed ST_Intersection") {
      val polygonDf = sparkSession.sql("SELECT ST_GeomFromWKT('POLYGON((1 1, 8 1, 8 8, 1 8, 1 1))') AS a, ST_GeomFromWKT('POLYGON((2 2, 9 2, 9 9, 2 9, 2 2))') AS b")
      val df = polygonDf.select(ST_Intersection("a", "b"))
      val actualResult = df.take(1)(0).get(0).asInstanceOf[Geometry].toText()
      val expectedResult = "POLYGON ((2 8, 8 8, 8 2, 2 2, 2 8))"
      assert(actualResult == expectedResult)
    }

    it("Passed ST_IsValid") {
      val polygonDf = sparkSession.sql("SELECT ST_GeomFromWKT('POLYGON ((30 10, 40 40, 20 40, 10 20, 30 10))') AS geom")
      val df = polygonDf.select(ST_IsValid("geom"))
      val actualResult = df.take(1)(0).get(0).asInstanceOf[Boolean]
      assert(actualResult)
    }

    it("Passed ST_PrecisionReduce") {
      val pointDf = sparkSession.sql("SELECT ST_Point(0.12, 0.23) AS geom")
      val df = pointDf.select(ST_PrecisionReduce("geom", 1))
      val actualResult = df.take(1)(0).get(0).asInstanceOf[Geometry].toText()
      val expectedResult = "POINT (0.1 0.2)"
      assert(actualResult == expectedResult)
    }

    it("Passed ST_IsSimple") {
      val triangleDf = sparkSession.sql("SELECT ST_GeomFromWkt('POLYGON ((0 0, 1 0, 1 1, 0 0))') AS geom")
      val df = triangleDf.select(ST_IsSimple("geom"))
      val actualResult = df.take(1)(0).get(0).asInstanceOf[Boolean]
      assert(actualResult)
    }

    it("Passed ST_MakeValid On Invalid Polygon") {
      val invalidDf = sparkSession.sql("SELECT ST_GeomFromWKT('POLYGON ((1 5, 1 1, 3 3, 5 3, 7 1, 7 5, 5 3, 3 3, 1 5))') AS geom")
      val df = invalidDf.select(ST_MakeValid("geom"))
      val actualResult = df.take(1)(0).get(0).asInstanceOf[Geometry].toText()
      val expectedResult = "MULTIPOLYGON (((1 5, 3 3, 1 1, 1 5)), ((5 3, 7 5, 7 1, 5 3)))"
      assert(actualResult == expectedResult)
    }

    it("Passed ST_MakePolygon") {
      val invalidDf = sparkSession.sql("SELECT ST_GeomFromWKT('LINESTRING (0 0, 1 0, 1 1, 0 0)') AS geom")
      val df = invalidDf.select(ST_MakePolygon("geom"))
      val actualResult = df.take(1)(0).get(0).asInstanceOf[Geometry].toText()
      val expectedResult = "POLYGON ((0 0, 1 0, 1 1, 0 0))"
      assert(actualResult == expectedResult)
    }

    it("Passed ST_MakePolygon with holes") {
      val invalidDf = sparkSession.sql("SELECT ST_GeomFromWKT('LINESTRING (0 0, 1 0, 1 1, 0 0)') AS geom, array(ST_GeomFromWKT('LINESTRING (0.5 0.1, 0.7 0.1, 0.7 0.3, 0.5 0.1)')) AS holes")
      val df = invalidDf.select(ST_MakePolygon("geom", "holes"))
      val actualResult = df.take(1)(0).get(0).asInstanceOf[Geometry].toText()
      val expectedResult = "POLYGON ((0 0, 1 0, 1 1, 0 0), (0.5 0.1, 0.7 0.1, 0.7 0.3, 0.5 0.1))"
      assert(actualResult == expectedResult)
    }

    it("Passed ST_SimplifyPreserveTopology") {
      val polygonDf = sparkSession.sql("SELECT ST_GeomFromWKT('POLYGON ((0 0, 1 0, 1 0.9, 1 1, 0 0))') AS geom")
      val df = polygonDf.select(ST_SimplifyPreserveTopology("geom", 0.2))
      val actualResult = df.take(1)(0).get(0).asInstanceOf[Geometry].toText()
      val expectedResult = "POLYGON ((0 0, 1 0, 1 1, 0 0))"
      assert(actualResult == expectedResult)
    }

    it("Passed ST_AsText") {
      val pointDf = sparkSession.sql("SELECT ST_Point(0.0, 0.0) AS geom")
      val df = pointDf.select(ST_AsText("geom"))
      val actualResult = df.take(1)(0).get(0).asInstanceOf[String]
      val expectedResult = "POINT (0 0)"
      assert(actualResult == expectedResult)
    }

    it("Passed ST_AsGeoJSON") {
      val pointDf = sparkSession.sql("SELECT ST_Point(0.0, 0.0) AS geom")
      val df = pointDf.select(ST_AsGeoJSON("geom"))
      val actualResult = df.take(1)(0).get(0).asInstanceOf[String]
      val expectedResult = "{\"type\":\"Point\",\"coordinates\":[0.0,0.0]}"
      assert(actualResult == expectedResult)
    }

    it("Passed ST_AsBinary") {
      val pointDf = sparkSession.sql("SELECT ST_Point(0.0, 0.0) AS geom")
      val df = pointDf.select(ST_AsBinary("geom"))
      val actualResult = Hex.encodeHexString(df.take(1)(0).get(0).asInstanceOf[Array[Byte]])
      val expectedResult = "010100000000000000000000000000000000000000"
      assert(actualResult == expectedResult)
    }

    it("Passed ST_AsGML") {
      val pointDf = sparkSession.sql("SELECT ST_Point(0.0, 0.0) AS geom")
      val df = pointDf.select(ST_AsGML("geom"))
      val actualResult = df.take(1)(0).get(0).asInstanceOf[String]
      val expectedResult = "<gml:Point>\n  <gml:coordinates>\n    0.0,0.0 \n  </gml:coordinates>\n</gml:Point>\n"
      assert(actualResult == expectedResult)
    }

    it("Passed ST_AsKML") {
      val pointDf = sparkSession.sql("SELECT ST_Point(0.0, 0.0) AS geom")
      val df = pointDf.select(ST_AsKML("geom"))
      val actualResult = df.take(1)(0).get(0).asInstanceOf[String]
      val expectedResult = "<Point>\n  <coordinates>0.0,0.0</coordinates>\n</Point>\n"
      assert(actualResult == expectedResult)
    }

    it("Passed ST_SRID") {
      val pointDf = sparkSession.sql("SELECT ST_Point(0.0, 0.0) AS geom")
      val df = pointDf.select(ST_SRID("geom"))
      val actualResult = df.take(1)(0).getInt(0)
      val expectedResult = 0
      assert(actualResult == expectedResult)
    }

    it("Passed ST_SetSRID") {
      val pointDf = sparkSession.sql("SELECT ST_Point(0.0, 0.0) AS geom")
      val df = pointDf.select(ST_SetSRID("geom", 3021))
      val actualResult = df.take(1)(0).get(0).asInstanceOf[Geometry].getSRID()
      val expectedResult = 3021
      assert(actualResult == expectedResult)
    }

    it("Passed ST_AsEWKB") {
      val sridPointDf = sparkSession.sql("SELECT ST_SetSRID(ST_Point(0.0, 0.0), 3021) AS geom")
      val df = sridPointDf.select(ST_AsEWKB("geom"))
      val actualResult = Hex.encodeHexString(df.take(1)(0).get(0).asInstanceOf[Array[Byte]])
      val expectedResult = "0101000020cd0b000000000000000000000000000000000000"
      assert(actualResult == expectedResult)
    }

    it("Passed ST_NPoints") {
      val lineDf = sparkSession.sql("SELECT ST_GeomFromWKT('LINESTRING (0 0, 1 1)') AS geom")
      val df = lineDf.select(ST_NPoints("geom"))
      val actualResult = df.take(1)(0).getInt(0)
      val expectedResult = 2
      assert(actualResult == expectedResult)
    }

    it("Passed ST_GeometryType") {
      val pointDf = sparkSession.sql("SELECT ST_Point(0.0, 0.0) AS geom")
      val df = pointDf.select(ST_GeometryType("geom"))
      val actualResult = df.take(1)(0).getString(0)
      val expectedResult = "ST_Point"
      assert(actualResult == expectedResult)
    }

    it("Passed ST_Difference") {
      val polygonDf = sparkSession.sql("SELECT ST_GeomFromWKT('POLYGON ((-3 -3, 3 -3, 3 3, -3 3, -3 -3))') AS a,ST_GeomFromWKT('POLYGON ((0 -4, 4 -4, 4 4, 0 4, 0 -4))') AS b")
      val df = polygonDf.select(ST_Difference("a", "b"))
      val actualResult = df.take(1)(0).get(0).asInstanceOf[Geometry].toText()
      val expectedResult = "POLYGON ((0 -3, -3 -3, -3 3, 0 3, 0 -3))"
      assert(actualResult == expectedResult)
    }

    it("Passed ST_SymDifference") {
      val polygonDf = sparkSession.sql("SELECT ST_GeomFromWKT('POLYGON ((-1 -1, 1 -1, 1 1, -1 1, -1 -1))') AS a, ST_GeomFromWKT('POLYGON ((0 -2, 2 -2, 2 0, 0 0, 0 -2))') AS b")
      val df = polygonDf.select(ST_SymDifference("a", "b"))
      val actualResult = df.take(1)(0).get(0).asInstanceOf[Geometry].toText()
      val expectedResult = "MULTIPOLYGON (((0 -1, -1 -1, -1 1, 1 1, 1 0, 0 0, 0 -1)), ((0 -1, 1 -1, 1 0, 2 0, 2 -2, 0 -2, 0 -1)))"
      assert(actualResult == expectedResult)
    }

    it("Passed ST_Union") {
      val polygonDf = sparkSession.sql("SELECT ST_GeomFromWKT('POLYGON ((-3 -3, 3 -3, 3 3, -3 3, -3 -3))') AS a, ST_GeomFromWKT('POLYGON ((-2 1, 2 1, 2 4, -2 4, -2 1))') AS b")
      val df = polygonDf.select(ST_Union("a", "b"))
      val actualResult = df.take(1)(0).get(0).asInstanceOf[Geometry].toText()
      val expectedResult = "POLYGON ((2 3, 3 3, 3 -3, -3 -3, -3 3, -2 3, -2 4, 2 4, 2 3))"
      assert(actualResult == expectedResult)
    }

    it("Passed ST_Azimuth") {
      val baseDf = sparkSession.sql("SELECT ST_Point(0.0, 0.0) AS a, ST_Point(1.0, 1.0) AS b")
      val df = baseDf.select(ST_Azimuth("a", "b"))
      val actualResult = df.take(1)(0).getDouble(0) * 180 / math.Pi
      val expectedResult = 45.0
      assert(actualResult == expectedResult)
    }

    it("Should pass ST_X") {
      val baseDf = sparkSession.sql("SELECT ST_PointZ(0.0, 1.0, 2.0) AS geom")
      val df = baseDf.select(ST_X("geom"))
      val actualResult = df.take(1)(0).getDouble(0)
      val expectedResult = 0.0
      assert(actualResult == expectedResult)
    }

    it("Should pass ST_Y") {
      val baseDf = sparkSession.sql("SELECT ST_PointZ(0.0, 1.0, 2.0) AS geom")
      val df = baseDf.select(ST_Y("geom"))
      val actualResult = df.take(1)(0).getDouble(0)
      val expectedResult = 1.0
      assert(actualResult == expectedResult)
    }

    it("Should pass ST_Z") {
      val baseDf = sparkSession.sql("SELECT ST_PointZ(0.0, 1.0, 2.0) AS geom")
      val df = baseDf.select(ST_Z("geom"))
      val actualResult = df.take(1)(0).getDouble(0)
      val expectedResult = 2.0
      assert(actualResult == expectedResult)
    }

    it("Passed ST_StartPoint") {
      val baseDf = sparkSession.sql("SELECT ST_GeomFromWKT('LINESTRING (0 0, 1 0)') AS geom")
      val df = baseDf.select(ST_StartPoint("geom"))
      val actualResult = df.take(1)(0).get(0).asInstanceOf[Geometry].toText()
      val expectedResult = "POINT (0 0)"
      assert(actualResult == expectedResult)
    }

    it("Passed ST_Boundary") {
      val baseDf = sparkSession.sql("SELECT ST_GeomFromWKT('POLYGON ((0 0, 1 0, 1 1, 0 0))') AS geom")
      val df = baseDf.select(ST_Boundary("geom"))
      val actualResult = df.take(1)(0).get(0).asInstanceOf[Geometry].toText()
      val expectedResult = "LINESTRING (0 0, 1 0, 1 1, 0 0)"
      assert(actualResult == expectedResult)
    }

    it("Passed ST_EndPoint") {
      val baseDf = sparkSession.sql("SELECT ST_GeomFromWKT('LINESTRING (0 0, 1 0)') AS geom")
      val df = baseDf.select(ST_EndPoint("geom"))
      val actualResult = df.take(1)(0).get(0).asInstanceOf[Geometry].toText()
      val expectedResult = "POINT (1 0)"
      assert(actualResult == expectedResult)
    }

    it("Passed ST_ExteriorRing") {
      val baseDf = sparkSession.sql("SELECT ST_GeomFromWKT('POLYGON ((0 0, 1 0, 1 1, 0 0))') AS geom")
      val df = baseDf.select(ST_ExteriorRing("geom"))
      val actualResult = df.take(1)(0).get(0).asInstanceOf[Geometry].toText()
      val expectedResult = "LINESTRING (0 0, 1 0, 1 1, 0 0)"
      assert(actualResult == expectedResult)
    }

    it("Passed ST_GeometryN") {
      val baseDf = sparkSession.sql("SELECT ST_GeomFromWKT('MULTIPOINT ((0 0))') AS geom")
      val df = baseDf.select(ST_GeometryN("geom", 0))
      val actualResult = df.take(1)(0).get(0).asInstanceOf[Geometry].toText()
      val expectedResult = "POINT (0 0)"
      assert(actualResult == expectedResult)
    }

    it("Passed ST_InteriorRingN") {
      val baseDf = sparkSession.sql("SELECT ST_GeomFromWKT('POLYGON ((0 0, 3 0, 3 3, 0 0), (1 1, 2 2, 2 1, 1 1))') AS geom")
      val df = baseDf.select(ST_InteriorRingN("geom", 0))
      val actualResult = df.take(1)(0).get(0).asInstanceOf[Geometry].toText()
      val expectedResult = "LINESTRING (1 1, 2 2, 2 1, 1 1)"
      assert(actualResult == expectedResult)
    }

    it("Passed ST_Dump") {
      val baseDf = sparkSession.sql("SELECT ST_GeomFromWKT('MULTIPOINT ((0 0), (1 1))') AS geom")
      val df = baseDf.select(ST_Dump("geom"))
      val actualResult = df.take(1)(0).get(0).asInstanceOf[WrappedArray[Any]].map(_.asInstanceOf[Geometry].toText)
      val expectedResult = Array("POINT (0 0)", "POINT (1 1)")
      assert(actualResult(0) == expectedResult(0))
      assert(actualResult(1) == expectedResult(1))
    }

    it("Passed ST_DumpPoints") {
      val baseDf = sparkSession.sql("SELECT ST_GeomFromWKT('LINESTRING (0 0, 1 0)') AS geom")
      val df = baseDf.select(ST_DumpPoints("geom"))
      val actualResult = df.take(1)(0).get(0).asInstanceOf[WrappedArray[Any]].map(_.asInstanceOf[Geometry].toText)
      val expectedResult = Array("POINT (0 0)", "POINT (1 0)")
      assert(actualResult(0) == expectedResult(0))
      assert(actualResult(1) == expectedResult(1))
    }

    it("Passed ST_IsClosed") {
      val baseDf = sparkSession.sql("SELECT ST_GeomFromWKT('LINESTRING (0 0, 1 0, 1 1, 0 0)') AS geom")
      val df = baseDf.select(ST_IsClosed("geom"))
      val actualResult = df.take(1)(0).getBoolean(0)
      assert(actualResult)
    }

    it("Passed ST_NumInteriorRings") {
      val baseDf = sparkSession.sql("SELECT ST_GeomFromWKT('POLYGON ((0 0, 3 0, 3 3, 0 0), (1 1, 2 2, 2 1, 1 1))') AS geom")
      val df = baseDf.select(ST_NumInteriorRings("geom"))
      val actualResult = df.take(1)(0).getInt(0)
      val expectedResult = 1
      assert(actualResult == expectedResult)
    }

    it("Passed ST_AddPoint without index") {
      val baseDf = sparkSession.sql("SELECT ST_GeomFromWKT('LINESTRING (0 0, 1 0)') AS line, ST_Point(1.0, 1.0) AS point")
      val df = baseDf.select(ST_AddPoint("line", "point"))
      val actualResult = df.take(1)(0).get(0).asInstanceOf[Geometry].toText()
      val expectedResult = "LINESTRING (0 0, 1 0, 1 1)"
      assert(actualResult == expectedResult)
    }

    it("Passed ST_AddPoint with index") {
      val baseDf = sparkSession.sql("SELECT ST_GeomFromWKT('LINESTRING (0 0, 1 0)') AS line, ST_Point(1.0, 1.0) AS point")
      val df = baseDf.select(ST_AddPoint("line", "point", 1))
      val actualResult = df.take(1)(0).get(0).asInstanceOf[Geometry].toText()
      val expectedResult = "LINESTRING (0 0, 1 1, 1 0)"
      assert(actualResult == expectedResult)
    }

    it("Passed ST_RemovePoint") {
      val baseDf = sparkSession.sql("SELECT ST_GeomFromWKT('LINESTRING (0 0, 1 0, 1 1)') AS geom")
      val df = baseDf.select(ST_RemovePoint("geom", 1))
      val actualResult = df.take(1)(0).get(0).asInstanceOf[Geometry].toText()
      val expectedResult = "LINESTRING (0 0, 1 1)"
      assert(actualResult == expectedResult)
    }

    it("Passed ST_SetPoint") {
      val baseDf = sparkSession.sql("SELECT ST_GeomFromWKT('LINESTRING (0 0, 1 0)') AS line, ST_Point(1.0, 1.0) AS point")
      val df = baseDf.select(ST_SetPoint("line", 1, "point"))
      val actualResult = df.take(1)(0).get(0).asInstanceOf[Geometry].toText()
      val expectedResult = "LINESTRING (0 0, 1 1)"
      assert(actualResult == expectedResult)
    }

    it("Passed ST_IsRing") {
      val baseDf = sparkSession.sql("SELECT ST_GeomFromWKT('LINESTRING (0 0, 1 0, 1 1, 0 0)') AS geom")
      val df = baseDf.select(ST_IsRing("geom"))
      val actualResult = df.take(1)(0).getBoolean(0)
      assert(actualResult)
    }

    it("Passed ST_Subdivide") {
      val baseDf = sparkSession.sql("SELECT ST_GeomFromWKT('LINESTRING (0 0, 1 0, 2 0, 3 0, 4 0, 5 0)') AS geom")
      val df = baseDf.select(ST_SubDivide("geom", 5))
      val actualResult = df.take(1)(0).get(0).asInstanceOf[WrappedArray[Any]].map(_.asInstanceOf[Geometry].toText)
      val expectedResult = Array[String]("LINESTRING (0 0, 2.5 0)", "LINESTRING (2.5 0, 5 0)")
      assert(actualResult(0) == expectedResult(0))
      assert(actualResult(1) == expectedResult(1))
    }

    it("Passed ST_SubdivideExplode") {
      val baseDf = sparkSession.sql("SELECT ST_GeomFromWKT('LINESTRING (0 0, 1 0, 2 0, 3 0, 4 0, 5 0)') AS geom")
      val df = baseDf.select(ST_SubDivideExplode("geom", 5))
      val actualResults = df.take(2).map(_.get(0).asInstanceOf[Geometry].toText).sortWith(_ < _)
      val expectedResult = Array[String]("LINESTRING (0 0, 2.5 0)", "LINESTRING (2.5 0, 5 0)")
      assert(actualResults(0) == expectedResult(0))
      assert(actualResults(1) == expectedResult(1))
    }

    it("Passed ST_NumGeometries") {
      val baseDf = sparkSession.sql("SELECT ST_GeomFromWKT('MULTIPOINT ((0 0), (1 1))') AS geom")
      val df = baseDf.select(ST_NumGeometries("geom"))
      val actualResult = df.take(1)(0).getInt(0)
      val expectedResult = 2
      assert(actualResult == expectedResult)
    }

    it("Passed ST_LineMerge") {
      val baseDf = sparkSession.sql("SELECT ST_GeomFromWKT('MULTILINESTRING ((0 0, 1 0), (1 0, 2 0))') AS geom")
      val df = baseDf.select(ST_LineMerge("geom"))
      val actualResult = df.take(1)(0).get(0).asInstanceOf[Geometry].toText()
      val expectedResult = "LINESTRING (0 0, 1 0, 2 0)"
      assert(actualResult == expectedResult)
    }

    it("Passed ST_FlipCoordinates") {
      val baseDf = sparkSession.sql("SELECT ST_Point(0.0, 1.0) AS geom")
      val df = baseDf.select(ST_FlipCoordinates("geom"))
      val actualResult = df.take(1)(0).get(0).asInstanceOf[Geometry].toText()
      val expectedResult = "POINT (1 0)"
      assert(actualResult == expectedResult)
    }

    it("Passed ST_MinimumBoundingCircle with default quadrantSegments") {
      val baseDf = sparkSession.sql("SELECT ST_GeomFromWKT('LINESTRING (0 0, 1 0)') AS geom")
      val df = baseDf.select(ST_MinimumBoundingCircle("geom").as("geom")).selectExpr("ST_PrecisionReduce(geom, 2)")
      val actualResult = df.take(1)(0).get(0).asInstanceOf[Geometry].toText()
      val expectedResult = "POLYGON ((0.99 -0.1, 0.96 -0.19, 0.92 -0.28, 0.85 -0.35, 0.78 -0.42, 0.69 -0.46, 0.6 -0.49, 0.5 -0.5, 0.4 -0.49, 0.31 -0.46, 0.22 -0.42, 0.15 -0.35, 0.08 -0.28, 0.04 -0.19, 0.01 -0.1, 0 0, 0.01 0.1, 0.04 0.19, 0.08 0.28, 0.15 0.35, 0.22 0.42, 0.31 0.46, 0.4 0.49, 0.5 0.5, 0.6 0.49, 0.69 0.46, 0.78 0.42, 0.85 0.35, 0.92 0.28, 0.96 0.19, 0.99 0.1, 1 0, 0.99 -0.1))"
      assert(actualResult == expectedResult)
    }

    it("Passed ST_MinimumBoundingCircle with specified quadrantSegments") {
      val baseDf = sparkSession.sql("SELECT ST_GeomFromWKT('LINESTRING (0 0, 1 0)') AS geom")
      val df = baseDf.select(ST_MinimumBoundingCircle("geom", 2).as("geom")).selectExpr("ST_PrecisionReduce(geom, 2)")
      val actualResult = df.take(1)(0).get(0).asInstanceOf[Geometry].toText()
      val expectedResult = "POLYGON ((0.85 -0.35, 0.5 -0.5, 0.15 -0.35, 0 0, 0.15 0.35, 0.5 0.5, 0.85 0.35, 1 0, 0.85 -0.35))"
      assert(actualResult == expectedResult)
    }

    it("Passed ST_MinimumBoundingRadius") {
      val baseDf = sparkSession.sql("SELECT ST_GeomFromWKT('LINESTRING (0 0, 1 0)') AS geom")
      val df = baseDf.select(ST_MinimumBoundingRadius("geom").as("c")).select("c.center", "c.radius")
      val rowResult = df.take(1)(0)

      val actualCenter = rowResult.get(0).asInstanceOf[Geometry].toText()
      val actualRadius = rowResult.getDouble(1)

      val expectedCenter = "POINT (0.5 0)"
      val expectedRadius = 0.5

      assert(actualCenter == expectedCenter)
      assert(actualRadius == expectedRadius)
    }

    it ("Passed ST_LineSubstring") {
      val baseDf = sparkSession.sql("SELECT ST_GeomFromWKT('LINESTRING (0 0, 2 0)') AS line")
      val df = baseDf.select(ST_LineSubstring("line", 0.5, 1.0))
      val actualResult = df.take(1)(0).get(0).asInstanceOf[Geometry].toText()
      val expectedResult = "LINESTRING (1 0, 2 0)"
      assert(actualResult == expectedResult)
    }

    it ("Passed ST_LineInterpolatePoint") {
      val baseDf = sparkSession.sql("SELECT ST_GeomFromWKT('LINESTRING (0 0, 2 0)') AS line")
      val df = baseDf.select(ST_LineInterpolatePoint("line", 0.5))
      val actualResult = df.take(1)(0).get(0).asInstanceOf[Geometry].toText()
      val expectedResult = "POINT (1 0)"
      assert(actualResult == expectedResult)
    }

    it ("Passed ST_Multi"){
      val baseDf = sparkSession.sql("SELECT ST_Point(0.0, 0.0) AS point")
      val df = baseDf.select(ST_Multi("point"))
      val actualResult = df.take(1)(0).get(0).asInstanceOf[Geometry].toText()
      val expectedResult = "MULTIPOINT ((0 0))"
      assert(actualResult == expectedResult)
    }

    it ("Passed ST_PointOnSurface") {
      val baseDf = sparkSession.sql("SELECT ST_GeomFromWKT('LINESTRING (0 0, 1 0)') AS line")
      val df = baseDf.select(ST_PointOnSurface("line"))
      val actualResult = df.take(1)(0).get(0).asInstanceOf[Geometry].toText()
      val expectedResult = "POINT (0 0)"
      assert(actualResult == expectedResult)
    }

    it ("Passed ST_Reverse") {
      val baseDf = sparkSession.sql("SELECT ST_GeomFromWKT('LINESTRING (0 0, 1 0)') AS line")
      val df = baseDf.select(ST_Reverse("line"))
      val actualResult = df.take(1)(0).get(0).asInstanceOf[Geometry].toText()
      val expectedResult = "LINESTRING (1 0, 0 0)"
      assert(actualResult == expectedResult)
    }

    it("Passed ST_PointN") {
      val baseDf = sparkSession.sql("SELECT ST_GeomFromWKT('LINESTRING (0 0, 1 0)') AS line")
      val df = baseDf.select(ST_PointN("line", 2))
      val actualResult = df.take(1)(0).get(0).asInstanceOf[Geometry].toText()
      val expectedResult = "POINT (1 0)"
      assert(actualResult == expectedResult)
    }

    it ("Passed ST_AsEWKT") {
      val baseDf = sparkSession.sql("SELECT ST_SetSRID(ST_Point(0.0, 0.0), 4326) AS point")
      val df = baseDf.select(ST_AsEWKT("point"))
      val actualResult = df.take(1)(0).getString(0)
      val expectedResult = "SRID=4326;POINT (0 0)"
      assert(actualResult == expectedResult)
    }

    it ("Passed ST_Force_2D") {
      val baseDf = sparkSession.sql("SELECT ST_PointZ(0.0, 0.0, 1.0) AS point")
      val df = baseDf.select(ST_Force_2D("point"))
      val actualResult = df.take(1)(0).get(0).asInstanceOf[Geometry].toText()
      val expectedResult = "POINT (0 0)"
      assert(actualResult == expectedResult)
    }

    it ("Passed ST_IsEmpty") {
      val baseDf = sparkSession.sql("SELECT ST_Difference(ST_Point(0.0, 0.0), ST_Point(0.0, 0.0)) AS empty_geom")
      val df = baseDf.select(ST_IsEmpty("empty_geom"))
      val actualResult = df.take(1)(0).getBoolean(0)
      assert(actualResult)
    }

    it("Passed ST_XMax") {
      val baseDf = sparkSession.sql("SELECT ST_GeomFromWKT('LINESTRING (0 0, 1 0)') AS line")
      val df = baseDf.select(ST_XMax("line"))
      val actualResult = df.take(1)(0).getDouble(0)
      val expectedResult = 1.0
      assert(actualResult == expectedResult)
    }

    it("Passed ST_XMin") {
      val baseDf = sparkSession.sql("SELECT ST_GeomFromWKT('LINESTRING (0 0, 1 0)') AS line")
      val df = baseDf.select(ST_XMin("line"))
      val actualResult = df.take(1)(0).getDouble(0)
      val expectedResult = 0.0
      assert(actualResult == expectedResult)
    }

    it ("Passed ST_BuildArea") {
      val baseDf = sparkSession.sql("SELECT ST_GeomFromWKT('MULTILINESTRING ((0 0, 1 0), (1 0, 1 1), (1 1, 0 0))') AS multiline")
      val df = baseDf.select(ST_BuildArea("multiline").as("geom")).selectExpr("ST_Normalize(geom)")
      val actualResult = df.take(1)(0).get(0).asInstanceOf[Geometry].toText()
      val expectedResult = "POLYGON ((0 0, 1 1, 1 0, 0 0))"
      assert(actualResult == expectedResult)
    }

    it ("Passed ST_Collect with array argument") {
      val baseDf = sparkSession.sql("SELECT array(ST_Point(0.0, 0.0), ST_Point(1.0, 1.0)) as points")
      val df = baseDf.select(ST_Collect("points"))
      val actualResult = df.take(1)(0).get(0).asInstanceOf[Geometry].toText()
      val expectedResult = "MULTIPOINT ((0 0), (1 1))"
      assert(actualResult == expectedResult)
    }

    it ("Passed ST_Collect with variable arguments") {
      val baseDf = sparkSession.sql("SELECT ST_Point(0.0, 0.0) AS a, ST_Point(1.0, 1.0) AS b")
      val df = baseDf.select(ST_Collect("a", "b"))
      val actualResult = df.take(1)(0).get(0).asInstanceOf[Geometry].toText()
      val expectedResult = "MULTIPOINT ((0 0), (1 1))"
      assert(actualResult == expectedResult)
    }

    it ("Passed St_CollectionExtract with default geomType") {
      val baseDf = sparkSession.sql("SELECT ST_GeomFromWKT('GEOMETRYCOLLECTION(POINT(0 0), LINESTRING(0 0, 1 0))') AS geom")
      val df = baseDf.select(ST_CollectionExtract("geom"))
      val actualResult = df.take(1)(0).get(0).asInstanceOf[Geometry].toText()
      val expectedResult = "MULTILINESTRING ((0 0, 1 0))"
      assert(actualResult == expectedResult)
    }

    it ("Passed St_CollectionExtract with specified geomType") {
      val baseDf = sparkSession.sql("SELECT ST_GeomFromWKT('GEOMETRYCOLLECTION(POINT(0 0), LINESTRING(0 0, 1 0))') AS geom")
      val df = baseDf.select(ST_CollectionExtract("geom", 1))
      val actualResult = df.take(1)(0).get(0).asInstanceOf[Geometry].toText()
      val expectedResult = "MULTIPOINT ((0 0))"
      assert(actualResult == expectedResult)
    }

    it("Passed ST_Normalize") {
      val baseDf = sparkSession.sql("SELECT ST_GeomFromWKT('POLYGON((0 0, 1 0, 1 1, 0 0))') AS polygon")
      val df = baseDf.select(ST_Normalize("polygon"))
      val actualResult = df.take(1)(0).get(0).asInstanceOf[Geometry].toText()
      val expectedResult = "POLYGON ((0 0, 1 1, 1 0, 0 0))"
      assert(actualResult == expectedResult)
    }

    it("Passed ST_Split") {
      val baseDf = sparkSession.sql("SELECT ST_GeomFromWKT('LINESTRING (0 0, 1.5 1.5, 2 2)') AS input, ST_GeomFromWKT('MULTIPOINT (0.5 0.5, 1 1)') AS blade")
      var df = baseDf.select(ST_Split("input", "blade"))
      var actualResult = df.take(1)(0).get(0).asInstanceOf[Geometry].toText()
      val expectedResult = "MULTILINESTRING ((0 0, 0.5 0.5), (0.5 0.5, 1 1), (1 1, 1.5 1.5, 2 2))"
      assert(actualResult == expectedResult)

      df = baseDf.select(ST_Split($"input", $"blade"))
      actualResult = df.take(1)(0).get(0).asInstanceOf[Geometry].toText()
      assert(actualResult == expectedResult)
    }

    // predicates
    it("Passed ST_Contains") {
      val baseDf = sparkSession.sql("SELECT ST_GeomFromWKT('POLYGON ((0 0, 1 0, 1 1, 0 0))') AS a, ST_Point(0.5, 0.25) AS b")
      val df = baseDf.select(ST_Contains("a", "b"))
      val actualResult = df.take(1)(0).getBoolean(0)
      assert(actualResult)
    }
    it("Passed ST_Intersects") {
      val baseDf = sparkSession.sql("SELECT ST_GeomFromWKT('LINESTRING (0 0, 1 1)') AS a, ST_GeomFromWKT('LINESTRING (0 1, 1 0)') AS b")
      val df = baseDf.select(ST_Intersects("a", "b"))
      val actualResult = df.take(1)(0).getBoolean(0)
      assert(actualResult)
    }

    it("Passed ST_Within") {
      val baseDf = sparkSession.sql("SELECT ST_GeomFromWKT('POLYGON ((0 0, 1 0, 1 1, 0 0))') AS a, ST_Point(0.5, 0.25) AS b")
      val df = baseDf.select(ST_Within("b", "a"))
      val actualResult = df.take(1)(0).getBoolean(0)
      assert(actualResult)
    }

    it("Passed ST_Equals for ST_Point") {
      val baseDf = sparkSession.sql("SELECT ST_GeomFromWKT('LINESTRING (0 0, 1 0)') AS a, ST_GeomFromWKT('LINESTRING (1 0, 0 0)') AS b")
      val df = baseDf.select(ST_Equals("a", "b"))
      val actualResult = df.take(1)(0).getBoolean(0)
      assert(actualResult)
    }

    it("Passed ST_Crosses") {
      val baseDf = sparkSession.sql("SELECT ST_GeomFromWKT('POLYGON((1 1, 4 1, 4 4, 1 4, 1 1))') AS a,ST_GeomFromWKT('LINESTRING(1 5, 5 1)') AS b")
      val df = baseDf.select(ST_Crosses("a", "b"))
      val actualResult = df.take(1)(0).getBoolean(0)
      assert(actualResult)
    }

    it("Passed ST_Touches") {
      val baseDf = sparkSession.sql("SELECT ST_GeomFromWKT('POLYGON ((0 0, 1 0, 1 1, 0 0))') AS a, ST_GeomFromWKT('POLYGON ((1 1, 1 0, 2 0, 1 1))') AS b")
      val df = baseDf.select(ST_Touches("a", "b"))
      val actualResult = df.take(1)(0).getBoolean(0)
      assert(actualResult)
    }

    it("Passed ST_Overlaps") {
      val baseDf = sparkSession.sql("SELECT ST_GeomFromWKT('POLYGON ((0 0, 1 0, 1 1, 0 0))') AS a, ST_GeomFromWKT('POLYGON ((0.5 1, 1.5 0, 2 0, 0.5 1))') AS b")
      val df = baseDf.select(ST_Overlaps("a", "b"))
      val actualResult = df.take(1)(0).getBoolean(0)
      assert(actualResult)
    }

    it("Passed ST_Disjoint") {
      val baseDf = sparkSession.sql("SELECT ST_GeomFromWKT('POLYGON ((0 0, 1 0, 1 1, 0 0))') AS a, ST_GeomFromWKT('POLYGON ((2 0, 3 0, 3 1, 2 0))') AS b")
      val df = baseDf.select(ST_Disjoint("a", "b"))
      val actualResult = df.take(1)(0).getBoolean(0)
      assert(actualResult)
    }

    it("Passed ST_OrderingEquals") {
      val baseDf = sparkSession.sql("SELECT ST_GeomFromWKT('LINESTRING (0 0, 1 0)') AS a, ST_GeomFromWKT('LINESTRING (1 0, 0 0)') AS b")
      val df = baseDf.select(ST_OrderingEquals("a", "b"))
      val actualResult = df.take(1)(0).getBoolean(0)
      assert(!actualResult)
    }

    it("Passed ST_Covers") {
      val baseDf = sparkSession.sql("SELECT ST_GeomFromWKT('POLYGON ((0 0, 1 0, 1 1, 0 0))') AS a, ST_Point(1.0, 0.0) AS b, ST_Point(0.0, 1.0) AS c")
      val df = baseDf.select(ST_Covers("a", "b"), ST_Covers("a", "c"))
      val actualResult = df.take(1)(0)
      assert(actualResult.getBoolean(0))
      assert(!actualResult.getBoolean(1))
    }

    it("Passed ST_CoveredBy") {
      val baseDf = sparkSession.sql("SELECT ST_GeomFromWKT('POLYGON ((0 0, 1 0, 1 1, 0 0))') AS a, ST_Point(1.0, 0.0) AS b, ST_Point(0.0, 1.0) AS c")
      val df = baseDf.select(ST_CoveredBy("b", "a"), ST_CoveredBy("c", "a"))
      val actualResult = df.take(1)(0)
      assert(actualResult.getBoolean(0))
      assert(!actualResult.getBoolean(1))
    }

    // aggregates
    it("Passed ST_Envelope_Aggr") {
      val baseDf = sparkSession.sql("SELECT explode(array(ST_Point(0.0, 0.0), ST_Point(1.0, 1.0))) AS geom")
      val df = baseDf.select(ST_Envelope_Aggr("geom"))
      val actualResult = df.take(1)(0).get(0).asInstanceOf[Geometry].toText()
      val expectedResult = "POLYGON ((0 0, 0 1, 1 1, 1 0, 0 0))"
      assert(actualResult == expectedResult)
    }

    it("Passed ST_Union_Aggr") {
      val baseDf = sparkSession.sql("SELECT explode(array(ST_GeomFromWKT('POLYGON ((0 0, 1 0, 1 1, 0 1, 0 0))'), ST_GeomFromWKT('POLYGON ((1 0, 2 0, 2 1, 1 1, 1 0))'))) AS geom")
      val df = baseDf.select(ST_Union_Aggr("geom"))
      val actualResult = df.take(1)(0).get(0).asInstanceOf[Geometry].toText()
      val expectedResult = "POLYGON ((1 0, 0 0, 0 1, 1 1, 2 1, 2 0, 1 0))"
      assert(actualResult == expectedResult)
    }

    it("Passed ST_Intersection_Aggr") {
      val baseDf = sparkSession.sql("SELECT explode(array(ST_GeomFromWKT('POLYGON ((0 0, 2 0, 2 1, 0 1, 0 0))'), ST_GeomFromWKT('POLYGON ((1 0, 3 0, 3 1, 1 1, 1 0))'))) AS geom")
      val df = baseDf.select(ST_Intersection_Aggr("geom"))
      val actualResult = df.take(1)(0).get(0).asInstanceOf[Geometry].toText()
      val expectedResult = "POLYGON ((2 0, 1 0, 1 1, 2 1, 2 0))"
      assert(actualResult == expectedResult)
    }

    it ("Passed ST_LineFromMultiPoint") {
      val baseDf = sparkSession.sql("SELECT ST_GeomFromWKT('MULTIPOINT((10 40), (40 30), (20 20), (30 10))') AS multipoint")
      val df = baseDf.select(ST_LineFromMultiPoint("multipoint"))
      val actualResult = df.take(1)(0).get(0).asInstanceOf[Geometry].toText()
      val expectedResult = "LINESTRING (10 40, 40 30, 20 20, 30 10)"
      assert(actualResult == expectedResult)
    }

    it("Passed ST_S2CellIDs") {
      val baseDF = sparkSession.sql("SELECT ST_GeomFromWKT('Polygon ((0 0, 1 2, 2 2, 3 2, 5 0, 4 0, 3 1, 2 1, 1 0, 0 0))') as geom")
      val df = baseDF.select(ST_S2CellIDs("geom", 6))
      val dfMRB = baseDF.select(ST_S2CellIDs(ST_Envelope(col("geom")), lit(6)))
      val actualResult = df.take(1)(0).getAs[mutable.WrappedArray[Long]](0).toSet
      val mbrResult = dfMRB.take(1)(0).getAs[mutable.WrappedArray[Long]](0).toSet
      assert (actualResult.subsetOf(mbrResult))
    }

    it("Passed ST_DistanceSphere") {
      val baseDf = sparkSession.sql("SELECT ST_GeomFromWKT('POINT (0 0)') AS geom1, ST_GeomFromWKT('POINT (0 90)') AS geom2")
      var df = baseDf.select(ST_DistanceSphere("geom1", "geom2"))
      var actualResult = df.take(1)(0).getDouble(0)
      var expectedResult = 1.00075559643809E7
      assert(actualResult == expectedResult)

      df = baseDf.select(ST_DistanceSphere("geom1", "geom2", 6378137.0))
      actualResult = df.take(1)(0).getDouble(0)
      expectedResult = 1.0018754171394622E7
      assertEquals(expectedResult, actualResult, 0.1)
    }

    it("Passed ST_DistanceSpheroid") {
      val baseDf = sparkSession.sql("SELECT ST_GeomFromWKT('POINT (0 0)') AS geom1, ST_GeomFromWKT('POINT (0 90)') AS geom2")
      val df = baseDf.select(ST_DistanceSpheroid("geom1", "geom2"))
      val actualResult = df.take(1)(0).getDouble(0)
      val expectedResult = 10018754.171394622
      assertEquals(expectedResult, actualResult, 0.1)
    }

    it("Passed ST_AreaSpheroid") {
      val baseDf = sparkSession.sql("SELECT ST_GeomFromWKT('Polygon ((35 34, 30 28, 34 25, 35 34))') AS geom")
      val df = baseDf.select(ST_AreaSpheroid("geom"))
      val actualResult = df.take(1)(0).getDouble(0)
      val expectedResult = 201824850811.76245
      assertEquals(expectedResult, actualResult, 0.1)
    }

    it("Passed ST_LengthSpheroid") {
      val baseDf = sparkSession.sql("SELECT ST_GeomFromWKT('LineString (0 0, 0 90)') AS geom")
      val df = baseDf.select(ST_LengthSpheroid("geom"))
      val actualResult = df.take(1)(0).getDouble(0)
      val expectedResult = 10018754.171394622
      assertEquals(expectedResult, actualResult, 0.1)
    }

    it("Passed ST_NumPoints") {
      val lineDf = sparkSession.sql("SELECT ST_GeomFromWKT('LINESTRING (0 1, 1 0, 2 0)') AS geom")
      val df = lineDf.select(ST_NumPoints("geom"))
      val actualResult = df.take(1)(0).getInt(0)
      val expectedResult = 3
      assert(actualResult == expectedResult)
    }

    it("Passed ST_Force3D") {
      val lineDf = sparkSession.sql("SELECT ST_GeomFromWKT('LINESTRING (0 1, 1 0, 2 0)') AS geom")
      val expectedGeom = "LINESTRING Z(0 1 2.3, 1 0 2.3, 2 0 2.3)"
      val expectedGeomDefaultValue = "LINESTRING Z(0 1 0, 1 0 0, 2 0 0)"
      val wktWriter = new WKTWriter(3)
      val forcedGeom = lineDf.select(ST_Force3D("geom", 2.3)).take(1)(0).get(0).asInstanceOf[Geometry]
      assertEquals(expectedGeom, wktWriter.write(forcedGeom))
      val lineDfDefaultValue = sparkSession.sql("SELECT ST_GeomFromWKT('LINESTRING (0 1, 1 0, 2 0)') AS geom")
      val actualGeomDefaultValue = lineDfDefaultValue.select(ST_Force3D("geom")).take(1)(0).get(0).asInstanceOf[Geometry]
      assertEquals(expectedGeomDefaultValue, wktWriter.write(actualGeomDefaultValue))
    }

    it("Passed ST_NRings") {
      val polyDf = sparkSession.sql("SELECT ST_GeomFromWKT('POLYGON ((1 0, 1 1, 2 1, 2 0, 1 0))') AS geom")
      val expected = 1
      val df = polyDf.select(ST_NRings("geom"))
      val actual = df.take(1)(0).getInt(0)
      assert(expected == actual)
    }

    it("Passed ST_Translate") {
      val polyDf = sparkSession.sql("SELECT ST_GeomFromWKT('POLYGON ((1 0 1, 1 1 1, 2 1 1, 2 0 1, 1 0 1))') AS geom")
      val df = polyDf.select(ST_Translate("geom", 2, 3, 1))
      val wktWriter3D = new WKTWriter(3);
      val actualGeom = df.take(1)(0).get(0).asInstanceOf[Geometry]
      val actual = wktWriter3D.write(actualGeom)
      val expected = "POLYGON Z((3 3 2, 3 4 2, 4 4 2, 4 3 2, 3 3 2))"
      assert(expected == actual)

      val dfDefaultValue = polyDf.select(ST_Translate("geom", 2, 3))
      val actualGeomDefaultValue = dfDefaultValue.take(1)(0).get(0).asInstanceOf[Geometry]
      val actualDefaultValue = wktWriter3D.write(actualGeomDefaultValue)
      val expectedDefaultValue = "POLYGON Z((3 3 1, 3 4 1, 4 4 1, 4 3 1, 3 3 1))"
      assert(expectedDefaultValue == actualDefaultValue)
    }

<<<<<<< HEAD
=======
    it("Passed ST_FrechetDistance") {
      val polyDf = sparkSession.sql("SELECT ST_GeomFromWKT('POINT (1 2)') as g1, ST_GeomFromWKT('POINT (100 230)') as g2")
      val df = polyDf.select(ST_FrechetDistance("g1", "g2"))
      val expected = 248.5658866377283
      val actual = df.take(1)(0).get(0).asInstanceOf[Double]
      assertEquals(expected, actual, 1e-9)
    }

>>>>>>> a768abd3
    it("Passed ST_Affine") {
      val polyDf = sparkSession.sql("SELECT ST_GeomFromWKT('POLYGON ((2 3 1, 4 5 1, 7 8 2, 2 3 1))') AS geom")
      val df = polyDf.select(ST_Affine("geom", 1, 2, 3, 4, 1, 2, 3, 4, 1, 4, 2, 1));
      val dfDefaultValue = polyDf.select(ST_Affine("geom", 1, 2, 1, 2, 1, 2))
      val wKTWriter3D = new WKTWriter(3);
      val actualGeom = df.take(1)(0).get(0).asInstanceOf[Geometry]
      val actualGeomDefaultValue = dfDefaultValue.take(1)(0).get(0).asInstanceOf[Geometry]
      val actual = wKTWriter3D.write(actualGeom)
      val expected = "POLYGON Z((12 24 17, 18 38 27, 30 63 44, 12 24 17))"
      val actualDefaultValue = wKTWriter3D.write(actualGeomDefaultValue)
      val expectedDefaultValue = "POLYGON Z((9 10 1, 15 16 1, 24 25 2, 9 10 1))"
      assertEquals(expected, actual)
      assertEquals(expectedDefaultValue, actualDefaultValue)
    }

    it("Passed ST_BoundingDiagonal") {
      val polyDf = sparkSession.sql("SELECT ST_GeomFromWKT('POLYGON ((1 0 1, 2 3 2, 5 0 1, 5 2 9, 1 0 1))') AS geom")
      val df = polyDf.select(ST_BoundingDiagonal("geom"))
      val wKTWriter = new WKTWriter(3);
      val expected = "LINESTRING Z(1 0 1, 5 3 9)"
      val actual = wKTWriter.write(df.take(1)(0).get(0).asInstanceOf[Geometry])
      assertEquals(expected, actual)
    }

    it("Passed ST_HausdorffDistance") {
      val polyDf = sparkSession.sql("SELECT ST_GeomFromWKT('POLYGON ((1 2, 2 1, 2 0, 4 1, 1 2))') AS g1, " +
        "ST_GeomFromWKT('MULTILINESTRING ((1 1, 2 1, 4 4, 5 5), (10 10, 11 11, 12 12, 14 14), (-11 -20, -11 -21, -15 -19))') AS g2")
      val df = polyDf.select(ST_HausdorffDistance("g1", "g2", 0.05))
      val dfDefaultValue = polyDf.select(ST_HausdorffDistance("g1", "g2"))
      val expected = 25.495097567963924
      val actual = df.take(1)(0).get(0).asInstanceOf[Double]
      val actualDefaultValue = dfDefaultValue.take(1)(0).get(0).asInstanceOf[Double]
      assert(expected == actual)
      assert(expected == actualDefaultValue)
    }
<<<<<<< HEAD
=======

    it("Passed GeometryType") {
      val polyDf = sparkSession.sql("SELECT ST_GeomFromWKT('POLYGON ((1 2, 2 1, 2 0, 4 1, 1 2))') AS geom")
      val df = polyDf.select(GeometryType("geom"))
      val expected = "POLYGON"
      val actual = df.take(1)(0).get(0).asInstanceOf[String]
      assert(expected == actual)
    }
>>>>>>> a768abd3
  }
}<|MERGE_RESOLUTION|>--- conflicted
+++ resolved
@@ -1003,8 +1003,6 @@
       assert(expectedDefaultValue == actualDefaultValue)
     }
 
-<<<<<<< HEAD
-=======
     it("Passed ST_FrechetDistance") {
       val polyDf = sparkSession.sql("SELECT ST_GeomFromWKT('POINT (1 2)') as g1, ST_GeomFromWKT('POINT (100 230)') as g2")
       val df = polyDf.select(ST_FrechetDistance("g1", "g2"))
@@ -1013,7 +1011,6 @@
       assertEquals(expected, actual, 1e-9)
     }
 
->>>>>>> a768abd3
     it("Passed ST_Affine") {
       val polyDf = sparkSession.sql("SELECT ST_GeomFromWKT('POLYGON ((2 3 1, 4 5 1, 7 8 2, 2 3 1))') AS geom")
       val df = polyDf.select(ST_Affine("geom", 1, 2, 3, 4, 1, 2, 3, 4, 1, 4, 2, 1));
@@ -1049,8 +1046,6 @@
       assert(expected == actual)
       assert(expected == actualDefaultValue)
     }
-<<<<<<< HEAD
-=======
 
     it("Passed GeometryType") {
       val polyDf = sparkSession.sql("SELECT ST_GeomFromWKT('POLYGON ((1 2, 2 1, 2 0, 4 1, 1 2))') AS geom")
@@ -1059,6 +1054,5 @@
       val actual = df.take(1)(0).get(0).asInstanceOf[String]
       assert(expected == actual)
     }
->>>>>>> a768abd3
   }
 }