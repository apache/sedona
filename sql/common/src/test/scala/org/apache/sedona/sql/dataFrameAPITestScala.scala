/*
 * Licensed to the Apache Software Foundation (ASF) under one
 * or more contributor license agreements.  See the NOTICE file
 * distributed with this work for additional information
 * regarding copyright ownership.  The ASF licenses this file
 * to you under the Apache License, Version 2.0 (the
 * "License"); you may not use this file except in compliance
 * with the License.  You may obtain a copy of the License at
 *
 *   http://www.apache.org/licenses/LICENSE-2.0
 *
 * Unless required by applicable law or agreed to in writing,
 * software distributed under the License is distributed on an
 * "AS IS" BASIS, WITHOUT WARRANTIES OR CONDITIONS OF ANY
 * KIND, either express or implied.  See the License for the
 * specific language governing permissions and limitations
 * under the License.
 */
package org.apache.sedona.sql

import scala.collection.mutable.WrappedArray
import org.apache.commons.codec.binary.Hex
import org.apache.spark.sql.functions.{col, lit}
import org.locationtech.jts.geom.Geometry
import org.apache.spark.sql.sedona_sql.expressions.st_constructors._
import org.apache.spark.sql.sedona_sql.expressions.st_functions._
import org.apache.spark.sql.sedona_sql.expressions.st_predicates._
import org.apache.spark.sql.sedona_sql.expressions.st_aggregates._
import org.junit.Assert.assertEquals
import org.locationtech.jts.io.WKTWriter

import scala.collection.mutable

class dataFrameAPITestScala extends TestBaseScala {

  import sparkSession.implicits._

  describe("Sedona DataFrame API Test") {
    // constructors
    it("passed st_point") {
      val df = sparkSession.sql("SELECT 0.0 AS x, 1.0 AS y").select(ST_Point("x", "y"))
      val actualResult = df.take(1)(0).get(0).asInstanceOf[Geometry].toText()
      val expectedResult = "POINT (0 1)"
      assert(actualResult == expectedResult)
    }

    it("passed st_pointz") {
      val df = sparkSession.sql("SELECT 0.0 AS x, 1.0 AS y, 2.0 AS z").select(ST_AsText(ST_PointZ("x", "y", "z")))
      val actualResult = df.take(1)(0).get(0).asInstanceOf[String]
      val expectedResult = "POINT Z(0 1 2)"
      assert(actualResult == expectedResult)
    }

    it("passed st_pointfromtext") {
      val df = sparkSession.sql("SELECT '0.0,1.0' AS c").select(ST_PointFromText($"c", lit(',')))
      val actualResult = df.take(1)(0).get(0).asInstanceOf[Geometry].toText()
      val expectedResult = "POINT (0 1)"
      assert(actualResult == expectedResult)
    }

    it("passed st_polygonfromtext") {
      val df = sparkSession.sql("SELECT '0.0,0.0,1.0,0.0,1.0,1.0,0.0,0.0' AS c").select(ST_PolygonFromText($"c", lit(',')))
      val actualResult = df.take(1)(0).get(0).asInstanceOf[Geometry].toText()
      val expectedResult = "POLYGON ((0 0, 1 0, 1 1, 0 0))"
      assert(actualResult == expectedResult)
    }

    it("passed st_linefromtext") {
      val df = sparkSession.sql("SELECT 'Linestring(1 2, 3 4)' AS wkt").select(ST_LineFromText("wkt"))
      val actualResult = df.take(1)(0).get(0).asInstanceOf[Geometry].toText()
      val expectedResult = "LINESTRING (1 2, 3 4)"
      assert(actualResult == expectedResult)
    }

    it("passed st_linestringfromtext") {
      val df = sparkSession.sql("SELECT '0.0,0.0,1.0,0.0' AS c").select(ST_LineStringFromText($"c", lit(',')))
      val actualResult = df.take(1)(0).get(0).asInstanceOf[Geometry].toText()
      val expectedResult = "LINESTRING (0 0, 1 0)"
      assert(actualResult == expectedResult)
    }

    it("passed st_geomfromwkt") {
      val df = sparkSession.sql("SELECT 'POINT(0.0 1.0)' AS wkt").select(ST_GeomFromWKT("wkt"))
      val actualResult = df.take(1)(0).get(0).asInstanceOf[Geometry].toText()
      val expectedResult = "POINT (0 1)"
      assert(actualResult == expectedResult)
    }

    it("passed st_geomfromwkt with srid") {
      val df = sparkSession.sql("SELECT 'POINT(0.0 1.0)' AS wkt").select(ST_GeomFromWKT("wkt", 4326))
      val actualResult = df.take(1)(0).get(0).asInstanceOf[Geometry]
      assert(actualResult.toText == "POINT (0 1)")
      assert(actualResult.getSRID == 4326)
    }

    it("passed st_geomfromtext") {
      val df = sparkSession.sql("SELECT 'POINT(0.0 1.0)' AS wkt").select(ST_GeomFromText("wkt"))
      val actualResult = df.take(1)(0).get(0).asInstanceOf[Geometry].toText()
      val expectedResult = "POINT (0 1)"
      assert(actualResult == expectedResult)
    }

    it("passed st_geomfromtext with srid") {
      val df = sparkSession.sql("SELECT 'POINT(0.0 1.0)' AS wkt").select(ST_GeomFromText("wkt", 4326))
      val actualResult = df.take(1)(0).get(0).asInstanceOf[Geometry]
      assert(actualResult.toText == "POINT (0 1)")
      assert(actualResult.getSRID == 4326)
    }

    it("passed st_geomfromwkb") {
      val wkbSeq = Seq[Array[Byte]](Array[Byte](1, 2, 0, 0, 0, 2, 0, 0, 0, 0, 0, 0, 0, -124, -42, 0, -64, 0, 0, 0, 0, -128, -75, -42, -65, 0, 0, 0, 96, -31, -17, -9, -65, 0, 0, 0, -128, 7, 93, -27, -65))
      val df = wkbSeq.toDF("wkb").select(ST_GeomFromWKB("wkb"))
      val actualResult = df.take(1)(0).get(0).asInstanceOf[Geometry].toText()
      val expectedResult = "LINESTRING (-2.1047439575195312 -0.354827880859375, -1.49606454372406 -0.6676061153411865)"
      assert(actualResult == expectedResult)
    }

    it("passed st_geomfromgeojson") {
      val geojson = "{ \"type\": \"Feature\", \"properties\": { \"prop\": \"01\" }, \"geometry\": { \"type\": \"Point\", \"coordinates\": [ 0.0, 1.0 ] }},"
      val df = Seq[String](geojson).toDF("geojson").select(ST_GeomFromGeoJSON("geojson"))
      val actualResult = df.take(1)(0).get(0).asInstanceOf[Geometry].toText()
      val expectedResult = "POINT (0 1)"
      assert(actualResult == expectedResult)
    }

    it("passed st_polygonfromenvelope with column values") {
      val df = sparkSession.sql("SELECT 0.0 AS minx, 1.0 AS miny, 2.0 AS maxx, 3.0 AS maxy")
      val actualResult = df.select(ST_PolygonFromEnvelope("minx", "miny", "maxx", "maxy")).take(1)(0).get(0).asInstanceOf[Geometry].toText()
      val expectedResult = "POLYGON ((0 1, 0 3, 2 3, 2 1, 0 1))"
      assert(actualResult == expectedResult)
    }

    it("passed st_polygonfromenvelope with literal values") {
      val df = sparkSession.sql("SELECT null AS c").select(ST_PolygonFromEnvelope(0.0, 1.0, 2.0, 3.0))
      val actualResult = df.take(1)(0).get(0).asInstanceOf[Geometry].toText()
      val expectedResult = "POLYGON ((0 1, 0 3, 2 3, 2 1, 0 1))"
      assert(actualResult == expectedResult)
    }

    it("passed st_geomfromgeohash") {
      val df = sparkSession.sql("SELECT 's00twy01mt' AS geohash").select(ST_GeomFromGeoHash("geohash", 4))
      val actualResult = df.take(1)(0).get(0).asInstanceOf[Geometry].toText()
      val expectedResult = "POLYGON ((0.703125 0.87890625, 0.703125 1.0546875, 1.0546875 1.0546875, 1.0546875 0.87890625, 0.703125 0.87890625))"
      assert(actualResult == expectedResult)
    }

    it("passed st_geomfromgml") {
      val gmlString = "<gml:LineString srsName=\"EPSG:4269\"><gml:coordinates>-71.16028,42.258729 -71.160837,42.259112 -71.161143,42.25932</gml:coordinates></gml:LineString>"
      val df = sparkSession.sql(s"SELECT '$gmlString' AS gml").select(ST_GeomFromGML("gml"))
      val actualResult = df.take(1)(0).get(0).asInstanceOf[Geometry].toText()
      val expectedResult = "LINESTRING (-71.16028 42.258729, -71.160837 42.259112, -71.161143 42.25932)"
      assert(actualResult == expectedResult)
    }

    it ("passed st_geomfromkml") {
      val kmlString = "<LineString><coordinates>-71.1663,42.2614 -71.1667,42.2616</coordinates></LineString>"
      val df = sparkSession.sql(s"SELECT '$kmlString' as kml").select(ST_GeomFromKML("kml"))
      val actualResult = df.take(1)(0).get(0).asInstanceOf[Geometry].toText()
      val expectedResult = "LINESTRING (-71.1663 42.2614, -71.1667 42.2616)"
      assert(actualResult == expectedResult)
    }

    // functions
      it("Passed ST_ConcaveHull"){
        val baseDF = sparkSession.sql("SELECT ST_GeomFromWKT('Polygon ((0 0, 1 2, 2 2, 3 2, 5 0, 4 0, 3 1, 2 1, 1 0, 0 0))') as mline")
        val df = baseDF.select(ST_ConcaveHull("mline", 1, true))
        val actualResult = df.take(1)(0).get(0).asInstanceOf[Geometry].toText()
        assert(actualResult == "POLYGON ((1 2, 2 2, 3 2, 5 0, 4 0, 1 0, 0 0, 1 2))")
      }

    it("Passed ST_ConvexHull") {
      val polygonDf = sparkSession.sql("SELECT ST_GeomFromWKT('POLYGON ((0 0, 1 0, 1 1, 0 0))') AS geom")
      val df = polygonDf.select(ST_ConvexHull("geom"))
      val actualResult = df.take(1)(0).get(0).asInstanceOf[Geometry].toText()
      assert(actualResult == "POLYGON ((0 0, 1 1, 1 0, 0 0))")
    }

    it("Passed ST_Buffer") {
      val polygonDf = sparkSession.sql("SELECT ST_Point(1.0, 1.0) AS geom")
      val df = polygonDf.select(ST_Buffer("geom", 1.0).as("geom")).selectExpr("ST_PrecisionReduce(geom, 2)")
      val actualResult = df.take(1)(0).get(0).asInstanceOf[Geometry].toText()
      val expectedResult = "POLYGON ((1.98 0.8, 1.92 0.62, 1.83 0.44, 1.71 0.29, 1.56 0.17, 1.38 0.08, 1.2 0.02, 1 0, 0.8 0.02, 0.62 0.08, 0.44 0.17, 0.29 0.29, 0.17 0.44, 0.08 0.62, 0.02 0.8, 0 1, 0.02 1.2, 0.08 1.38, 0.17 1.56, 0.29 1.71, 0.44 1.83, 0.62 1.92, 0.8 1.98, 1 2, 1.2 1.98, 1.38 1.92, 1.56 1.83, 1.71 1.71, 1.83 1.56, 1.92 1.38, 1.98 1.2, 2 1, 1.98 0.8))"
      assert(actualResult == expectedResult)
    }

    it("Passed ST_Envelope") {
      val polygonDf = sparkSession.sql("SELECT ST_GeomFromWKT('POLYGON ((0 0, 1 0, 1 1, 0 0))') AS geom")
      val df = polygonDf.select(ST_Envelope("geom"))
      val actualResult = df.take(1)(0).get(0).asInstanceOf[Geometry].toText()
      val expectedResult = "POLYGON ((0 0, 0 1, 1 1, 1 0, 0 0))"
      assert(actualResult == expectedResult)
    }

    it("Passed ST_YMax") {
      val polygonDf = sparkSession.sql("SELECT ST_GeomFromWKT('POLYGON ((0 0, 1 0, 1 1, 0 0))') AS geom")
      val df = polygonDf.select(ST_YMax("geom"))
      val actualResult = df.take(1)(0).get(0).asInstanceOf[Double]
      val expectedResult = 1.0
      assert(actualResult == expectedResult)
    }

    it("Passed ST_YMin") {
      val polygonDf = sparkSession.sql("SELECT ST_GeomFromWKT('POLYGON ((0 0, 1 0, 1 1, 0 0))') AS geom")
      val df = polygonDf.select(ST_YMin("geom"))
      val actualResult = df.take(1)(0).get(0).asInstanceOf[Double]
      val expectedResult = 0.0
      assert(actualResult == expectedResult)
    }

    it("Passed ST_Centroid") {
      val polygonDf = sparkSession.sql("SELECT ST_GeomFromWKT('POLYGON ((0 0, 2 0, 2 2, 0 2, 0 0))') AS geom")
      val df = polygonDf.select(ST_Centroid("geom"))
      val actualResult = df.take(1)(0).get(0).asInstanceOf[Geometry].toText()
      val expectedResult = "POINT (1 1)"
      assert(actualResult == expectedResult)
    }

    it("Passed ST_Length") {
      val lineDf = sparkSession.sql("SELECT ST_GeomFromWKT('LINESTRING (0 0, 1 0)') AS geom")
      val df = lineDf.select(ST_Length("geom"))
      val actualResult = df.take(1)(0).get(0).asInstanceOf[Double]
      val expectedResult = 1.0
      assert(actualResult == expectedResult)
    }

    it("Passed ST_Area") {
      val polygonDf = sparkSession.sql("SELECT ST_GeomFromWKT('POLYGON ((0 0, 1 0, 1 1, 0 0))') AS geom")
      val df = polygonDf.select(ST_Area("geom"))
      val actualResult = df.take(1)(0).get(0).asInstanceOf[Double]
      val expectedResult = 0.5
      assert(actualResult == expectedResult)
    }

    it("Passed ST_Dimension") {
      val polygonDf = sparkSession.sql("SELECT ST_GeomFromWKT('POLYGON ((0 0, 1 0, 1 1, 0 0))') AS geom")
      val df = polygonDf.select(ST_Dimension("geom"))
      val actualResult = df.take(1)(0).get(0).asInstanceOf[Int]
      val expectedResult = 2
      assert(actualResult == expectedResult)
    }

    it("Passed ST_Distance") {
      val pointDf = sparkSession.sql("SELECT ST_Point(0.0, 0.0) AS a, ST_Point(1.0, 0.0) as b")
      val df = pointDf.select(ST_Distance("a", "b"))
      val actualResult = df.take(1)(0).get(0).asInstanceOf[Double]
      val expectedResult = 1.0
      assert(actualResult == expectedResult)
    }

    it("Passed ST_3DDistance") {
      val pointDf = sparkSession.sql("SELECT ST_PointZ(0.0, 0.0, 0.0) AS a, ST_PointZ(3.0, 0.0, 4.0) as b")
      val df = pointDf.select(ST_3DDistance("a", "b"))
      val actualResult = df.take(1)(0).get(0).asInstanceOf[Double]
      val expectedResult = 5.0
      assert(actualResult == expectedResult)
    }

    it("Passed ST_Transform") {
      val pointDf = sparkSession.sql("SELECT ST_Point(1.0, 1.0) AS geom")
      val df = pointDf.select(ST_Transform($"geom", lit("EPSG:4326"), lit("EPSG:32649")).as("geom")).selectExpr("ST_PrecisionReduce(geom, 2)")
      val actualResult = df.take(1)(0).get(0).asInstanceOf[Geometry].toText()
      val expectedResult = "POINT (-33741810.95 1823994.03)"
      assert(actualResult == expectedResult)
    }

    it("Passed ST_Intersection") {
      val polygonDf = sparkSession.sql("SELECT ST_GeomFromWKT('POLYGON((1 1, 8 1, 8 8, 1 8, 1 1))') AS a, ST_GeomFromWKT('POLYGON((2 2, 9 2, 9 9, 2 9, 2 2))') AS b")
      val df = polygonDf.select(ST_Intersection("a", "b"))
      val actualResult = df.take(1)(0).get(0).asInstanceOf[Geometry].toText()
      val expectedResult = "POLYGON ((2 8, 8 8, 8 2, 2 2, 2 8))"
      assert(actualResult == expectedResult)
    }

    it("Passed ST_IsValid") {
      val polygonDf = sparkSession.sql("SELECT ST_GeomFromWKT('POLYGON ((30 10, 40 40, 20 40, 10 20, 30 10))') AS geom")
      val df = polygonDf.select(ST_IsValid("geom"))
      val actualResult = df.take(1)(0).get(0).asInstanceOf[Boolean]
      assert(actualResult)
    }

    it("Passed ST_PrecisionReduce") {
      val pointDf = sparkSession.sql("SELECT ST_Point(0.12, 0.23) AS geom")
      val df = pointDf.select(ST_PrecisionReduce("geom", 1))
      val actualResult = df.take(1)(0).get(0).asInstanceOf[Geometry].toText()
      val expectedResult = "POINT (0.1 0.2)"
      assert(actualResult == expectedResult)
    }

    it("Passed ST_IsSimple") {
      val triangleDf = sparkSession.sql("SELECT ST_GeomFromWkt('POLYGON ((0 0, 1 0, 1 1, 0 0))') AS geom")
      val df = triangleDf.select(ST_IsSimple("geom"))
      val actualResult = df.take(1)(0).get(0).asInstanceOf[Boolean]
      assert(actualResult)
    }

    it("Passed ST_MakeValid On Invalid Polygon") {
      val invalidDf = sparkSession.sql("SELECT ST_GeomFromWKT('POLYGON ((1 5, 1 1, 3 3, 5 3, 7 1, 7 5, 5 3, 3 3, 1 5))') AS geom")
      val df = invalidDf.select(ST_MakeValid("geom"))
      val actualResult = df.take(1)(0).get(0).asInstanceOf[Geometry].toText()
      val expectedResult = "MULTIPOLYGON (((1 5, 3 3, 1 1, 1 5)), ((5 3, 7 5, 7 1, 5 3)))"
      assert(actualResult == expectedResult)
    }

    it("Passed `ST_MakePolygon`") {
      val invalidDf = sparkSession.sql("SELECT ST_GeomFromWKT('LINESTRING (0 0, 1 0, 1 1, 0 0)') AS geom")
      val df = invalidDf.select(ST_MakePolygon("geom"))
      val actualResult = df.take(1)(0).get(0).asInstanceOf[Geometry].toText()
      val expectedResult = "POLYGON ((0 0, 1 0, 1 1, 0 0))"
      assert(actualResult == expectedResult)
    }

    it("Passed ST_MakePolygon with holes") {
      val invalidDf = sparkSession.sql("SELECT ST_GeomFromWKT('LINESTRING (0 0, 1 0, 1 1, 0 0)') AS geom, array(ST_GeomFromWKT('LINESTRING (0.5 0.1, 0.7 0.1, 0.7 0.3, 0.5 0.1)')) AS holes")
      val df = invalidDf.select(ST_MakePolygon("geom", "holes"))
      val actualResult = df.take(1)(0).get(0).asInstanceOf[Geometry].toText()
      val expectedResult = "POLYGON ((0 0, 1 0, 1 1, 0 0), (0.5 0.1, 0.7 0.1, 0.7 0.3, 0.5 0.1))"
      assert(actualResult == expectedResult)
    }

    it("Passed ST_SimplifyPreserveTopology") {
      val polygonDf = sparkSession.sql("SELECT ST_GeomFromWKT('POLYGON ((0 0, 1 0, 1 0.9, 1 1, 0 0))') AS geom")
      val df = polygonDf.select(ST_SimplifyPreserveTopology("geom", 0.2))
      val actualResult = df.take(1)(0).get(0).asInstanceOf[Geometry].toText()
      val expectedResult = "POLYGON ((0 0, 1 0, 1 1, 0 0))"
      assert(actualResult == expectedResult)
    }

    it("Passed ST_AsText") {
      val pointDf = sparkSession.sql("SELECT ST_Point(0.0, 0.0) AS geom")
      val df = pointDf.select(ST_AsText("geom"))
      val actualResult = df.take(1)(0).get(0).asInstanceOf[String]
      val expectedResult = "POINT (0 0)"
      assert(actualResult == expectedResult)
    }

    it("Passed ST_AsGeoJSON") {
      val pointDf = sparkSession.sql("SELECT ST_Point(0.0, 0.0) AS geom")
      val df = pointDf.select(ST_AsGeoJSON("geom"))
      val actualResult = df.take(1)(0).get(0).asInstanceOf[String]
      val expectedResult = "{\"type\":\"Point\",\"coordinates\":[0.0,0.0]}"
      assert(actualResult == expectedResult)
    }

    it("Passed ST_AsBinary") {
      val pointDf = sparkSession.sql("SELECT ST_Point(0.0, 0.0) AS geom")
      val df = pointDf.select(ST_AsBinary("geom"))
      val actualResult = Hex.encodeHexString(df.take(1)(0).get(0).asInstanceOf[Array[Byte]])
      val expectedResult = "010100000000000000000000000000000000000000"
      assert(actualResult == expectedResult)
    }

    it("Passed ST_AsGML") {
      val pointDf = sparkSession.sql("SELECT ST_Point(0.0, 0.0) AS geom")
      val df = pointDf.select(ST_AsGML("geom"))
      val actualResult = df.take(1)(0).get(0).asInstanceOf[String]
      val expectedResult = "<gml:Point>\n  <gml:coordinates>\n    0.0,0.0 \n  </gml:coordinates>\n</gml:Point>\n"
      assert(actualResult == expectedResult)
    }

    it("Passed ST_AsKML") {
      val pointDf = sparkSession.sql("SELECT ST_Point(0.0, 0.0) AS geom")
      val df = pointDf.select(ST_AsKML("geom"))
      val actualResult = df.take(1)(0).get(0).asInstanceOf[String]
      val expectedResult = "<Point>\n  <coordinates>0.0,0.0</coordinates>\n</Point>\n"
      assert(actualResult == expectedResult)
    }

    it("Passed ST_SRID") {
      val pointDf = sparkSession.sql("SELECT ST_Point(0.0, 0.0) AS geom")
      val df = pointDf.select(ST_SRID("geom"))
      val actualResult = df.take(1)(0).getInt(0)
      val expectedResult = 0
      assert(actualResult == expectedResult)
    }

    it("Passed ST_SetSRID") {
      val pointDf = sparkSession.sql("SELECT ST_Point(0.0, 0.0) AS geom")
      val df = pointDf.select(ST_SetSRID("geom", 3021))
      val actualResult = df.take(1)(0).get(0).asInstanceOf[Geometry].getSRID()
      val expectedResult = 3021
      assert(actualResult == expectedResult)
    }

    it("Passed ST_AsEWKB") {
      val sridPointDf = sparkSession.sql("SELECT ST_SetSRID(ST_Point(0.0, 0.0), 3021) AS geom")
      val df = sridPointDf.select(ST_AsEWKB("geom"))
      val actualResult = Hex.encodeHexString(df.take(1)(0).get(0).asInstanceOf[Array[Byte]])
      val expectedResult = "0101000020cd0b000000000000000000000000000000000000"
      assert(actualResult == expectedResult)
    }

    it("Passed ST_NPoints") {
      val lineDf = sparkSession.sql("SELECT ST_GeomFromWKT('LINESTRING (0 0, 1 1)') AS geom")
      val df = lineDf.select(ST_NPoints("geom"))
      val actualResult = df.take(1)(0).getInt(0)
      val expectedResult = 2
      assert(actualResult == expectedResult)
    }

    it("Passed ST_GeometryType") {
      val pointDf = sparkSession.sql("SELECT ST_Point(0.0, 0.0) AS geom")
      val df = pointDf.select(ST_GeometryType("geom"))
      val actualResult = df.take(1)(0).getString(0)
      val expectedResult = "ST_Point"
      assert(actualResult == expectedResult)
    }

    it("Passed ST_Difference") {
      val polygonDf = sparkSession.sql("SELECT ST_GeomFromWKT('POLYGON ((-3 -3, 3 -3, 3 3, -3 3, -3 -3))') AS a,ST_GeomFromWKT('POLYGON ((0 -4, 4 -4, 4 4, 0 4, 0 -4))') AS b")
      val df = polygonDf.select(ST_Difference("a", "b"))
      val actualResult = df.take(1)(0).get(0).asInstanceOf[Geometry].toText()
      val expectedResult = "POLYGON ((0 -3, -3 -3, -3 3, 0 3, 0 -3))"
      assert(actualResult == expectedResult)
    }

    it("Passed ST_SymDifference") {
      val polygonDf = sparkSession.sql("SELECT ST_GeomFromWKT('POLYGON ((-1 -1, 1 -1, 1 1, -1 1, -1 -1))') AS a, ST_GeomFromWKT('POLYGON ((0 -2, 2 -2, 2 0, 0 0, 0 -2))') AS b")
      val df = polygonDf.select(ST_SymDifference("a", "b"))
      val actualResult = df.take(1)(0).get(0).asInstanceOf[Geometry].toText()
      val expectedResult = "MULTIPOLYGON (((0 -1, -1 -1, -1 1, 1 1, 1 0, 0 0, 0 -1)), ((0 -1, 1 -1, 1 0, 2 0, 2 -2, 0 -2, 0 -1)))"
      assert(actualResult == expectedResult)
    }

    it("Passed ST_Union") {
      val polygonDf = sparkSession.sql("SELECT ST_GeomFromWKT('POLYGON ((-3 -3, 3 -3, 3 3, -3 3, -3 -3))') AS a, ST_GeomFromWKT('POLYGON ((-2 1, 2 1, 2 4, -2 4, -2 1))') AS b")
      val df = polygonDf.select(ST_Union("a", "b"))
      val actualResult = df.take(1)(0).get(0).asInstanceOf[Geometry].toText()
      val expectedResult = "POLYGON ((2 3, 3 3, 3 -3, -3 -3, -3 3, -2 3, -2 4, 2 4, 2 3))"
      assert(actualResult == expectedResult)
    }

    it("Passed ST_Azimuth") {
      val baseDf = sparkSession.sql("SELECT ST_Point(0.0, 0.0) AS a, ST_Point(1.0, 1.0) AS b")
      val df = baseDf.select(ST_Azimuth("a", "b"))
      val actualResult = df.take(1)(0).getDouble(0) * 180 / math.Pi
      val expectedResult = 45.0
      assert(actualResult == expectedResult)
    }

    it("Should pass ST_X") {
      val baseDf = sparkSession.sql("SELECT ST_PointZ(0.0, 1.0, 2.0) AS geom")
      val df = baseDf.select(ST_X("geom"))
      val actualResult = df.take(1)(0).getDouble(0)
      val expectedResult = 0.0
      assert(actualResult == expectedResult)
    }

    it("Should pass ST_Y") {
      val baseDf = sparkSession.sql("SELECT ST_PointZ(0.0, 1.0, 2.0) AS geom")
      val df = baseDf.select(ST_Y("geom"))
      val actualResult = df.take(1)(0).getDouble(0)
      val expectedResult = 1.0
      assert(actualResult == expectedResult)
    }

    it("Should pass ST_Z") {
      val baseDf = sparkSession.sql("SELECT ST_PointZ(0.0, 1.0, 2.0) AS geom")
      val df = baseDf.select(ST_Z("geom"))
      val actualResult = df.take(1)(0).getDouble(0)
      val expectedResult = 2.0
      assert(actualResult == expectedResult)
    }

    it("Passed ST_StartPoint") {
      val baseDf = sparkSession.sql("SELECT ST_GeomFromWKT('LINESTRING (0 0, 1 0)') AS geom")
      val df = baseDf.select(ST_StartPoint("geom"))
      val actualResult = df.take(1)(0).get(0).asInstanceOf[Geometry].toText()
      val expectedResult = "POINT (0 0)"
      assert(actualResult == expectedResult)
    }

    it("Passed ST_Boundary") {
      val baseDf = sparkSession.sql("SELECT ST_GeomFromWKT('POLYGON ((0 0, 1 0, 1 1, 0 0))') AS geom")
      val df = baseDf.select(ST_Boundary("geom"))
      val actualResult = df.take(1)(0).get(0).asInstanceOf[Geometry].toText()
      val expectedResult = "LINESTRING (0 0, 1 0, 1 1, 0 0)"
      assert(actualResult == expectedResult)
    }

    it("Passed ST_EndPoint") {
      val baseDf = sparkSession.sql("SELECT ST_GeomFromWKT('LINESTRING (0 0, 1 0)') AS geom")
      val df = baseDf.select(ST_EndPoint("geom"))
      val actualResult = df.take(1)(0).get(0).asInstanceOf[Geometry].toText()
      val expectedResult = "POINT (1 0)"
      assert(actualResult == expectedResult)
    }

    it("Passed ST_ExteriorRing") {
      val baseDf = sparkSession.sql("SELECT ST_GeomFromWKT('POLYGON ((0 0, 1 0, 1 1, 0 0))') AS geom")
      val df = baseDf.select(ST_ExteriorRing("geom"))
      val actualResult = df.take(1)(0).get(0).asInstanceOf[Geometry].toText()
      val expectedResult = "LINESTRING (0 0, 1 0, 1 1, 0 0)"
      assert(actualResult == expectedResult)
    }

    it("Passed ST_GeometryN") {
      val baseDf = sparkSession.sql("SELECT ST_GeomFromWKT('MULTIPOINT ((0 0))') AS geom")
      val df = baseDf.select(ST_GeometryN("geom", 0))
      val actualResult = df.take(1)(0).get(0).asInstanceOf[Geometry].toText()
      val expectedResult = "POINT (0 0)"
      assert(actualResult == expectedResult)
    }

    it("Passed ST_InteriorRingN") {
      val baseDf = sparkSession.sql("SELECT ST_GeomFromWKT('POLYGON ((0 0, 3 0, 3 3, 0 0), (1 1, 2 2, 2 1, 1 1))') AS geom")
      val df = baseDf.select(ST_InteriorRingN("geom", 0))
      val actualResult = df.take(1)(0).get(0).asInstanceOf[Geometry].toText()
      val expectedResult = "LINESTRING (1 1, 2 2, 2 1, 1 1)"
      assert(actualResult == expectedResult)
    }

    it("Passed ST_Dump") {
      val baseDf = sparkSession.sql("SELECT ST_GeomFromWKT('MULTIPOINT ((0 0), (1 1))') AS geom")
      val df = baseDf.select(ST_Dump("geom"))
      val actualResult = df.take(1)(0).get(0).asInstanceOf[WrappedArray[Any]].map(_.asInstanceOf[Geometry].toText)
      val expectedResult = Array("POINT (0 0)", "POINT (1 1)")
      assert(actualResult(0) == expectedResult(0))
      assert(actualResult(1) == expectedResult(1))
    }

    it("Passed ST_DumpPoints") {
      val baseDf = sparkSession.sql("SELECT ST_GeomFromWKT('LINESTRING (0 0, 1 0)') AS geom")
      val df = baseDf.select(ST_DumpPoints("geom"))
      val actualResult = df.take(1)(0).get(0).asInstanceOf[WrappedArray[Any]].map(_.asInstanceOf[Geometry].toText)
      val expectedResult = Array("POINT (0 0)", "POINT (1 0)")
      assert(actualResult(0) == expectedResult(0))
      assert(actualResult(1) == expectedResult(1))
    }

    it("Passed ST_IsClosed") {
      val baseDf = sparkSession.sql("SELECT ST_GeomFromWKT('LINESTRING (0 0, 1 0, 1 1, 0 0)') AS geom")
      val df = baseDf.select(ST_IsClosed("geom"))
      val actualResult = df.take(1)(0).getBoolean(0)
      assert(actualResult)
    }

    it("Passed ST_NumInteriorRings") {
      val baseDf = sparkSession.sql("SELECT ST_GeomFromWKT('POLYGON ((0 0, 3 0, 3 3, 0 0), (1 1, 2 2, 2 1, 1 1))') AS geom")
      val df = baseDf.select(ST_NumInteriorRings("geom"))
      val actualResult = df.take(1)(0).getInt(0)
      val expectedResult = 1
      assert(actualResult == expectedResult)
    }

    it("Passed ST_AddPoint without index") {
      val baseDf = sparkSession.sql("SELECT ST_GeomFromWKT('LINESTRING (0 0, 1 0)') AS line, ST_Point(1.0, 1.0) AS point")
      val df = baseDf.select(ST_AddPoint("line", "point"))
      val actualResult = df.take(1)(0).get(0).asInstanceOf[Geometry].toText()
      val expectedResult = "LINESTRING (0 0, 1 0, 1 1)"
      assert(actualResult == expectedResult)
    }

    it("Passed ST_AddPoint with index") {
      val baseDf = sparkSession.sql("SELECT ST_GeomFromWKT('LINESTRING (0 0, 1 0)') AS line, ST_Point(1.0, 1.0) AS point")
      val df = baseDf.select(ST_AddPoint("line", "point", 1))
      val actualResult = df.take(1)(0).get(0).asInstanceOf[Geometry].toText()
      val expectedResult = "LINESTRING (0 0, 1 1, 1 0)"
      assert(actualResult == expectedResult)
    }

    it("Passed ST_RemovePoint") {
      val baseDf = sparkSession.sql("SELECT ST_GeomFromWKT('LINESTRING (0 0, 1 0, 1 1)') AS geom")
      val df = baseDf.select(ST_RemovePoint("geom", 1))
      val actualResult = df.take(1)(0).get(0).asInstanceOf[Geometry].toText()
      val expectedResult = "LINESTRING (0 0, 1 1)"
      assert(actualResult == expectedResult)
    }

    it("Passed ST_SetPoint") {
      val baseDf = sparkSession.sql("SELECT ST_GeomFromWKT('LINESTRING (0 0, 1 0)') AS line, ST_Point(1.0, 1.0) AS point")
      val df = baseDf.select(ST_SetPoint("line", 1, "point"))
      val actualResult = df.take(1)(0).get(0).asInstanceOf[Geometry].toText()
      val expectedResult = "LINESTRING (0 0, 1 1)"
      assert(actualResult == expectedResult)
    }

    it("Passed ST_IsRing") {
      val baseDf = sparkSession.sql("SELECT ST_GeomFromWKT('LINESTRING (0 0, 1 0, 1 1, 0 0)') AS geom")
      val df = baseDf.select(ST_IsRing("geom"))
      val actualResult = df.take(1)(0).getBoolean(0)
      assert(actualResult)
    }

    it("Passed ST_Subdivide") {
      val baseDf = sparkSession.sql("SELECT ST_GeomFromWKT('LINESTRING (0 0, 1 0, 2 0, 3 0, 4 0, 5 0)') AS geom")
      val df = baseDf.select(ST_SubDivide("geom", 5))
      val actualResult = df.take(1)(0).get(0).asInstanceOf[WrappedArray[Any]].map(_.asInstanceOf[Geometry].toText)
      val expectedResult = Array[String]("LINESTRING (0 0, 2.5 0)", "LINESTRING (2.5 0, 5 0)")
      assert(actualResult(0) == expectedResult(0))
      assert(actualResult(1) == expectedResult(1))
    }

    it("Passed ST_SubdivideExplode") {
      val baseDf = sparkSession.sql("SELECT ST_GeomFromWKT('LINESTRING (0 0, 1 0, 2 0, 3 0, 4 0, 5 0)') AS geom")
      val df = baseDf.select(ST_SubDivideExplode("geom", 5))
      val actualResults = df.take(2).map(_.get(0).asInstanceOf[Geometry].toText).sortWith(_ < _)
      val expectedResult = Array[String]("LINESTRING (0 0, 2.5 0)", "LINESTRING (2.5 0, 5 0)")
      assert(actualResults(0) == expectedResult(0))
      assert(actualResults(1) == expectedResult(1))
    }

    it("Passed ST_NumGeometries") {
      val baseDf = sparkSession.sql("SELECT ST_GeomFromWKT('MULTIPOINT ((0 0), (1 1))') AS geom")
      val df = baseDf.select(ST_NumGeometries("geom"))
      val actualResult = df.take(1)(0).getInt(0)
      val expectedResult = 2
      assert(actualResult == expectedResult)
    }

    it("Passed ST_LineMerge") {
      val baseDf = sparkSession.sql("SELECT ST_GeomFromWKT('MULTILINESTRING ((0 0, 1 0), (1 0, 2 0))') AS geom")
      val df = baseDf.select(ST_LineMerge("geom"))
      val actualResult = df.take(1)(0).get(0).asInstanceOf[Geometry].toText()
      val expectedResult = "LINESTRING (0 0, 1 0, 2 0)"
      assert(actualResult == expectedResult)
    }

    it("Passed ST_FlipCoordinates") {
      val baseDf = sparkSession.sql("SELECT ST_Point(0.0, 1.0) AS geom")
      val df = baseDf.select(ST_FlipCoordinates("geom"))
      val actualResult = df.take(1)(0).get(0).asInstanceOf[Geometry].toText()
      val expectedResult = "POINT (1 0)"
      assert(actualResult == expectedResult)
    }

    it("Passed ST_MinimumBoundingCircle with default quadrantSegments") {
      val baseDf = sparkSession.sql("SELECT ST_GeomFromWKT('LINESTRING (0 0, 1 0)') AS geom")
      val df = baseDf.select(ST_MinimumBoundingCircle("geom").as("geom")).selectExpr("ST_PrecisionReduce(geom, 2)")
      val actualResult = df.take(1)(0).get(0).asInstanceOf[Geometry].toText()
      val expectedResult = "POLYGON ((0.99 -0.1, 0.96 -0.19, 0.92 -0.28, 0.85 -0.35, 0.78 -0.42, 0.69 -0.46, 0.6 -0.49, 0.5 -0.5, 0.4 -0.49, 0.31 -0.46, 0.22 -0.42, 0.15 -0.35, 0.08 -0.28, 0.04 -0.19, 0.01 -0.1, 0 0, 0.01 0.1, 0.04 0.19, 0.08 0.28, 0.15 0.35, 0.22 0.42, 0.31 0.46, 0.4 0.49, 0.5 0.5, 0.6 0.49, 0.69 0.46, 0.78 0.42, 0.85 0.35, 0.92 0.28, 0.96 0.19, 0.99 0.1, 1 0, 0.99 -0.1))"
      assert(actualResult == expectedResult)
    }

    it("Passed ST_MinimumBoundingCircle with specified quadrantSegments") {
      val baseDf = sparkSession.sql("SELECT ST_GeomFromWKT('LINESTRING (0 0, 1 0)') AS geom")
      val df = baseDf.select(ST_MinimumBoundingCircle("geom", 2).as("geom")).selectExpr("ST_PrecisionReduce(geom, 2)")
      val actualResult = df.take(1)(0).get(0).asInstanceOf[Geometry].toText()
      val expectedResult = "POLYGON ((0.85 -0.35, 0.5 -0.5, 0.15 -0.35, 0 0, 0.15 0.35, 0.5 0.5, 0.85 0.35, 1 0, 0.85 -0.35))"
      assert(actualResult == expectedResult)
    }

    it("Passed ST_MinimumBoundingRadius") {
      val baseDf = sparkSession.sql("SELECT ST_GeomFromWKT('LINESTRING (0 0, 1 0)') AS geom")
      val df = baseDf.select(ST_MinimumBoundingRadius("geom").as("c")).select("c.center", "c.radius")
      val rowResult = df.take(1)(0)

      val actualCenter = rowResult.get(0).asInstanceOf[Geometry].toText()
      val actualRadius = rowResult.getDouble(1)

      val expectedCenter = "POINT (0.5 0)"
      val expectedRadius = 0.5

      assert(actualCenter == expectedCenter)
      assert(actualRadius == expectedRadius)
    }

    it ("Passed ST_LineSubstring") {
      val baseDf = sparkSession.sql("SELECT ST_GeomFromWKT('LINESTRING (0 0, 2 0)') AS line")
      val df = baseDf.select(ST_LineSubstring("line", 0.5, 1.0))
      val actualResult = df.take(1)(0).get(0).asInstanceOf[Geometry].toText()
      val expectedResult = "LINESTRING (1 0, 2 0)"
      assert(actualResult == expectedResult)
    }

    it ("Passed ST_LineInterpolatePoint") {
      val baseDf = sparkSession.sql("SELECT ST_GeomFromWKT('LINESTRING (0 0, 2 0)') AS line")
      val df = baseDf.select(ST_LineInterpolatePoint("line", 0.5))
      val actualResult = df.take(1)(0).get(0).asInstanceOf[Geometry].toText()
      val expectedResult = "POINT (1 0)"
      assert(actualResult == expectedResult)
    }

    it ("Passed ST_Multi"){
      val baseDf = sparkSession.sql("SELECT ST_Point(0.0, 0.0) AS point")
      val df = baseDf.select(ST_Multi("point"))
      val actualResult = df.take(1)(0).get(0).asInstanceOf[Geometry].toText()
      val expectedResult = "MULTIPOINT ((0 0))"
      assert(actualResult == expectedResult)
    }

    it ("Passed ST_PointOnSurface") {
      val baseDf = sparkSession.sql("SELECT ST_GeomFromWKT('LINESTRING (0 0, 1 0)') AS line")
      val df = baseDf.select(ST_PointOnSurface("line"))
      val actualResult = df.take(1)(0).get(0).asInstanceOf[Geometry].toText()
      val expectedResult = "POINT (0 0)"
      assert(actualResult == expectedResult)
    }

    it ("Passed ST_Reverse") {
      val baseDf = sparkSession.sql("SELECT ST_GeomFromWKT('LINESTRING (0 0, 1 0)') AS line")
      val df = baseDf.select(ST_Reverse("line"))
      val actualResult = df.take(1)(0).get(0).asInstanceOf[Geometry].toText()
      val expectedResult = "LINESTRING (1 0, 0 0)"
      assert(actualResult == expectedResult)
    }

    it("Passed ST_PointN") {
      val baseDf = sparkSession.sql("SELECT ST_GeomFromWKT('LINESTRING (0 0, 1 0)') AS line")
      val df = baseDf.select(ST_PointN("line", 2))
      val actualResult = df.take(1)(0).get(0).asInstanceOf[Geometry].toText()
      val expectedResult = "POINT (1 0)"
      assert(actualResult == expectedResult)
    }

    it ("Passed ST_AsEWKT") {
      val baseDf = sparkSession.sql("SELECT ST_SetSRID(ST_Point(0.0, 0.0), 4326) AS point")
      val df = baseDf.select(ST_AsEWKT("point"))
      val actualResult = df.take(1)(0).getString(0)
      val expectedResult = "SRID=4326;POINT (0 0)"
      assert(actualResult == expectedResult)
    }

    it ("Passed ST_Force_2D") {
      val baseDf = sparkSession.sql("SELECT ST_PointZ(0.0, 0.0, 1.0) AS point")
      val df = baseDf.select(ST_Force_2D("point"))
      val actualResult = df.take(1)(0).get(0).asInstanceOf[Geometry].toText()
      val expectedResult = "POINT (0 0)"
      assert(actualResult == expectedResult)
    }

    it ("Passed ST_IsEmpty") {
      val baseDf = sparkSession.sql("SELECT ST_Difference(ST_Point(0.0, 0.0), ST_Point(0.0, 0.0)) AS empty_geom")
      val df = baseDf.select(ST_IsEmpty("empty_geom"))
      val actualResult = df.take(1)(0).getBoolean(0)
      assert(actualResult)
    }

    it("Passed ST_XMax") {
      val baseDf = sparkSession.sql("SELECT ST_GeomFromWKT('LINESTRING (0 0, 1 0)') AS line")
      val df = baseDf.select(ST_XMax("line"))
      val actualResult = df.take(1)(0).getDouble(0)
      val expectedResult = 1.0
      assert(actualResult == expectedResult)
    }

    it("Passed ST_XMin") {
      val baseDf = sparkSession.sql("SELECT ST_GeomFromWKT('LINESTRING (0 0, 1 0)') AS line")
      val df = baseDf.select(ST_XMin("line"))
      val actualResult = df.take(1)(0).getDouble(0)
      val expectedResult = 0.0
      assert(actualResult == expectedResult)
    }

    it ("Passed ST_BuildArea") {
      val baseDf = sparkSession.sql("SELECT ST_GeomFromWKT('MULTILINESTRING ((0 0, 1 0), (1 0, 1 1), (1 1, 0 0))') AS multiline")
      val df = baseDf.select(ST_BuildArea("multiline").as("geom")).selectExpr("ST_Normalize(geom)")
      val actualResult = df.take(1)(0).get(0).asInstanceOf[Geometry].toText()
      val expectedResult = "POLYGON ((0 0, 1 1, 1 0, 0 0))"
      assert(actualResult == expectedResult)
    }

    it ("Passed ST_Collect with array argument") {
      val baseDf = sparkSession.sql("SELECT array(ST_Point(0.0, 0.0), ST_Point(1.0, 1.0)) as points")
      val df = baseDf.select(ST_Collect("points"))
      val actualResult = df.take(1)(0).get(0).asInstanceOf[Geometry].toText()
      val expectedResult = "MULTIPOINT ((0 0), (1 1))"
      assert(actualResult == expectedResult)
    }

    it ("Passed ST_Collect with variable arguments") {
      val baseDf = sparkSession.sql("SELECT ST_Point(0.0, 0.0) AS a, ST_Point(1.0, 1.0) AS b")
      val df = baseDf.select(ST_Collect("a", "b"))
      val actualResult = df.take(1)(0).get(0).asInstanceOf[Geometry].toText()
      val expectedResult = "MULTIPOINT ((0 0), (1 1))"
      assert(actualResult == expectedResult)
    }

    it ("Passed St_CollectionExtract with default geomType") {
      val baseDf = sparkSession.sql("SELECT ST_GeomFromWKT('GEOMETRYCOLLECTION(POINT(0 0), LINESTRING(0 0, 1 0))') AS geom")
      val df = baseDf.select(ST_CollectionExtract("geom"))
      val actualResult = df.take(1)(0).get(0).asInstanceOf[Geometry].toText()
      val expectedResult = "MULTILINESTRING ((0 0, 1 0))"
      assert(actualResult == expectedResult)
    }

    it ("Passed St_CollectionExtract with specified geomType") {
      val baseDf = sparkSession.sql("SELECT ST_GeomFromWKT('GEOMETRYCOLLECTION(POINT(0 0), LINESTRING(0 0, 1 0))') AS geom")
      val df = baseDf.select(ST_CollectionExtract("geom", 1))
      val actualResult = df.take(1)(0).get(0).asInstanceOf[Geometry].toText()
      val expectedResult = "MULTIPOINT ((0 0))"
      assert(actualResult == expectedResult)
    }

    it("Passed ST_Normalize") {
      val baseDf = sparkSession.sql("SELECT ST_GeomFromWKT('POLYGON((0 0, 1 0, 1 1, 0 0))') AS polygon")
      val df = baseDf.select(ST_Normalize("polygon"))
      val actualResult = df.take(1)(0).get(0).asInstanceOf[Geometry].toText()
      val expectedResult = "POLYGON ((0 0, 1 1, 1 0, 0 0))"
      assert(actualResult == expectedResult)
    }

    it("Passed ST_Split") {
      val baseDf = sparkSession.sql("SELECT ST_GeomFromWKT('LINESTRING (0 0, 1.5 1.5, 2 2)') AS input, ST_GeomFromWKT('MULTIPOINT (0.5 0.5, 1 1)') AS blade")
      var df = baseDf.select(ST_Split("input", "blade"))
      var actualResult = df.take(1)(0).get(0).asInstanceOf[Geometry].toText()
      val expectedResult = "MULTILINESTRING ((0 0, 0.5 0.5), (0.5 0.5, 1 1), (1 1, 1.5 1.5, 2 2))"
      assert(actualResult == expectedResult)

      df = baseDf.select(ST_Split($"input", $"blade"))
      actualResult = df.take(1)(0).get(0).asInstanceOf[Geometry].toText()
      assert(actualResult == expectedResult)
    }

    // predicates
    it("Passed ST_Contains") {
      val baseDf = sparkSession.sql("SELECT ST_GeomFromWKT('POLYGON ((0 0, 1 0, 1 1, 0 0))') AS a, ST_Point(0.5, 0.25) AS b")
      val df = baseDf.select(ST_Contains("a", "b"))
      val actualResult = df.take(1)(0).getBoolean(0)
      assert(actualResult)
    }
    it("Passed ST_Intersects") {
      val baseDf = sparkSession.sql("SELECT ST_GeomFromWKT('LINESTRING (0 0, 1 1)') AS a, ST_GeomFromWKT('LINESTRING (0 1, 1 0)') AS b")
      val df = baseDf.select(ST_Intersects("a", "b"))
      val actualResult = df.take(1)(0).getBoolean(0)
      assert(actualResult)
    }

    it("Passed ST_Within") {
      val baseDf = sparkSession.sql("SELECT ST_GeomFromWKT('POLYGON ((0 0, 1 0, 1 1, 0 0))') AS a, ST_Point(0.5, 0.25) AS b")
      val df = baseDf.select(ST_Within("b", "a"))
      val actualResult = df.take(1)(0).getBoolean(0)
      assert(actualResult)
    }

    it("Passed ST_Equals for ST_Point") {
      val baseDf = sparkSession.sql("SELECT ST_GeomFromWKT('LINESTRING (0 0, 1 0)') AS a, ST_GeomFromWKT('LINESTRING (1 0, 0 0)') AS b")
      val df = baseDf.select(ST_Equals("a", "b"))
      val actualResult = df.take(1)(0).getBoolean(0)
      assert(actualResult)
    }

    it("Passed ST_Crosses") {
      val baseDf = sparkSession.sql("SELECT ST_GeomFromWKT('POLYGON((1 1, 4 1, 4 4, 1 4, 1 1))') AS a,ST_GeomFromWKT('LINESTRING(1 5, 5 1)') AS b")
      val df = baseDf.select(ST_Crosses("a", "b"))
      val actualResult = df.take(1)(0).getBoolean(0)
      assert(actualResult)
    }

    it("Passed ST_Touches") {
      val baseDf = sparkSession.sql("SELECT ST_GeomFromWKT('POLYGON ((0 0, 1 0, 1 1, 0 0))') AS a, ST_GeomFromWKT('POLYGON ((1 1, 1 0, 2 0, 1 1))') AS b")
      val df = baseDf.select(ST_Touches("a", "b"))
      val actualResult = df.take(1)(0).getBoolean(0)
      assert(actualResult)
    }

    it("Passed ST_Overlaps") {
      val baseDf = sparkSession.sql("SELECT ST_GeomFromWKT('POLYGON ((0 0, 1 0, 1 1, 0 0))') AS a, ST_GeomFromWKT('POLYGON ((0.5 1, 1.5 0, 2 0, 0.5 1))') AS b")
      val df = baseDf.select(ST_Overlaps("a", "b"))
      val actualResult = df.take(1)(0).getBoolean(0)
      assert(actualResult)
    }

    it("Passed ST_Disjoint") {
      val baseDf = sparkSession.sql("SELECT ST_GeomFromWKT('POLYGON ((0 0, 1 0, 1 1, 0 0))') AS a, ST_GeomFromWKT('POLYGON ((2 0, 3 0, 3 1, 2 0))') AS b")
      val df = baseDf.select(ST_Disjoint("a", "b"))
      val actualResult = df.take(1)(0).getBoolean(0)
      assert(actualResult)
    }

    it("Passed ST_OrderingEquals") {
      val baseDf = sparkSession.sql("SELECT ST_GeomFromWKT('LINESTRING (0 0, 1 0)') AS a, ST_GeomFromWKT('LINESTRING (1 0, 0 0)') AS b")
      val df = baseDf.select(ST_OrderingEquals("a", "b"))
      val actualResult = df.take(1)(0).getBoolean(0)
      assert(!actualResult)
    }

    it("Passed ST_Covers") {
      val baseDf = sparkSession.sql("SELECT ST_GeomFromWKT('POLYGON ((0 0, 1 0, 1 1, 0 0))') AS a, ST_Point(1.0, 0.0) AS b, ST_Point(0.0, 1.0) AS c")
      val df = baseDf.select(ST_Covers("a", "b"), ST_Covers("a", "c"))
      val actualResult = df.take(1)(0)
      assert(actualResult.getBoolean(0))
      assert(!actualResult.getBoolean(1))
    }

    it("Passed ST_CoveredBy") {
      val baseDf = sparkSession.sql("SELECT ST_GeomFromWKT('POLYGON ((0 0, 1 0, 1 1, 0 0))') AS a, ST_Point(1.0, 0.0) AS b, ST_Point(0.0, 1.0) AS c")
      val df = baseDf.select(ST_CoveredBy("b", "a"), ST_CoveredBy("c", "a"))
      val actualResult = df.take(1)(0)
      assert(actualResult.getBoolean(0))
      assert(!actualResult.getBoolean(1))
    }

    // aggregates
    it("Passed ST_Envelope_Aggr") {
      val baseDf = sparkSession.sql("SELECT explode(array(ST_Point(0.0, 0.0), ST_Point(1.0, 1.0))) AS geom")
      val df = baseDf.select(ST_Envelope_Aggr("geom"))
      val actualResult = df.take(1)(0).get(0).asInstanceOf[Geometry].toText()
      val expectedResult = "POLYGON ((0 0, 0 1, 1 1, 1 0, 0 0))"
      assert(actualResult == expectedResult)
    }

    it("Passed ST_Union_Aggr") {
      val baseDf = sparkSession.sql("SELECT explode(array(ST_GeomFromWKT('POLYGON ((0 0, 1 0, 1 1, 0 1, 0 0))'), ST_GeomFromWKT('POLYGON ((1 0, 2 0, 2 1, 1 1, 1 0))'))) AS geom")
      val df = baseDf.select(ST_Union_Aggr("geom"))
      val actualResult = df.take(1)(0).get(0).asInstanceOf[Geometry].toText()
      val expectedResult = "POLYGON ((1 0, 0 0, 0 1, 1 1, 2 1, 2 0, 1 0))"
      assert(actualResult == expectedResult)
    }

    it("Passed ST_Intersection_Aggr") {
      val baseDf = sparkSession.sql("SELECT explode(array(ST_GeomFromWKT('POLYGON ((0 0, 2 0, 2 1, 0 1, 0 0))'), ST_GeomFromWKT('POLYGON ((1 0, 3 0, 3 1, 1 1, 1 0))'))) AS geom")
      val df = baseDf.select(ST_Intersection_Aggr("geom"))
      val actualResult = df.take(1)(0).get(0).asInstanceOf[Geometry].toText()
      val expectedResult = "POLYGON ((2 0, 1 0, 1 1, 2 1, 2 0))"
      assert(actualResult == expectedResult)
    }

    it ("Passed ST_LineFromMultiPoint") {
      val baseDf = sparkSession.sql("SELECT ST_GeomFromWKT('MULTIPOINT((10 40), (40 30), (20 20), (30 10))') AS multipoint")
      val df = baseDf.select(ST_LineFromMultiPoint("multipoint"))
      val actualResult = df.take(1)(0).get(0).asInstanceOf[Geometry].toText()
      val expectedResult = "LINESTRING (10 40, 40 30, 20 20, 30 10)"
      assert(actualResult == expectedResult)
    }

    it("Passed ST_S2CellIDs") {
      val baseDF = sparkSession.sql("SELECT ST_GeomFromWKT('Polygon ((0 0, 1 2, 2 2, 3 2, 5 0, 4 0, 3 1, 2 1, 1 0, 0 0))') as geom")
      val df = baseDF.select(ST_S2CellIDs("geom", 6))
      val dfMRB = baseDF.select(ST_S2CellIDs(ST_Envelope(col("geom")), lit(6)))
      val actualResult = df.take(1)(0).getAs[mutable.WrappedArray[Long]](0).toSet
      val mbrResult = dfMRB.take(1)(0).getAs[mutable.WrappedArray[Long]](0).toSet
      assert (actualResult.subsetOf(mbrResult))
    }

    it("Passed ST_DistanceSphere") {
      val baseDf = sparkSession.sql("SELECT ST_GeomFromWKT('POINT (0 0)') AS geom1, ST_GeomFromWKT('POINT (0 90)') AS geom2")
      var df = baseDf.select(ST_DistanceSphere("geom1", "geom2"))
      var actualResult = df.take(1)(0).getDouble(0)
      var expectedResult = 1.00075559643809E7
      assert(actualResult == expectedResult)

      df = baseDf.select(ST_DistanceSphere("geom1", "geom2", 6378137.0))
      actualResult = df.take(1)(0).getDouble(0)
      expectedResult = 1.0018754171394622E7
      assertEquals(expectedResult, actualResult, 0.1)
    }

    it("Passed ST_DistanceSpheroid") {
      val baseDf = sparkSession.sql("SELECT ST_GeomFromWKT('POINT (0 0)') AS geom1, ST_GeomFromWKT('POINT (0 90)') AS geom2")
      val df = baseDf.select(ST_DistanceSpheroid("geom1", "geom2"))
      val actualResult = df.take(1)(0).getDouble(0)
      val expectedResult = 10018754.171394622
      assertEquals(expectedResult, actualResult, 0.1)
    }

    it("Passed ST_AreaSpheroid") {
      val baseDf = sparkSession.sql("SELECT ST_GeomFromWKT('Polygon ((35 34, 30 28, 34 25, 35 34))') AS geom")
      val df = baseDf.select(ST_AreaSpheroid("geom"))
      val actualResult = df.take(1)(0).getDouble(0)
      val expectedResult = 201824850811.76245
      assertEquals(expectedResult, actualResult, 0.1)
    }

    it("Passed ST_LengthSpheroid") {
      val baseDf = sparkSession.sql("SELECT ST_GeomFromWKT('LineString (0 0, 0 90)') AS geom")
      val df = baseDf.select(ST_LengthSpheroid("geom"))
      val actualResult = df.take(1)(0).getDouble(0)
      val expectedResult = 10018754.171394622
      assertEquals(expectedResult, actualResult, 0.1)
    }

    it("Passed ST_NumPoints") {
      val lineDf = sparkSession.sql("SELECT ST_GeomFromWKT('LINESTRING (0 1, 1 0, 2 0)') AS geom")
      val df = lineDf.select(ST_NumPoints("geom"))
      val actualResult = df.take(1)(0).getInt(0)
      val expectedResult = 3
      assert(actualResult == expectedResult)
    }

    it("Passed ST_Force3D") {
      val lineDf = sparkSession.sql("SELECT ST_GeomFromWKT('LINESTRING (0 1, 1 0, 2 0)') AS geom")
      val expectedGeom = "LINESTRING Z(0 1 2.3, 1 0 2.3, 2 0 2.3)"
      val expectedGeomDefaultValue = "LINESTRING Z(0 1 0, 1 0 0, 2 0 0)"
      val wktWriter = new WKTWriter(3)
      val forcedGeom = lineDf.select(ST_Force3D("geom", 2.3)).take(1)(0).get(0).asInstanceOf[Geometry]
      assertEquals(expectedGeom, wktWriter.write(forcedGeom))
      val lineDfDefaultValue = sparkSession.sql("SELECT ST_GeomFromWKT('LINESTRING (0 1, 1 0, 2 0)') AS geom")
      val actualGeomDefaultValue = lineDfDefaultValue.select(ST_Force3D("geom")).take(1)(0).get(0).asInstanceOf[Geometry]
      assertEquals(expectedGeomDefaultValue, wktWriter.write(actualGeomDefaultValue))
    }

    it("Passed ST_NRings") {
      val polyDf = sparkSession.sql("SELECT ST_GeomFromWKT('POLYGON ((1 0, 1 1, 2 1, 2 0, 1 0))') AS geom")
      val expected = 1
      val df = polyDf.select(ST_NRings("geom"))
      val actual = df.take(1)(0).getInt(0)
      assert(expected == actual)
    }

    it("Passed ST_Translate") {
      val polyDf = sparkSession.sql("SELECT ST_GeomFromWKT('POLYGON ((1 0 1, 1 1 1, 2 1 1, 2 0 1, 1 0 1))') AS geom")
      val df = polyDf.select(ST_Translate("geom", 2, 3, 1))
      val wktWriter3D = new WKTWriter(3);
      val actualGeom = df.take(1)(0).get(0).asInstanceOf[Geometry]
      val actual = wktWriter3D.write(actualGeom)
      val expected = "POLYGON Z((3 3 2, 3 4 2, 4 4 2, 4 3 2, 3 3 2))"
      assert(expected == actual)

      val dfDefaultValue = polyDf.select(ST_Translate("geom", 2, 3))
      val actualGeomDefaultValue = dfDefaultValue.take(1)(0).get(0).asInstanceOf[Geometry]
      val actualDefaultValue = wktWriter3D.write(actualGeomDefaultValue)
      val expectedDefaultValue = "POLYGON Z((3 3 1, 3 4 1, 4 4 1, 4 3 1, 3 3 1))"
      assert(expectedDefaultValue == actualDefaultValue)
    }

    it("Passed ST_FrechetDistance") {
      val polyDf = sparkSession.sql("SELECT ST_GeomFromWKT('POINT (1 2)') as g1, ST_GeomFromWKT('POINT (100 230)') as g2")
      val df = polyDf.select(ST_FrechetDistance("g1", "g2"))
      val expected = 248.5658866377283
      val actual = df.take(1)(0).get(0).asInstanceOf[Double]
      assertEquals(expected, actual, 1e-9)

    it("Passed ST_Affine") {
      val polyDf = sparkSession.sql("SELECT ST_GeomFromWKT('POLYGON ((2 3 1, 4 5 1, 7 8 2, 2 3 1))') AS geom")
      val df = polyDf.select(ST_Affine("geom", 1, 2, 3, 4, 1, 2, 3, 4, 1, 4, 2, 1));
      val dfDefaultValue = polyDf.select(ST_Affine("geom", 1, 2, 1, 2, 1, 2))
      val wKTWriter3D = new WKTWriter(3);
      val actualGeom = df.take(1)(0).get(0).asInstanceOf[Geometry]
      val actualGeomDefaultValue = dfDefaultValue.take(1)(0).get(0).asInstanceOf[Geometry]
      val actual = wKTWriter3D.write(actualGeom)
      val expected = "POLYGON Z((12 24 17, 18 38 27, 30 63 44, 12 24 17))"
      val actualDefaultValue = wKTWriter3D.write(actualGeomDefaultValue)
      val expectedDefaultValue = "POLYGON Z((9 10 1, 15 16 1, 24 25 2, 9 10 1))"
      assertEquals(expected, actual)
      assertEquals(expectedDefaultValue, actualDefaultValue)
    }

    it("Passed ST_BoundingDiagonal") {
      val polyDf = sparkSession.sql("SELECT ST_GeomFromWKT('POLYGON ((1 0 1, 2 3 2, 5 0 1, 5 2 9, 1 0 1))') AS geom")
      val df = polyDf.select(ST_BoundingDiagonal("geom"))
      val wKTWriter = new WKTWriter(3);
      val expected = "LINESTRING Z(1 0 1, 5 3 9)"
      val actual = wKTWriter.write(df.take(1)(0).get(0).asInstanceOf[Geometry])
      assertEquals(expected, actual)
    }

<<<<<<< HEAD
    it("Passed ST_Angle - 4 Points") {
      val polyDf = sparkSession.sql("SELECT ST_GeomFromWKT('POINT (10 10)') AS p1, ST_GeomFromWKT('POINT (0 0)') AS p2," +
        " ST_GeomFromWKT('POINT (90 90)') AS p3, ST_GeomFromWKT('POINT (100 80)') AS p4")
      val df = polyDf.select(ST_Angle("p1", "p2", "p3", "p4"))
      val actualRad = df.take(1)(0).get(0).asInstanceOf[Double]
      val dfDegrees = sparkSession.sql(s"SELECT ST_Degrees($actualRad)")
      val actualDegrees = dfDegrees.take(1)(0).get(0).asInstanceOf[Double]
      val expectedDegrees = 269.9999999999999
      assertEquals(expectedDegrees, actualDegrees, 1e-9)
    }

    it("Passed ST_Angle - 3 Points") {
      val polyDf = sparkSession.sql("SELECT ST_GeomFromWKT('POINT (0 0)') AS p1, ST_GeomFromWKT('POINT (10 10)') AS p2," +
        " ST_GeomFromWKT('POINT (20 0)') AS p3")
      val df = polyDf.select(ST_Angle("p1", "p2", "p3"))
      val actualRad = df.take(1)(0).get(0).asInstanceOf[Double]
      val dfDegrees = sparkSession.sql(s"SELECT ST_Degrees($actualRad)")
      val actualDegrees = dfDegrees.take(1)(0).get(0).asInstanceOf[Double]
      val expectedDegrees = 270
      assertEquals(expectedDegrees, actualDegrees, 1e-9)
    }

    it("Passed ST_Angle - 2 LineStrings") {
      val polyDf = sparkSession.sql("SELECT ST_GeomFromWKT('LINESTRING(0 0, 0.3 0.7, 1 1)') AS line1, ST_GeomFromWKT('LINESTRING(0 0, 0.2 0.5, 1 0)') AS line2")
      val df = polyDf.select(ST_Angle("line1", "line2"))
      val actualRad = df.take(1)(0).get(0).asInstanceOf[Double]
      val dfDegrees = sparkSession.sql(s"SELECT ST_Degrees($actualRad)")
      val actualDegrees = dfDegrees.take(1)(0).get(0).asInstanceOf[Double]
      val expectedDegrees = 45
      assertEquals(expectedDegrees, actualDegrees, 1e-9)
=======
    it("Passed ST_HausdorffDistance") {
      val polyDf = sparkSession.sql("SELECT ST_GeomFromWKT('POLYGON ((1 2, 2 1, 2 0, 4 1, 1 2))') AS g1, " +
        "ST_GeomFromWKT('MULTILINESTRING ((1 1, 2 1, 4 4, 5 5), (10 10, 11 11, 12 12, 14 14), (-11 -20, -11 -21, -15 -19))') AS g2")
      val df = polyDf.select(ST_HausdorffDistance("g1", "g2", 0.05))
      val dfDefaultValue = polyDf.select(ST_HausdorffDistance("g1", "g2"))
      val expected = 25.495097567963924
      val actual = df.take(1)(0).get(0).asInstanceOf[Double]
      val actualDefaultValue = dfDefaultValue.take(1)(0).get(0).asInstanceOf[Double]
      assert(expected == actual)
      assert(expected == actualDefaultValue)
>>>>>>> 4663cf52
    }
  }
}<|MERGE_RESOLUTION|>--- conflicted
+++ resolved
@@ -1009,6 +1009,7 @@
       val expected = 248.5658866377283
       val actual = df.take(1)(0).get(0).asInstanceOf[Double]
       assertEquals(expected, actual, 1e-9)
+    }
 
     it("Passed ST_Affine") {
       val polyDf = sparkSession.sql("SELECT ST_GeomFromWKT('POLYGON ((2 3 1, 4 5 1, 7 8 2, 2 3 1))') AS geom")
@@ -1034,7 +1035,6 @@
       assertEquals(expected, actual)
     }
 
-<<<<<<< HEAD
     it("Passed ST_Angle - 4 Points") {
       val polyDf = sparkSession.sql("SELECT ST_GeomFromWKT('POINT (10 10)') AS p1, ST_GeomFromWKT('POINT (0 0)') AS p2," +
         " ST_GeomFromWKT('POINT (90 90)') AS p3, ST_GeomFromWKT('POINT (100 80)') AS p4")
@@ -1065,7 +1065,8 @@
       val actualDegrees = dfDegrees.take(1)(0).get(0).asInstanceOf[Double]
       val expectedDegrees = 45
       assertEquals(expectedDegrees, actualDegrees, 1e-9)
-=======
+    }
+
     it("Passed ST_HausdorffDistance") {
       val polyDf = sparkSession.sql("SELECT ST_GeomFromWKT('POLYGON ((1 2, 2 1, 2 0, 4 1, 1 2))') AS g1, " +
         "ST_GeomFromWKT('MULTILINESTRING ((1 1, 2 1, 4 4, 5 5), (10 10, 11 11, 12 12, 14 14), (-11 -20, -11 -21, -15 -19))') AS g2")
@@ -1076,7 +1077,6 @@
       val actualDefaultValue = dfDefaultValue.take(1)(0).get(0).asInstanceOf[Double]
       assert(expected == actual)
       assert(expected == actualDefaultValue)
->>>>>>> 4663cf52
     }
   }
 }