--- conflicted
+++ resolved
@@ -559,7 +559,6 @@
       assertEquals(expectedY, actualCoordinates.y, 1e-5)
     }
 
-<<<<<<< HEAD
     it("Passed RS_RasterToWorldCoordX with raster") {
       var df = sparkSession.read.format("binaryFile").load(resourceFolder + "raster/test1.tiff")
       df = df.selectExpr("RS_FromGeoTiff(content) as raster")
@@ -572,7 +571,8 @@
       df = df.selectExpr("RS_FromGeoTiff(content) as raster")
       val result = df.selectExpr("RS_RasterToWorldCoordY(raster, 1, 1)").first().getDouble(0)
       assertEquals(4021262.7487925636, result, 0.5d)
-=======
+    }
+
     it("Passed RS_Contains") {
       assert(sparkSession.sql("SELECT RS_Contains(RS_MakeEmptyRaster(1, 20, 20, 2, 22, 1), ST_GeomFromWKT('POLYGON ((5 5, 5 10, 10 10, 10 5, 5 5))'))").first().getBoolean(0))
       assert(!sparkSession.sql("SELECT RS_Contains(RS_MakeEmptyRaster(1, 20, 20, 2, 22, 1), ST_GeomFromWKT('POLYGON ((2 2, 2 25, 20 25, 20 2, 2 2))'))").first().getBoolean(0))
@@ -581,7 +581,6 @@
     it("Passed RS_Within") {
       assert(sparkSession.sql("SELECT RS_WITHIN(RS_MakeEmptyRaster(1, 20, 20, 2, 22, 1), ST_GeomFromWKT('POLYGON ((0 0, 0 50, 100 50, 100 0, 0 0))'))").first().getBoolean(0))
       assert(!sparkSession.sql("SELECT RS_WITHIN(RS_MakeEmptyRaster(1, 100, 100, 0, 50, 1), ST_GeomFromWKT('POLYGON ((2 2, 2 25, 20 25, 20 2, 2 2))'))").first().getBoolean(0))
->>>>>>> 2a5fe3e0
     }
   }
 }