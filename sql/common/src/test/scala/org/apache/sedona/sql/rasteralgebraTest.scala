--- conflicted
+++ resolved
@@ -517,7 +517,6 @@
       assertEquals(expected, result, 1e-9)
     }
 
-<<<<<<< HEAD
     it("Passed RS_ConvexHull with raster") {
       val df = sparkSession.read.format("binaryFile").load(resourceFolder + "raster/test1.tiff")
       val result = df.selectExpr("RS_ConvexHull(RS_FromGeoTiff(content))").first().getAs[Geometry](0);
@@ -542,7 +541,9 @@
 
       assertEquals(expectedCoordOne.getX, coordinates(4).getX, 0.5d)
       assertEquals(expectedCoordOne.getY, coordinates(4).getY, 0.5d)
-=======
+
+    }
+
     it("Passed RS_PixelAsPoint with raster") {
       val widthInPixel = 5
       val heightInPixel = 10
@@ -556,7 +557,6 @@
       val actualCoordinates = result.getCoordinate;
       assertEquals(expectedX, actualCoordinates.x, 1e-5)
       assertEquals(expectedY, actualCoordinates.y, 1e-5)
->>>>>>> d56fa57c
     }
   }
 }