/*
 * Licensed to the Apache Software Foundation (ASF) under one
 * or more contributor license agreements.  See the NOTICE file
 * distributed with this work for additional information
 * regarding copyright ownership.  The ASF licenses this file
 * to you under the Apache License, Version 2.0 (the
 * "License"); you may not use this file except in compliance
 * with the License.  You may obtain a copy of the License at
 *
 *   http://www.apache.org/licenses/LICENSE-2.0
 *
 * Unless required by applicable law or agreed to in writing,
 * software distributed under the License is distributed on an
 * "AS IS" BASIS, WITHOUT WARRANTIES OR CONDITIONS OF ANY
 * KIND, either express or implied.  See the License for the
 * specific language governing permissions and limitations
 * under the License.
 */
package org.apache.sedona.sql.UDF

import org.apache.spark.sql.catalyst.analysis.FunctionRegistry.FunctionBuilder
import org.apache.spark.sql.expressions.{Aggregator, UserDefinedAggregateFunction}
import org.apache.spark.sql.sedona_sql.expressions._
import org.apache.spark.sql.sedona_sql.expressions.collect.ST_Collect
import org.apache.spark.sql.sedona_sql.expressions.raster.{RS_AddBands, RS_Array, RS_Base64, RS_BitwiseAnd, RS_BitwiseOr, RS_Count, RS_DivideBands, RS_FetchRegion, RS_GetBand, RS_GreaterThan, RS_GreaterThanEqual, RS_HTML, RS_LessThan, RS_LessThanEqual, RS_LogicalDifference, RS_LogicalOver, RS_Mean, RS_Mode, RS_Modulo, RS_MultiplyBands, RS_MultiplyFactor, RS_Normalize, RS_NormalizedDifference, RS_SquareRoot, RS_SubtractBands}
import org.locationtech.jts.geom.Geometry

object Catalog {
  val expressions: Seq[FunctionBuilder] = Seq(
    // Expression for vectors
    ST_PointFromText,
    ST_PolygonFromText,
    ST_LineStringFromText,
    ST_GeomFromText,
    ST_GeomFromWKT,
    ST_GeomFromWKB,
    ST_GeomFromGeoJSON,
    ST_Point,
    ST_PolygonFromEnvelope,
    ST_Contains,
    ST_Intersects,
    ST_Within,
    ST_Distance,
    ST_3DDistance,
    ST_ConvexHull,
    ST_NPoints,
    ST_Buffer,
    ST_Envelope,
    ST_Length,
    ST_Area,
    ST_Centroid,
    ST_Transform,
    ST_Intersection,
    ST_Difference,
    ST_SymDifference,
    ST_Union,
    ST_IsValid,
    ST_PrecisionReduce,
    ST_Equals,
    ST_Touches,
    ST_Overlaps,
    ST_Crosses,
    ST_IsSimple,
    ST_MakeValid,
    ST_SimplifyPreserveTopology,
    ST_AsText,
    ST_AsGeoJSON,
    ST_AsBinary,
    ST_AsEWKB,
    ST_SRID,
    ST_SetSRID,
    ST_GeometryType,
    ST_NumGeometries,
    ST_LineMerge,
    ST_Azimuth,
    ST_X,
    ST_Y,
    ST_Z,
    ST_StartPoint,
    ST_Boundary,
    ST_MinimumBoundingRadius,
    ST_MinimumBoundingCircle,
    ST_EndPoint,
    ST_ExteriorRing,
    ST_GeometryN,
    ST_InteriorRingN,
    ST_Dump,
    ST_DumpPoints,
    ST_IsClosed,
    ST_NumInteriorRings,
    ST_AddPoint,
    ST_RemovePoint,
    ST_IsRing,
    ST_FlipCoordinates,
    ST_LineSubstring,
    ST_LineInterpolatePoint,
    ST_SubDivideExplode,
    ST_SubDivide,
    ST_MakePolygon,
    ST_GeoHash,
    ST_GeomFromGeoHash,
    ST_Collect,
    ST_Multi,
<<<<<<< HEAD
    ST_PointOnSurface,
=======
    ST_Reverse,
>>>>>>> 5ef6ab3f
    // Expression for rasters
    RS_NormalizedDifference,
    RS_Mean,
    RS_Mode,
    RS_FetchRegion,
    RS_GreaterThan,
    RS_GreaterThanEqual,
    RS_LessThan,
    RS_LessThanEqual,
    RS_AddBands,
    RS_SubtractBands,
    RS_DivideBands,
    RS_MultiplyFactor,
    RS_MultiplyBands,
    RS_BitwiseAnd,
    RS_BitwiseOr,
    RS_Count,
    RS_Modulo,
    RS_GetBand,
    RS_SquareRoot,
    RS_LogicalDifference,
    RS_LogicalOver,
    RS_Base64,
    RS_HTML,
    RS_Array,
    RS_Normalize
  )

  val aggregateExpressions: Seq[Aggregator[Geometry, Geometry, Geometry]] = Seq(
    new ST_Union_Aggr,
    new ST_Envelope_Aggr,
    new ST_Intersection_Aggr
  )

  import org.apache.spark.sql.sedona_sql.expressions_udaf
  val aggregateExpressions_UDAF: Seq[UserDefinedAggregateFunction] = Seq(
    new expressions_udaf.ST_Union_Aggr,
    new expressions_udaf.ST_Envelope_Aggr,
    new expressions_udaf.ST_Intersection_Aggr
  )
}<|MERGE_RESOLUTION|>--- conflicted
+++ resolved
@@ -101,11 +101,8 @@
     ST_GeomFromGeoHash,
     ST_Collect,
     ST_Multi,
-<<<<<<< HEAD
     ST_PointOnSurface,
-=======
     ST_Reverse,
->>>>>>> 5ef6ab3f
     // Expression for rasters
     RS_NormalizedDifference,
     RS_Mean,
