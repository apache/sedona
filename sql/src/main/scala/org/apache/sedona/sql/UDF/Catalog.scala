/*
 * Licensed to the Apache Software Foundation (ASF) under one
 * or more contributor license agreements.  See the NOTICE file
 * distributed with this work for additional information
 * regarding copyright ownership.  The ASF licenses this file
 * to you under the Apache License, Version 2.0 (the
 * "License"); you may not use this file except in compliance
 * with the License.  You may obtain a copy of the License at
 *
 *   http://www.apache.org/licenses/LICENSE-2.0
 *
 * Unless required by applicable law or agreed to in writing,
 * software distributed under the License is distributed on an
 * "AS IS" BASIS, WITHOUT WARRANTIES OR CONDITIONS OF ANY
 * KIND, either express or implied.  See the License for the
 * specific language governing permissions and limitations
 * under the License.
 */
package org.apache.sedona.sql.UDF

import org.apache.spark.sql.catalyst.analysis.FunctionRegistry.FunctionBuilder
import org.apache.spark.sql.expressions.{Aggregator, UserDefinedAggregateFunction}
import org.apache.spark.sql.sedona_sql.expressions._
import org.locationtech.jts.geom.Geometry

object Catalog {
  val expressions: Seq[FunctionBuilder] = Seq(
    ST_PointFromText,
    ST_PolygonFromText,
    ST_LineStringFromText,
    ST_GeomFromText,
    ST_GeomFromWKT,
    ST_GeomFromWKB,
    ST_GeomFromGeoJSON,
    ST_Point,
    ST_PolygonFromEnvelope,
    ST_Contains,
    ST_Intersects,
    ST_Within,
    ST_Distance,
    ST_ConvexHull,
    ST_NPoints,
    ST_Buffer,
    ST_Envelope,
    ST_Length,
    ST_Area,
    ST_Centroid,
    ST_Transform,
    ST_Intersection,
    ST_IsValid,
    ST_PrecisionReduce,
    ST_Equals,
    ST_Touches,
    ST_Overlaps,
    ST_Crosses,
    ST_IsSimple,
    ST_MakeValid,
    ST_SimplifyPreserveTopology,
    ST_AsText,
    ST_AsGeoJSON,
    ST_GeometryType,
    ST_NumGeometries,
    ST_LineMerge,
    ST_Azimuth,
    ST_X,
    ST_Y,
    ST_StartPoint,
    ST_Boundary,
    ST_MinimumBoundingRadius,
    ST_MinimumBoundingCircle,
    ST_EndPoint,
    ST_ExteriorRing,
    ST_GeometryN,
    ST_InteriorRingN,
    ST_Dump,
    ST_DumpPoints,
    ST_IsClosed,
    ST_NumInteriorRings,
    ST_AddPoint,
    ST_RemovePoint,
    ST_IsRing,
    ST_FlipCoordinates,
    ST_LineSubstring,
    ST_LineInterpolatePoint,
<<<<<<< HEAD
    ST_GeomFromGeoTiff,
    ST_GeomWithBandsFromGeoTiff,
    RS_NormalizedDifference,
    RS_Mean,
    RS_Mode,
    RS_FetchRegion,
    RS_GreaterThan,
    RS_GreaterThanEqual,
    RS_LessThan,
    RS_LessThanEqual,
    RS_AddBands,
    RS_SubtractBands,
    RS_DivideBands,
    RS_MultiplyFactor,
    RS_MultiplyBands,
    RS_BitwiseAnd,
    RS_BitwiseOr,
    RS_Count,
    RS_Modulo,
    RS_GetBand,
    RS_SquareRoot,
    RS_LogicalDifference,
    RS_LogicalOver,
    RS_LogicalAND,
    RS_LogicalOR
=======
    ST_SubDivideExplode,
    ST_SubDivide
>>>>>>> 55311f82
  )

  val aggregateExpressions: Seq[Aggregator[Geometry, Geometry, Geometry]] = Seq(
    new ST_Union_Aggr,
    new ST_Envelope_Aggr,
    new ST_Intersection_Aggr
  )

  import org.apache.spark.sql.sedona_sql.expressions_udaf
  val aggregateExpressions_UDAF: Seq[UserDefinedAggregateFunction] = Seq(
    new expressions_udaf.ST_Union_Aggr,
    new expressions_udaf.ST_Envelope_Aggr,
    new expressions_udaf.ST_Intersection_Aggr
  )
}<|MERGE_RESOLUTION|>--- conflicted
+++ resolved
@@ -82,7 +82,8 @@
     ST_FlipCoordinates,
     ST_LineSubstring,
     ST_LineInterpolatePoint,
-<<<<<<< HEAD
+    ST_SubDivideExplode,
+    ST_SubDivide,
     ST_GeomFromGeoTiff,
     ST_GeomWithBandsFromGeoTiff,
     RS_NormalizedDifference,
@@ -108,10 +109,6 @@
     RS_LogicalOver,
     RS_LogicalAND,
     RS_LogicalOR
-=======
-    ST_SubDivideExplode,
-    ST_SubDivide
->>>>>>> 55311f82
   )
 
   val aggregateExpressions: Seq[Aggregator[Geometry, Geometry, Geometry]] = Seq(
