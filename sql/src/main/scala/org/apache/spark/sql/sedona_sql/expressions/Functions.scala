/*
 * Licensed to the Apache Software Foundation (ASF) under one
 * or more contributor license agreements.  See the NOTICE file
 * distributed with this work for additional information
 * regarding copyright ownership.  The ASF licenses this file
 * to you under the Apache License, Version 2.0 (the
 * "License"); you may not use this file except in compliance
 * with the License.  You may obtain a copy of the License at
 *
 *   http://www.apache.org/licenses/LICENSE-2.0
 *
 * Unless required by applicable law or agreed to in writing,
 * software distributed under the License is distributed on an
 * "AS IS" BASIS, WITHOUT WARRANTIES OR CONDITIONS OF ANY
 * KIND, either express or implied.  See the License for the
 * specific language governing permissions and limitations
 * under the License.
 */
package org.apache.spark.sql.sedona_sql.expressions

import org.apache.sedona.core.geometryObjects.Circle
import org.apache.sedona.core.utils.GeomUtils
import org.apache.sedona.sql.utils.GeometrySerializer
import org.apache.spark.internal.Logging
import org.apache.spark.sql.catalyst.InternalRow
import org.apache.spark.sql.catalyst.expressions.codegen.{CodegenContext, CodegenFallback, ExprCode}
import org.apache.spark.sql.catalyst.expressions.{BoundReference, Expression, Generator}
import org.apache.spark.sql.catalyst.util.{ArrayData, GenericArrayData}
import org.apache.spark.sql.sedona_sql.UDT.GeometryUDT
import org.apache.spark.sql.sedona_sql.expressions.collect.Collect
import org.apache.spark.sql.sedona_sql.expressions.geohash.{GeoHashDecoder, GeometryGeoHashEncoder, InvalidGeoHashException}
import org.apache.spark.sql.sedona_sql.expressions.implicits._
import org.apache.spark.sql.sedona_sql.expressions.subdivide.GeometrySubDivider
import org.apache.spark.sql.types.{ArrayType, _}
import org.apache.spark.unsafe.types.UTF8String
import org.geotools.geometry.jts.JTS
import org.geotools.referencing.CRS
import org.locationtech.jts.algorithm.MinimumBoundingCircle
import org.locationtech.jts.geom.util.GeometryFixer
import org.locationtech.jts.geom.{PrecisionModel, _}
import org.locationtech.jts.io.{ByteOrderValues, WKBWriter, WKTWriter}
import org.locationtech.jts.linearref.LengthIndexedLine
import org.locationtech.jts.operation.IsSimpleOp
import org.locationtech.jts.operation.buffer.BufferParameters
import org.locationtech.jts.operation.distance3d.Distance3DOp
import org.locationtech.jts.operation.linemerge.LineMerger
import org.locationtech.jts.operation.valid.IsValidOp
import org.locationtech.jts.precision.GeometryPrecisionReducer
import org.locationtech.jts.simplify.TopologyPreservingSimplifier
import org.opengis.referencing.operation.MathTransform
import org.wololo.jts2geojson.GeoJSONWriter

import java.nio.ByteOrder
import scala.util.{Failure, Success, Try}

/**
  * Return the distance between two geometries.
  *
  * @param inputExpressions This function takes two geometries and calculates the distance between two objects.
  */
case class ST_Distance(inputExpressions: Seq[Expression])
  extends BinaryGeometryExpression with CodegenFallback {
  assert(inputExpressions.length == 2)

  override def toString: String = s" **${ST_Distance.getClass.getName}**  "

  override def nullSafeEval(leftGeometry: Geometry, rightGeometry: Geometry): Any = {
    leftGeometry.distance(rightGeometry)
  }

  override def dataType = DoubleType

  override def children: Seq[Expression] = inputExpressions

  protected def withNewChildrenInternal(newChildren: IndexedSeq[Expression]) = {
    copy(inputExpressions = newChildren)
  }
}

case class ST_3DDistance(inputExpressions: Seq[Expression])
  extends BinaryGeometryExpression with CodegenFallback {
  assert(inputExpressions.length == 2)

  override def toString: String = s" **${ST_3DDistance.getClass.getName}**  "

  override def nullSafeEval(leftGeometry: Geometry, rightGeometry: Geometry): Any = {
    Distance3DOp.distance(leftGeometry, rightGeometry)
  }

  override def dataType = DoubleType

  override def children: Seq[Expression] = inputExpressions

  protected def withNewChildrenInternal(newChildren: IndexedSeq[Expression]) = {
    copy(inputExpressions = newChildren)
  }
}

/**
  * Return the convex hull of a Geometry.
  *
  * @param inputExpressions
  */
case class ST_ConvexHull(inputExpressions: Seq[Expression])
  extends UnaryGeometryExpression with CodegenFallback {
  assert(inputExpressions.length == 1)

  override def nullSafeEval(geometry: Geometry): Any = {
    new GenericArrayData(GeometrySerializer.serialize(geometry.convexHull()))
  }

  override def dataType: DataType = GeometryUDT

  override def children: Seq[Expression] = inputExpressions

  protected def withNewChildrenInternal(newChildren: IndexedSeq[Expression]) = {
    copy(inputExpressions = newChildren)
  }
}

/**
  * Return the number of Points in geometry.
  *
  * @param inputExpressions
  */
case class ST_NPoints(inputExpressions: Seq[Expression])
  extends UnaryGeometryExpression with CodegenFallback {

  override def nullSafeEval(geometry: Geometry): Any = {
    geometry.getCoordinates.length
  }

  override def dataType: DataType = IntegerType

  override def children: Seq[Expression] = inputExpressions

  protected def withNewChildrenInternal(newChildren: IndexedSeq[Expression]) = {
    copy(inputExpressions = newChildren)
  }
}

/**
  * Returns a geometry/geography that represents all points whose distance from this Geometry/geography is less than or equal to distance.
  *
  * @param inputExpressions
  */
case class ST_Buffer(inputExpressions: Seq[Expression])
  extends Expression with CodegenFallback {
  assert(inputExpressions.length == 2)

  override def nullable: Boolean = true

  override def eval(input: InternalRow): Any = {
    val buffer: Double = inputExpressions(1).eval(input) match {
      case a: Decimal => a.toDouble
      case a: Double => a
      case a: Int => a
    }
    inputExpressions(0).toGeometry(input) match {
      case geometry: Geometry => geometry.buffer(buffer).toGenericArrayData
      case _ => null
    }
  }

  override def dataType: DataType = GeometryUDT

  override def children: Seq[Expression] = inputExpressions

  protected def withNewChildrenInternal(newChildren: IndexedSeq[Expression]) = {
    copy(inputExpressions = newChildren)
  }
}


/**
  * Return the bounding rectangle for a Geometry
  *
  * @param inputExpressions
  */
case class ST_Envelope(inputExpressions: Seq[Expression])
  extends UnaryGeometryExpression with CodegenFallback {
  assert(inputExpressions.length == 1)

  override def nullSafeEval(geometry: Geometry): Any = {
    new GenericArrayData(GeometrySerializer.serialize(geometry.getEnvelope()))
  }

  override def dataType: DataType = GeometryUDT

  override def children: Seq[Expression] = inputExpressions

  protected def withNewChildrenInternal(newChildren: IndexedSeq[Expression]) = {
    copy(inputExpressions = newChildren)
  }
}

/**
  * Return the length measurement of a Geometry
  *
  * @param inputExpressions
  */
case class ST_Length(inputExpressions: Seq[Expression])
  extends UnaryGeometryExpression with CodegenFallback {
  assert(inputExpressions.length == 1)

  override def nullSafeEval(geometry: Geometry): Any = {
    geometry.getLength
  }

  override def dataType: DataType = DoubleType

  override def children: Seq[Expression] = inputExpressions

  protected def withNewChildrenInternal(newChildren: IndexedSeq[Expression]) = {
    copy(inputExpressions = newChildren)
  }
}

/**
  * Return the area measurement of a Geometry.
  *
  * @param inputExpressions
  */
case class ST_Area(inputExpressions: Seq[Expression])
  extends UnaryGeometryExpression with CodegenFallback {
  assert(inputExpressions.length == 1)

  override def nullSafeEval(geometry: Geometry): Any = {
    geometry.getArea
  }

  override def dataType: DataType = DoubleType

  override def children: Seq[Expression] = inputExpressions

  protected def withNewChildrenInternal(newChildren: IndexedSeq[Expression]) = {
    copy(inputExpressions = newChildren)
  }
}

/**
  * Return mathematical centroid of a geometry.
  *
  * @param inputExpressions
  */
case class ST_Centroid(inputExpressions: Seq[Expression])
  extends UnaryGeometryExpression with CodegenFallback {
  assert(inputExpressions.length == 1)

  override def nullSafeEval(geometry: Geometry): Any = {
    new GenericArrayData(GeometrySerializer.serialize(geometry.getCentroid()))
  }

  override def dataType: DataType = GeometryUDT

  override def children: Seq[Expression] = inputExpressions

  protected def withNewChildrenInternal(newChildren: IndexedSeq[Expression]) = {
    copy(inputExpressions = newChildren)
  }
}

/**
  * Given a geometry, sourceEPSGcode, and targetEPSGcode, convert the geometry's Spatial Reference System / Coordinate Reference System.
  *
  * @param inputExpressions
  */
case class ST_Transform(inputExpressions: Seq[Expression])
  extends Expression with CodegenFallback {
  assert(inputExpressions.length >= 3 && inputExpressions.length <= 4)

  override def nullable: Boolean = true

  override def eval(input: InternalRow): Any = {
    val originalGeometry = inputExpressions(0).toGeometry(input)
    val sourceCRS = inputExpressions(1).asString(input)
    val targetCRS = inputExpressions(2).asString(input)

    (originalGeometry, sourceCRS, targetCRS) match {
      case (originalGeometry: Geometry, sourceCRS: String, targetCRS: String) =>
        val sourceCRScode = CRS.decode(sourceCRS)
        val targetCRScode = CRS.decode(targetCRS)
        var transform: MathTransform = null
        if (inputExpressions.length == 4) {
          transform = CRS.findMathTransform(sourceCRScode, targetCRScode, inputExpressions(3).eval(input).asInstanceOf[Boolean])
        }
        else {
          transform = CRS.findMathTransform(sourceCRScode, targetCRScode, false)
        }
        JTS.transform(originalGeometry, transform).toGenericArrayData
      case (_, _, _) => null
    }
  }

  override def dataType: DataType = GeometryUDT

  override def children: Seq[Expression] = inputExpressions

  protected def withNewChildrenInternal(newChildren: IndexedSeq[Expression]) = {
    copy(inputExpressions = newChildren)
  }
}


/**
  * Return the intersection shape of two geometries. The return type is a geometry
  *
  * @param inputExpressions
  */
case class ST_Intersection(inputExpressions: Seq[Expression])
  extends BinaryGeometryExpression with CodegenFallback {
  assert(inputExpressions.length == 2)

  lazy val GeometryFactory = new GeometryFactory()
  lazy val emptyPolygon = GeometryFactory.createPolygon(null, null)

  override def nullSafeEval(leftGeometry: Geometry, rightGeometry: Geometry): Any = {
    val isIntersects = leftGeometry.intersects(rightGeometry)
    lazy val isLeftContainsRight = leftGeometry.contains(rightGeometry)
    lazy val isRightContainsLeft = rightGeometry.contains(leftGeometry)

    if (!isIntersects) {
      return new GenericArrayData(GeometrySerializer.serialize(emptyPolygon))
    }

    if (isIntersects && isLeftContainsRight) {
      return new GenericArrayData(GeometrySerializer.serialize(rightGeometry))
    }

    if (isIntersects && isRightContainsLeft) {
      return new GenericArrayData(GeometrySerializer.serialize(leftGeometry))
    }

    new GenericArrayData(GeometrySerializer.serialize(leftGeometry.intersection(rightGeometry)))
  }

  override def dataType: DataType = GeometryUDT

  override def children: Seq[Expression] = inputExpressions

  protected def withNewChildrenInternal(newChildren: IndexedSeq[Expression]) = {
    copy(inputExpressions = newChildren)
  }
}

/**
  * Given an invalid geometry, create a valid representation of the geometry.
  * See: http://lin-ear-th-inking.blogspot.com/2021/05/fixing-invalid-geometry-with-jts.html
  *
  * @param inputExpressions
  */
case class ST_MakeValid(inputExpressions: Seq[Expression])
  extends Expression with CodegenFallback {
  assert(inputExpressions.length == 1 || inputExpressions.length == 2)

  override def eval(input: InternalRow): Any = {
    val geometry = inputExpressions.head.toGeometry(input)
    val keepCollapsed = if (inputExpressions.length == 2) {
      inputExpressions(1).eval(input).asInstanceOf[Boolean]
    } else {
      false
    }
    (geometry) match {
      case (geometry: Geometry) => nullSafeEval(geometry, keepCollapsed)
      case _ => null
    }
  }

  private def nullSafeEval(geometry: Geometry, keepCollapsed: Boolean) = {
    val fixer = new GeometryFixer(geometry)
    fixer.setKeepCollapsed(keepCollapsed)
    fixer.getResult.toGenericArrayData
  }

  override def nullable: Boolean = true

  override def dataType: DataType = GeometryUDT

  override def children: Seq[Expression] = inputExpressions

  protected def withNewChildrenInternal(newChildren: IndexedSeq[Expression]) = {
    copy(inputExpressions = newChildren)
  }
}

/**
  * Test if Geometry is valid.
  *
  * @param inputExpressions
  */
case class ST_IsValid(inputExpressions: Seq[Expression])
  extends UnaryGeometryExpression with CodegenFallback {
  assert(inputExpressions.length == 1)


  override protected def nullSafeEval(geometry: Geometry): Any = {
    new IsValidOp(geometry).isValid
  }

  override def dataType: DataType = BooleanType

  override def children: Seq[Expression] = inputExpressions

  protected def withNewChildrenInternal(newChildren: IndexedSeq[Expression]) = {
    copy(inputExpressions = newChildren)
  }
}

/**
  * Test if Geometry is simple.
  *
  * @param inputExpressions
  */
case class ST_IsSimple(inputExpressions: Seq[Expression])
  extends UnaryGeometryExpression with CodegenFallback {
  assert(inputExpressions.length == 1)

  override protected def nullSafeEval(geometry: Geometry): Any = {
    new IsSimpleOp(geometry).isSimple
  }

  override def dataType: DataType = BooleanType

  override def children: Seq[Expression] = inputExpressions

  protected def withNewChildrenInternal(newChildren: IndexedSeq[Expression]) = {
    copy(inputExpressions = newChildren)
  }
}

/**
  * Simplifies a geometry and ensures that the result is a valid geometry having the same dimension and number of components as the input,
  * and with the components having the same topological relationship.
  * The simplification uses a maximum-distance difference algorithm similar to the Douglas-Peucker algorithm.
  *
  * @param inputExpressions first arg is geometry
  *                         second arg is distance tolerance for the simplification(all vertices in the simplified geometry will be within this distance of the original geometry)
  */
case class ST_SimplifyPreserveTopology(inputExpressions: Seq[Expression])
  extends Expression with CodegenFallback {
  assert(inputExpressions.length == 2)

  override def nullable: Boolean = true

  override def eval(input: InternalRow): Any = {
    val distanceTolerance = inputExpressions(1).eval(input) match {
      case number: Decimal => number.toDouble
      case number: Double => number
      case number: Int => number.toDouble
    }
    inputExpressions(0).toGeometry(input) match {
      case geometry: Geometry => TopologyPreservingSimplifier.simplify(geometry, distanceTolerance).toGenericArrayData
      case _ => null
    }
  }

  override def dataType: DataType = GeometryUDT

  override def children: Seq[Expression] = inputExpressions

  protected def withNewChildrenInternal(newChildren: IndexedSeq[Expression]) = {
    copy(inputExpressions = newChildren)
  }
}

/**
  * Reduce the precision of the given geometry to the given number of decimal places
  *
  * @param inputExpressions The first arg is a geom and the second arg is an integer scale, specifying the number of decimal places of the new coordinate. The last decimal place will
  *                         be rounded to the nearest number.
  */
case class ST_PrecisionReduce(inputExpressions: Seq[Expression])
  extends Expression with CodegenFallback {
  override def nullable: Boolean = true

  override def eval(input: InternalRow): Any = {
    val precisionScale = inputExpressions(1).eval(input).asInstanceOf[Int]
    inputExpressions(0).toGeometry(input) match {
      case geometry: Geometry =>
        val precisionReduce =new GeometryPrecisionReducer(new PrecisionModel(Math.pow(10, precisionScale)))
        precisionReduce.reduce(geometry).toGenericArrayData
      case _ => null
    }
  }

  override def dataType: DataType = GeometryUDT

  override def children: Seq[Expression] = inputExpressions

  protected def withNewChildrenInternal(newChildren: IndexedSeq[Expression]) = {
    copy(inputExpressions = newChildren)
  }
}

case class ST_AsText(inputExpressions: Seq[Expression])
  extends UnaryGeometryExpression with CodegenFallback {
  assert(inputExpressions.length == 1)

  override protected def nullSafeEval(geometry: Geometry): Any = {
    val writer = new WKTWriter(GeometrySerializer.getDimension(geometry))
    UTF8String.fromString(writer.write(geometry))
  }

  override def dataType: DataType = StringType

  override def children: Seq[Expression] = inputExpressions

  protected def withNewChildrenInternal(newChildren: IndexedSeq[Expression]) = {
    copy(inputExpressions = newChildren)
  }
}

case class ST_AsGeoJSON(inputExpressions: Seq[Expression])
  extends UnaryGeometryExpression with CodegenFallback {

  override protected def nullSafeEval(geometry: Geometry): Any = {
    val writer = new GeoJSONWriter()
    UTF8String.fromString(writer.write(geometry).toString)
  }

  override def dataType: DataType = StringType

  override def children: Seq[Expression] = inputExpressions

  protected def withNewChildrenInternal(newChildren: IndexedSeq[Expression]) = {
    copy(inputExpressions = newChildren)
  }
}

case class ST_AsBinary(inputExpressions: Seq[Expression])
  extends UnaryGeometryExpression with CodegenFallback {
  inputExpressions.validateLength(1)

  override protected def nullSafeEval(geometry: Geometry): Any = {
    val dimensions = if (geometry.isEmpty() || java.lang.Double.isNaN(geometry.getCoordinate.getZ)) 2 else 3
    val endian = if (ByteOrder.nativeOrder() == ByteOrder.BIG_ENDIAN) ByteOrderValues.BIG_ENDIAN else ByteOrderValues.LITTLE_ENDIAN
    val writer = new WKBWriter(dimensions, endian)
    writer.write(geometry)
  }

  override def dataType: DataType = BinaryType

  override def children: Seq[Expression] = inputExpressions

  protected def withNewChildrenInternal(newChildren: IndexedSeq[Expression]) = {
    copy(inputExpressions = newChildren)
  }
}

case class ST_AsEWKB(inputExpressions: Seq[Expression])
  extends UnaryGeometryExpression with CodegenFallback {
  inputExpressions.validateLength(1)

  override protected def nullSafeEval(geometry: Geometry): Any = {
    val dimensions = if (geometry.isEmpty() || java.lang.Double.isNaN(geometry.getCoordinate.getZ)) 2 else 3
    val endian = if (ByteOrder.nativeOrder() == ByteOrder.BIG_ENDIAN) ByteOrderValues.BIG_ENDIAN else ByteOrderValues.LITTLE_ENDIAN
    val writer = new WKBWriter(dimensions, endian, geometry.getSRID != 0)
    writer.write(geometry)
  }

  override def dataType: DataType = BinaryType

  override def children: Seq[Expression] = inputExpressions

  protected def withNewChildrenInternal(newChildren: IndexedSeq[Expression]) = {
    copy(inputExpressions = newChildren)
  }
}

case class ST_SRID(inputExpressions: Seq[Expression])
  extends UnaryGeometryExpression with CodegenFallback {
  inputExpressions.validateLength(1)

  override protected def nullSafeEval(geometry: Geometry): Any = {
    geometry.getSRID
  }

  override def dataType: DataType = IntegerType

  override def children: Seq[Expression] = inputExpressions

  protected def withNewChildrenInternal(newChildren: IndexedSeq[Expression]) = {
    copy(inputExpressions = newChildren)
  }
}

case class ST_SetSRID(inputExpressions: Seq[Expression])
  extends Expression with CodegenFallback {
  inputExpressions.validateLength(2)

  override def nullable: Boolean = true

  override def eval(input: InternalRow): Any = {
    val srid = inputExpressions(1).eval(input).asInstanceOf[Integer]
    inputExpressions(0).toGeometry(input) match {
      case geometry: Geometry =>
        val factory = new GeometryFactory(geometry.getPrecisionModel, srid, geometry.getFactory.getCoordinateSequenceFactory)
        factory.createGeometry(geometry).toGenericArrayData
      case _ => null
    }
  }

  override def dataType: DataType = GeometryUDT

  override def children: Seq[Expression] = inputExpressions

  protected def withNewChildrenInternal(newChildren: IndexedSeq[Expression]) = {
    copy(inputExpressions = newChildren)
  }
}

case class ST_GeometryType(inputExpressions: Seq[Expression])
  extends UnaryGeometryExpression with CodegenFallback {
  assert(inputExpressions.length == 1)

  override protected def nullSafeEval(geometry: Geometry): Any = {
    UTF8String.fromString("ST_" + geometry.getGeometryType)
  }

  override def dataType: DataType = StringType

  override def children: Seq[Expression] = inputExpressions

  protected def withNewChildrenInternal(newChildren: IndexedSeq[Expression]) = {
    copy(inputExpressions = newChildren)
  }
}

/**
  * Returns a LineString formed by sewing together the constituent line work of a MULTILINESTRING.
  * Only works for MultiLineString. Using other geometry will return GEOMETRYCOLLECTION EMPTY
  * If the MultiLineString is can't be merged, the original multilinestring is returned
  *
  * @param inputExpressions Geometry
  */
case class ST_LineMerge(inputExpressions: Seq[Expression])
  extends UnaryGeometryExpression with CodegenFallback {
  assert(inputExpressions.length == 1)

  // Definition of the Geometry Collection Empty
  lazy val GeometryFactory = new GeometryFactory()
  lazy val emptyGeometry = GeometryFactory.createGeometryCollection(null)

  override protected def nullSafeEval(geometry: Geometry): Any = {
    val merger = new LineMerger()

    val output: Geometry = geometry match {
      case g: MultiLineString => {
        // Add the components of the multilinestring to the merger
        (0 until g.getNumGeometries).map(i => {
          val line = g.getGeometryN(i).asInstanceOf[LineString]
          merger.add(line)
        })
        if (merger.getMergedLineStrings().size() == 1) {
          // If the merger was able to join the lines, there will be only one element
          merger.getMergedLineStrings().iterator().next().asInstanceOf[Geometry]
        } else {
          // if the merger couldn't join the lines, it will contain the individual lines, so return the input
          geometry
        }
      }
      case _ => emptyGeometry
    }
    new GenericArrayData(GeometrySerializer.serialize(output))
  }

  override def dataType: DataType = GeometryUDT

  override def children: Seq[Expression] = inputExpressions

  protected def withNewChildrenInternal(newChildren: IndexedSeq[Expression]) = {
    copy(inputExpressions = newChildren)
  }
}

case class ST_Azimuth(inputExpressions: Seq[Expression])
  extends BinaryGeometryExpression with CodegenFallback {
  assert(inputExpressions.length == 2)

  override def nullSafeEval(leftGeometry: Geometry, rightGeometry: Geometry): Any = {
    (leftGeometry, rightGeometry) match {
      case (pointA: Point, pointB: Point) => calculateAzimuth(pointA, pointB)
    }
  }

  private def calculateAzimuth(pointA: Point, pointB: Point): Double = {
    val deltaX = pointB.getX - pointA.getX
    val deltaY = pointB.getY - pointA.getY
    val azimuth = math.atan2(deltaX, deltaY)
    if (azimuth < 0) azimuth + (2 * math.Pi) else azimuth
  }

  override def dataType: DataType = DoubleType

  override def children: Seq[Expression] = inputExpressions

  protected def withNewChildrenInternal(newChildren: IndexedSeq[Expression]) = {
    copy(inputExpressions = newChildren)
  }
}

case class ST_X(inputExpressions: Seq[Expression])
  extends UnaryGeometryExpression with CodegenFallback {
  assert(inputExpressions.length == 1)

  override protected def nullSafeEval(geometry: Geometry): Any = {
    geometry match {
      case point: Point => point.getX
      case _ => null
    }
  }

  override def dataType: DataType = DoubleType

  override def children: Seq[Expression] = inputExpressions

  protected def withNewChildrenInternal(newChildren: IndexedSeq[Expression]) = {
    copy(inputExpressions = newChildren)
  }
}


case class ST_Y(inputExpressions: Seq[Expression])
  extends UnaryGeometryExpression with CodegenFallback {
  assert(inputExpressions.length == 1)

  override protected def nullSafeEval(geometry: Geometry): Any = {
    geometry match {
      case point: Point => point.getY
      case _ => null
    }
  }

  override def dataType: DataType = DoubleType

  override def children: Seq[Expression] = inputExpressions

  protected def withNewChildrenInternal(newChildren: IndexedSeq[Expression]) = {
    copy(inputExpressions = newChildren)
  }
}

case class ST_Z(inputExpressions: Seq[Expression])
  extends UnaryGeometryExpression with CodegenFallback {
  assert(inputExpressions.length == 1)

  override protected def nullSafeEval(geometry: Geometry): Any = {
    geometry match {
      case point: Point => point.getCoordinate.getZ
      case _ => null
    }
  }

  override def dataType: DataType = DoubleType

  override def children: Seq[Expression] = inputExpressions

  protected def withNewChildrenInternal(newChildren: IndexedSeq[Expression]) = {
    copy(inputExpressions = newChildren)
  }
}

case class ST_StartPoint(inputExpressions: Seq[Expression])
  extends UnaryGeometryExpression with CodegenFallback {
  assert(inputExpressions.length == 1)

  override protected def nullSafeEval(geometry: Geometry): Any = {
    geometry match {
      case line: LineString => line.getPointN(0).toGenericArrayData
      case _ => null
    }
  }

  override def dataType: DataType = GeometryUDT

  override def children: Seq[Expression] = inputExpressions

  protected def withNewChildrenInternal(newChildren: IndexedSeq[Expression]) = {
    copy(inputExpressions = newChildren)
  }
}


case class ST_Boundary(inputExpressions: Seq[Expression])
  extends UnaryGeometryExpression with CodegenFallback {

  override protected def nullSafeEval(geometry: Geometry): Any = {
    val geometryBoundary = geometry.getBoundary
    geometryBoundary.toGenericArrayData
  }

  override def dataType: DataType = GeometryUDT

  override def children: Seq[Expression] = inputExpressions

  protected def withNewChildrenInternal(newChildren: IndexedSeq[Expression]) = {
    copy(inputExpressions = newChildren)
  }
}


case class ST_MinimumBoundingRadius(inputExpressions: Seq[Expression])
  extends UnaryGeometryExpression with CodegenFallback {
  private val geometryFactory = new GeometryFactory()

  override protected def nullSafeEval(geometry: Geometry): Any = {
    getMinimumBoundingRadius(geometry)
  }

  private def getMinimumBoundingRadius(geom: Geometry): InternalRow = {
    val minimumBoundingCircle = new MinimumBoundingCircle(geom)
    val centerPoint = geometryFactory.createPoint(minimumBoundingCircle.getCentre)
    InternalRow(centerPoint.toGenericArrayData, minimumBoundingCircle.getRadius)
  }

  override def dataType: DataType = DataTypes.createStructType(
    Array(
      DataTypes.createStructField("center", GeometryUDT, false),
      DataTypes.createStructField("radius", DataTypes.DoubleType, false)
    )
  )

  override def children: Seq[Expression] = inputExpressions

  protected def withNewChildrenInternal(newChildren: IndexedSeq[Expression]) = {
    copy(inputExpressions = newChildren)
  }
}


case class ST_MinimumBoundingCircle(inputExpressions: Seq[Expression])
  extends Expression with CodegenFallback {
  inputExpressions.betweenLength(1, 2)

  override def nullable: Boolean = true

  override def eval(input: InternalRow): Any = {
    val geometry = inputExpressions.head.toGeometry(input)
    val quadrantSegments = if (inputExpressions.length == 2) {
      inputExpressions(1).toInt(input)
    } else {
      BufferParameters.DEFAULT_QUADRANT_SEGMENTS
    }
    geometry match {
      case geom: Geometry => getMinimumBoundingCircle(geom, quadrantSegments).toGenericArrayData
      case _ => null
    }
  }

  private def getMinimumBoundingCircle(geom: Geometry, quadrantSegments: Int): Geometry = {
    val minimumBoundingCircle = new MinimumBoundingCircle(geom)
    val centre = minimumBoundingCircle.getCentre
    val radius = minimumBoundingCircle.getRadius
    var circle: Geometry = null
    if (centre == null) {
      circle = geom.getFactory.createPolygon
    } else {
      circle = geom.getFactory.createPoint(centre)
      if (radius != 0D)
        circle = circle.buffer(radius, quadrantSegments)
    }
    circle
  }

  override def dataType: DataType = GeometryUDT

  override def children: Seq[Expression] = inputExpressions

  protected def withNewChildrenInternal(newChildren: IndexedSeq[Expression]) = {
    copy(inputExpressions = newChildren)
  }
}


/**
 * Return a linestring being a substring of the input one starting and ending at the given fractions of total 2d length.
 * Second and third arguments are Double values between 0 and 1. This only works with LINESTRINGs.
 *
 * @param inputExpressions
 */
case class ST_LineSubstring(inputExpressions: Seq[Expression])
  extends Expression with CodegenFallback {
  assert(inputExpressions.length == 3)

  override def nullable: Boolean = true

  override def eval(input: InternalRow): Any = {
    val geometry = inputExpressions.head.toGeometry(input)
    val fractions = inputExpressions.slice(1, 3).map{
      x => x.eval(input) match {
        case a: Decimal => a.toDouble
        case a: Double => a
        case a: Int => a
      }
    }

    (geometry, fractions) match {
      case (g:LineString, r:Seq[Double]) if r.head >= 0 && r.last <= 1 && r.last >= r.head => getLineSubstring(g, r)
      case _ => null
    }
  }

  private def getLineSubstring(geom: Geometry, fractions: Seq[Double]): Any = {
    val length = geom.getLength()
    val indexedLine = new LengthIndexedLine(geom)
    val subLine = indexedLine.extractLine(length * fractions.head, length * fractions.last)
    subLine.toGenericArrayData
  }

  override def dataType: DataType = GeometryUDT

  override def children: Seq[Expression] = inputExpressions

  protected def withNewChildrenInternal(newChildren: IndexedSeq[Expression]) = {
    copy(inputExpressions = newChildren)
  }
}

/**
 * Returns a point interpolated along a line. First argument must be a LINESTRING.
 * Second argument is a Double between 0 and 1 representing fraction of
 * total linestring length the point has to be located.
 *
 * @param inputExpressions
 */
case class ST_LineInterpolatePoint(inputExpressions: Seq[Expression])
  extends Expression with CodegenFallback {
  assert(inputExpressions.length == 2)

  override def nullable: Boolean = true

  override def eval(input: InternalRow): Any = {
    val geometry = inputExpressions(0).toGeometry(input)
    val fraction: Double = inputExpressions(1).eval(input) match {
      case a: Decimal => a.toDouble
      case a: Double => a
      case a: Int => a
    }

    (geometry, fraction) match {
      case (g:LineString, f:Double) if f >= 0 && f <= 1 => getLineInterpolatePoint(g, f)
      case _ => null
    }
  }

  private def getLineInterpolatePoint(geom: Geometry, fraction: Double): Any = {
    val length = geom.getLength()
    val indexedLine = new LengthIndexedLine(geom)
    val interPoint = indexedLine.extractPoint(length * fraction)
    new GeometryFactory().createPoint(interPoint).toGenericArrayData
  }

  override def dataType: DataType = GeometryUDT

  override def children: Seq[Expression] = inputExpressions

  protected def withNewChildrenInternal(newChildren: IndexedSeq[Expression]) = {
    copy(inputExpressions = newChildren)
  }
}


case class ST_EndPoint(inputExpressions: Seq[Expression])
  extends UnaryGeometryExpression with CodegenFallback {

  override protected def nullSafeEval(geometry: Geometry): Any = {
    geometry match {
      case string: LineString => string.getEndPoint.toGenericArrayData
      case _ => null
    }

  }

  override def dataType: DataType = GeometryUDT

  override def children: Seq[Expression] = inputExpressions

  protected def withNewChildrenInternal(newChildren: IndexedSeq[Expression]) = {
    copy(inputExpressions = newChildren)
  }
}

case class ST_ExteriorRing(inputExpressions: Seq[Expression])
  extends UnaryGeometryExpression with CodegenFallback {

  override protected def nullSafeEval(geometry: Geometry): Any = {
    geometry match {
      case polygon: Polygon => polygon.getExteriorRing.toGenericArrayData
      case _ => null
    }

  }

  override def dataType: DataType = GeometryUDT

  override def children: Seq[Expression] = inputExpressions

  protected def withNewChildrenInternal(newChildren: IndexedSeq[Expression]) = {
    copy(inputExpressions = newChildren)
  }
}


case class ST_GeometryN(inputExpressions: Seq[Expression])
  extends Expression with CodegenFallback with Logging {
  assert(inputExpressions.length == 2)

  override def nullable: Boolean = true

  override def eval(input: InternalRow): Any = {
    val geometry = inputExpressions(0).toGeometry(input)
    val n = inputExpressions(1).toInt(input)
    geometry match {
      case geom: Geometry => getNthGeom(geom, n)
      case _ => null
    }
  }

  private def getNthGeom(geom: Geometry, index: Int): GenericArrayData = {
    val nthGeom = Try(geom.getGeometryN(index))
    nthGeom match {
      case Failure(exception) =>
        logWarning(s"Geometry ${geom.toString}, Out Of index")
        null
      case Success(geom) => geom.toGenericArrayData
    }
  }

  override def dataType: DataType = GeometryUDT

  override def children: Seq[Expression] = inputExpressions

  protected def withNewChildrenInternal(newChildren: IndexedSeq[Expression]) = {
    copy(inputExpressions = newChildren)
  }
}

case class ST_InteriorRingN(inputExpressions: Seq[Expression])
  extends Expression with CodegenFallback {
  assert(inputExpressions.length == 2)

  override def nullable: Boolean = true

  override def eval(input: InternalRow): Any = {
    val geometry = inputExpressions(0).toGeometry(input)
    val n = inputExpressions(1).toInt(input)
    geometry match {
      case geom: Polygon => geom.getInteriorRingN(n)
        .toGenericArrayData
      case _ => null
    }
  }

  override def dataType: DataType = GeometryUDT

  override def children: Seq[Expression] = inputExpressions

  protected def withNewChildrenInternal(newChildren: IndexedSeq[Expression]) = {
    copy(inputExpressions = newChildren)
  }
}

case class ST_Dump(inputExpressions: Seq[Expression])
  extends UnaryGeometryExpression with CodegenFallback {
  assert(inputExpressions.length == 1)

  override protected def nullSafeEval(geometry: Geometry): Any = {
    val geometryCollection = geometry match {
      case collection: GeometryCollection => {
        val numberOfGeometries = collection.getNumGeometries
        (0 until numberOfGeometries).map(
          index => collection.getGeometryN(index).toGenericArrayData
        ).toArray
      }
      case geom: Geometry => Array(geom.toGenericArrayData)
    }
    ArrayData.toArrayData(geometryCollection)
  }

  override def dataType: DataType = ArrayType(GeometryUDT)

  override def children: Seq[Expression] = inputExpressions

  protected def withNewChildrenInternal(newChildren: IndexedSeq[Expression]) = {
    copy(inputExpressions = newChildren)
  }
}

case class ST_DumpPoints(inputExpressions: Seq[Expression])
  extends UnaryGeometryExpression with CodegenFallback {
  assert(inputExpressions.length == 1)

  override protected def nullSafeEval(geometry: Geometry): Any = {
    ArrayData.toArrayData(geometry.getPoints.map(geom => geom.toGenericArrayData))
  }

  override def dataType: DataType = ArrayType(GeometryUDT)

  override def children: Seq[Expression] = inputExpressions

  protected def withNewChildrenInternal(newChildren: IndexedSeq[Expression]) = {
    copy(inputExpressions = newChildren)
  }
}


case class ST_IsClosed(inputExpressions: Seq[Expression])
  extends UnaryGeometryExpression with CodegenFallback {
  assert(inputExpressions.length == 1)

  override protected def nullSafeEval(geometry: Geometry): Any = {
    geometry match {
      case circle: Circle => true
      case point: MultiPoint => true
      case multilinestring: MultiLineString => multilinestring.isClosed
      case multipolygon: MultiPolygon => true
      case collection: GeometryCollection => false
      case string: LineString => string.isClosed
      case point: Point => true
      case polygon: Polygon => true
      case _ => null
    }
  }

  override def dataType: DataType = BooleanType

  override def children: Seq[Expression] = inputExpressions

  protected def withNewChildrenInternal(newChildren: IndexedSeq[Expression]) = {
    copy(inputExpressions = newChildren)
  }
}

case class ST_NumInteriorRings(inputExpressions: Seq[Expression])
  extends UnaryGeometryExpression with CodegenFallback {
  assert(inputExpressions.length == 1)

  override protected def nullSafeEval(geometry: Geometry): Any = {
    geometry match {
      case polygon: Polygon => polygon.getNumInteriorRing
      case _: Geometry => null
    }
  }

  override def dataType: DataType = IntegerType

  override def children: Seq[Expression] = inputExpressions

  protected def withNewChildrenInternal(newChildren: IndexedSeq[Expression]) = {
    copy(inputExpressions = newChildren)
  }
}

case class ST_AddPoint(inputExpressions: Seq[Expression])
  extends Expression with CodegenFallback {
  inputExpressions.betweenLength(2, 3)

  private val geometryFactory = new GeometryFactory()

  override def nullable: Boolean = true

  override def eval(input: InternalRow): Any = {
    val geometry = inputExpressions.head.toGeometry(input)
    val point = inputExpressions(1).toGeometry(input)
    if (inputExpressions.length == 2) addPointToGeometry(geometry, point, -1) else {
      val index = inputExpressions(2).toInt(input)
      addPointToGeometry(geometry, point, index)
    }
  }

  private def addPointToGeometry(geometry: Geometry, pointGeom: Geometry, index: Int): GenericArrayData = {
    geometry match {
      case string: LineString => pointGeom match {
        case point: Point => addPointToLineString(string, point, index) match {
          case None => null
          case Some(geom) => geom.toGenericArrayData
        }
        case _ => null
      }
      case _ => null
    }
  }

  private def addPointToLineString(lineString: LineString, point: Point, index: Int): Option[LineString] = {
    val coordinates = lineString.getCoordinates
    val length = coordinates.length
    if (index == -1) Some(lineStringFromCoordinates(coordinates ++ Array(point.getCoordinate)))
    else if (index >= 0 && index <= length) Some(lineStringFromCoordinates(
      coordinates.slice(0, index) ++ Array(point.getCoordinate) ++ coordinates.slice(index, length)))
    else None
  }

  private def lineStringFromCoordinates(coordinates: Array[Coordinate]): LineString =
    geometryFactory.createLineString(coordinates)

  override def dataType: DataType = GeometryUDT

  override def children: Seq[Expression] = inputExpressions

  protected def withNewChildrenInternal(newChildren: IndexedSeq[Expression]) = {
    copy(inputExpressions = newChildren)
  }
}

case class ST_RemovePoint(inputExpressions: Seq[Expression])
  extends Expression with CodegenFallback {
  assert(inputExpressions.length == 2)

  private val geometryFactory = new GeometryFactory()

  override def nullable: Boolean = true

  override def eval(input: InternalRow): Any = {
    val linesString = inputExpressions(0).toGeometry(input)
    val pointToRemove = inputExpressions(1).eval(input).asInstanceOf[Int]
    linesString match {
      case string: LineString =>
        val coordinates = string.getCoordinates
        val length = coordinates.length
        if (coordinates.length <= pointToRemove | coordinates.length <= 2) null
        else {
          val coordinatesWithPointRemoved = coordinates.slice(0, pointToRemove) ++ coordinates.slice(pointToRemove + 1, length)
          geometryFactory.createLineString(coordinatesWithPointRemoved).toGenericArrayData
        }
      case _ => null
    }
  }

  override def dataType: DataType = GeometryUDT

  override def children: Seq[Expression] = inputExpressions

  protected def withNewChildrenInternal(newChildren: IndexedSeq[Expression]) = {
    copy(inputExpressions = newChildren)
  }
}

case class ST_IsRing(inputExpressions: Seq[Expression])
  extends UnaryGeometryExpression with CodegenFallback {
  assert(inputExpressions.length == 1)

  override protected def nullSafeEval(geometry: Geometry): Any = {
    geometry match {
      case string: LineString => string.isSimple & string.isClosed
      case _ => null
    }
  }

  override def dataType: DataType = BooleanType

  override def children: Seq[Expression] = inputExpressions

  protected def withNewChildrenInternal(newChildren: IndexedSeq[Expression]) = {
    copy(inputExpressions = newChildren)
  }
}

/**
  * Returns the number of Geometries. If geometry is a GEOMETRYCOLLECTION (or MULTI*) return the number of geometries,
  * for single geometries will return 1
  *
  * This method implements the SQL/MM specification. SQL-MM 3: 9.1.4
  *
  * @param inputExpressions Geometry
  */
case class ST_NumGeometries(inputExpressions: Seq[Expression])
  extends UnaryGeometryExpression with CodegenFallback {
  assert(inputExpressions.length == 1)

  override protected def nullSafeEval(geometry: Geometry): Any = {
    geometry.getNumGeometries()
  }

  override def dataType: DataType = IntegerType


  override def children: Seq[Expression] = inputExpressions

  protected def withNewChildrenInternal(newChildren: IndexedSeq[Expression]) = {
    copy(inputExpressions = newChildren)
  }
}

/**
  * Returns a version of the given geometry with X and Y axis flipped.
  *
  * @param inputExpressions Geometry
  */
case class ST_FlipCoordinates(inputExpressions: Seq[Expression])
  extends UnaryGeometryExpression with CodegenFallback {
  assert(inputExpressions.length == 1)

  override protected def nullSafeEval(geometry: Geometry): Any = {
    GeomUtils.flipCoordinates(geometry)
    geometry.toGenericArrayData
  }

  override def dataType: DataType = GeometryUDT

  override def children: Seq[Expression] = inputExpressions

  protected def withNewChildrenInternal(newChildren: IndexedSeq[Expression]) = {
    copy(inputExpressions = newChildren)
  }
}

case class ST_SubDivide(inputExpressions: Seq[Expression])
  extends Expression with CodegenFallback {
  assert(inputExpressions.length == 2)

  override def nullable: Boolean = true

  override def eval(input: InternalRow): Any = {
    inputExpressions(0).toGeometry(input) match {
      case geom: Geometry => ArrayData.toArrayData(
        GeometrySubDivider.subDivide(geom, inputExpressions(1).toInt(input)).map(_.toGenericArrayData)
      )
      case null => null
    }

  }

  override def dataType: DataType = ArrayType(GeometryUDT)

  override def children: Seq[Expression] = inputExpressions

  protected def withNewChildrenInternal(newChildren: IndexedSeq[Expression]) = {
    copy(inputExpressions = newChildren)
  }
}

case class ST_SubDivideExplode(children: Seq[Expression])
  extends Generator with CodegenFallback {
  children.validateLength(2)

  override def eval(input: InternalRow): TraversableOnce[InternalRow] = {
    val geometryRaw = children.head
    val maxVerticesRaw = children(1)
    geometryRaw.toGeometry(input) match {
      case geom: Geometry => ArrayData.toArrayData(
        GeometrySubDivider.subDivide(geom, maxVerticesRaw.toInt(input)).map(_.toGenericArrayData)
      )
        GeometrySubDivider.subDivide(geom, maxVerticesRaw.toInt(input)).map(_.toGenericArrayData).map(InternalRow(_))
      case _ => new Array[InternalRow](0)
    }
  }
  override def elementSchema: StructType = {
    new StructType()
      .add("geom", GeometryUDT, true)
  }

  protected def withNewChildrenInternal(newChildren: IndexedSeq[Expression]) = {
    copy(children = newChildren)
  }
}


case class ST_MakePolygon(inputExpressions: Seq[Expression])
  extends Expression with CodegenFallback {
  inputExpressions.betweenLength(1, 2)

  override def nullable: Boolean = true
  private val geometryFactory = new GeometryFactory()

  override def eval(input: InternalRow): Any = {
    val exteriorRing = inputExpressions.head
    val possibleHolesRaw = inputExpressions.tail.headOption.map(_.eval(input).asInstanceOf[ArrayData])
    val numOfElements = possibleHolesRaw.map(_.numElements()).getOrElse(0)

    val holes = (0 until numOfElements).map(el => possibleHolesRaw match {
      case Some(value) => Some(value.getArray(el))
      case None => None
    }).filter(_.nonEmpty)
      .map(el => el.map(_.toGeometry))
      .flatMap{
        case maybeLine: Option[LineString] =>
          maybeLine.map(line => geometryFactory.createLinearRing(line.getCoordinates))
        case _ => None
      }

    exteriorRing.toGeometry(input) match {
      case geom: LineString =>
        try {
          val poly = new Polygon(geometryFactory.createLinearRing(geom.getCoordinates), holes.toArray, geometryFactory)
          poly.toGenericArrayData
        }
        catch {
          case e: Exception => null
        }

      case _ => null
    }

  }

  override def dataType: DataType = GeometryUDT

  override def children: Seq[Expression] = inputExpressions

  protected def withNewChildrenInternal(newChildren: IndexedSeq[Expression]) = {
    copy(inputExpressions = newChildren)
  }
}

case class ST_GeoHash(inputExpressions: Seq[Expression])
  extends Expression with CodegenFallback {
  assert(inputExpressions.length == 2)

  override def nullable: Boolean = true

  override def eval(input: InternalRow): Any = {
    val geometry = inputExpressions(0).toGeometry(input)

    val precision = inputExpressions(1).toInt(input)

    geometry match {
      case geom: Geometry =>
        val geoHash = GeometryGeoHashEncoder.calculate(geom, precision)
        geoHash match {
          case Some(value) => UTF8String.fromString(value)
          case None => null
        }

      case _ => null
    }

  }

  override def dataType: DataType = StringType

  override def children: Seq[Expression] = inputExpressions

  protected def withNewChildrenInternal(newChildren: IndexedSeq[Expression]) = {
    copy(inputExpressions = newChildren)
  }
}

/**
 * Return the difference between geometry A and B
 *
 * @param inputExpressions
 */
case class ST_Difference(inputExpressions: Seq[Expression])
  extends BinaryGeometryExpression with CodegenFallback {
  assert(inputExpressions.length == 2)

  lazy val GeometryFactory = new GeometryFactory()
  lazy val emptyPolygon = GeometryFactory.createPolygon(null, null)

  override protected def nullSafeEval(leftGeometry: Geometry, rightGeometry: Geometry): Any = {
    val isIntersects = leftGeometry.intersects(rightGeometry)
    lazy val isRightContainsLeft = rightGeometry.contains(leftGeometry)

    if (!isIntersects) {
      new GenericArrayData(GeometrySerializer.serialize(leftGeometry))
    }

    if (isIntersects && isRightContainsLeft) {
      new GenericArrayData(GeometrySerializer.serialize(emptyPolygon))
    }

    new GenericArrayData(GeometrySerializer.serialize(leftGeometry.difference(rightGeometry)))
  }

  override def dataType: DataType = GeometryUDT

  override def children: Seq[Expression] = inputExpressions

  protected def withNewChildrenInternal(newChildren: IndexedSeq[Expression]) = {
    copy(inputExpressions = newChildren)
  }
}

/**
 * Return the symmetrical difference between geometry A and B
 *
 * @param inputExpressions
 */
case class ST_SymDifference(inputExpressions: Seq[Expression])
  extends BinaryGeometryExpression with CodegenFallback {
  assert(inputExpressions.length == 2)

  override protected def nullSafeEval(leftGeometry: Geometry, rightGeometry: Geometry): Any = {
    new GenericArrayData(GeometrySerializer.serialize(leftGeometry.symDifference(rightGeometry)))
  }

  override def dataType: DataType = GeometryUDT

  override def children: Seq[Expression] = inputExpressions

  protected def withNewChildrenInternal(newChildren: IndexedSeq[Expression]) = {
    copy(inputExpressions = newChildren)
  }
}

/**
 * Return the union of geometry A and B
 *
 * @param inputExpressions
 */
case class ST_Union(inputExpressions: Seq[Expression])
  extends BinaryGeometryExpression with CodegenFallback {
  assert(inputExpressions.length == 2)

  override protected def nullSafeEval(leftGeometry: Geometry, rightGeometry: Geometry): Any = {
    new GenericArrayData(GeometrySerializer.serialize(leftGeometry.union(rightGeometry)))
  }

  override def dataType: DataType = GeometryUDT

  override def children: Seq[Expression] = inputExpressions

  protected def withNewChildrenInternal(newChildren: IndexedSeq[Expression]) = {
    copy(inputExpressions = newChildren)
  }
}

case class ST_Multi(inputExpressions: Seq[Expression]) extends UnaryGeometryExpression with CodegenFallback{
  override def dataType: DataType = GeometryUDT

  override def children: Seq[Expression] = inputExpressions

  protected def withNewChildrenInternal(newChildren: IndexedSeq[Expression]) = {
    copy(inputExpressions = newChildren)
  }

  override protected def nullSafeEval(geometry: Geometry): Any ={
    Collect.createMultiGeometry(Seq(geometry)).toGenericArrayData
  }
}

/**
 * Returns a POINT guaranteed to lie on the surface.
 *
 * @param inputExpressions Geometry
 */
case class ST_PointOnSurface(inputExpressions: Seq[Expression])
  extends UnaryGeometryExpression with CodegenFallback {
  assert(inputExpressions.length == 1)

  override protected def nullSafeEval(geometry: Geometry): Any = {
    new GenericArrayData(GeometrySerializer.serialize(GeomUtils.getInteriorPoint(geometry)))
  }

  override def dataType: DataType = GeometryUDT

  override def children: Seq[Expression] = inputExpressions

  protected def withNewChildrenInternal(newChildren: IndexedSeq[Expression]) = {
    copy(inputExpressions = newChildren)
  }
}

/**
 * Returns the geometry with vertex order reversed
 *
 * @param inputExpressions
 */
case class ST_Reverse(inputExpressions: Seq[Expression])
  extends UnaryGeometryExpression with CodegenFallback {
  assert(inputExpressions.length == 1)

  override protected def nullSafeEval(geometry: Geometry): Any = {
    new GenericArrayData(GeometrySerializer.serialize(geometry.reverse()))
  }

  override def dataType: DataType = GeometryUDT

  override def children: Seq[Expression] = inputExpressions

  protected def withNewChildrenInternal(newChildren: IndexedSeq[Expression]) = {
    copy(inputExpressions = newChildren)
  }
}

<<<<<<< HEAD

/**
 * Returns the nth point in the geometry, provided it is a linestring
 *
 * @param inputExpressions sequence of 2 input arguments, a geometry and a value 'n'
 */
case class ST_PointN(inputExpressions: Seq[Expression])
  extends Expression with CodegenFallback {
  inputExpressions.validateLength(2)

  override def nullable: Boolean = true
  lazy val GeometryFactory = new GeometryFactory()
  lazy val emptyGeometry = GeometryFactory.createGeometryCollection(null)

  override def eval(input: InternalRow): Any = {
    val geometry = inputExpressions.head.toGeometry(input)
    val n = inputExpressions(1).toInt(input)
    getNthPoint(geometry, n)
  }

  private def getNthPoint(geometry: Geometry, n: Int): GenericArrayData = {
    new GenericArrayData(GeometrySerializer.serialize(
      geometry match {
        case linestring: LineString => val point = GeomUtils.getNthPoint(linestring, n)
          point match {
            case geometry: Geometry => geometry
            case _ => emptyGeometry
          }
        case _ => emptyGeometry
      })
    )
  }

  override def dataType: DataType = GeometryUDT
=======
/**
 * Returns the geometry in EWKT format
 *
 * @param inputExpressions
 */
case class ST_AsEWKT(inputExpressions: Seq[Expression])
  extends UnaryGeometryExpression with CodegenFallback {
  assert(inputExpressions.length == 1)

  override protected def nullSafeEval(geometry: Geometry): Any = {
    UTF8String.fromString(GeomUtils.getEWKT(geometry))
  }

  override def dataType: DataType = StringType
>>>>>>> edb234e3

  override def children: Seq[Expression] = inputExpressions

  protected def withNewChildrenInternal(newChildren: IndexedSeq[Expression]) = {
    copy(inputExpressions = newChildren)
  }
}<|MERGE_RESOLUTION|>--- conflicted
+++ resolved
@@ -1573,8 +1573,6 @@
   }
 }
 
-<<<<<<< HEAD
-
 /**
  * Returns the nth point in the geometry, provided it is a linestring
  *
@@ -1585,6 +1583,7 @@
   inputExpressions.validateLength(2)
 
   override def nullable: Boolean = true
+
   lazy val GeometryFactory = new GeometryFactory()
   lazy val emptyGeometry = GeometryFactory.createGeometryCollection(null)
 
@@ -1608,7 +1607,14 @@
   }
 
   override def dataType: DataType = GeometryUDT
-=======
+
+  override def children: Seq[Expression] = inputExpressions
+
+  protected def withNewChildrenInternal(newChildren: IndexedSeq[Expression]) = {
+    copy(inputExpressions = newChildren)
+  }
+}
+
 /**
  * Returns the geometry in EWKT format
  *
@@ -1623,7 +1629,6 @@
   }
 
   override def dataType: DataType = StringType
->>>>>>> edb234e3
 
   override def children: Seq[Expression] = inputExpressions
 
