--- conflicted
+++ resolved
@@ -1527,30 +1527,28 @@
   override protected def nullSafeEval(geometry: Geometry): Any ={
     Collect.createMultiGeometry(Seq(geometry)).toGenericArrayData
   }
-<<<<<<< HEAD
-
-  /**
-  * Returns a POINT guaranteed to lie on the surface.
-  *
-  * @param inputExpressions Geometry
-  */
-  case class ST_PointOnSurface(inputExpressions: Seq[Expression])
-    extends UnaryGeometryExpression with CodegenFallback {
-    assert(inputExpressions.length == 1)
-
-    override protected def nullSafeEval(geometry: Geometry): Any = {
-      GeomUtils.pointOnSurface(geometry)
-      geometry.toGenericArrayData
-    }
-
-    override def dataType: DataType = GeometryUDT
-
-    override def children: Seq[Expression] = inputExpressions
-
-    protected def withNewChildrenInternal(newChildren: IndexedSeq[Expression]) = {
-      copy(inputExpressions = newChildren)
-    }
-=======
+
+/**
+ * Returns a POINT guaranteed to lie on the surface.
+ *
+ * @param inputExpressions Geometry
+ */
+case class ST_PointOnSurface(inputExpressions: Seq[Expression])
+  extends UnaryGeometryExpression with CodegenFallback {
+  assert(inputExpressions.length == 1)
+
+  override protected def nullSafeEval(geometry: Geometry): Any = {
+    GeomUtils.pointOnSurface(geometry)
+    geometry.toGenericArrayData
+  }
+
+  override def dataType: DataType = GeometryUDT
+
+  override def children: Seq[Expression] = inputExpressions
+
+  protected def withNewChildrenInternal(newChildren: IndexedSeq[Expression]) = {
+    copy(inputExpressions = newChildren)
+  }
 }
 
 /**
@@ -1572,6 +1570,5 @@
 
   protected def withNewChildrenInternal(newChildren: IndexedSeq[Expression]) = {
     copy(inputExpressions = newChildren)
->>>>>>> 5ef6ab3f
   }
 }