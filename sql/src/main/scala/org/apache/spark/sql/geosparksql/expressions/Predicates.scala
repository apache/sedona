/*
 * FILE: Predicates.scala
 * Copyright (c) 2015 - 2018 GeoSpark Development Team
 *
 * MIT License
 *
 * Permission is hereby granted, free of charge, to any person obtaining a copy
 * of this software and associated documentation files (the "Software"), to deal
 * in the Software without restriction, including without limitation the rights
 * to use, copy, modify, merge, publish, distribute, sublicense, and/or sell
 * copies of the Software, and to permit persons to whom the Software is
 * furnished to do so, subject to the following conditions:
 *
 * The above copyright notice and this permission notice shall be included in all
 * copies or substantial portions of the Software.
 *
 * THE SOFTWARE IS PROVIDED "AS IS", WITHOUT WARRANTY OF ANY KIND, EXPRESS OR
 * IMPLIED, INCLUDING BUT NOT LIMITED TO THE WARRANTIES OF MERCHANTABILITY,
 * FITNESS FOR A PARTICULAR PURPOSE AND NONINFRINGEMENT. IN NO EVENT SHALL THE
 * AUTHORS OR COPYRIGHT HOLDERS BE LIABLE FOR ANY CLAIM, DAMAGES OR OTHER
 * LIABILITY, WHETHER IN AN ACTION OF CONTRACT, TORT OR OTHERWISE, ARISING FROM,
 * OUT OF OR IN CONNECTION WITH THE SOFTWARE OR THE USE OR OTHER DEALINGS IN THE
 * SOFTWARE.
 *
 */
package org.apache.spark.sql.geosparksql.expressions

import org.apache.spark.sql.catalyst.InternalRow
import org.apache.spark.sql.catalyst.expressions.Expression
import org.apache.spark.sql.catalyst.expressions.codegen.CodegenFallback
import org.apache.spark.sql.catalyst.util.ArrayData
import org.apache.spark.sql.types.BooleanType
import org.datasyslab.geosparksql.utils.GeometrySerializer

/**
  * Test if leftGeometry full contains rightGeometry
  *
  * @param inputExpressions
  */
case class ST_Contains(inputExpressions: Seq[Expression])
  extends Expression with CodegenFallback {

  // This is a binary expression
  assert(inputExpressions.length == 2)

  override def nullable: Boolean = false

  override def toString: String = s" **${ST_Contains.getClass.getName}**  "

  override def children: Seq[Expression] = inputExpressions

  override def eval(inputRow: InternalRow): Any = {
    val leftArray = inputExpressions(0).eval(inputRow).asInstanceOf[ArrayData]
    val rightArray = inputExpressions(1).eval(inputRow).asInstanceOf[ArrayData]

    val leftGeometry = GeometrySerializer.deserialize(leftArray)

    val rightGeometry = GeometrySerializer.deserialize(rightArray)

    return leftGeometry.covers(rightGeometry)
  }

  override def dataType = BooleanType
}

/**
  * Test if leftGeometry full intersects rightGeometry
  *
  * @param inputExpressions
  */
case class ST_Intersects(inputExpressions: Seq[Expression])
  extends Expression with CodegenFallback {
  override def nullable: Boolean = false

  // This is a binary expression
  assert(inputExpressions.length == 2)

  override def toString: String = s" **${ST_Intersects.getClass.getName}**  "

  override def children: Seq[Expression] = inputExpressions

  override def eval(inputRow: InternalRow): Any = {
    val leftArray = inputExpressions(0).eval(inputRow).asInstanceOf[ArrayData]
    val rightArray = inputExpressions(1).eval(inputRow).asInstanceOf[ArrayData]

    val leftGeometry = GeometrySerializer.deserialize(leftArray)

    val rightGeometry = GeometrySerializer.deserialize(rightArray)

    return leftGeometry.intersects(rightGeometry)
  }

  override def dataType = BooleanType
}

/**
  * Test if leftGeometry is full within rightGeometry
  *
  * @param inputExpressions
  */
case class ST_Within(inputExpressions: Seq[Expression])
  extends Expression with CodegenFallback {
  override def nullable: Boolean = false

  // This is a binary expression
  assert(inputExpressions.length == 2)

  override def toString: String = s" **${ST_Intersects.getClass.getName}**  "

  override def children: Seq[Expression] = inputExpressions

  override def eval(inputRow: InternalRow): Any = {
    val leftArray = inputExpressions(0).eval(inputRow).asInstanceOf[ArrayData]
    val rightArray = inputExpressions(1).eval(inputRow).asInstanceOf[ArrayData]

    val leftGeometry = GeometrySerializer.deserialize(leftArray)

    val rightGeometry = GeometrySerializer.deserialize(rightArray)

    return leftGeometry.coveredBy(rightGeometry)
  }

  override def dataType = BooleanType
}

<<<<<<< HEAD

/**
  * Test if leftGeometry crosses rightGeometry
  *
  * @param inputExpressions
  */
case class ST_Crosses(inputExpressions: Seq[Expression])
  extends Expression with CodegenFallback {
  override def nullable: Boolean = false
  override def toString: String = s" **${ST_Crosses.getClass.getName}**  "
=======
/**
  * Test if leftGeometry touches rightGeometry
  *
  * @param inputExpressions
  */
case class ST_Touches(inputExpressions: Seq[Expression])
  extends Expression with CodegenFallback {
  override def nullable: Boolean = false

  // This is a binary expression
  assert(inputExpressions.length == 2)

  override def toString: String = s" **${ST_Touches.getClass.getName}**  "
>>>>>>> 746ddb42

  override def children: Seq[Expression] = inputExpressions

  override def eval(inputRow: InternalRow): Any = {
<<<<<<< HEAD
    assert(inputExpressions.length == 2)

=======
>>>>>>> 746ddb42
    val leftArray = inputExpressions(0).eval(inputRow).asInstanceOf[ArrayData]
    val rightArray = inputExpressions(1).eval(inputRow).asInstanceOf[ArrayData]

    val leftGeometry = GeometrySerializer.deserialize(leftArray)

    val rightGeometry = GeometrySerializer.deserialize(rightArray)

<<<<<<< HEAD
    return leftGeometry.crosses(rightGeometry)
=======
    return leftGeometry.touches(rightGeometry)
>>>>>>> 746ddb42
  }

  override def dataType = BooleanType
}<|MERGE_RESOLUTION|>--- conflicted
+++ resolved
@@ -123,7 +123,6 @@
   override def dataType = BooleanType
 }
 
-<<<<<<< HEAD
 
 /**
   * Test if leftGeometry crosses rightGeometry
@@ -134,7 +133,26 @@
   extends Expression with CodegenFallback {
   override def nullable: Boolean = false
   override def toString: String = s" **${ST_Crosses.getClass.getName}**  "
-=======
+
+  override def children: Seq[Expression] = inputExpressions
+
+  override def eval(inputRow: InternalRow): Any = {
+    assert(inputExpressions.length == 2)
+
+    val leftArray = inputExpressions(0).eval(inputRow).asInstanceOf[ArrayData]
+    val rightArray = inputExpressions(1).eval(inputRow).asInstanceOf[ArrayData]
+
+    val leftGeometry = GeometrySerializer.deserialize(leftArray)
+
+    val rightGeometry = GeometrySerializer.deserialize(rightArray)
+
+    return leftGeometry.crosses(rightGeometry)
+  }
+
+  override def dataType = BooleanType
+}
+
+
 /**
   * Test if leftGeometry touches rightGeometry
   *
@@ -148,16 +166,10 @@
   assert(inputExpressions.length == 2)
 
   override def toString: String = s" **${ST_Touches.getClass.getName}**  "
->>>>>>> 746ddb42
 
   override def children: Seq[Expression] = inputExpressions
 
   override def eval(inputRow: InternalRow): Any = {
-<<<<<<< HEAD
-    assert(inputExpressions.length == 2)
-
-=======
->>>>>>> 746ddb42
     val leftArray = inputExpressions(0).eval(inputRow).asInstanceOf[ArrayData]
     val rightArray = inputExpressions(1).eval(inputRow).asInstanceOf[ArrayData]
 
@@ -165,11 +177,7 @@
 
     val rightGeometry = GeometrySerializer.deserialize(rightArray)
 
-<<<<<<< HEAD
-    return leftGeometry.crosses(rightGeometry)
-=======
     return leftGeometry.touches(rightGeometry)
->>>>>>> 746ddb42
   }
 
   override def dataType = BooleanType
