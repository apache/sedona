--- conflicted
+++ resolved
@@ -124,31 +124,19 @@
 }
 
 /**
-<<<<<<< HEAD
   * Test if leftGeometry is "spatially overlap" the rightGeometry, which means they intersect,
   * but one does not completely contain another
   *
   * @param inputExpressions
   */
 case class ST_Overlaps(inputExpressions: Seq[Expression])
-=======
-  * Test if leftGeometry touches rightGeometry
-  *
-  * @param inputExpressions
-  */
-case class ST_Touches(inputExpressions: Seq[Expression])
->>>>>>> bf55e403
   extends Expression with CodegenFallback {
   override def nullable: Boolean = false
 
   // This is a binary expression
   assert(inputExpressions.length == 2)
 
-<<<<<<< HEAD
   override def toString: String = s" **${ST_Overlaps.getClass.getName}**  "
-=======
-  override def toString: String = s" **${ST_Touches.getClass.getName}**  "
->>>>>>> bf55e403
 
   override def children: Seq[Expression] = inputExpressions
 
@@ -160,12 +148,37 @@
 
     val rightGeometry = GeometrySerializer.deserialize(rightArray)
 
-<<<<<<< HEAD
     return leftGeometry.overlaps(rightGeometry)
-=======
-    return leftGeometry.touches(rightGeometry)
->>>>>>> bf55e403
   }
 
   override def dataType = BooleanType
-}+}
+
+/**
+  * Test if leftGeometry touches rightGeometry
+  *
+  * @param inputExpressions
+  */
+case class ST_Touches(inputExpressions: Seq[Expression])
+  extends Expression with CodegenFallback {
+  override def nullable: Boolean = false
+    
+   // This is a binary expression
+  assert(inputExpressions.length == 2)
+    
+  override def toString: String = s" **${ST_Touches.getClass.getName}**  "
+    
+  override def children: Seq[Expression] = inputExpressions
+    
+  override def eval(inputRow: InternalRow): Any = {
+    val leftArray = inputExpressions(0).eval(inputRow).asInstanceOf[ArrayData]
+    val rightArray = inputExpressions(1).eval(inputRow).asInstanceOf[ArrayData]
+    
+    val leftGeometry = GeometrySerializer.deserialize(leftArray)
+    
+    val rightGeometry = GeometrySerializer.deserialize(rightArray)
+    
+    return leftGeometry.touches(rightGeometry)
+  }
+   override def dataType = BooleanType
+} 