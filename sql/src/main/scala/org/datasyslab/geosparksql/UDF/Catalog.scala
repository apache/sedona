/**
  * FILE: Catalog
  * Copyright (c) 2015 - 2018 GeoSpark Development Team
  *
  * MIT License
  *
  * Permission is hereby granted, free of charge, to any person obtaining a copy
  * of this software and associated documentation files (the "Software"), to deal
  * in the Software without restriction, including without limitation the rights
  * to use, copy, modify, merge, publish, distribute, sublicense, and/or sell
  * copies of the Software, and to permit persons to whom the Software is
  * furnished to do so, subject to the following conditions:
  *
  * The above copyright notice and this permission notice shall be included in all
  * copies or substantial portions of the Software.
  *
  * THE SOFTWARE IS PROVIDED "AS IS", WITHOUT WARRANTY OF ANY KIND, EXPRESS OR
  * IMPLIED, INCLUDING BUT NOT LIMITED TO THE WARRANTIES OF MERCHANTABILITY,
  * FITNESS FOR A PARTICULAR PURPOSE AND NONINFRINGEMENT. IN NO EVENT SHALL THE
  * AUTHORS OR COPYRIGHT HOLDERS BE LIABLE FOR ANY CLAIM, DAMAGES OR OTHER
  * LIABILITY, WHETHER IN AN ACTION OF CONTRACT, TORT OR OTHERWISE, ARISING FROM,
  * OUT OF OR IN CONNECTION WITH THE SOFTWARE OR THE USE OR OTHER DEALINGS IN THE
  * SOFTWARE.
  */
package org.datasyslab.geosparksql.UDF

import org.apache.spark.sql.catalyst.analysis.FunctionRegistry.FunctionBuilder
import org.apache.spark.sql.expressions.UserDefinedAggregateFunction
import org.apache.spark.sql.geosparksql.expressions._

object Catalog {
  val expressions:Seq[FunctionBuilder] = Seq(
    ST_PointFromText,
    ST_PolygonFromText,
    ST_LineStringFromText,
    ST_GeomFromText,
    ST_GeomFromWKT,
    ST_GeomFromWKB,
    ST_Point,
    ST_PolygonFromEnvelope,
    ST_Contains,
    ST_Intersects,
    ST_Within,
    ST_Distance,
    ST_ConvexHull,
    ST_Envelope,
    ST_Length,
    ST_Area,
    ST_Centroid,
    ST_Transform,
    ST_Intersection,
    ST_IsValid,
    ST_PrecisionReduce,
    ST_Touches,
<<<<<<< HEAD
    ST_Overlaps 
=======
	  ST_Crosses,
    ST_IsSimple
>>>>>>> 52422d23
  )

  val aggregateExpressions:Seq[UserDefinedAggregateFunction] = Seq(
    new ST_Union_Aggr,
    new ST_Envelope_Aggr
  )
}<|MERGE_RESOLUTION|>--- conflicted
+++ resolved
@@ -52,12 +52,9 @@
     ST_IsValid,
     ST_PrecisionReduce,
     ST_Touches,
-<<<<<<< HEAD
-    ST_Overlaps 
-=======
+    ST_Overlaps,
 	  ST_Crosses,
     ST_IsSimple
->>>>>>> 52422d23
   )
 
   val aggregateExpressions:Seq[UserDefinedAggregateFunction] = Seq(
