--- conflicted
+++ resolved
@@ -51,13 +51,9 @@
     ST_Overlaps,
 	  ST_Crosses,
     ST_IsSimple,
-<<<<<<< HEAD
     ST_SimplifyPreserveTopology,
-    ST_AsText
-=======
     ST_AsText,
     ST_GeometryType
->>>>>>> b29d4cb2
   )
 
   val aggregateExpressions:Seq[UserDefinedAggregateFunction] = Seq(
