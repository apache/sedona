--- conflicted
+++ resolved
@@ -51,14 +51,11 @@
     ST_Intersection,
     ST_IsValid,
     ST_PrecisionReduce,
-<<<<<<< HEAD
-    ST_Equals
-=======
+    ST_Equals,
     ST_Touches,
     ST_Overlaps,
 	  ST_Crosses,
     ST_IsSimple
->>>>>>> 622a763b
   )
 
   val aggregateExpressions:Seq[UserDefinedAggregateFunction] = Seq(
