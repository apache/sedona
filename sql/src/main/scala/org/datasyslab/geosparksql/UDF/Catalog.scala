/*
 * FILE: Catalog.scala
 * Copyright (c) 2015 - 2019 GeoSpark Development Team
 *
 * Licensed under the Apache License, Version 2.0 (the "License");
 * you may not use this file except in compliance with the License.
 * You may obtain a copy of the License at
 *
 *     http://www.apache.org/licenses/LICENSE-2.0
 *
 * Unless required by applicable law or agreed to in writing, software
 * distributed under the License is distributed on an "AS IS" BASIS,
 * WITHOUT WARRANTIES OR CONDITIONS OF ANY KIND, either express or implied.
 * See the License for the specific language governing permissions and
 * limitations under the License.
 */
package org.datasyslab.geosparksql.UDF

import org.apache.spark.sql.catalyst.analysis.FunctionRegistry.FunctionBuilder
import org.apache.spark.sql.expressions.UserDefinedAggregateFunction
import org.apache.spark.sql.geosparksql.expressions._

object Catalog {
  val expressions:Seq[FunctionBuilder] = Seq(
    ST_PointFromText,
    ST_PolygonFromText,
    ST_LineStringFromText,
    ST_GeomFromText,
    ST_GeomFromWKT,
    ST_GeomFromWKB,
    ST_GeomFromGeoJSON,
    ST_Point,
    ST_PolygonFromEnvelope,
    ST_Contains,
    ST_Intersects,
    ST_Within,
    ST_Distance,
    ST_ConvexHull,
    ST_NPoints,
    ST_Buffer,
    ST_Envelope,
    ST_Length,
    ST_Area,
    ST_Centroid,
    ST_Transform,
    ST_Intersection,
    ST_IsValid,
    ST_PrecisionReduce,
    ST_Equals,
    ST_Touches,
    ST_Overlaps,
    ST_Crosses,
    ST_IsSimple,
    ST_MakeValid,
    ST_SimplifyPreserveTopology,
    ST_AsText,
    ST_GeometryType,
<<<<<<< HEAD
    ST_NumGeometries,
=======
    ST_LineMerge,
>>>>>>> b5e7742c
    ST_Azimuth,
    ST_X,
    ST_Y,
    ST_StartPoint,
    ST_Boundary,
    ST_EndPoint,
    ST_ExteriorRing,
    ST_GeometryN,
    ST_InteriorRingN,
    ST_Dump,
    ST_DumpPoints,
    ST_IsClosed,
    ST_NumInteriorRings,
    ST_AddPoint,
    ST_RemovePoint,
    ST_IsRing
  )

  val aggregateExpressions:Seq[UserDefinedAggregateFunction] = Seq(
    new ST_Union_Aggr,
    new ST_Envelope_Aggr,
    new ST_Intersection_Aggr
  )
}<|MERGE_RESOLUTION|>--- conflicted
+++ resolved
@@ -55,11 +55,8 @@
     ST_SimplifyPreserveTopology,
     ST_AsText,
     ST_GeometryType,
-<<<<<<< HEAD
     ST_NumGeometries,
-=======
     ST_LineMerge,
->>>>>>> b5e7742c
     ST_Azimuth,
     ST_X,
     ST_Y,
