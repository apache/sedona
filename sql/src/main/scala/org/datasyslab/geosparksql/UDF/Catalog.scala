/*
 * FILE: Catalog.scala
 * Copyright (c) 2015 - 2019 GeoSpark Development Team
 *
 * Licensed under the Apache License, Version 2.0 (the "License");
 * you may not use this file except in compliance with the License.
 * You may obtain a copy of the License at
 *
 *     http://www.apache.org/licenses/LICENSE-2.0
 *
 * Unless required by applicable law or agreed to in writing, software
 * distributed under the License is distributed on an "AS IS" BASIS,
 * WITHOUT WARRANTIES OR CONDITIONS OF ANY KIND, either express or implied.
 * See the License for the specific language governing permissions and
 * limitations under the License.
 */
package org.datasyslab.geosparksql.UDF

import org.apache.spark.sql.catalyst.analysis.FunctionRegistry.FunctionBuilder
import org.apache.spark.sql.expressions.UserDefinedAggregateFunction
import org.apache.spark.sql.geosparksql.expressions._

object Catalog {
  val expressions:Seq[FunctionBuilder] = Seq(
    ST_PointFromText,
    ST_PolygonFromText,
    ST_LineStringFromText,
    ST_GeomFromText,
    ST_GeomFromWKT,
    ST_GeomFromWKB,
    ST_GeomFromGeoJSON,
    ST_Point,
    ST_PolygonFromEnvelope,
    ST_Contains,
    ST_Intersects,
    ST_Within,
    ST_Distance,
    ST_ConvexHull,
    ST_NPoints,
    ST_Buffer,
    ST_Envelope,
    ST_Length,
    ST_Area,
    ST_Centroid,
    ST_Transform,
    ST_Intersection,
    ST_IsValid,
    ST_PrecisionReduce,
    ST_Equals,
    ST_Touches,
    ST_Overlaps,
	  ST_Crosses,
    ST_IsSimple,
<<<<<<< HEAD
    ST_AsText,
    ST_MakeValid
=======
    ST_SimplifyPreserveTopology,
    ST_AsText,
    ST_GeometryType
>>>>>>> 83f2bcc6
  )

  val aggregateExpressions:Seq[UserDefinedAggregateFunction] = Seq(
    new ST_Union_Aggr,
    new ST_Envelope_Aggr
  )
}<|MERGE_RESOLUTION|>--- conflicted
+++ resolved
@@ -51,14 +51,10 @@
     ST_Overlaps,
 	  ST_Crosses,
     ST_IsSimple,
-<<<<<<< HEAD
-    ST_AsText,
     ST_MakeValid
-=======
     ST_SimplifyPreserveTopology,
     ST_AsText,
     ST_GeometryType
->>>>>>> 83f2bcc6
   )
 
   val aggregateExpressions:Seq[UserDefinedAggregateFunction] = Seq(
