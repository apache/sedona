--- conflicted
+++ resolved
@@ -1266,8 +1266,8 @@
 
   }
 
-  it ("Should pass ST_Reverse") {
-<<<<<<< HEAD
+  it ("Should pass ST_PointOnSurface") {
+
     val geomTestCases1 = Map(
       "'POINT(0 5)'"
         -> "POINT(0 5)",
@@ -1283,7 +1283,19 @@
     )
 
     for((inputGeom, expectedGeom) <- geomTestCases1) {
-=======
+      var df = sparkSession.sql(s"select ST_AsText(ST_Reverse(ST_GeomFromText($inputGeom)))")
+      var result = df.collect()
+      assert(result.head.get(0).asInstanceOf[String]==expectedGeom)
+    }
+
+    for((inputGeom, expectedGeom) <- geomTestCases2) {
+      var df = sparkSession.sql(s"select ST_AsEWKT(ST_Reverse(ST_GeomFromText($inputGeom)))")
+      var result = df.collect()
+      assert(result.head.get(0).asInstanceOf[String]==expectedGeom)
+    }
+  }
+
+  it ("Should pass ST_Reverse") {
     val geomTestCases = Map(
       "'POLYGON((-1 0 0, 1 0 0, 0 0 1, 0 1 0, -1 0 0))'"
         -> "POLYGON Z((-1 0 0, 0 1 0, 0 0 1, 1 0 0, -1 0 0))",
@@ -1313,20 +1325,10 @@
           |(1 1 11, 1 2 11, 2 2 11, 2 1 11, 1 1 11))""".stripMargin.replaceAll("\n", " ")
     )
     for((inputGeom, expectedGeom) <- geomTestCases) {
->>>>>>> 5ef6ab3f
       var df = sparkSession.sql(s"select ST_AsText(ST_Reverse(ST_GeomFromText($inputGeom)))")
       var result = df.collect()
       assert(result.head.get(0).asInstanceOf[String]==expectedGeom)
     }
-<<<<<<< HEAD
-
-    for((inputGeom, expectedGeom) <- geomTestCases2) {
-      var df = sparkSession.sql(s"select ST_AsEWKT(ST_Reverse(ST_GeomFromText($inputGeom)))")
-      var result = df.collect()
-      assert(result.head.get(0).asInstanceOf[String]==expectedGeom)
-    }
-=======
->>>>>>> 5ef6ab3f
   }
 
   it("handles nulls") {
@@ -1435,11 +1437,9 @@
     assert(functionDf.first().get(0) == null)
     functionDf = sparkSession.sql("select ST_Union(null, null)")
     assert(functionDf.first().get(0) == null)
-<<<<<<< HEAD
     functionDf = sparkSession.sql("select ST_PointOnSurface(null)")
-=======
+    assert(functionDf.first().get(0) == null)
     functionDf = sparkSession.sql("select ST_Reverse(null)")
->>>>>>> 5ef6ab3f
     assert(functionDf.first().get(0) == null)
   }
 }