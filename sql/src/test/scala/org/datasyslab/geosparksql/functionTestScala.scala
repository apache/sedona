/*
 * FILE: functionTestScala.scala
 * Copyright (c) 2015 - 2018 GeoSpark Development Team
 *
 * MIT License
 *
 * Permission is hereby granted, free of charge, to any person obtaining a copy
 * of this software and associated documentation files (the "Software"), to deal
 * in the Software without restriction, including without limitation the rights
 * to use, copy, modify, merge, publish, distribute, sublicense, and/or sell
 * copies of the Software, and to permit persons to whom the Software is
 * furnished to do so, subject to the following conditions:
 *
 * The above copyright notice and this permission notice shall be included in all
 * copies or substantial portions of the Software.
 *
 * THE SOFTWARE IS PROVIDED "AS IS", WITHOUT WARRANTY OF ANY KIND, EXPRESS OR
 * IMPLIED, INCLUDING BUT NOT LIMITED TO THE WARRANTIES OF MERCHANTABILITY,
 * FITNESS FOR A PARTICULAR PURPOSE AND NONINFRINGEMENT. IN NO EVENT SHALL THE
 * AUTHORS OR COPYRIGHT HOLDERS BE LIABLE FOR ANY CLAIM, DAMAGES OR OTHER
 * LIABILITY, WHETHER IN AN ACTION OF CONTRACT, TORT OR OTHERWISE, ARISING FROM,
 * OUT OF OR IN CONNECTION WITH THE SOFTWARE OR THE USE OR OTHER DEALINGS IN THE
 * SOFTWARE.
 *
 */

package org.datasyslab.geosparksql

import com.vividsolutions.jts.geom.Geometry
import org.geotools.geometry.jts.WKTReader2

class functionTestScala extends TestBaseScala {

  describe("GeoSpark-SQL Function Test") {

    it("Passed ST_ConvexHull") {
      var polygonWktDf = sparkSession.read.format("csv").option("delimiter", "\t").option("header", "false").load(mixedWktGeometryInputLocation)
      polygonWktDf.createOrReplaceTempView("polygontable")
      polygonWktDf.show()
      var polygonDf = sparkSession.sql("select ST_GeomFromWKT(polygontable._c0) as countyshape from polygontable")
      polygonDf.createOrReplaceTempView("polygondf")
      polygonDf.show()
      var functionDf = sparkSession.sql("select ST_ConvexHull(polygondf.countyshape) from polygondf")
      functionDf.show()
    }

    it("Passed ST_Buffer") {
      val polygonWktDf = sparkSession.read.format("csv").option("delimiter", "\t").option("header", "false").load(mixedWktGeometryInputLocation)
      polygonWktDf.createOrReplaceTempView("polygontable")
      polygonWktDf.show()
      val polygonDf = sparkSession.sql("select ST_GeomFromWKT(polygontable._c0) as countyshape from polygontable")
      polygonDf.createOrReplaceTempView("polygondf")
      polygonDf.show()
      val functionDf = sparkSession.sql("select ST_Buffer(polygondf.countyshape, 1) from polygondf")
      functionDf.show()
    }

    it("Passed ST_Envelope") {
      var polygonWktDf = sparkSession.read.format("csv").option("delimiter", "\t").option("header", "false").load(mixedWktGeometryInputLocation)
      polygonWktDf.createOrReplaceTempView("polygontable")
      polygonWktDf.show()
      var polygonDf = sparkSession.sql("select ST_GeomFromWKT(polygontable._c0) as countyshape from polygontable")
      polygonDf.createOrReplaceTempView("polygondf")
      polygonDf.show()
      var functionDf = sparkSession.sql("select ST_Envelope(polygondf.countyshape) from polygondf")
      functionDf.show()
    }

    it("Passed ST_Centroid") {
      var polygonWktDf = sparkSession.read.format("csv").option("delimiter", "\t").option("header", "false").load(mixedWktGeometryInputLocation)
      polygonWktDf.createOrReplaceTempView("polygontable")
      polygonWktDf.show()
      var polygonDf = sparkSession.sql("select ST_GeomFromWKT(polygontable._c0) as countyshape from polygontable")
      polygonDf.createOrReplaceTempView("polygondf")
      polygonDf.show()
      var functionDf = sparkSession.sql("select ST_Centroid(polygondf.countyshape) from polygondf")
      functionDf.show()
    }

    it("Passed ST_Length") {
      var polygonWktDf = sparkSession.read.format("csv").option("delimiter", "\t").option("header", "false").load(mixedWktGeometryInputLocation)
      polygonWktDf.createOrReplaceTempView("polygontable")
      polygonWktDf.show()
      var polygonDf = sparkSession.sql("select ST_GeomFromWKT(polygontable._c0) as countyshape from polygontable")
      polygonDf.createOrReplaceTempView("polygondf")
      polygonDf.show()
      var functionDf = sparkSession.sql("select ST_Length(polygondf.countyshape) from polygondf")
      functionDf.show()
    }

    it("Passed ST_Area") {
      var polygonWktDf = sparkSession.read.format("csv").option("delimiter", "\t").option("header", "false").load(mixedWktGeometryInputLocation)
      polygonWktDf.createOrReplaceTempView("polygontable")
      polygonWktDf.show()
      var polygonDf = sparkSession.sql("select ST_GeomFromWKT(polygontable._c0) as countyshape from polygontable")
      polygonDf.createOrReplaceTempView("polygondf")
      polygonDf.show()
      var functionDf = sparkSession.sql("select ST_Area(polygondf.countyshape) from polygondf")
      functionDf.show()
    }

    it("Passed ST_Distance") {
      var polygonWktDf = sparkSession.read.format("csv").option("delimiter", "\t").option("header", "false").load(mixedWktGeometryInputLocation)
      polygonWktDf.createOrReplaceTempView("polygontable")
      polygonWktDf.show()
      var polygonDf = sparkSession.sql("select ST_GeomFromWKT(polygontable._c0) as countyshape from polygontable")
      polygonDf.createOrReplaceTempView("polygondf")
      polygonDf.show()
      var functionDf = sparkSession.sql("select ST_Distance(polygondf.countyshape, polygondf.countyshape) from polygondf")
      functionDf.show()
    }

    it("Passed ST_Transform") {
      var polygonWktDf = sparkSession.read.format("csv").option("delimiter", "\t").option("header", "false").load(mixedWktGeometryInputLocation)
      polygonWktDf.createOrReplaceTempView("polygontable")
      polygonWktDf.show()
      var polygonDf = sparkSession.sql("select ST_GeomFromWKT(polygontable._c0) as countyshape from polygontable")
      polygonDf.createOrReplaceTempView("polygondf")
      polygonDf.show()
      var functionDf = sparkSession.sql("select ST_Transform(polygondf.countyshape, 'epsg:4326','epsg:3857',true, false) from polygondf")
      functionDf.show()
    }

    it("Passed ST_Intersection - intersects but not contains") {

      val testtable = sparkSession.sql("select ST_GeomFromWKT('POLYGON((1 1, 8 1, 8 8, 1 8, 1 1))') as a,ST_GeomFromWKT('POLYGON((2 2, 9 2, 9 9, 2 9, 2 2))') as b")
      testtable.createOrReplaceTempView("testtable")
      val intersec = sparkSession.sql("select ST_Intersection(a,b) from testtable")
      assert(intersec.take(1)(0).get(0).asInstanceOf[Geometry].toText.equals("POLYGON ((2 8, 8 8, 8 2, 2 2, 2 8))"))
    }

    it("Passed ST_Intersection - intersects but left contains right") {

      val testtable = sparkSession.sql("select ST_GeomFromWKT('POLYGON((1 1, 1 5, 5 5, 1 1))') as a,ST_GeomFromWKT('POLYGON((2 2, 2 3, 3 3, 2 2))') as b")
      testtable.createOrReplaceTempView("testtable")
      val intersec = sparkSession.sql("select ST_Intersection(a,b) from testtable")
      assert(intersec.take(1)(0).get(0).asInstanceOf[Geometry].toText.equals("POLYGON ((2 2, 2 3, 3 3, 2 2))"))
    }

    it("Passed ST_Intersection - intersects but right contains left") {

      val testtable = sparkSession.sql("select ST_GeomFromWKT('POLYGON((2 2, 2 3, 3 3, 2 2))') as a,ST_GeomFromWKT('POLYGON((1 1, 1 5, 5 5, 1 1))') as b")
      testtable.createOrReplaceTempView("testtable")
      val intersec = sparkSession.sql("select ST_Intersection(a,b) from testtable")
      assert(intersec.take(1)(0).get(0).asInstanceOf[Geometry].toText.equals("POLYGON ((2 2, 2 3, 3 3, 2 2))"))
    }

    it("Passed ST_Intersection - not intersects") {

      var testtable = sparkSession.sql("select ST_GeomFromWKT('POLYGON((40 21, 40 22, 40 23, 40 21))') as a,ST_GeomFromWKT('POLYGON((2 2, 9 2, 9 9, 2 9, 2 2))') as b")
      testtable.createOrReplaceTempView("testtable")
      var intersec = sparkSession.sql("select ST_Intersection(a,b) from testtable")
      assert(intersec.take(1)(0).get(0).asInstanceOf[Geometry].toText.equals("MULTIPOLYGON EMPTY"))
    }


    it("Passed ST_IsValid") {

      var testtable = sparkSession.sql(
        "SELECT ST_IsValid(ST_GeomFromWKT('POLYGON((0 0, 10 0, 10 10, 0 10, 0 0), (15 15, 15 20, 20 20, 20 15, 15 15))')) AS a, " +
          "ST_IsValid(ST_GeomFromWKT('POLYGON ((30 10, 40 40, 20 40, 10 20, 30 10))')) as b"
      )
      assert(!testtable.take(1)(0).get(0).asInstanceOf[Boolean])
      assert(testtable.take(1)(0).get(1).asInstanceOf[Boolean])
    }

    it("Fixed nullPointerException in ST_IsValid") {

      var testtable = sparkSession.sql(
        "SELECT ST_IsValid(null)"
      )
      assert(testtable.take(1).head.get(0) == null)
    }

    it("Passed ST_PrecisionReduce") {
      var testtable = sparkSession.sql(
        """
          |SELECT ST_PrecisionReduce(ST_GeomFromWKT('Point(0.1234567890123456789 0.1234567890123456789)'), 8)
        """.stripMargin)
      testtable.show(false)
      assert(testtable.take(1)(0).get(0).asInstanceOf[Geometry].getCoordinates()(0).x == 0.12345679)
      testtable = sparkSession.sql(
        """
          |SELECT ST_PrecisionReduce(ST_GeomFromWKT('Point(0.1234567890123456789 0.1234567890123456789)'), 11)
        """.stripMargin)
      testtable.show(false)
      assert(testtable.take(1)(0).get(0).asInstanceOf[Geometry].getCoordinates()(0).x == 0.12345678901)

    }

    it("Passed ST_IsSimple") {

      var testtable = sparkSession.sql(
        "SELECT ST_IsSimple(ST_GeomFromText('POLYGON((1 1, 3 1, 3 3, 1 3, 1 1))')) AS a, " +
          "ST_IsSimple(ST_GeomFromText('POLYGON((1 1,3 1,3 3,2 0,1 1))')) as b"
      )
      assert(testtable.take(1)(0).get(0).asInstanceOf[Boolean])
      assert(!testtable.take(1)(0).get(1).asInstanceOf[Boolean])
    }

<<<<<<< HEAD
    it("Passed ST_MakeValid On Invalid Polygon") {

      val df = sparkSession.sql("SELECT ST_GeomFromWKT('POLYGON((1 5, 1 1, 3 3, 5 3, 7 1, 7 5, 5 3, 3 3, 1 5))') AS polygon")
      df.createOrReplaceTempView("table")

      val result = sparkSession.sql(
        """
          |SELECT geometryValid.polygon
          |FROM table
          |LATERAL VIEW ST_MakeValid(polygon, false) geometryValid AS polygon
          |""".stripMargin
      ).collect()

      val wktReader = new WKTReader2()
      val firstValidGeometry = wktReader.read("POLYGON ((1 5, 3 3, 1 1, 1 5))")
      val secondValidGeometry = wktReader.read("POLYGON ((5 3, 7 5, 7 1, 5 3))")

      assert(result.exists(row => row.getAs[Geometry](0).equals(firstValidGeometry)))
      assert(result.exists(row => row.getAs[Geometry](0).equals(secondValidGeometry)))
    }

    it("Passed ST_MakeValid On Invalid MultiPolygon") {

      val df = sparkSession.sql("SELECT ST_GeomFromWKT('MULTIPOLYGON(((0 0, 3 0, 3 3, 0 3, 0 0)), ((3 0, 6 0, 6 3, 3 3, 3 0)))') AS multipolygon")
      df.createOrReplaceTempView("table")

      val result = sparkSession.sql(
        """
          |SELECT geometryValid.multipolygon
          |FROM table
          |LATERAL VIEW ST_MakeValid(multipolygon, false) geometryValid AS multipolygon
          |""".stripMargin
      ).collect()

      val wktReader = new WKTReader2()
      val firstValidGeometry = wktReader.read("POLYGON ((0 3, 3 3, 3 0, 0 0, 0 3))")
      val secondValidGeometry = wktReader.read("POLYGON ((3 3, 6 3, 6 0, 3 0, 3 3))")

      assert(result.exists(row => row.getAs[Geometry](0).equals(firstValidGeometry)))
      assert(result.exists(row => row.getAs[Geometry](0).equals(secondValidGeometry)))
    }

    it("Passed ST_MakeValid On Valid Polygon") {

      val df = sparkSession.sql("SELECT ST_GeomFromWKT('POLYGON((1 1, 8 1, 8 8, 1 8, 1 1))') AS polygon")
      df.createOrReplaceTempView("table")

      val result = sparkSession.sql(
        """
          |SELECT geometryValid.polygon
          |FROM table
          |LATERAL VIEW ST_MakeValid(polygon, false) geometryValid AS polygon
          |""".stripMargin
      ).collect()

      val wktReader = new WKTReader2()
      val validGeometry = wktReader.read("POLYGON((1 1, 8 1, 8 8, 1 8, 1 1))")

      assert(result.exists(row => row.getAs[Geometry](0).equals(validGeometry)))
=======
    it("Passed ST_SimplifyPreserveTopology") {

      val testtable=sparkSession.sql(
        "SELECT ST_SimplifyPreserveTopology(ST_GeomFromText('POLYGON((8 25, 28 22, 28 20, 15 11, 33 3, 56 30, 46 33,46 34, 47 44, 35 36, 45 33, 43 19, 29 21, 29 22,35 26, 24 39, 8 25))'), 10) AS b"
      )
      assert(testtable.take(1)(0).get(0).asInstanceOf[Geometry].toText.equals("POLYGON ((8 25, 28 22, 15 11, 33 3, 56 30, 47 44, 35 36, 43 19, 24 39, 8 25))"))
>>>>>>> 83f2bcc6
    }

    it("Passed ST_AsText") {
      var polygonWktDf = sparkSession.read.format("csv").option("delimiter", "\t").option("header", "false").load(mixedWktGeometryInputLocation)
      polygonWktDf.createOrReplaceTempView("polygontable")
      var polygonDf = sparkSession.sql("select ST_GeomFromWKT(polygontable._c0) as countyshape from polygontable")
      polygonDf.createOrReplaceTempView("polygondf")
      var wktDf = sparkSession.sql("select ST_AsText(countyshape) as wkt from polygondf")
      assert(polygonDf.take(1)(0).getAs[Geometry]("countyshape").toText.equals(wktDf.take(1)(0).getAs[String]("wkt")))
    }

    it("Passed ST_NPoints") {
      var test = sparkSession.sql("SELECT ST_NPoints(ST_GeomFromText('LINESTRING(77.29 29.07,77.42 29.26,77.27 29.31,77.29 29.07)'))")
      assert(test.take(1)(0).get(0).asInstanceOf[Int] == 4)

    }

    it("Passed ST_GeometryType"){
      var test = sparkSession.sql("SELECT ST_GeometryType(ST_GeomFromText('LINESTRING(77.29 29.07,77.42 29.26,77.27 29.31,77.29 29.07)'))")
      assert(test.take(1)(0).get(0).asInstanceOf[String].toUpperCase() == "ST_LINESTRING")
    }
  }
}<|MERGE_RESOLUTION|>--- conflicted
+++ resolved
@@ -198,7 +198,6 @@
       assert(!testtable.take(1)(0).get(1).asInstanceOf[Boolean])
     }
 
-<<<<<<< HEAD
     it("Passed ST_MakeValid On Invalid Polygon") {
 
       val df = sparkSession.sql("SELECT ST_GeomFromWKT('POLYGON((1 5, 1 1, 3 3, 5 3, 7 1, 7 5, 5 3, 3 3, 1 5))') AS polygon")
@@ -258,14 +257,14 @@
       val validGeometry = wktReader.read("POLYGON((1 1, 8 1, 8 8, 1 8, 1 1))")
 
       assert(result.exists(row => row.getAs[Geometry](0).equals(validGeometry)))
-=======
+    }
+
     it("Passed ST_SimplifyPreserveTopology") {
 
       val testtable=sparkSession.sql(
         "SELECT ST_SimplifyPreserveTopology(ST_GeomFromText('POLYGON((8 25, 28 22, 28 20, 15 11, 33 3, 56 30, 46 33,46 34, 47 44, 35 36, 45 33, 43 19, 29 21, 29 22,35 26, 24 39, 8 25))'), 10) AS b"
       )
       assert(testtable.take(1)(0).get(0).asInstanceOf[Geometry].toText.equals("POLYGON ((8 25, 28 22, 15 11, 33 3, 56 30, 47 44, 35 36, 43 19, 24 39, 8 25))"))
->>>>>>> 83f2bcc6
     }
 
     it("Passed ST_AsText") {
