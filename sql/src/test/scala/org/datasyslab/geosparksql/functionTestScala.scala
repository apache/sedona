/*
 * FILE: functionTestScala.scala
 * Copyright (c) 2015 - 2018 GeoSpark Development Team
 *
 * MIT License
 *
 * Permission is hereby granted, free of charge, to any person obtaining a copy
 * of this software and associated documentation files (the "Software"), to deal
 * in the Software without restriction, including without limitation the rights
 * to use, copy, modify, merge, publish, distribute, sublicense, and/or sell
 * copies of the Software, and to permit persons to whom the Software is
 * furnished to do so, subject to the following conditions:
 *
 * The above copyright notice and this permission notice shall be included in all
 * copies or substantial portions of the Software.
 *
 * THE SOFTWARE IS PROVIDED "AS IS", WITHOUT WARRANTY OF ANY KIND, EXPRESS OR
 * IMPLIED, INCLUDING BUT NOT LIMITED TO THE WARRANTIES OF MERCHANTABILITY,
 * FITNESS FOR A PARTICULAR PURPOSE AND NONINFRINGEMENT. IN NO EVENT SHALL THE
 * AUTHORS OR COPYRIGHT HOLDERS BE LIABLE FOR ANY CLAIM, DAMAGES OR OTHER
 * LIABILITY, WHETHER IN AN ACTION OF CONTRACT, TORT OR OTHERWISE, ARISING FROM,
 * OUT OF OR IN CONNECTION WITH THE SOFTWARE OR THE USE OR OTHER DEALINGS IN THE
 * SOFTWARE.
 *
 */

package org.datasyslab.geosparksql

import com.vividsolutions.jts.geom.{Geometry}
import org.geotools.geometry.jts.WKTReader2
import org.scalatest.{GivenWhenThen, Matchers}
import implicits._
import org.apache.spark.sql.{DataFrame, Row}
import org.apache.spark.sql.functions._

class functionTestScala extends TestBaseScala with Matchers with GeometrySample with GivenWhenThen{

  import sparkSession.implicits._

  describe("GeoSpark-SQL Function Test") {

    it("Passed ST_ConvexHull") {
      var polygonWktDf = sparkSession.read.format("csv").option("delimiter", "\t").option("header", "false").load(mixedWktGeometryInputLocation)
      polygonWktDf.createOrReplaceTempView("polygontable")
      polygonWktDf.show()
      var polygonDf = sparkSession.sql("select ST_GeomFromWKT(polygontable._c0) as countyshape from polygontable")
      polygonDf.createOrReplaceTempView("polygondf")
      polygonDf.show()
      var functionDf = sparkSession.sql("select ST_ConvexHull(polygondf.countyshape) from polygondf")
      functionDf.show()
    }

    it("Passed ST_Buffer") {
      val polygonWktDf = sparkSession.read.format("csv").option("delimiter", "\t").option("header", "false").load(mixedWktGeometryInputLocation)
      polygonWktDf.createOrReplaceTempView("polygontable")
      polygonWktDf.show()
      val polygonDf = sparkSession.sql("select ST_GeomFromWKT(polygontable._c0) as countyshape from polygontable")
      polygonDf.createOrReplaceTempView("polygondf")
      polygonDf.show()
      val functionDf = sparkSession.sql("select ST_Buffer(polygondf.countyshape, 1) from polygondf")
      functionDf.show()
    }

    it("Passed ST_Envelope") {
      var polygonWktDf = sparkSession.read.format("csv").option("delimiter", "\t").option("header", "false").load(mixedWktGeometryInputLocation)
      polygonWktDf.createOrReplaceTempView("polygontable")
      polygonWktDf.show()
      var polygonDf = sparkSession.sql("select ST_GeomFromWKT(polygontable._c0) as countyshape from polygontable")
      polygonDf.createOrReplaceTempView("polygondf")
      polygonDf.show()
      var functionDf = sparkSession.sql("select ST_Envelope(polygondf.countyshape) from polygondf")
      functionDf.show()
    }

    it("Passed ST_Centroid") {
      var polygonWktDf = sparkSession.read.format("csv").option("delimiter", "\t").option("header", "false").load(mixedWktGeometryInputLocation)
      polygonWktDf.createOrReplaceTempView("polygontable")
      polygonWktDf.show()
      var polygonDf = sparkSession.sql("select ST_GeomFromWKT(polygontable._c0) as countyshape from polygontable")
      polygonDf.createOrReplaceTempView("polygondf")
      polygonDf.show()
      var functionDf = sparkSession.sql("select ST_Centroid(polygondf.countyshape) from polygondf")
      functionDf.show()
    }

    it("Passed ST_Length") {
      var polygonWktDf = sparkSession.read.format("csv").option("delimiter", "\t").option("header", "false").load(mixedWktGeometryInputLocation)
      polygonWktDf.createOrReplaceTempView("polygontable")
      polygonWktDf.show()
      var polygonDf = sparkSession.sql("select ST_GeomFromWKT(polygontable._c0) as countyshape from polygontable")
      polygonDf.createOrReplaceTempView("polygondf")
      polygonDf.show()
      var functionDf = sparkSession.sql("select ST_Length(polygondf.countyshape) from polygondf")
      functionDf.show()
    }

    it("Passed ST_Area") {
      var polygonWktDf = sparkSession.read.format("csv").option("delimiter", "\t").option("header", "false").load(mixedWktGeometryInputLocation)
      polygonWktDf.createOrReplaceTempView("polygontable")
      polygonWktDf.show()
      var polygonDf = sparkSession.sql("select ST_GeomFromWKT(polygontable._c0) as countyshape from polygontable")
      polygonDf.createOrReplaceTempView("polygondf")
      polygonDf.show()
      var functionDf = sparkSession.sql("select ST_Area(polygondf.countyshape) from polygondf")
      functionDf.show()
    }

    it("Passed ST_Distance") {
      var polygonWktDf = sparkSession.read.format("csv").option("delimiter", "\t").option("header", "false").load(mixedWktGeometryInputLocation)
      polygonWktDf.createOrReplaceTempView("polygontable")
      polygonWktDf.show()
      var polygonDf = sparkSession.sql("select ST_GeomFromWKT(polygontable._c0) as countyshape from polygontable")
      polygonDf.createOrReplaceTempView("polygondf")
      polygonDf.show()
      var functionDf = sparkSession.sql("select ST_Distance(polygondf.countyshape, polygondf.countyshape) from polygondf")
      functionDf.show()
    }

    it("Passed ST_Transform") {
      var polygonWktDf = sparkSession.read.format("csv").option("delimiter", "\t").option("header", "false").load(mixedWktGeometryInputLocation)
      polygonWktDf.createOrReplaceTempView("polygontable")
      polygonWktDf.show()
      var polygonDf = sparkSession.sql("select ST_GeomFromWKT(polygontable._c0) as countyshape from polygontable")
      polygonDf.createOrReplaceTempView("polygondf")
      polygonDf.show()
      var functionDf = sparkSession.sql("select ST_Transform(polygondf.countyshape, 'epsg:4326','epsg:3857',true, false) from polygondf")
      functionDf.show()
    }

    it("Passed ST_Intersection - intersects but not contains") {

      val testtable = sparkSession.sql("select ST_GeomFromWKT('POLYGON((1 1, 8 1, 8 8, 1 8, 1 1))') as a,ST_GeomFromWKT('POLYGON((2 2, 9 2, 9 9, 2 9, 2 2))') as b")
      testtable.createOrReplaceTempView("testtable")
      val intersec = sparkSession.sql("select ST_Intersection(a,b) from testtable")
      assert(intersec.take(1)(0).get(0).asInstanceOf[Geometry].toText.equals("POLYGON ((2 8, 8 8, 8 2, 2 2, 2 8))"))
    }

    it("Passed ST_Intersection - intersects but left contains right") {

      val testtable = sparkSession.sql("select ST_GeomFromWKT('POLYGON((1 1, 1 5, 5 5, 1 1))') as a,ST_GeomFromWKT('POLYGON((2 2, 2 3, 3 3, 2 2))') as b")
      testtable.createOrReplaceTempView("testtable")
      val intersec = sparkSession.sql("select ST_Intersection(a,b) from testtable")
      assert(intersec.take(1)(0).get(0).asInstanceOf[Geometry].toText.equals("POLYGON ((2 2, 2 3, 3 3, 2 2))"))
    }

    it("Passed ST_Intersection - intersects but right contains left") {

      val testtable = sparkSession.sql("select ST_GeomFromWKT('POLYGON((2 2, 2 3, 3 3, 2 2))') as a,ST_GeomFromWKT('POLYGON((1 1, 1 5, 5 5, 1 1))') as b")
      testtable.createOrReplaceTempView("testtable")
      val intersec = sparkSession.sql("select ST_Intersection(a,b) from testtable")
      assert(intersec.take(1)(0).get(0).asInstanceOf[Geometry].toText.equals("POLYGON ((2 2, 2 3, 3 3, 2 2))"))
    }

    it("Passed ST_Intersection - not intersects") {

      val testtable = sparkSession.sql("select ST_GeomFromWKT('POLYGON((40 21, 40 22, 40 23, 40 21))') as a,ST_GeomFromWKT('POLYGON((2 2, 9 2, 9 9, 2 9, 2 2))') as b")
      testtable.createOrReplaceTempView("testtable")
      val intersect = sparkSession.sql("select ST_Intersection(a,b) from testtable")
      assert(intersect.take(1)(0).get(0).asInstanceOf[Geometry].toText.equals("POLYGON EMPTY"))
    }

    it("Passed ST_IsValid") {

      var testtable = sparkSession.sql(
        "SELECT ST_IsValid(ST_GeomFromWKT('POLYGON((0 0, 10 0, 10 10, 0 10, 0 0), (15 15, 15 20, 20 20, 20 15, 15 15))')) AS a, " +
          "ST_IsValid(ST_GeomFromWKT('POLYGON ((30 10, 40 40, 20 40, 10 20, 30 10))')) as b"
      )
      assert(!testtable.take(1)(0).get(0).asInstanceOf[Boolean])
      assert(testtable.take(1)(0).get(1).asInstanceOf[Boolean])
    }

    it("Fixed nullPointerException in ST_IsValid") {

      var testtable = sparkSession.sql(
        "SELECT ST_IsValid(null)"
      )
      assert(testtable.take(1).head.get(0) == null)
    }

    it("Passed ST_PrecisionReduce") {
      var testtable = sparkSession.sql(
        """
          |SELECT ST_PrecisionReduce(ST_GeomFromWKT('Point(0.1234567890123456789 0.1234567890123456789)'), 8)
        """.stripMargin)
      testtable.show(false)
      assert(testtable.take(1)(0).get(0).asInstanceOf[Geometry].getCoordinates()(0).x == 0.12345679)
      testtable = sparkSession.sql(
        """
          |SELECT ST_PrecisionReduce(ST_GeomFromWKT('Point(0.1234567890123456789 0.1234567890123456789)'), 11)
        """.stripMargin)
      testtable.show(false)
      assert(testtable.take(1)(0).get(0).asInstanceOf[Geometry].getCoordinates()(0).x == 0.12345678901)

    }

    it("Passed ST_IsSimple") {

      var testtable = sparkSession.sql(
        "SELECT ST_IsSimple(ST_GeomFromText('POLYGON((1 1, 3 1, 3 3, 1 3, 1 1))')) AS a, " +
          "ST_IsSimple(ST_GeomFromText('POLYGON((1 1,3 1,3 3,2 0,1 1))')) as b"
      )
      assert(testtable.take(1)(0).get(0).asInstanceOf[Boolean])
      assert(!testtable.take(1)(0).get(1).asInstanceOf[Boolean])
    }

    it("Passed ST_MakeValid On Invalid Polygon") {

      val df = sparkSession.sql("SELECT ST_GeomFromWKT('POLYGON((1 5, 1 1, 3 3, 5 3, 7 1, 7 5, 5 3, 3 3, 1 5))') AS polygon")
      df.createOrReplaceTempView("table")

      val result = sparkSession.sql(
        """
          |SELECT geometryValid.polygon
          |FROM table
          |LATERAL VIEW ST_MakeValid(polygon, false) geometryValid AS polygon
          |""".stripMargin
      ).collect()

      val wktReader = new WKTReader2()
      val firstValidGeometry = wktReader.read("POLYGON ((1 5, 3 3, 1 1, 1 5))")
      val secondValidGeometry = wktReader.read("POLYGON ((5 3, 7 5, 7 1, 5 3))")

      assert(result.exists(row => row.getAs[Geometry](0).equals(firstValidGeometry)))
      assert(result.exists(row => row.getAs[Geometry](0).equals(secondValidGeometry)))
    }

    it("Passed ST_MakeValid On Invalid MultiPolygon") {

      val df = sparkSession.sql("SELECT ST_GeomFromWKT('MULTIPOLYGON(((0 0, 3 0, 3 3, 0 3, 0 0)), ((3 0, 6 0, 6 3, 3 3, 3 0)))') AS multipolygon")
      df.createOrReplaceTempView("table")

      val result = sparkSession.sql(
        """
          |SELECT geometryValid.multipolygon
          |FROM table
          |LATERAL VIEW ST_MakeValid(multipolygon, false) geometryValid AS multipolygon
          |""".stripMargin
      ).collect()

      val wktReader = new WKTReader2()
      val firstValidGeometry = wktReader.read("POLYGON ((0 3, 3 3, 3 0, 0 0, 0 3))")
      val secondValidGeometry = wktReader.read("POLYGON ((3 3, 6 3, 6 0, 3 0, 3 3))")

      assert(result.exists(row => row.getAs[Geometry](0).equals(firstValidGeometry)))
      assert(result.exists(row => row.getAs[Geometry](0).equals(secondValidGeometry)))
    }

    it("Passed ST_MakeValid On Valid Polygon") {

      val df = sparkSession.sql("SELECT ST_GeomFromWKT('POLYGON((1 1, 8 1, 8 8, 1 8, 1 1))') AS polygon")
      df.createOrReplaceTempView("table")

      val result = sparkSession.sql(
        """
          |SELECT geometryValid.polygon
          |FROM table
          |LATERAL VIEW ST_MakeValid(polygon, false) geometryValid AS polygon
          |""".stripMargin
      ).collect()

      val wktReader = new WKTReader2()
      val validGeometry = wktReader.read("POLYGON((1 1, 8 1, 8 8, 1 8, 1 1))")

      assert(result.exists(row => row.getAs[Geometry](0).equals(validGeometry)))
    }

    it("Passed ST_SimplifyPreserveTopology") {

      val testtable = sparkSession.sql(
        "SELECT ST_SimplifyPreserveTopology(ST_GeomFromText('POLYGON((8 25, 28 22, 28 20, 15 11, 33 3, 56 30, 46 33,46 34, 47 44, 35 36, 45 33, 43 19, 29 21, 29 22,35 26, 24 39, 8 25))'), 10) AS b"
      )
      assert(testtable.take(1)(0).get(0).asInstanceOf[Geometry].toText.equals("POLYGON ((8 25, 28 22, 15 11, 33 3, 56 30, 47 44, 35 36, 43 19, 24 39, 8 25))"))
    }

    it("Passed ST_AsText") {
      var polygonWktDf = sparkSession.read.format("csv").option("delimiter", "\t").option("header", "false").load(mixedWktGeometryInputLocation)
      polygonWktDf.createOrReplaceTempView("polygontable")
      var polygonDf = sparkSession.sql("select ST_GeomFromWKT(polygontable._c0) as countyshape from polygontable")
      polygonDf.createOrReplaceTempView("polygondf")
      var wktDf = sparkSession.sql("select ST_AsText(countyshape) as wkt from polygondf")
      assert(polygonDf.take(1)(0).getAs[Geometry]("countyshape").toText.equals(wktDf.take(1)(0).getAs[String]("wkt")))
    }

    it("Passed ST_NPoints") {
      var test = sparkSession.sql("SELECT ST_NPoints(ST_GeomFromText('LINESTRING(77.29 29.07,77.42 29.26,77.27 29.31,77.29 29.07)'))")
      assert(test.take(1)(0).get(0).asInstanceOf[Int] == 4)

    }

    it("Passed ST_GeometryType") {
      var test = sparkSession.sql("SELECT ST_GeometryType(ST_GeomFromText('LINESTRING(77.29 29.07,77.42 29.26,77.27 29.31,77.29 29.07)'))")
      assert(test.take(1)(0).get(0).asInstanceOf[String].toUpperCase() == "ST_LINESTRING")
    }


    it("Passed ST_Azimuth") {

      val pointDataFrame = samplePoints
        .map(point => (point, samplePoints.tail.head))
        .toDF("geomA", "geomB")

      pointDataFrame.selectExpr("ST_Azimuth(geomA, geomB)")
        .as[Double]
        .map(180 / math.Pi * _)
        .collect() should contain theSameElementsAs List(
        240.0133139011053, 0.0, 270.0, 286.8042682202057, 315.0, 314.9543472191815, 315.0058223408927,
        245.14762725688198, 314.84984546897755, 314.8868529256147, 314.9510567053395, 314.95443984912936,
        314.89925480835245, 314.6018799143881, 314.6834083423315, 314.80689827870725, 314.90290827689506,
        314.90336326341765, 314.7510398533675, 314.73608518601935

      )

      val geometries = Seq(
        ("POINT(25.0 45.0)", "POINT(75.0 100.0)"),
        ("POINT(75.0 100.0)", "POINT(25.0 45.0)"),
        ("POINT(0.0 0.0)", "POINT(25.0 0.0)"),
        ("POINT(25.0 0.0)", "POINT(0.0 0.0)"),
        ("POINT(0.0 25.0)", "POINT(0.0 0.0)"),
        ("POINT(0.0 0.0)", "POINT(0.0 25.0)")
      ).map({ case (wktA, wktB) => (wktReader.read(wktA), wktReader.read(wktB)) })
        .toDF("geomA", "geomB")

      geometries
        .selectExpr("ST_Azimuth(geomA, geomB)")
        .show
      geometries
        .selectExpr("ST_Azimuth(geomA, geomB)")
        .as[Double]
        .map(180 / math.Pi * _)
        .collect()
        .toList should contain theSameElementsAs List(
        42.27368900609374, 222.27368900609375,
        270.00, 90.0, 180.0, 0.0)
    }

    it("Should pass ST_X") {

      Given("Given polygon, point and linestring dataframe")
      val pointDF = createSamplePointDf(5, "geom")
      val polygonDF = createSamplePolygonDf(5, "geom")
      val lineStringDF = createSampleLineStringsDf(5, "geom")

      When("Running ST_X function on polygon, point and linestring data frames")

      val points = pointDF
        .selectExpr("ST_X(geom)")
        .as[Double]
        .collect()
        .toList

      val polygons = polygonDF
        .selectExpr("ST_X(geom) as x")
        .filter("x IS NOT NULL")
        .as[Double]
        .collect()
        .toList

      val linestrings = lineStringDF
        .selectExpr("ST_X(geom) as x")
        .filter("x IS NOT NULL")
        .as[Double]
        .collect()
        .toList

      Then("Point x coordinates Should match to expected point coordinates")

      points should contain theSameElementsAs List(-71.064544, -88.331492, 88.331492, 1.0453, 32.324142)

      And("LineString count should be 0")
      linestrings.length shouldBe 0

      And("Polygon count should be 0")
      polygons.length shouldBe 0
    }

    it("Should pass ST_Y") {


      Given("Given polygon, point and linestring dataframe")
      val pointDF = createSamplePointDf(5, "geom")
      val polygonDF = createSamplePolygonDf(5, "geom")
      val lineStringDF = createSampleLineStringsDf(5, "geom")

      When("Running ST_Y function on polygon, point and linestring data frames")

      val points = pointDF
        .selectExpr("ST_Y(geom)")
        .as[Double]
        .collect()
        .toList

      val polygons = polygonDF
        .selectExpr("ST_Y(geom) as y")
        .filter("y IS NOT NULL")
        .as[Double]
        .collect()
        .toList

      val linestrings = lineStringDF
        .selectExpr("ST_Y(geom) as y")
        .filter("y IS NOT NULL")
        .as[Double]
        .collect()
        .toList

      Then("Point y coordinates Should match to expected point coordinates")

      points should contain theSameElementsAs List(42.28787, 32.324142, 32.324142, 5.3324324, -88.331492)

      And("LineString count should be 0")
      linestrings.length shouldBe 0

      And("Polygon count should be 0")
      polygons.length shouldBe 0

    }
    it("Should pass ST_StartPoint function") {
      Given("Polygon Data Frame, Point DataFrame, LineString Data Frame")

      val pointDF = createSamplePointDf(5, "geom")
      val polygonDF = createSamplePolygonDf(5, "geom")
      val lineStringDF = createSampleLineStringsDf(5, "geom")

      When("Running ST_StartPoint on Point Data Frame, LineString DataFrame and Polygon DataFrame")
      val points = pointDF
        .selectExpr("ST_StartPoint(geom) as geom")
        .filter("geom IS NOT NULL")
        .toSeq[Geometry]

      val polygons = polygonDF
        .selectExpr("ST_StartPoint(geom) as geom")
        .filter("geom IS NOT NULL")
        .toSeq[Geometry]

      val linestrings = lineStringDF
        .selectExpr("ST_StartPoint(geom) as geom")
        .filter("geom IS NOT NULL")
        .toSeq[Geometry]

      Then("Linestring should result in list of points")
      linestrings should contain theSameElementsAs expectedStartingPoints.map(_.toGeom)

      And("Point DataFrame should result with empty list")
      points.isEmpty shouldBe true

      And("Polygon DataFrame should result with empty list ")
      polygons.isEmpty shouldBe true
    }
  }

  it("Should pass ST_Boundary"){
    Given("Sample geometry data frame")
    val geometryTable = Seq(
      "LINESTRING(1 1,0 0, -1 1)",
      "LINESTRING(100 150,50 60, 70 80, 160 170)",
      "POLYGON (( 10 130, 50 190, 110 190, 140 150, 150 80, 100 10, 20 40, 10 130 ),( 70 40, 100 50, 120 80, 80 110, 50 90, 70 40 ))",
      "POLYGON((1 1,0 0, -1 1, 1 1))"
    ).map(geom => Tuple1(wktReader.read(geom))).toDF("geom")

    When("Using ST_Boundary function")

    val boundaryTable = geometryTable.selectExpr("ST_Boundary(geom) as geom")

    Then("Result should match List of boundary geometries")

    boundaryTable.selectExpr("ST_AsText(geom)")
      .as[String].collect().toList should contain theSameElementsAs List(
      "MULTIPOINT ((1 1), (-1 1))",
      "MULTIPOINT ((100 150), (160 170))",
      "MULTILINESTRING ((10 130, 50 190, 110 190, 140 150, 150 80, 100 10, 20 40, 10 130), (70 40, 100 50, 120 80, 80 110, 50 90, 70 40))",
      "LINESTRING (1 1, 0 0, -1 1, 1 1)"
    )
  }

  it("Should pass ST_EndPoint"){
    Given("Dataframe with linestring and dataframe with other geometry types")
    val lineStringDataFrame = createSampleLineStringsDf(5, "geom")
    val otherGeometryDataFrame = createSamplePolygonDf(5, "geom")
      .union(createSamplePointDf(5, "geom"))

    When("Using ST_EndPoint")
    val pointDataFrame = lineStringDataFrame.selectExpr("ST_EndPoint(geom) as geom")
      .filter("geom IS NOT NULL")
    val emptyDataFrame = otherGeometryDataFrame.selectExpr("ST_EndPoint(geom) as geom")
      .filter("geom IS NOT NULL")

    Then("Linestring Df should result with Point Df and other geometry DF as empty DF")
    pointDataFrame.selectExpr("ST_AsText(geom)")
      .as[String]
      .collect()
      .toList should contain theSameElementsAs expectedEndingPoints
    emptyDataFrame.count shouldBe 0
  }

  it("Should pass ST_ExteriorRing"){
    Given("Polygon DataFrame and other geometries DataFrame")
    val polygonDf = createSimplePolygons(5, "geom")
      .union(Seq("POLYGON((0 0 1, 1 1 1, 1 2 1, 1 1 1, 0 0 1))")
        .map(wkt => Tuple1(wktReader.read(wkt))).toDF("geom")
      )

    val otherGeometryDf = createSampleLineStringsDf(5, "geom")
      .union(createSamplePointDf(5, "geom"))

    When("Using ST_ExteriorRing on Polygon Frame and Other geometry frame")
    val lineStringDf = polygonDf
      .selectExpr("ST_ExteriorRing(geom) as geom")
      .filter("geom IS NOT NULL")

    val emptyDf = otherGeometryDf
      .selectExpr("ST_ExteriorRing(geom) as geom")
      .filter("geom IS NOT NULL")

    Then("Polygon Dataframe should product LineString Data Frame and others should be null")

    lineStringDf.selectExpr("ST_AsText(geom)")
      .as[String]
      .collect() should contain theSameElementsAs List(
      "LINESTRING (0 0, 0 1, 1 1, 1 0, 0 0)", "LINESTRING (0 0, 1 1, 1 2, 1 1, 0 0)"
    )

    emptyDf.count shouldBe 0
  }

  it("Should pass ST_GeometryN") {
    calculateGeometryN("MULTIPOINT((1 2), (3 4), (5 6), (8 9))", 0) shouldBe Some("POINT (1 2)")
    calculateGeometryN("MULTIPOINT((1 2), (3 4), (5 6), (8 9))", 1) shouldBe Some("POINT (3 4)")
    calculateGeometryN("MULTIPOINT((1 2), (3 4), (5 6), (8 9))", 2) shouldBe Some("POINT (5 6)")
    calculateGeometryN("MULTIPOINT((1 2), (3 4), (5 6), (8 9))", 3) shouldBe Some("POINT (8 9)")
    calculateGeometryN("MULTIPOINT((1 2), (3 4), (5 6), (8 9))", 4) shouldBe None
    calculateGeometryN("MULTIPOINT((1 2), (3 4), (5 6), (8 9))", 4) shouldBe None

  }

  it("Should pass ST_InteriorRingN"){
    Given("DataFrame with polygons and DataFrame with other geometries ")
    val polygonDf = Seq(
      "POLYGON((0 0, 0 5, 5 5, 5 0, 0 0), (1 1, 2 1, 2 2, 1 2, 1 1), (1 3, 2 3, 2 4, 1 4, 1 3), (3 3, 4 3, 4 4, 3 4, 3 3))")
      .map(wkt => Tuple1(wktReader.read(wkt))).toDF("geom")

    val otherGeometry = createSamplePointDf(5, "geom")
      .union(createSampleLineStringsDf(5, "geom"))

    When("Using ST_InteriorRingN")
    val wholes = (0 until 3).flatMap(
      index => polygonDf.selectExpr(s"ST_InteriorRingN(geom, $index) as geom")
        .selectExpr("ST_AsText(geom)").as[String].collect()
    )

    val emptyDf = otherGeometry.selectExpr("ST_InteriorRingN(geom, 1) as geom")
      .filter("geom IS NOT NULL")

    Then("Polygon with wholes should return Nth whole and other geometries should produce null values")

    emptyDf.count shouldBe 0
    wholes should contain theSameElementsAs List(
      "LINESTRING (1 1, 2 1, 2 2, 1 2, 1 1)", "LINESTRING (1 3, 2 3, 2 4, 1 4, 1 3)",
      "LINESTRING (3 3, 4 3, 4 4, 3 4, 3 3)"
    )

  }

  it("Should pass ST_Dumps"){
    Given("Geometries Df")
    val geometryDf = Seq(
      "Point(21 52)",
      "Polygon((0 0, 0 1, 1 1, 1 0, 0 0))",
      "Linestring(0 0, 1 1, 1 0)",
      "MULTIPOINT ((10 40), (40 30), (20 20), (30 10))",
      "MULTIPOLYGON (((30 20, 45 40, 10 40, 30 20)), ((15 5, 40 10, 10 20, 5 10, 15 5)))",
      "MULTILINESTRING ((10 10, 20 20, 10 40), (40 40, 30 30, 40 20, 30 10))",
      "MULTIPOLYGON (((40 40, 20 45, 45 30, 40 40)), ((20 35, 10 30, 10 10, 30 5, 45 20, 20 35), (30 20, 20 15, 20 25, 30 20)))",
      "POLYGON((0 0, 0 5, 5 5, 5 0, 0 0), (1 1, 2 1, 2 2, 1 2, 1 1))"
    ).map(wkt => Tuple1(wktReader.read(wkt))).toDF("geom")

    When("Using ST_Dumps")
    val dumpedGeometries = geometryDf.selectExpr("ST_Dump(geom) as geom")
    dumpedGeometries.show(10, false)
    Then("Should return geometries list")

    dumpedGeometries.select(explode($"geom")).count shouldBe 14
    dumpedGeometries
      .select(explode($"geom").alias("geom"))
      .selectExpr("ST_AsText(geom) as geom")
      .as[String]
      .collect() should contain theSameElementsAs List(
      "POINT (21 52)", "POLYGON ((0 0, 0 1, 1 1, 1 0, 0 0))", "LINESTRING (0 0, 1 1, 1 0)",
      "POINT (10 40)", "POINT (40 30)", "POINT (20 20)", "POINT (30 10)", "POLYGON ((30 20, 45 40, 10 40, 30 20))",
      "POLYGON ((15 5, 40 10, 10 20, 5 10, 15 5))", "LINESTRING (10 10, 20 20, 10 40)", "LINESTRING (40 40, 30 30, 40 20, 30 10)",
      "POLYGON ((40 40, 20 45, 45 30, 40 40))", "POLYGON ((20 35, 10 30, 10 10, 30 5, 45 20, 20 35), (30 20, 20 15, 20 25, 30 20))",
      "POLYGON ((0 0, 0 5, 5 5, 5 0, 0 0), (1 1, 2 1, 2 2, 1 2, 1 1))"
    )

  }

  it("Should pass ST_DumpPoints"){
    Given("DataFrame with geometries")
    val geometryDf = createSampleLineStringsDf(1, "geom")
      .union(createSamplePointDf(1, "geom"))
      .union(createSimplePolygons(1, "geom"))

    When("Using ST_DumpPoints and explode")

    val dumpedPoints = geometryDf.selectExpr("ST_DumpPoints(geom) as geom")
      .select(explode($"geom").alias("geom"))

    Then("Number of rows should match and collected to list should match expected point list")
    dumpedPoints.count shouldBe 10
    dumpedPoints.selectExpr("ST_AsText(geom)")
      .as[String].collect().toList should contain theSameElementsAs List(
      "POINT (-112.506968 45.98186)",
      "POINT (-112.506968 45.983586)",
      "POINT (-112.504872 45.983586)",
      "POINT (-112.504872 45.98186)",
      "POINT (-71.064544 42.28787)",
      "POINT (0 0)", "POINT (0 1)",
      "POINT (1 1)", "POINT (1 0)",
      "POINT (0 0)"
    )
  }

  it("Should pass ST_IsClosed"){
    Given("Dataframe with geometries")
    val geometryDf = Seq(
      (1, "Point(21 52)"),
      (2, "Polygon((0 0, 0 1, 1 1, 1 0, 0 0))"),
      (3, "Linestring(0 0, 1 1, 1 0)"),
      (4, "Linestring(0 0, 1 1, 1 0, 0 0)"),
      (5, "MULTIPOINT ((10 40), (40 30), (20 20), (30 10))"),
      (6, "MULTIPOLYGON (((30 20, 45 40, 10 40, 30 20)), ((15 5, 40 10, 10 20, 5 10, 15 5)))"),
      (7, "MULTILINESTRING ((10 10, 20 20, 10 40, 10 10), (40 40, 30 30, 40 20, 30 10, 40 40))"),
      (8, "MULTILINESTRING ((10 10, 20 20, 10 40, 10 10), (40 40, 30 30, 40 20, 30 10))"),
      (9, "MULTILINESTRING ((10 10, 20 20, 10 40), (40 40, 30 30, 40 20, 30 10))"),
      (10, "GEOMETRYCOLLECTION (POINT (40 10), LINESTRING (10 10, 20 20, 10 40), POLYGON ((40 40, 20 45, 45 30, 40 40)))")
    ).map({case (index, wkt) => Tuple2(index, wktReader.read(wkt))}).toDF("id", "geom")

    When("Using ST_IsClosed")

    val isClosed = geometryDf.selectExpr("id", "ST_IsClosed(geom)").as[(Int, Boolean)]

    Then("Result should match to list")

    isClosed.collect().toList should contain theSameElementsAs List(
      (1, true),
      (2, true),
      (3, false),
      (4, true),
      (5, true),
      (6, true),
      (7, true),
      (8, false),
      (9, false),
      (10, false)
    )
  }


  it("Should pass ST_NumInteriorRings"){
    Given("Geometry DataFrame")
    val geometryDf = Seq(
      (1, "Point(21 52)"),
      (2, "Polygon((0 0, 0 1, 1 1, 1 0, 0 0))"),
      (3, "Linestring(0 0, 1 1, 1 0)"),
      (4, "Linestring(0 0, 1 1, 1 0, 0 0)"),
      (5, "MULTIPOINT ((10 40), (40 30), (20 20), (30 10))"),
      (6, "MULTIPOLYGON (((30 20, 45 40, 10 40, 30 20)), ((15 5, 40 10, 10 20, 5 10, 15 5)))"),
      (7, "MULTILINESTRING ((10 10, 20 20, 10 40, 10 10), (40 40, 30 30, 40 20, 30 10, 40 40))"),
      (8, "MULTILINESTRING ((10 10, 20 20, 10 40, 10 10), (40 40, 30 30, 40 20, 30 10))"),
      (9, "MULTILINESTRING ((10 10, 20 20, 10 40), (40 40, 30 30, 40 20, 30 10))"),
      (10, "GEOMETRYCOLLECTION (POINT (40 10), LINESTRING (10 10, 20 20, 10 40), POLYGON ((40 40, 20 45, 45 30, 40 40)))"),
      (11, "POLYGON ((0 0, 0 5, 5 5, 5 0, 0 0), (1 1, 2 1, 2 2, 1 2, 1 1))")
    ).map({case (index, wkt) => Tuple2(index, wktReader.read(wkt))}).toDF("id", "geom")

    When("Using ST_NumInteriorRings")
    val numberOfInteriorRings = geometryDf.selectExpr(
      "id", "ST_NumInteriorRings(geom) as num"
    )

    Then("Result should match with expected values")

    numberOfInteriorRings
      .filter("num is not null")
      .as[(Int, Int)]
      .collect().toList should contain theSameElementsAs List((2, 0), (11, 1))
  }

  it("Should pass ST_AddPoint"){
    Given("Geometry df")
    val geometryDf = Seq(
      ("Point(21 52)", "Point(21 52)"),
      ("Point(21 52)", "Polygon((0 0, 0 1, 1 1, 1 0, 0 0))"),
      ("Linestring(0 0, 1 1, 1 0)", "Point(21 52)"),
      ("Linestring(0 0, 1 1, 1 0, 0 0)", "Linestring(0 0, 1 1, 1 0, 0 0)"),
      ("Point(21 52)", "MULTIPOINT ((10 40), (40 30), (20 20), (30 10))"),
      ("MULTIPOLYGON (((30 20, 45 40, 10 40, 30 20)), ((15 5, 40 10, 10 20, 5 10, 15 5)))", "Point(21 52)"),
      ("MULTILINESTRING ((10 10, 20 20, 10 40, 10 10), (40 40, 30 30, 40 20, 30 10, 40 40))", "Point(21 52)"),
      ("MULTILINESTRING ((10 10, 20 20, 10 40, 10 10), (40 40, 30 30, 40 20, 30 10))", "Point(21 52)"),
      ("MULTILINESTRING ((10 10, 20 20, 10 40), (40 40, 30 30, 40 20, 30 10))", "Point(21 52)"),
      ("GEOMETRYCOLLECTION (POINT (40 10), LINESTRING (10 10, 20 20, 10 40), POLYGON ((40 40, 20 45, 45 30, 40 40)))", "Point(21 52)"),
      ("POLYGON ((0 0, 0 5, 5 5, 5 0, 0 0), (1 1, 2 1, 2 2, 1 2, 1 1))", "Point(21 52)")
    ).map({case (geomA, geomB) => Tuple2(wktReader.read(geomA), wktReader.read(geomB))}).toDF("geomA", "geomB")
    When("Using ST_AddPoint")
    val modifiedGeometries = geometryDf.selectExpr("ST_AddPoint(geomA, geomB) as geom")

    Then("Result should match")

    modifiedGeometries
      .filter("geom is not null")
      .selectExpr("ST_AsText(geom)")
      .as[String].collect() should contain theSameElementsAs List(
      "LINESTRING (0 0, 1 1, 1 0, 21 52)"
    )
  }

  it("Should pass ST_AddPoint with index"){
    Given("Geometry df")
    val geometryDf = Seq(
      ("Point(21 52)", "Point(21 52)"),
      ("Point(21 52)", "Polygon((0 0, 0 1, 1 1, 1 0, 0 0))"),
      ("Linestring(0 0, 1 1, 1 0)", "Point(21 52)"),
      ("Linestring(0 0, 1 1, 1 0, 0 0)", "Linestring(0 0, 1 1, 1 0, 0 0)"),
      ("Point(21 52)", "MULTIPOINT ((10 40), (40 30), (20 20), (30 10))"),
      ("MULTIPOLYGON (((30 20, 45 40, 10 40, 30 20)), ((15 5, 40 10, 10 20, 5 10, 15 5)))", "Point(21 52)"),
      ("MULTILINESTRING ((10 10, 20 20, 10 40, 10 10), (40 40, 30 30, 40 20, 30 10, 40 40))", "Point(21 52)"),
      ("MULTILINESTRING ((10 10, 20 20, 10 40, 10 10), (40 40, 30 30, 40 20, 30 10))", "Point(21 52)"),
      ("MULTILINESTRING ((10 10, 20 20, 10 40), (40 40, 30 30, 40 20, 30 10))", "Point(21 52)"),
      ("GEOMETRYCOLLECTION (POINT (40 10), LINESTRING (10 10, 20 20, 10 40), POLYGON ((40 40, 20 45, 45 30, 40 40)))", "Point(21 52)"),
      ("POLYGON ((0 0, 0 5, 5 5, 5 0, 0 0), (1 1, 2 1, 2 2, 1 2, 1 1))", "Point(21 52)")
    ).map({case (geomA, geomB) => Tuple2(wktReader.read(geomA), wktReader.read(geomB))}).toDF("geomA", "geomB")
    When("Using ST_AddPoint")

    val modifiedGeometries = geometryDf.
      selectExpr("ST_AddPoint(geomA, geomB, 1) as geom")
      .union(geometryDf.selectExpr("ST_AddPoint(geomA, geomB, 0) as geom"))
      .union(geometryDf.selectExpr("ST_AddPoint(geomA, geomB, 2) as geom"))
      .union(geometryDf.selectExpr("ST_AddPoint(geomA, geomB, 3) as geom"))
      .union(geometryDf.selectExpr("ST_AddPoint(geomA, geomB, 4) as geom"))
      .union(geometryDf.selectExpr("ST_AddPoint(geomA, geomB, -1) as geom"))

    Then("Result should match")

    modifiedGeometries
      .filter("geom is not null")
      .selectExpr("ST_AsText(geom)")
      .as[String].collect() should contain theSameElementsAs List(
      "LINESTRING (0 0, 21 52, 1 1, 1 0)",
      "LINESTRING (21 52, 0 0, 1 1, 1 0)",
      "LINESTRING (0 0, 1 1, 21 52, 1 0)",
      "LINESTRING (0 0, 1 1, 1 0, 21 52)",
      "LINESTRING (0 0, 1 1, 1 0, 21 52)"
    )
  }

  it("Should correctly remove using ST_RemovePoint"){
    calculateStRemovePointOption("Linestring(0 0, 1 1, 1 0, 0 0)", 0) shouldBe Some("LINESTRING (1 1, 1 0, 0 0)")
    calculateStRemovePointOption("Linestring(0 0, 1 1)", 0) shouldBe None
    calculateStRemovePointOption("Linestring(0 0, 1 1, 1 0, 0 0)", 1) shouldBe Some("LINESTRING (0 0, 1 0, 0 0)")
    calculateStRemovePointOption("Linestring(0 0, 1 1, 1 0, 0 0)", 2) shouldBe Some("LINESTRING (0 0, 1 1, 0 0)")
    calculateStRemovePointOption("Linestring(0 0, 1 1, 1 0, 0 0)", 3) shouldBe Some("LINESTRING (0 0, 1 1, 1 0)")
    calculateStRemovePointOption("Linestring(0 0, 1 1, 1 0, 0 0)", 4) shouldBe None
    calculateStRemovePointOption("POINT(0 1)", 3) shouldBe None
    calculateStRemovePointOption("POLYGON ((0 0, 0 5, 5 5, 5 0, 0 0), (1 1, 2 1, 2 2, 1 2, 1 1))", 3) shouldBe None
    calculateStRemovePointOption("GEOMETRYCOLLECTION (POINT (40 10), LINESTRING (10 10, 20 20, 10 40))", 0) shouldBe None
    calculateStRemovePointOption("MULTIPOLYGON (((30 20, 45 40, 10 40, 30 20)), ((15 5, 40 10, 10 20, 5 10, 15 5)))", 3) shouldBe None
    calculateStRemovePointOption("MULTILINESTRING ((10 10, 20 20, 10 40, 10 10), (40 40, 30 30, 40 20, 30 10, 40 40))", 3) shouldBe None
  }

  it("Should pass ST_IsRing"){
    calculateStIsRing("LINESTRING(0 0, 0 1, 1 0, 1 1, 0 0)") shouldBe Some(false)
    calculateStIsRing("LINESTRING(2 0, 2 2, 3 3)") shouldBe Some(false)
    calculateStIsRing("LINESTRING(0 0, 0 1, 1 1, 1 0, 0 0)") shouldBe Some(true)
    calculateStIsRing("POINT (21 52)") shouldBe None
    calculateStIsRing("POLYGON ((0 0, 0 5, 5 5, 5 0, 0 0), (1 1, 2 1, 2 2, 1 2, 1 1))") shouldBe None
  }

  private def calculateGeometryN(wkt: String, index: Int): Option[Row] = {
    Seq(wkt).map(wkt => Tuple1(wktReader.read(wkt))).toDF("geom")
      .selectExpr(s"ST_GeometryN(geom, $index) as geom")
      .filter("geom is not null")
      .selectExpr(s"ST_AsText(geom) as geom_text")
      .toSeqOption
  }

  private def calculateStIsRing(wkt: String): Option[Boolean] =
    wktToDf(wkt).selectExpr("ST_IsRing(geom) as is_ring")
      .filter("is_ring is not null").as[Boolean].collect().headOption

  private def calculateStRemovePointOption(wkt: String, index: Int): Option[String] =
    calculateStRemovePoint(wkt, index).headOption

  private def calculateStRemovePoint(wkt: String, index: Int): Array[String] =
    wktToDf(wkt).selectExpr(s"ST_RemovePoint(geom, $index) as geom")
      .filter("geom is not null")
      .selectExpr("ST_AsText(geom)").as[String].collect()

  private def wktToDf(wkt: String): DataFrame =
    Seq(Tuple1(wktReader.read(wkt))).toDF("geom")

  private val expectedStartingPoints = List(
    "POINT (-112.506968 45.98186)",
    "POINT (-112.519856 45.983586)",
    "POINT (-112.504872 45.919281)",
    "POINT (-112.574945 45.987772)",
    "POINT (-112.520691 42.912313)"
  )

  private val expectedEndingPoints = List(
    "POINT (-112.504872 45.98186)",
    "POINT (-112.506968 45.983586)",
    "POINT (-112.41643 45.919281)",
    "POINT (-112.519856 45.987772)",
    "POINT (-112.442664 42.912313)"
  )
<<<<<<< HEAD
    
   it("Passed ST_NumGeometries"){
    Given("Some different types of geometries in a DF")
    // Test data
    val testData = Seq(
      ("LINESTRING (-29 -27, -30 -29.7, -45 -33)"),
      ("MULTILINESTRING ((-29 -27, -30 -29.7, -36 -31, -45 -33), (-45.2 -33.2, -46 -32))"),
      ("POLYGON ((8 25, 28 22, 15 11, 33 3, 56 30, 47 44, 35 36, 43 19, 24 39, 8 25))"),
      ("MULTIPOLYGON(((0 0, 3 0, 3 3, 0 3, 0 0)), ((3 0, 6 0, 6 3, 3 3, 3 0)))"),
      ("GEOMETRYCOLLECTION(MULTIPOINT(-2 3 , -2 2), LINESTRING(5 5 ,10 10), POLYGON((-7 4.2,-7.1 5,-7.1 4.3,-7 4.2)))"))
      .toDF("Geometry")

    When("Using ST_NumGeometries")
    val testDF = testData.selectExpr("Geometry", "ST_NumGeometries(ST_GeomFromText(Geometry)) as ngeom")

    Then("Result should match")
    testDF.selectExpr("ngeom")
      .as[Int].collect() should contain theSameElementsAs List(1, 2, 1, 2, 3)
   }
=======

  it("Passed ST_LineMerge"){
    Given("Some different types of geometries in a DF")
    val testData = Seq(
      ("MULTILINESTRING ((-29 -27, -30 -29.7, -45 -33), (-45 -33, -46 -32))"),
      ("MULTILINESTRING ((-29 -27, -30 -29.7, -36 -31, -45 -33), (-45.2 -33.2, -46 -32))"),
      ("POLYGON ((8 25, 28 22, 15 11, 33 3, 56 30, 47 44, 35 36, 43 19, 24 39, 8 25))")
    ).toDF("Geometry")

    When("Using ST_LineMerge")
    val testDF = testData.selectExpr("ST_LineMerge(ST_GeomFromText(Geometry)) as geom")

    Then("Result should match")
    testDF.selectExpr("ST_AsText(geom)")
      .as[String].collect() should contain theSameElementsAs
      List("LINESTRING (-29 -27, -30 -29.7, -45 -33, -46 -32)",
        "MULTILINESTRING ((-29 -27, -30 -29.7, -36 -31, -45 -33), (-45.2 -33.2, -46 -32))",
        "GEOMETRYCOLLECTION EMPTY")
  }

>>>>>>> b5e7742c
}<|MERGE_RESOLUTION|>--- conflicted
+++ resolved
@@ -811,8 +811,7 @@
     "POINT (-112.519856 45.987772)",
     "POINT (-112.442664 42.912313)"
   )
-<<<<<<< HEAD
-    
+  
    it("Passed ST_NumGeometries"){
     Given("Some different types of geometries in a DF")
     // Test data
@@ -831,7 +830,6 @@
     testDF.selectExpr("ngeom")
       .as[Int].collect() should contain theSameElementsAs List(1, 2, 1, 2, 3)
    }
-=======
 
   it("Passed ST_LineMerge"){
     Given("Some different types of geometries in a DF")
@@ -852,5 +850,4 @@
         "GEOMETRYCOLLECTION EMPTY")
   }
 
->>>>>>> b5e7742c
 }