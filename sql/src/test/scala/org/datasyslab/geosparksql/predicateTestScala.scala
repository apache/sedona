/*
 * FILE: predicateTestScala.scala
 * Copyright (c) 2015 - 2018 GeoSpark Development Team
 *
 * MIT License
 *
 * Permission is hereby granted, free of charge, to any person obtaining a copy
 * of this software and associated documentation files (the "Software"), to deal
 * in the Software without restriction, including without limitation the rights
 * to use, copy, modify, merge, publish, distribute, sublicense, and/or sell
 * copies of the Software, and to permit persons to whom the Software is
 * furnished to do so, subject to the following conditions:
 *
 * The above copyright notice and this permission notice shall be included in all
 * copies or substantial portions of the Software.
 *
 * THE SOFTWARE IS PROVIDED "AS IS", WITHOUT WARRANTY OF ANY KIND, EXPRESS OR
 * IMPLIED, INCLUDING BUT NOT LIMITED TO THE WARRANTIES OF MERCHANTABILITY,
 * FITNESS FOR A PARTICULAR PURPOSE AND NONINFRINGEMENT. IN NO EVENT SHALL THE
 * AUTHORS OR COPYRIGHT HOLDERS BE LIABLE FOR ANY CLAIM, DAMAGES OR OTHER
 * LIABILITY, WHETHER IN AN ACTION OF CONTRACT, TORT OR OTHERWISE, ARISING FROM,
 * OUT OF OR IN CONNECTION WITH THE SOFTWARE OR THE USE OR OTHER DEALINGS IN THE
 * SOFTWARE.
 *
 */

package org.datasyslab.geosparksql

class predicateTestScala extends TestBaseScala {

  describe("GeoSpark-SQL Predicate Test") {

    it("Passed ST_Contains") {
      var pointCsvDF = sparkSession.read.format("csv").option("delimiter", ",").option("header", "false").load(csvPointInputLocation)
      pointCsvDF.createOrReplaceTempView("pointtable")
      var pointDf = sparkSession.sql("select ST_Point(cast(pointtable._c0 as Decimal(24,20)), cast(pointtable._c1 as Decimal(24,20))) as arealandmark from pointtable")
      pointDf.createOrReplaceTempView("pointdf")

      var resultDf = sparkSession.sql("select * from pointdf where ST_Contains(ST_PolygonFromEnvelope(1.0,100.0,1000.0,1100.0), pointdf.arealandmark)")
      resultDf.show()
      assert(resultDf.count() == 999)
    }
    it("Passed ST_Intersects") {
      var pointCsvDF = sparkSession.read.format("csv").option("delimiter", ",").option("header", "false").load(csvPointInputLocation)
      pointCsvDF.createOrReplaceTempView("pointtable")
      var pointDf = sparkSession.sql("select ST_Point(cast(pointtable._c0 as Decimal(24,20)),cast(pointtable._c1 as Decimal(24,20))) as arealandmark from pointtable")
      pointDf.createOrReplaceTempView("pointdf")

      var resultDf = sparkSession.sql("select * from pointdf where ST_Intersects(ST_PolygonFromEnvelope(1.0,100.0,1000.0,1100.0), pointdf.arealandmark)")
      resultDf.show()
      assert(resultDf.count() == 999)
    }
    it("Passed ST_Within") {
      var pointCsvDF = sparkSession.read.format("csv").option("delimiter", ",").option("header", "false").load(csvPointInputLocation)
      pointCsvDF.createOrReplaceTempView("pointtable")
      var pointDf = sparkSession.sql("select ST_Point(cast(pointtable._c0 as Decimal(24,20)), cast(pointtable._c1 as Decimal(24,20))) as arealandmark from pointtable")
      pointDf.createOrReplaceTempView("pointdf")

      var resultDf = sparkSession.sql("select * from pointdf where ST_Within(pointdf.arealandmark, ST_PolygonFromEnvelope(1.0,100.0,1000.0,1100.0))")
      resultDf.show()
      assert(resultDf.count() == 999)
    }
<<<<<<< HEAD
    it("Passed ST_Equals for ST_Point") {

      // Select a point from the table and check if any point in the table is equal to the selected point.

      // Read csv to get the points table
      var pointCsvDF = sparkSession.read.format("csv").option("delimiter", ",").option("header", "false").load(csvPoint1InputLocation)
      pointCsvDF.createOrReplaceTempView("pointtable")

      // Convert the pointtable to pointdf using ST_Point
      var pointDf = sparkSession.sql("select ST_Point(cast(pointtable._c0 as Decimal(24,20)),cast(pointtable._c1 as Decimal(24,20))) as point from pointtable")
      pointDf.createOrReplaceTempView("pointdf")

      var equaldf = sparkSession.sql("select * from pointdf where ST_Equals(pointdf.point, ST_Point(100.1, 200.1)) ")
      equaldf.show()

      assert(equaldf.count() == 5, s"Expected 5 value but got ${equaldf.count()}")

    }
    it("Passed ST_Equals for ST_Polygon") {

      // Select a polygon from the table and check if any polygon in the table is equal to the selected polygon.

      // Read csv to get the polygon table
      var polygonCsvDF = sparkSession.read.format("csv").option("delimiter", ",").option("header", "false").load(csvPolygon1InputLocation)
      polygonCsvDF.createOrReplaceTempView("polygontable")

      // Convert the polygontable to polygons using ST_PolygonFromEnvelope
      var polygonDf = sparkSession.sql("select ST_PolygonFromEnvelope(cast(polygontable._c0 as Decimal(24,20)),cast(polygontable._c1 as Decimal(24,20)), cast(polygontable._c2 as Decimal(24,20)), cast(polygontable._c3 as Decimal(24,20))) as polygonshape from polygontable")
      polygonDf.createOrReplaceTempView("polygondf")
      polygonDf.show()

      // Selected polygon is Polygon (100.01,200.01,100.5,200.5)
      var equaldf1 = sparkSession.sql("select * from polygonDf where ST_Equals(polygonDf.polygonshape, ST_PolygonFromEnvelope(100.01,200.01,100.5,200.5)) ")
      equaldf1.show()

      assert(equaldf1.count() == 5, s"Expected 5 value but got ${equaldf1.count()}")

      // Change the order of the polygon points (100.5,200.5,100.01,200.01)
      var equaldf2 = sparkSession.sql("select * from polygonDf where ST_Equals(polygonDf.polygonshape, ST_PolygonFromEnvelope(100.5,200.5,100.01,200.01)) ")
      equaldf2.show()

      assert(equaldf2.count() == 5, s"Expected 5 value but got ${equaldf2.count()}")

    }
    it("Passed ST_Equals for ST_Point and ST_Polygon") {

      // Test a Point against any polygon in the table for equality.

      // Read csv to get the polygon table
      var polygonCsvDF = sparkSession.read.format("csv").option("delimiter", ",").option("header", "false").load(csvPolygon1InputLocation)
      polygonCsvDF.createOrReplaceTempView("polygontable")

      // Convert the polygontable to polygons using ST_PolygonFromEnvelope and cast
      var polygonDf = sparkSession.sql("select ST_PolygonFromEnvelope(cast(polygontable._c0 as Decimal(24,20)),cast(polygontable._c1 as Decimal(24,20)), cast(polygontable._c2 as Decimal(24,20)), cast(polygontable._c3 as Decimal(24,20))) as polygonshape from polygontable")
      polygonDf.createOrReplaceTempView("polygondf")
      polygonDf.show()

      // Selected point is Point (91.01,191.01)
      var equaldf = sparkSession.sql("select * from polygonDf where ST_Equals(polygonDf.polygonshape, ST_Point(91.01,191.01)) ")
      equaldf.show()

      assert(equaldf.count() == 0, s"Expected 0 value but got ${equaldf.count()}")

    }



    it("Passed ST_Equals for ST_LineString and ST_Polygon") {

      // Test a LineString against any polygon in the table for equality.

      // Read csv to get the polygon table
      var polygonCsvDF = sparkSession.read.format("csv").option("delimiter", ",").option("header", "false").load(csvPolygon1InputLocation)
      polygonCsvDF.createOrReplaceTempView("polygontable")

      // Convert the polygontable to polygons using ST_PolygonFromEnvelope and cast
      var polygonDf = sparkSession.sql("select ST_PolygonFromEnvelope(cast(polygontable._c0 as Decimal(24,20)),cast(polygontable._c1 as Decimal(24,20)), cast(polygontable._c2 as Decimal(24,20)), cast(polygontable._c3 as Decimal(24,20))) as polygonshape from polygontable")
      polygonDf.createOrReplaceTempView("polygondf")
      polygonDf.show()

      /* Selected LineString is ST_LineStringFromText - (100.01,200.01,100.5,200.01,100.5,200.5,100.01,200.5,100.01,200.01)
       * It forms the boundary of the polygon Polygon(100.01,200.01,100.5,200.5)
       * x1 = 100.01, y1 = 200.01, x2 = 100.5, y2 = 200.5
       * LineString(P1, P2, P3, P4) -
       * P1->100.01,200.01
       * P2->100.5,200.01
       * P3->100.5,200.5
       * P4->100.01,200.5
       * P5->100.01,200.01
       */
      val string = "100.01,200.01,100.5,200.01,100.5,200.5,100.01,200.5,100.01,200.01"

      var equaldf = sparkSession.sql(s"select * from polygonDf where ST_Equals(polygonDf.polygonshape, ST_LineStringFromText(\'$string\', \',\')) ")
      equaldf.show()

      assert(equaldf.count() == 0, s"Expected 0 value but got ${equaldf.count()}")

    }
    it("Passed ST_Equals for ST_PolygonFromEnvelope and ST_PolygonFromText") {

      // Test a Polygon formed using ST_PolygonFromText against any polygon in the table formed using ST_PolygonFromEnvelope for equality.

      // Read csv to get the polygon table
      var polygonCsvDF = sparkSession.read.format("csv").option("delimiter", ",").option("header", "false").load(csvPolygon1InputLocation)
      polygonCsvDF.createOrReplaceTempView("polygontable")

      // Convert the polygontable to polygons using ST_PolygonFromEnvelope and cast
      var polygonDf = sparkSession.sql("select ST_PolygonFromEnvelope(cast(polygontable._c0 as Decimal(24,20)),cast(polygontable._c1 as Decimal(24,20)), cast(polygontable._c2 as Decimal(24,20)), cast(polygontable._c3 as Decimal(24,20))) as polygonshape from polygontable")
      polygonDf.createOrReplaceTempView("polygondf")
      polygonDf.show()

      // Selected Polygon is ST_PolygonFromText - Polygon(100.01,200.01,100.5,200.5) formed using ST_PolygonFromText.
      val string = "100.01,200.01,100.5,200.01,100.5,200.5,100.01,200.5,100.01,200.01"

      var equaldf = sparkSession.sql(s"select * from polygonDf where ST_Equals(polygonDf.polygonshape, ST_PolygonFromText(\'$string\', \',\')) ")
      equaldf.show()

      assert(equaldf.count() == 5, s"Expected 5 value but got ${equaldf.count()}")

=======

    it("Passed ST_Crosses") {
      var crossesTesttable = sparkSession.sql("select ST_GeomFromWKT('POLYGON((1 1, 4 1, 4 4, 1 4, 1 1))') as a,ST_GeomFromWKT('LINESTRING(1 5, 5 1)') as b")
      crossesTesttable.createOrReplaceTempView("crossesTesttable")
      var crosses = sparkSession.sql("select(ST_Crosses(a, b)) from crossesTesttable")

      var notCrossesTesttable = sparkSession.sql("select ST_GeomFromWKT('POLYGON((1 1, 4 1, 4 4, 1 4, 1 1))') as a,ST_GeomFromWKT('POLYGON((2 2, 5 2, 5 5, 2 5, 2 2))') as b")
      notCrossesTesttable.createOrReplaceTempView("notCrossesTesttable")
      var notCrosses = sparkSession.sql("select(ST_Crosses(a, b)) from notCrossesTesttable")

      assert(crosses.take(1)(0).get(0).asInstanceOf[Boolean])
      assert(!notCrosses.take(1)(0).get(0).asInstanceOf[Boolean])
    }

    it("Passed ST_Touches") {
      var pointCsvDF = sparkSession.read.format("csv").option("delimiter", ",").option("header", "false").load(csvPointInputLocation)
      pointCsvDF.createOrReplaceTempView("pointtable")
      var pointDf = sparkSession.sql("select ST_Point(cast(pointtable._c0 as Decimal(24,20)), cast(pointtable._c1 as Decimal(24,20))) as arealandmark from pointtable")
      pointDf.createOrReplaceTempView("pointdf")

      var resultDf = sparkSession.sql("select * from pointdf where ST_Touches(pointdf.arealandmark, ST_PolygonFromEnvelope(0.0,99.0,1.1,101.1))")
      resultDf.show()
      assert(resultDf.count() == 1)
    }
    it("Passed ST_Overlaps") {
      var testtable = sparkSession.sql("select ST_GeomFromWKT('POLYGON((2.5 2.5, 2.5 4.5, 4.5 4.5, 4.5 2.5, 2.5 2.5))') as a,ST_GeomFromWKT('POLYGON((4 4, 4 6, 6 6, 6 4, 4 4))') as b, ST_GeomFromWKT('POLYGON((5 5, 4 6, 6 6, 6 4, 5 5))') as c, ST_GeomFromWKT('POLYGON((5 5, 4 6, 6 6, 6 4, 5 5))') as d")
      testtable.createOrReplaceTempView("testtable")
      var overlaps = sparkSession.sql("select ST_Overlaps(a,b) from testtable")
      var notoverlaps = sparkSession.sql("select ST_Overlaps(c,d) from testtable")
      assert(overlaps.take(1)(0).get(0) == true)
      assert(notoverlaps.take(1)(0).get(0) == false)
>>>>>>> 622a763b
    }
  }
}<|MERGE_RESOLUTION|>--- conflicted
+++ resolved
@@ -60,9 +60,8 @@
       resultDf.show()
       assert(resultDf.count() == 999)
     }
-<<<<<<< HEAD
-    it("Passed ST_Equals for ST_Point") {
-
+    
+     it("Passed ST_Equals for ST_Point") {
       // Select a point from the table and check if any point in the table is equal to the selected point.
 
       // Read csv to get the points table
@@ -79,6 +78,7 @@
       assert(equaldf.count() == 5, s"Expected 5 value but got ${equaldf.count()}")
 
     }
+    
     it("Passed ST_Equals for ST_Polygon") {
 
       // Select a polygon from the table and check if any polygon in the table is equal to the selected polygon.
@@ -105,6 +105,7 @@
       assert(equaldf2.count() == 5, s"Expected 5 value but got ${equaldf2.count()}")
 
     }
+    
     it("Passed ST_Equals for ST_Point and ST_Polygon") {
 
       // Test a Point against any polygon in the table for equality.
@@ -125,9 +126,7 @@
       assert(equaldf.count() == 0, s"Expected 0 value but got ${equaldf.count()}")
 
     }
-
-
-
+    
     it("Passed ST_Equals for ST_LineString and ST_Polygon") {
 
       // Test a LineString against any polygon in the table for equality.
@@ -180,8 +179,6 @@
 
       assert(equaldf.count() == 5, s"Expected 5 value but got ${equaldf.count()}")
 
-=======
-
     it("Passed ST_Crosses") {
       var crossesTesttable = sparkSession.sql("select ST_GeomFromWKT('POLYGON((1 1, 4 1, 4 4, 1 4, 1 1))') as a,ST_GeomFromWKT('LINESTRING(1 5, 5 1)') as b")
       crossesTesttable.createOrReplaceTempView("crossesTesttable")
@@ -212,7 +209,6 @@
       var notoverlaps = sparkSession.sql("select ST_Overlaps(c,d) from testtable")
       assert(overlaps.take(1)(0).get(0) == true)
       assert(notoverlaps.take(1)(0).get(0) == false)
->>>>>>> 622a763b
     }
   }
 }