--- conflicted
+++ resolved
@@ -60,7 +60,6 @@
       resultDf.show()
       assert(resultDf.count() == 999)
     }
-<<<<<<< HEAD
     it("Passed ST_Overlaps") {
       val dataDf = sparkSession.sql(
         """
@@ -82,7 +81,7 @@
 
       assert(overlapsDf.take(1).head.getBoolean(0))
       assert(! notOverlapsDf.take(1).head.getBoolean(0))
-=======
+    }
     it("Passed ST_Touches") {
       var pointCsvDF = sparkSession.read.format("csv").option("delimiter", ",").option("header", "false").load(csvPointInputLocation)
       pointCsvDF.createOrReplaceTempView("pointtable")
@@ -92,7 +91,6 @@
       var resultDf = sparkSession.sql("select * from pointdf where ST_Touches(pointdf.arealandmark, ST_PolygonFromEnvelope(0.0,99.0,1.1,101.1))")
       resultDf.show()
       assert(resultDf.count() == 1)
->>>>>>> bf55e403
     }
   }
 }