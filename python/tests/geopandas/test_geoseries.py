--- conflicted
+++ resolved
@@ -27,15 +27,10 @@
     Point,
     LineString,
     Polygon,
-<<<<<<< HEAD
-    MultiPolygon,
-    GeometryCollection,
-=======
     GeometryCollection,
     MultiPoint,
     MultiLineString,
     MultiPolygon,
->>>>>>> 179c87ca
     LinearRing,
 )
 from pandas.testing import assert_series_equal
