--- conflicted
+++ resolved
@@ -15,11 +15,8 @@
 # specific language governing permissions and limitations
 # under the License.
 
-<<<<<<< HEAD
 import numpy as np
-=======
 import pytest
->>>>>>> cf011021
 import pandas as pd
 import geopandas as gpd
 import sedona.geopandas as sgpd
