--- conflicted
+++ resolved
@@ -23,7 +23,6 @@
 from sedona.geopandas import GeoSeries
 from tests.test_base import TestBase
 from shapely import wkt
-<<<<<<< HEAD
 from shapely.geometry import (
     Point,
     LineString,
@@ -32,10 +31,8 @@
     MultiPoint,
     MultiLineString,
     MultiPolygon,
+    LinearRing,
 )
-=======
-from shapely.geometry import Point, LineString, Polygon, GeometryCollection, LinearRing
->>>>>>> 60436fea
 from pandas.testing import assert_series_equal
 
 
