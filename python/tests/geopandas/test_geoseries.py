# Licensed to the Apache Software Foundation (ASF) under one
# or more contributor license agreements.  See the NOTICE file
# distributed with this work for additional information
# regarding copyright ownership.  The ASF licenses this file
# to you under the Apache License, Version 2.0 (the
# "License"); you may not use this file except in compliance
# with the License.  You may obtain a copy of the License at
#
#   http://www.apache.org/licenses/LICENSE-2.0
#
# Unless required by applicable law or agreed to in writing,
# software distributed under the License is distributed on an
# "AS IS" BASIS, WITHOUT WARRANTIES OR CONDITIONS OF ANY
# KIND, either express or implied.  See the License for the
# specific language governing permissions and limitations
# under the License.

import numpy as np
import pytest
import pandas as pd
import geopandas as gpd
import sedona.geopandas as sgpd
from sedona.geopandas import GeoSeries
from tests.test_base import TestBase
from shapely import wkt
<<<<<<< HEAD
from shapely.geometry import Point, MultiPoint, LineString, Polygon, GeometryCollection
=======
from shapely.geometry import Point, LineString, Polygon, GeometryCollection, LinearRing
>>>>>>> 60436fea
from pandas.testing import assert_series_equal


class TestGeoSeries(TestBase):
    def setup_method(self):
        self.geoseries = sgpd.GeoSeries(
            [
                Point(2.3, -1),
                LineString([(0.5, 0), (0, -3)]),
                Polygon([(-1, -1), (-0.3, 5), (1, 1.2)]),
                GeometryCollection(
                    [
                        Point(2.3, -1),
                        LineString([(0.5, 0), (0, -3)]),
                        Polygon([(-1, -1), (-0.3, 5), (1, 1.2)]),
                    ]
                ),
            ]
        )

    def check_sgpd_equals_gpd(self, actual: sgpd.GeoSeries, expected: gpd.GeoSeries):
        assert isinstance(actual, sgpd.GeoSeries)
        assert isinstance(expected, gpd.GeoSeries)
        assert len(actual) == len(expected)
        sgpd_result = actual.to_geopandas()
        for a, e in zip(sgpd_result, expected):
<<<<<<< HEAD
            if a is None or e is None:
                assert a is None and e is None
=======
            if a.is_empty and e.is_empty:
>>>>>>> 60436fea
                continue
            self.assert_geometry_almost_equal(a, e)

    def test_area(self):
        result = self.geoseries.area.to_pandas()
        expected = pd.Series([0.0, 0.0, 5.23, 5.23])
        assert result.count() > 0
        assert_series_equal(result, expected)

    def test_buffer(self):
        result = self.geoseries.buffer(1)
        expected = [
            "POLYGON ((3.300000000000000 -1.000000000000000, 3.280785280403230 -1.195090322016128, 3.223879532511287 -1.382683432365090, 3.131469612302545 -1.555570233019602, 3.007106781186547 -1.707106781186547, 2.855570233019602 -1.831469612302545, 2.682683432365089 -1.923879532511287, 2.495090322016128 -1.980785280403230, 2.300000000000000 -2.000000000000000, 2.104909677983872 -1.980785280403230, 1.917316567634910 -1.923879532511287, 1.744429766980398 -1.831469612302545, 1.592893218813452 -1.707106781186547, 1.468530387697454 -1.555570233019602, 1.376120467488713 -1.382683432365090, 1.319214719596769 -1.195090322016129, 1.300000000000000 -1.000000000000000, 1.319214719596769 -0.804909677983872, 1.376120467488713 -0.617316567634910, 1.468530387697454 -0.444429766980398, 1.592893218813452 -0.292893218813453, 1.744429766980398 -0.168530387697455, 1.917316567634910 -0.076120467488713, 2.104909677983871 -0.019214719596770, 2.300000000000000 0.000000000000000, 2.495090322016128 -0.019214719596770, 2.682683432365090 -0.076120467488713, 2.855570233019602 -0.168530387697455, 3.007106781186547 -0.292893218813452, 3.131469612302545 -0.444429766980398, 3.223879532511286 -0.617316567634910, 3.280785280403230 -0.804909677983871, 3.300000000000000 -1.000000000000000))",
            "POLYGON ((0.986393923832144 -3.164398987305357, 0.935367989801224 -3.353676015097457, 0.848396388482656 -3.529361471973156, 0.728821389740875 -3.684703864350261, 0.581238193719096 -3.813733471206735, 0.411318339874827 -3.911491757111723, 0.225591752899151 -3.974221925961374, 0.031195801372873 -3.999513292546280, -0.164398987305357 -3.986393923832144, -0.353676015097457 -3.935367989801224, -0.529361471973156 -3.848396388482656, -0.684703864350260 -3.728821389740875, -0.813733471206735 -3.581238193719097, -0.911491757111723 -3.411318339874827, -0.974221925961374 -3.225591752899151, -0.999513292546279 -3.031195801372874, -0.986393923832144 -2.835601012694643, -0.486393923832144 0.164398987305357, -0.435367989801224 0.353676015097458, -0.348396388482656 0.529361471973156, -0.228821389740875 0.684703864350260, -0.081238193719096 0.813733471206735, 0.088681660125173 0.911491757111723, 0.274408247100849 0.974221925961374, 0.468804198627127 0.999513292546279, 0.664398987305357 0.986393923832144, 0.853676015097457 0.935367989801224, 1.029361471973156 0.848396388482656, 1.184703864350260 0.728821389740875, 1.313733471206735 0.581238193719096, 1.411491757111723 0.411318339874827, 1.474221925961374 0.225591752899151, 1.499513292546280 0.031195801372873, 1.486393923832144 -0.164398987305357, 0.986393923832144 -3.164398987305357))",
            "POLYGON ((-0.260059926604056 -1.672672793996312, -0.403493516968407 -1.802608257932399, -0.569270104475049 -1.902480890158382, -0.751180291696993 -1.968549819451744, -0.942410374326119 -1.998340340272165, -1.135797558140999 -1.990736606370705, -1.324098251632999 -1.946023426395157, -1.500259385009482 -1.865875595977814, -1.657682592935656 -1.753295165887471, -1.790471365675451 -1.612498995956065, -1.893651911234561 -1.448760806607280, -1.963359455800552 -1.268213644171327, -1.996983004332570 -1.077620158927971, -1.993263139087243 -0.884119300439822, -1.293263139087243 5.115880699560178, -1.252729137381052 5.303820984767603, -1.176977926029782 5.480530662139786, -1.068809614934931 5.639477736894415, -0.932222597700009 5.774786800970082, -0.772265752785876 5.881456214877171, -0.594851813959648 5.955542991081357, -0.406538808715662 5.994308544787506, -0.214287643700274 5.996319924510972, -0.025204797887634 5.961502780493132, 0.153720365261017 5.891144113007211, 0.315873956515097 5.787844698964485, 0.455262040354176 5.655422955350244, 0.566732198133767 5.498773793134933, 0.646163984953356 5.323687679062990, 1.946163984953356 1.523687679062990, 1.993263731568509 1.315875621036525, 1.995265095723606 1.102802318781350, 1.952077207005038 0.894142203137658, 1.865660978573300 0.699369327572194, 1.739940073395944 0.527327206003688, -0.260059926604056 -1.672672793996312))",
            "POLYGON ((-0.844303230213814 -1.983056850984667, -0.942410374326119 -1.998340340272165, -1.135797558140999 -1.990736606370705, -1.324098251632999 -1.946023426395157, -1.500259385009482 -1.865875595977814, -1.657682592935656 -1.753295165887471, -1.790471365675451 -1.612498995956065, -1.893651911234561 -1.448760806607280, -1.963359455800552 -1.268213644171327, -1.996983004332570 -1.077620158927971, -1.993263139087243 -0.884119300439822, -1.293263139087243 5.115880699560178, -1.252729137381052 5.303820984767603, -1.176977926029782 5.480530662139786, -1.068809614934931 5.639477736894415, -0.932222597700009 5.774786800970082, -0.772265752785876 5.881456214877171, -0.594851813959648 5.955542991081357, -0.406538808715662 5.994308544787506, -0.214287643700274 5.996319924510972, -0.025204797887634 5.961502780493132, 0.153720365261017 5.891144113007211, 0.315873956515097 5.787844698964485, 0.455262040354176 5.655422955350244, 0.566732198133767 5.498773793134933, 0.646163984953356 5.323687679062990, 1.946163984953356 1.523687679062990, 1.993263731568509 1.315875621036525, 1.995265095723606 1.102802318781350, 1.952077207005038 0.894142203137658, 1.865660978573300 0.699369327572194, 1.739940073395944 0.527327206003688, 1.471895863976614 0.232478575642425, 1.474221925961374 0.225591752899151, 1.499513292546280 0.031195801372873, 1.486393923832144 -0.164398987305357, 1.426669391220515 -0.522746182975131, 1.468530387697454 -0.444429766980398, 1.592893218813452 -0.292893218813453, 1.744429766980398 -0.168530387697455, 1.917316567634910 -0.076120467488713, 2.104909677983871 -0.019214719596770, 2.300000000000000 0.000000000000000, 2.495090322016128 -0.019214719596770, 2.682683432365090 -0.076120467488713, 2.855570233019602 -0.168530387697455, 3.007106781186547 -0.292893218813452, 3.131469612302545 -0.444429766980398, 3.223879532511286 -0.617316567634910, 3.280785280403230 -0.804909677983871, 3.300000000000000 -1.000000000000000, 3.280785280403230 -1.195090322016128, 3.223879532511287 -1.382683432365090, 3.131469612302545 -1.555570233019602, 3.007106781186547 -1.707106781186547, 2.855570233019602 -1.831469612302545, 2.682683432365089 -1.923879532511287, 2.495090322016128 -1.980785280403230, 2.300000000000000 -2.000000000000000, 2.104909677983872 -1.980785280403230, 1.917316567634910 -1.923879532511287, 1.744429766980398 -1.831469612302545, 1.592893218813452 -1.707106781186547, 1.468530387697454 -1.555570233019602, 1.376120467488713 -1.382683432365090, 1.319214719596769 -1.195090322016129, 1.317505079406277 -1.177732053860557, 0.986393923832144 -3.164398987305357, 0.935367989801224 -3.353676015097457, 0.848396388482656 -3.529361471973156, 0.728821389740875 -3.684703864350261, 0.581238193719096 -3.813733471206735, 0.411318339874827 -3.911491757111723, 0.225591752899151 -3.974221925961374, 0.031195801372873 -3.999513292546280, -0.164398987305357 -3.986393923832144, -0.353676015097457 -3.935367989801224, -0.529361471973156 -3.848396388482656, -0.684703864350260 -3.728821389740875, -0.813733471206735 -3.581238193719097, -0.911491757111723 -3.411318339874827, -0.974221925961374 -3.225591752899151, -0.999513292546279 -3.031195801372874, -0.986393923832144 -2.835601012694643, -0.844303230213814 -1.983056850984667))",
        ]
        expected = gpd.GeoSeries([wkt.loads(wkt_str) for wkt_str in expected])
        assert result.count() > 0
        self.check_sgpd_equals_gpd(result, expected)

    def test_geometry(self):
        sgpd_geoseries = sgpd.GeoSeries([Point(0, 0), Point(1, 1)])
        assert isinstance(sgpd_geoseries.geometry, sgpd.GeoSeries)
        assert_series_equal(
            sgpd_geoseries.geometry.to_pandas(), sgpd_geoseries.to_pandas()
        )

    def test_x(self):
        geoseries = sgpd.GeoSeries(
            [Point(0, -1, 2.5), Point(2.5, 0, -1), Point(-1, 2.5, 0), Point(-1, 0)]
        )
        result = geoseries.x.to_pandas()
        expected = pd.Series([0, 2.5, -1, -1])
        assert_series_equal(result, expected)

    def test_y(self):
        geoseries = sgpd.GeoSeries(
            [Point(0, -1, 2.5), Point(2.5, 0, -1), Point(-1, 2.5, 0), Point(-1, 0)]
        )
        result = geoseries.y.to_pandas()
        expected = pd.Series([-1, 0, 2.5, 0])
        assert_series_equal(result, expected)

    def test_z(self):
        geoseries = sgpd.GeoSeries(
            [Point(0, -1, 2.5), Point(2.5, 0, -1), Point(-1, 2.5, 0), Point(-1, 0)]
        )
        result = geoseries.z.to_pandas()
        expected = pd.Series([2.5, -1, 0, np.nan])
        assert_series_equal(result, expected)

    def test_m(self):
        pass

    def test_from_file(self):
        pass

    def test_from_wkb(self):
        pass

    def test_from_wkt(self):
        pass

    def test_from_xy(self):
        pass

    def test_from_shapely(self):
        pass

    def test_from_arrow(self):
        pass

    def test_to_file(self):
        pass

    def test_isna(self):
        pass

    def test_isnull(self):
        pass

    def test_notna(self):
        pass

    def test_notnull(self):
        pass

    def test_fillna(self):
        pass

    def test_explode(self):
        pass

    def test_to_crs(self):
        pass

    def test_estimate_utm_crs(self):
        pass

    def test_to_json(self):
        pass

    def test_to_wkb(self):
        pass

    def test_to_wkt(self):
        pass

    def test_to_arrow(self):
        pass

    def test_clip(self):
        pass

    def test_geom_type(self):
        pass

    def test_type(self):
        pass

    def test_length(self):
        geoseries = GeoSeries(
            [
                Point(0, 0),
                LineString([(0, 0), (1, 1)]),
                Polygon([(0, 0), (1, 0), (1, 1)]),
                GeometryCollection(
                    [
                        Point(0, 0),
                        LineString([(0, 0), (1, 1)]),
                        Polygon([(0, 0), (1, 0), (1, 1)]),
                    ]
                ),
            ]
        )
        result = geoseries.length.to_pandas()
        expected = pd.Series([0.000000, 1.414214, 3.414214, 4.828427])
        assert_series_equal(result, expected)

    def test_is_valid(self):
        geoseries = sgpd.GeoSeries(
            [
                Polygon([(0, 0), (1, 1), (0, 1)]),
                Polygon([(0, 0), (1, 1), (1, 0), (0, 1)]),  # bowtie geometry
                Polygon([(0, 0), (2, 2), (2, 0)]),
                None,
            ]
        )
        result = geoseries.is_valid
        expected = pd.Series([True, False, True, False])
        assert_series_equal(result.to_pandas(), expected)

    def test_is_valid_reason(self):
        pass

    def test_is_empty(self):
        geoseries = sgpd.GeoSeries(
            [Point(), Point(2, 1), Polygon([(0, 0), (1, 1), (0, 1)]), None],
        )

        result = geoseries.is_empty
        expected = pd.Series([True, False, False, False])
        assert_series_equal(result.to_pandas(), expected)

    def test_count_coordinates(self):
        pass

    def test_count_geometries(self):
        pass

    def test_count_interior_rings(self):
        pass

    def test_is_simple(self):
        s = sgpd.GeoSeries(
            [
                LineString([(0, 0), (1, 1), (1, -1), (0, 1)]),
                LineString([(0, 0), (1, 1), (1, -1)]),
                LinearRing([(0, 0), (1, 1), (1, -1), (0, 1)]),
                LinearRing([(0, 0), (-1, 1), (-1, -1), (1, -1)]),
            ]
        )
        result = s.is_simple
        expected = pd.Series([False, True, False, True])
        assert_series_equal(result.to_pandas(), expected)

    def test_is_ring(self):
        pass

    def test_is_ccw(self):
        pass

    def test_is_closed(self):
        pass

    def test_has_z(self):
        s = sgpd.GeoSeries(
            [
                Point(0, 1),
                Point(0, 1, 2),
                Polygon([(0, 0, 1), (0, 1, 2), (1, 1, 3), (0, 0, 1)]),
                Polygon([(0, 0), (0, 1), (1, 1), (0, 0)]),
            ]
        )
        result = s.has_z
        expected = pd.Series([False, True, True, False])
        assert_series_equal(result.to_pandas(), expected)

    def test_get_precision(self):
        pass

    def test_get_geometry(self):
        pass

    def test_boundary(self):
        s = sgpd.GeoSeries(
            [
                Polygon([(0, 0), (1, 1), (0, 1)]),
                LineString([(0, 0), (1, 1), (1, 0)]),
                Point(0, 0),
                GeometryCollection([Point(0, 0)]),
            ]
        )
        result = s.boundary
        expected = gpd.GeoSeries(
            [
                LineString([(0, 0), (1, 1), (0, 1), (0, 0)]),
                MultiPoint([(0, 0), (1, 0)]),
                GeometryCollection([]),
                None,
            ]
        )
        self.check_sgpd_equals_gpd(result, expected)

    def test_centroid(self):
        s = sgpd.GeoSeries(
            [
                Polygon([(0, 0), (1, 1), (0, 1)]),
                LineString([(0, 0), (1, 1), (1, 0)]),
                Point(0, 0),
            ]
        )
        result = s.centroid
        expected = gpd.GeoSeries(
            [
                Point(0.3333333333333333, 0.6666666666666666),
                Point(0.7071067811865476, 0.5),
                Point(0, 0),
            ]
        )
        self.check_sgpd_equals_gpd(result, expected)

    def test_concave_hull(self):
        pass

    def test_convex_hull(self):
        pass

    def test_delaunay_triangles(self):
        pass

    def test_voronoi_polygons(self):
        pass

    def test_envelope(self):
        s = sgpd.GeoSeries(
            [
                Polygon([(0, 0), (1, 1), (0, 1)]),
                LineString([(0, 0), (1, 1), (1, 0)]),
                MultiPoint([(0, 0), (1, 1)]),
                Point(0, 0),
            ]
        )
        result = s.envelope
        expected = gpd.GeoSeries(
            [
                Polygon([(0, 0), (1, 0), (1, 1), (0, 1), (0, 0)]),
                Polygon([(0, 0), (1, 0), (1, 1), (0, 1), (0, 0)]),
                Polygon([(0, 0), (1, 0), (1, 1), (0, 1), (0, 0)]),
                Point(0, 0),
            ]
        )
        self.check_sgpd_equals_gpd(result, expected)

    def test_minimum_rotated_rectangle(self):
        pass

    def test_exterior(self):
        pass

    def test_extract_unique_points(self):
        pass

    def test_offset_curve(self):
        pass

    def test_interiors(self):
        pass

    def test_remove_repeated_points(self):
        pass

    def test_set_precision(self):
        pass

    def test_representative_point(self):
        pass

    def test_minimum_bounding_circle(self):
        pass

    def test_minimum_bounding_radius(self):
        pass

    def test_minimum_clearance(self):
        pass

    def test_normalize(self):
        pass

    def test_make_valid(self):
        pass

    def test_reverse(self):
        pass

    def test_segmentize(self):
        pass

    def test_transform(self):
        pass

    def test_force_2d(self):
        pass

    def test_force_3d(self):
        pass

    def test_line_merge(self):
        pass

    def test_unary_union(self):
        pass

    def test_union_all(self):
        pass

    def test_intersects(self):
        s = sgpd.GeoSeries(
            [
                Polygon([(0, 0), (2, 2), (0, 2)]),
                LineString([(0, 0), (2, 2)]),
                LineString([(2, 0), (0, 2)]),
                Point(0, 1),
            ],
        )
        s2 = sgpd.GeoSeries(
            [
                LineString([(1, 0), (1, 3)]),
                LineString([(2, 0), (0, 2)]),
                Point(1, 1),
                Point(-100, -100),
            ],
        )

        result = s.intersects(s2)
        expected = pd.Series([True, True, True, False])
        assert_series_equal(result.to_pandas(), expected)

        line = LineString([(-1, 1), (3, 1)])
        result = s.intersects(line)
        expected = pd.Series([True, True, True, True])
        assert_series_equal(result.to_pandas(), expected)

    def test_intersection(self):
        s = sgpd.GeoSeries(
            [
                Polygon([(0, 0), (2, 2), (0, 2)]),
                Polygon([(0, 0), (2, 2), (0, 2)]),
                LineString([(0, 0), (2, 2)]),
                LineString([(2, 0), (0, 2)]),
                Point(0, 1),
            ],
        )

        geom = Polygon(
            [(-0.5, -0.5), (-0.5, 2.5), (2.5, 2.5), (2.5, -0.5), (-0.5, -0.5)]
        )
        result = s.intersection(geom)
        expected = gpd.GeoSeries(
            [
                Polygon([(0, 0), (2, 2), (0, 2)]),
                Polygon([(0, 0), (2, 2), (0, 2)]),
                LineString([(0, 0), (2, 2)]),
                LineString([(2, 0), (0, 2)]),
                Point(0, 1),
            ]
        )
        self.check_sgpd_equals_gpd(result, expected)

        s2 = sgpd.GeoSeries(
            [
                Polygon([(0, 0), (1, 1), (0, 1)]),
                LineString([(1, 0), (1, 3)]),
                LineString([(2, 0), (0, 2)]),
                Point(1, 1),
                Point(-100, -100),
            ],
        )
        result = s.intersection(s2)
        expected = gpd.GeoSeries(
            [
                Polygon([(0, 0), (0, 1), (1, 1), (0, 0)]),
                LineString([(1, 1), (1, 2)]),
                Point(1, 1),
                Point(1, 1),
                Point(),
            ]
        )
        self.check_sgpd_equals_gpd(result, expected)

        with pytest.raises(NotImplementedError):
            s.intersection(s2, align=False)

    def test_intersection_all(self):
        pass

    def test_contains(self):
        pass

    def test_contains_properly(self):
        pass

    def test_set_crs(self):
        geo_series = sgpd.GeoSeries(self.geoseries)
        assert geo_series.crs == None
        geo_series = geo_series.set_crs(epsg=4326)
        assert geo_series.crs.to_epsg() == 4326

        with pytest.raises(ValueError):
            geo_series.set_crs(4328)
        with pytest.raises(ValueError):
            geo_series.crs = None

        geo_series = geo_series.set_crs(None, allow_override=True)
        assert geo_series.crs == None

        geo_series.set_crs(4326, inplace=True)
        assert geo_series.crs.to_epsg() == 4326

        geo_series = sgpd.GeoSeries(self.geoseries, crs=4326)
        assert geo_series.crs.to_epsg() == 4326<|MERGE_RESOLUTION|>--- conflicted
+++ resolved
@@ -23,11 +23,14 @@
 from sedona.geopandas import GeoSeries
 from tests.test_base import TestBase
 from shapely import wkt
-<<<<<<< HEAD
-from shapely.geometry import Point, MultiPoint, LineString, Polygon, GeometryCollection
-=======
-from shapely.geometry import Point, LineString, Polygon, GeometryCollection, LinearRing
->>>>>>> 60436fea
+from shapely.geometry import (
+    Point,
+    MultiPoint,
+    LineString,
+    Polygon,
+    GeometryCollection,
+    LinearRing,
+)
 from pandas.testing import assert_series_equal
 
 
@@ -54,12 +57,10 @@
         assert len(actual) == len(expected)
         sgpd_result = actual.to_geopandas()
         for a, e in zip(sgpd_result, expected):
-<<<<<<< HEAD
             if a is None or e is None:
                 assert a is None and e is None
-=======
-            if a.is_empty and e.is_empty:
->>>>>>> 60436fea
+                continue
+            elif a.is_empty and e.is_empty:
                 continue
             self.assert_geometry_almost_equal(a, e)
 
