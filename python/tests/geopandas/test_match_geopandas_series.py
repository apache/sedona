--- conflicted
+++ resolved
@@ -207,15 +207,6 @@
         assert type(area) is ps.Series
         assert area.count() == 2
 
-<<<<<<< HEAD
-=======
-    def test_buffer_then_geoparquet(self):
-        temp_file_path = os.path.join(
-            self.tempdir, next(tempfile._get_candidate_names()) + ".parquet"
-        )
-        self.g1.buffer(0.2).to_parquet(temp_file_path)
-        assert os.path.exists(temp_file_path)
-
     def test_simplify(self):
         for geom in self.geoms:
             if isinstance(geom[0], LinearRing):
@@ -228,7 +219,6 @@
             gpd_result = gpd.GeoSeries(geom).simplify(0.05, preserve_topology=False)
             self.check_sgpd_equals_gpd(sgpd_result, gpd_result)
 
->>>>>>> 7d62d086
     def test_geometry(self):
         for geom in self.geoms:
             gpd_result = gpd.GeoSeries(geom).geometry
