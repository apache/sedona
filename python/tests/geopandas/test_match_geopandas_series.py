# Licensed to the Apache Software Foundation (ASF) under one
# or more contributor license agreements.  See the NOTICE file
# distributed with this work for additional information
# regarding copyright ownership.  The ASF licenses this file
# to you under the Apache License, Version 2.0 (the
# "License"); you may not use this file except in compliance
# with the License.  You may obtain a copy of the License at
#
#   http://www.apache.org/licenses/LICENSE-2.0
#
# Unless required by applicable law or agreed to in writing,
# software distributed under the License is distributed on an
# "AS IS" BASIS, WITHOUT WARRANTIES OR CONDITIONS OF ANY
# KIND, either express or implied.  See the License for the
# specific language governing permissions and limitations
# under the License.
import os
import shutil
import tempfile
import pytest
import pandas as pd
import geopandas as gpd
import pyspark.pandas as ps
import pyspark
from pandas.testing import assert_series_equal
import shapely
from shapely.geometry import (
    Point,
    Polygon,
    MultiPoint,
    MultiLineString,
    LineString,
    MultiPolygon,
    GeometryCollection,
    LinearRing,
)

from sedona.geopandas import GeoSeries
from tests.geopandas.test_geopandas_base import TestGeopandasBase
import pyspark.pandas as ps
from packaging.version import parse as parse_version


@pytest.mark.skipif(
    parse_version(shapely.__version__) < parse_version("2.0.0"),
    reason=f"Tests require shapely>=2.0.0, but found v{shapely.__version__}",
)
class TestMatchGeopandasSeries(TestGeopandasBase):
    def setup_method(self):
        self.tempdir = tempfile.mkdtemp()
        self.t1 = Polygon([(0, 0), (1, 0), (1, 1)])
        self.t2 = Polygon([(0, 0), (1, 1), (0, 1)])
        self.sq = Polygon([(0, 0), (1, 0), (1, 1), (0, 1)])
        self.g1 = GeoSeries([self.t1, self.t2])
        self.g2 = GeoSeries([self.sq, self.t1])
        self.g3 = GeoSeries([self.t1, self.t2], crs="epsg:4326")
        self.g4 = GeoSeries([self.t2, self.t1])

        self.points = [Point(x, x + 1) for x in range(3)]

        self.multipoints = [MultiPoint([(x, x + 1), (x + 2, x + 3)]) for x in range(3)]

        self.linestrings = [LineString([(x, x + 1), (x + 2, x + 3)]) for x in range(3)]

        self.linearrings = [
            LinearRing([(x, x), (x + 1, x), (x + 1, x + 1), (x, x + 1), (x, x)])
            for x in range(3)
        ]

        self.multilinestrings = [
            MultiLineString(
                [[[x, x + 1], [x + 2, x + 3]], [[x + 4, x + 5], [x + 6, x + 7]]]
            )
            for x in range(3)
        ]

        self.polygons = [
            Polygon([(x, 0), (x + 1, 0), (x + 2, 1), (x + 3, 1)]) for x in range(3)
        ]

        self.multipolygons = [
            MultiPolygon(
                [
                    (
                        [(0.0, 0.0), (0.0, 1.0), (1.0, 0.0)],
                        [[(0.1, 0.1), (0.1, 0.2), (0.2, 0.1), (0.1, 0.1)]],
                    )
                ]
            )
        ]

        self.geomcollection = [
            GeometryCollection(
                [
                    MultiPoint([(0, 0), (1, 1)]),
                    MultiLineString([[(0, 0), (1, 1)], [(2, 2), (3, 3)]]),
                    MultiPolygon(
                        [
                            (
                                [(0.0, 0.0), (0.0, 1.0), (1.0, 0.0)],
                                [[(0.1, 0.1), (0.1, 0.2), (0.2, 0.1), (0.1, 0.1)]],
                            )
                        ]
                    ),
                ]
            )
        ]

        self.geoms = [
            self.points,
            self.multipoints,
            self.linestrings,
            self.linearrings,
            self.multilinestrings,
            self.polygons,
            self.multipolygons,
            self.geomcollection,
        ]

        self.pairs = [
            (self.points, self.multipolygons),
            (self.geomcollection, self.polygons),
            (self.linestrings, self.multipoints),
            (self.linearrings, self.multilinestrings),
        ]

    def teardown_method(self):
        shutil.rmtree(self.tempdir)

    def test_constructor(self):
        for geom in self.geoms:
            gpd_series = gpd.GeoSeries(geom)
            assert isinstance(gpd_series, gpd.GeoSeries)
            assert isinstance(gpd_series.geometry, gpd.GeoSeries)

    def test_to_geopandas(self):
        for geom in self.geoms:
            sgpd_result = GeoSeries(geom)
            gpd_result = gpd.GeoSeries(geom)
            # The below method calls to_geopandas() on sgpd_result, so we don't do it here
            self.check_sgpd_equals_gpd(sgpd_result, gpd_result)

        # Ensure we have the same result for empty GeoSeries
        sgpd_series = GeoSeries([])
        gpd_series = gpd.GeoSeries([])
        self.check_sgpd_equals_gpd(sgpd_series, gpd_series)

    def test_psdf(self):
        # this is to make sure the spark session works with pandas on spark api
        psdf = ps.DataFrame(
            {
                "a": [1, 2, 3, 4, 5, 6],
                "b": [100, 200, 300, 400, 500, 600],
                "c": ["one", "two", "three", "four", "five", "six"],
            },
            index=[10, 20, 30, 40, 50, 60],
        )
        assert psdf.count().count() == 3

    def test_internal_st_function(self):
        # this is to make sure the spark session works with internal sedona udfs
        baseDf = self.spark.sql(
            "SELECT ST_GeomFromWKT('POLYGON ((50 50 1, 50 80 2, 80 80 3, 80 50 2, 50 50 1))') as geom"
        )
        actual = baseDf.selectExpr("ST_AsText(ST_Expand(geom, 10))").first()[0]
        expected = "POLYGON Z((40 40 -9, 40 90 -9, 90 90 13, 90 40 13, 40 40 -9))"
        assert expected == actual

    def test_type(self):
        assert type(self.g1) is GeoSeries
        assert type(self.g2) is GeoSeries
        assert type(self.g3) is GeoSeries
        assert type(self.g4) is GeoSeries

    def test_copy(self):
        gc = self.g3.copy()
        assert type(gc) is GeoSeries
        assert self.g3.name == gc.name

    def test_area(self):
        area = self.g1.area
        assert area is not None
        assert type(area) is ps.Series
        assert area.count() == 2

        for geom in self.geoms:
            sgpd_result = GeoSeries(geom).area
            gpd_result = gpd.GeoSeries(geom).area
            self.check_pd_series_equal(sgpd_result, gpd_result)

    def test_buffer(self):
        buffer = self.g1.buffer(0.2)
        assert buffer is not None
        assert type(buffer) is GeoSeries
        assert buffer.count() == 2

        for geom in self.geoms:
            dist = 0.2
            sgpd_result = GeoSeries(geom).buffer(dist)
            gpd_result = gpd.GeoSeries(geom).buffer(dist)

            self.check_sgpd_equals_gpd(sgpd_result, gpd_result)

    def test_buffer_then_area(self):
        area = self.g1.buffer(0.2).area
        assert area is not None
        assert type(area) is ps.Series
        assert area.count() == 2

    def test_buffer_then_geoparquet(self):
        temp_file_path = os.path.join(
            self.tempdir, next(tempfile._get_candidate_names()) + ".parquet"
        )
        self.g1.buffer(0.2).to_parquet(temp_file_path)
        assert os.path.exists(temp_file_path)

    def test_simplify(self):
        for geom in self.geoms:
            if isinstance(geom[0], LinearRing):
                continue
            sgpd_result = GeoSeries(geom).simplify(100.1)
            gpd_result = gpd.GeoSeries(geom).simplify(100.1)
            self.check_sgpd_equals_gpd(sgpd_result, gpd_result)

            sgpd_result = GeoSeries(geom).simplify(0.05, preserve_topology=False)
            gpd_result = gpd.GeoSeries(geom).simplify(0.05, preserve_topology=False)
            self.check_sgpd_equals_gpd(sgpd_result, gpd_result)

    def test_geometry(self):
        for geom in self.geoms:
            gpd_result = gpd.GeoSeries(geom).geometry
            sgpd_result = GeoSeries(geom).geometry
            assert isinstance(sgpd_result, GeoSeries)
            self.check_sgpd_equals_gpd(sgpd_result, gpd_result)

    def test_x(self):
        for pt in self.points:
            sgpd_result = GeoSeries(pt).x
            assert isinstance(sgpd_result, ps.Series)
            gpd_result = gpd.GeoSeries(pt).x
            self.check_pd_series_equal(sgpd_result, gpd_result)

    def test_y(self):
        for pt in self.points:
            sgpd_result = GeoSeries(pt).y
            assert isinstance(sgpd_result, ps.Series)
            gpd_result = gpd.GeoSeries(pt).y
            self.check_pd_series_equal(sgpd_result, gpd_result)

    def test_z(self):
        for pt in self.points:
            sgpd_result = GeoSeries(pt).z
            assert isinstance(sgpd_result, ps.Series)
            gpd_result = gpd.GeoSeries(pt).z
            self.check_pd_series_equal(sgpd_result, gpd_result)

    def test_m(self):
        pass

    def test_from_file(self):
        pass

    def test_from_wkb(self):
        for geom in self.geoms:
            wkb = [g.wkb for g in geom]
            sgpd_result = GeoSeries.from_wkb(wkb)
            gpd_result = gpd.GeoSeries.from_wkb(wkb)
            self.check_sgpd_equals_gpd(sgpd_result, gpd_result)

    def test_from_wkt(self):
        for geom in self.geoms:
            wkt = [g.wkt for g in geom]
            sgpd_result = GeoSeries.from_wkt(wkt)
            gpd_result = gpd.GeoSeries.from_wkt(wkt)
            self.check_sgpd_equals_gpd(sgpd_result, gpd_result)

    def test_from_xy(self):
        tests = [
            [
                [2.5, 0.5, 5.0, -2],  # x
                [5, 10, 0, 1],  # y
                [-3, 1.5, -1000, 25],  # z
                "EPSG:4326",
            ],
            [
                [2.5, -0.5, 1, 500],  # x
                [5, 1, -100, 1000],  # y
                None,
                None,
            ],
        ]
        for x, y, z, crs in tests:
            sgpd_result = GeoSeries.from_xy(x, y, z, crs=crs)
            gpd_result = gpd.GeoSeries.from_xy(x, y, z, crs=crs)
            self.check_sgpd_equals_gpd(sgpd_result, gpd_result)
            assert sgpd_result.crs == gpd_result.crs

    def test_from_shapely(self):
        pass

    def test_from_arrow(self):
        if parse_version(gpd.__version__) < parse_version("1.0.0"):
            return

        for geom in self.geoms:
            gpd_series = gpd.GeoSeries(geom)
            gpd_result = gpd.GeoSeries.from_arrow(gpd_series.to_arrow())

            sgpd_result = GeoSeries.from_arrow(gpd_series.to_arrow())
            self.check_sgpd_equals_gpd(sgpd_result, gpd_result)

    def test_to_file(self):
        pass

    @pytest.mark.parametrize("fun", ["isna", "isnull"])
    def test_isna(self, fun):
        for geom in self.geoms:
            sgpd_result = getattr(GeoSeries(geom), fun)()
            assert isinstance(sgpd_result, ps.Series)
            gpd_result = getattr(gpd.GeoSeries(geom), fun)()
            self.check_pd_series_equal(sgpd_result, gpd_result)

    @pytest.mark.parametrize("fun", ["notna", "notnull"])
    def test_notna(self, fun):
        for geom in self.geoms:
            sgpd_result = getattr(GeoSeries(geom), fun)()
            assert isinstance(sgpd_result, ps.Series)
            gpd_result = getattr(gpd.GeoSeries(geom), fun)()
            self.check_pd_series_equal(sgpd_result, gpd_result)

        data = [Point(0, 0), None]
        series = GeoSeries(data)
        sgpd_result = series.notna()
        gpd_result = gpd.GeoSeries(data).notna()
        self.check_pd_series_equal(sgpd_result, gpd_result)

    def test_fillna(self):
        for geom in self.geoms:
            sgpd_result = GeoSeries(geom).fillna()
            gpd_result = gpd.GeoSeries(geom).fillna()
            self.check_sgpd_equals_gpd(sgpd_result, gpd_result)

        data = [Point(1, 1), None, None, None, Point(0, 1)]
        sgpd_result = GeoSeries(data).fillna()
        gpd_result = gpd.GeoSeries(data).fillna()
        self.check_sgpd_equals_gpd(sgpd_result, gpd_result)

        fill_data = [Point(-1, -1), Point(-2, -2), Point(2, 3)]
        sgpd_result = GeoSeries(data).fillna(GeoSeries(fill_data))
        gpd_result = gpd.GeoSeries(data).fillna(gpd.GeoSeries(fill_data))
        self.check_sgpd_equals_gpd(sgpd_result, gpd_result)

        # Ensure filling with np.nan or pd.NA returns None
        # but filling None return empty geometry
        import numpy as np

        for fill_val in [np.nan, pd.NA, None]:
            sgpd_result = GeoSeries(data).fillna(fill_val)
            gpd_result = gpd.GeoSeries(data).fillna(fill_val)
            self.check_sgpd_equals_gpd(sgpd_result, gpd_result)

    def test_explode(self):
        pass

    def test_to_crs(self):
<<<<<<< HEAD
        for geom in self.geoms[:3]:
            sgpd_result = GeoSeries(geom, crs=4326)
            gpd_result = gpd.GeoSeries(geom, crs=4326)
            self.check_sgpd_equals_gpd(sgpd_result, gpd_result)

        for geom in self.geoms[3:]:
            sgpd_result = sgpd_result.to_crs(epsg=3857)
            gpd_result = gpd_result.to_crs(epsg=3857)
=======
        for geom in self.geoms:
            sgpd_result = GeoSeries(geom, crs=4326).to_crs(epsg=3857)
            gpd_result = gpd.GeoSeries(geom, crs=4326).to_crs(epsg=3857)
>>>>>>> db2e2bf8
            self.check_sgpd_equals_gpd(sgpd_result, gpd_result)

    def test_bounds(self):
        for geom in self.geoms:
            sgpd_result = GeoSeries(geom).bounds
            gpd_result = gpd.GeoSeries(geom).bounds
            pd.testing.assert_frame_equal(
                sgpd_result.to_pandas(), pd.DataFrame(gpd_result)
            )

    def test_total_bounds(self):
        import numpy as np

        for geom in self.geoms:
            sgpd_result = GeoSeries(geom).total_bounds
            gpd_result = gpd.GeoSeries(geom).total_bounds
            np.testing.assert_array_equal(sgpd_result, gpd_result)

    def test_estimate_utm_crs(self):
        for crs in ["epsg:4326", "epsg:3857"]:
            for geom in self.geoms:
                gpd_result = gpd.GeoSeries(geom, crs=crs).estimate_utm_crs()
                sgpd_result = GeoSeries(geom, crs=crs).estimate_utm_crs()
                assert sgpd_result == gpd_result

    def test_to_json(self):
        for geom in self.geoms:
            # Sedona converts it to LineString, so the outputs will be different
            if isinstance(geom[0], LinearRing):
                continue
            sgpd_result = GeoSeries(geom).to_json()
            gpd_result = gpd.GeoSeries(geom).to_json()
            assert sgpd_result == gpd_result

    def test_to_wkb(self):
        for geom in self.geoms:
            sgpd_result = GeoSeries(geom).to_wkb()
            gpd_result = gpd.GeoSeries(geom).to_wkb()
            self.check_pd_series_equal(sgpd_result, gpd_result)

            sgpd_result = GeoSeries(geom).to_wkb(hex=True)
            gpd_result = gpd.GeoSeries(geom).to_wkb(hex=True)
            self.check_pd_series_equal(sgpd_result, gpd_result)

    def test_to_wkt(self):
        for geom in self.geoms:
            ps_series = GeoSeries(geom).to_wkt()
            pd_series = gpd.GeoSeries(geom).to_wkt()
            # There are slight variations of valid wkt (e.g valid parentheses being optional),
            # so we check that they can be interpreted as the same geometry rather than
            # their strings being exactly equal.
            sgpd_result = GeoSeries.from_wkt(ps_series)
            gpd_result = gpd.GeoSeries.from_wkt(pd_series)
            self.check_sgpd_equals_gpd(sgpd_result, gpd_result)

    def test_to_arrow(self):
        if parse_version(gpd.__version__) < parse_version("1.0.0"):
            return

        import pyarrow as pa

        for geom in self.geoms:
            sgpd_result = pa.array(GeoSeries(geom).to_arrow())
            gpd_result = pa.array(gpd.GeoSeries(geom).to_arrow())
            assert sgpd_result == gpd_result

    def test_clip(self):
        pass

    def test_geom_type(self):
        for geom in self.geoms:
            # Sedona converts it to LineString, so the outputs will be different
            if isinstance(geom[0], LinearRing):
                continue
            sgpd_result = GeoSeries(geom).geom_type
            gpd_result = gpd.GeoSeries(geom).geom_type
            self.check_pd_series_equal(sgpd_result, gpd_result)

    def test_type(self):
        pass

    def test_length(self):
        for geom in self.geoms:
            sgpd_result = GeoSeries(geom).length
            assert isinstance(sgpd_result, ps.Series)
            gpd_result = gpd.GeoSeries(geom).length
            self.check_pd_series_equal(sgpd_result, gpd_result)

    def test_is_valid(self):
        for geom in self.geoms:
            sgpd_result = GeoSeries(geom).is_valid
            assert isinstance(sgpd_result, ps.Series)
            gpd_result = gpd.GeoSeries(geom).is_valid
            self.check_pd_series_equal(sgpd_result, gpd_result)

    def test_is_valid_reason(self):
        # is_valid_reason was added in geopandas 1.0.0
        if parse_version(gpd.__version__) < parse_version("1.0.0"):
            pytest.skip("geopandas is_valid_reason requires version 1.0.0 or higher")

        data = [
            Polygon([(0, 0), (1, 1), (0, 1)]),
            Polygon([(0, 0), (1, 1), (1, 0), (0, 1)]),  # bowtie geometry
            Polygon([(0, 0), (2, 2), (2, 0)]),
            Polygon(
                [(0, 0), (2, 0), (1, 1), (2, 2), (0, 2), (1, 1), (0, 0)]
            ),  # ring intersection
            None,
        ]
        sgpd_result = GeoSeries(data).is_valid_reason()
        assert isinstance(sgpd_result, ps.Series)
        gpd_result = gpd.GeoSeries(data).is_valid_reason()
        for a, e in zip(sgpd_result.to_pandas(), gpd_result):
            if a is None and e is None:
                continue
            if a == "Valid Geometry":
                assert e == "Valid Geometry"
            elif "Self-intersection" in a:
                assert "Self-intersection" in e
            else:
                raise ValueError(f"Unexpected result: {a} not equivalent to {e}")

    def test_is_empty(self):
        for geom in self.geoms:
            sgpd_result = GeoSeries(geom).is_empty
            assert isinstance(sgpd_result, ps.Series)
            gpd_result = gpd.GeoSeries(geom).is_empty
            self.check_pd_series_equal(sgpd_result, gpd_result)

    def test_count_coordinates(self):
        pass

    def test_count_geometries(self):
        pass

    def test_count_interior_rings(self):
        pass

    def test_dwithin(self):
        if parse_version(gpd.__version__) < parse_version("1.0.0"):
            pytest.skip("geopandas < 1.0.0 does not support dwithin")

        for geom, geom2 in self.pairs:
            sgpd_result = GeoSeries(geom).dwithin(GeoSeries(geom2), distance=1)
            gpd_result = gpd.GeoSeries(geom).dwithin(gpd.GeoSeries(geom2), distance=1)
            self.check_pd_series_equal(sgpd_result, gpd_result)

            if len(geom) == len(geom2):
                sgpd_result = GeoSeries(geom).dwithin(
                    GeoSeries(geom2), distance=1, align=False
                )
                gpd_result = gpd.GeoSeries(geom).dwithin(
                    gpd.GeoSeries(geom2), distance=1, align=False
                )
                self.check_pd_series_equal(sgpd_result, gpd_result)

    def test_difference(self):
        for geom, geom2 in self.pairs:
            # Sedona doesn't support difference for GeometryCollections
            if isinstance(geom[0], GeometryCollection) or isinstance(
                geom2[0], GeometryCollection
            ):
                continue
            # Operation doesn't work on invalid geometries
            if (
                not gpd.GeoSeries(geom).is_valid.all()
                or not gpd.GeoSeries(geom2).is_valid.all()
            ):
                continue

            sgpd_result = GeoSeries(geom).difference(GeoSeries(geom2))
            gpd_result = gpd.GeoSeries(geom).difference(gpd.GeoSeries(geom2))
            self.check_sgpd_equals_gpd(sgpd_result, gpd_result)

            if len(geom) == len(geom2):
                sgpd_result = GeoSeries(geom).difference(GeoSeries(geom2), align=False)
                gpd_result = gpd.GeoSeries(geom).difference(
                    gpd.GeoSeries(geom2), align=False
                )
                self.check_sgpd_equals_gpd(sgpd_result, gpd_result)

    def test_is_simple(self):
        # 'is_simple' is meaningful only for `LineStrings` and `LinearRings`
        data = [
            LineString([(0, 0), (0, 0)]),
            LineString([(0, 0), (1, 1), (1, -1), (0, 1)]),
            LineString([(0, 0), (1, 1), (0, 0)]),
            LinearRing([(0, 0), (1, 1), (1, 0), (0, 1), (0, 0)]),
            LinearRing([(0, 0), (-1, 1), (-1, -1), (1, -1)]),
        ]
        sgpd_result = GeoSeries(data).is_simple
        gpd_result = gpd.GeoSeries(data).is_simple
        self.check_pd_series_equal(sgpd_result, gpd_result)

    def test_is_ring(self):
        pass

    def test_is_ccw(self):
        pass

    def test_is_closed(self):
        pass

    def test_has_z(self):
        for geom in self.geoms:
            sgpd_result = GeoSeries(geom).has_z
            gpd_result = gpd.GeoSeries(geom).has_z
            self.check_pd_series_equal(sgpd_result, gpd_result)

    def test_get_precision(self):
        pass

    def test_get_geometry(self):
        if parse_version(gpd.__version__) < parse_version("1.0.0"):
            pytest.skip("geopandas get_geometry requires version 1.0.0 or higher")

        for geom in self.geoms:
            # test negative index, in-bounds index, and out of bounds index
            for index in [-1, 0, len(geom) + 1]:
                sgpd_result = GeoSeries(geom).get_geometry(index)
                gpd_result = gpd.GeoSeries(geom).get_geometry(index)
                self.check_sgpd_equals_gpd(sgpd_result, gpd_result)

        data = [GeometryCollection(), Polygon(), MultiPolygon()]

        for idx in [-2, -1, 0, 1]:
            sgpd_result = GeoSeries(data).get_geometry(idx)
            gpd_result = gpd.GeoSeries(data).get_geometry(idx)
            self.check_sgpd_equals_gpd(sgpd_result, gpd_result)

    def test_boundary(self):
        for geom in self.geoms:
            # Shapely < 2.0 doesn't support GeometryCollection for boundary operation
            if shapely.__version__ < "2.0.0" and isinstance(
                geom[0], GeometryCollection
            ):
                continue
            sgpd_result = GeoSeries(geom).boundary
            gpd_result = gpd.GeoSeries(geom).boundary
            self.check_sgpd_equals_gpd(sgpd_result, gpd_result)

    def test_centroid(self):
        for geom in self.geoms:
            sgpd_result = GeoSeries(geom).centroid
            gpd_result = gpd.GeoSeries(geom).centroid
            self.check_sgpd_equals_gpd(sgpd_result, gpd_result)

    def test_concave_hull(self):
        pass

    def test_convex_hull(self):
        pass

    def test_delaunay_triangles(self):
        pass

    def test_voronoi_polygons(self):
        pass

    def test_envelope(self):
        for geom in self.geoms:
            sgpd_result = GeoSeries(geom).envelope
            gpd_result = gpd.GeoSeries(geom).envelope
            self.check_sgpd_equals_gpd(sgpd_result, gpd_result)

    def test_minimum_rotated_rectangle(self):
        pass

    def test_exterior(self):
        pass

    def test_extract_unique_points(self):
        pass

    def test_offset_curve(self):
        pass

    def test_interiors(self):
        pass

    def test_remove_repeated_points(self):
        pass

    def test_set_precision(self):
        pass

    def test_representative_point(self):
        pass

    def test_minimum_bounding_circle(self):
        pass

    def test_minimum_bounding_radius(self):
        pass

    def test_minimum_clearance(self):
        pass

    def test_normalize(self):
        pass

    def test_make_valid(self):
        import shapely

        # 'structure' method requires shapely >= 2.1.0
        if shapely.__version__ < "2.1.0":
            pytest.skip("geopandas make_valid requires shapely >= 2.1.0")

        for geom in self.geoms:
            sgpd_result = GeoSeries(geom).make_valid(method="structure")
            gpd_result = gpd.GeoSeries(geom).make_valid(method="structure")
            self.check_sgpd_equals_gpd(sgpd_result, gpd_result)

        for geom in self.geoms:
            sgpd_result = GeoSeries(geom).make_valid(
                method="structure", keep_collapsed=False
            )
            gpd_result = gpd.GeoSeries(geom).make_valid(
                method="structure", keep_collapsed=False
            )
            self.check_sgpd_equals_gpd(sgpd_result, gpd_result)

        # Ensure default method="linework" fails
        with pytest.raises(ValueError):
            GeoSeries([Point(0, 0)]).make_valid()
        with pytest.raises(ValueError):
            GeoSeries([Point(0, 0)]).make_valid(method="linework")

    def test_reverse(self):
        pass

    def test_segmentize(self):
        pass

    def test_transform(self):
        pass

    def test_force_2d(self):
        pass

    def test_force_3d(self):
        pass

    def test_line_merge(self):
        pass

    def test_unary_union(self):
        pass

    def test_union_all(self):
        if parse_version(gpd.__version__) < parse_version("1.1.0"):
            pytest.skip("geopandas union_all requires version 1.1.0 or higher")

        # Union all the valid geometries
        # Neither our nor geopandas' implementation supports invalid geometries
        lst = [g for geom in self.geoms for g in geom if g.is_valid]
        sgpd_result = GeoSeries(lst).union_all()
        gpd_result = gpd.GeoSeries(lst).union_all()
        self.check_geom_equals(sgpd_result, gpd_result)

        # Ensure we have the same result for empty GeoSeries
        sgpd_result = GeoSeries([]).union_all()
        gpd_result = gpd.GeoSeries([]).union_all()
        self.check_geom_equals(sgpd_result, gpd_result)

    def test_crosses(self):
        for geom, geom2 in self.pairs:
            if self.contains_any_geom_collection(geom, geom2):
                continue
<<<<<<< HEAD

            # We explicitly specify align=True to quite warnings in geopandas, despite it being the default
            gpd_result = gpd.GeoSeries(geom).crosses(gpd.GeoSeries(geom2), align=True)
            sgpd_result = GeoSeries(geom).crosses(GeoSeries(geom2), align=True)
            self.check_pd_series_equal(sgpd_result, gpd_result)

=======

            # We explicitly specify align=True to quite warnings in geopandas, despite it being the default
            gpd_result = gpd.GeoSeries(geom).crosses(gpd.GeoSeries(geom2), align=True)
            sgpd_result = GeoSeries(geom).crosses(GeoSeries(geom2), align=True)
            self.check_pd_series_equal(sgpd_result, gpd_result)

>>>>>>> db2e2bf8
            if len(geom) == len(geom2):
                sgpd_result = GeoSeries(geom).crosses(GeoSeries(geom2), align=False)
                gpd_result = gpd.GeoSeries(geom).crosses(
                    gpd.GeoSeries(geom2), align=False
                )
                self.check_pd_series_equal(sgpd_result, gpd_result)

    def test_disjoint(self):
        pass

    def test_intersects(self):
        for geom, geom2 in self.pairs:
            sgpd_result = GeoSeries(geom).intersects(GeoSeries(geom2), align=True)
            gpd_result = gpd.GeoSeries(geom).intersects(
                gpd.GeoSeries(geom2), align=True
            )
            self.check_pd_series_equal(sgpd_result, gpd_result)

            if len(geom) == len(geom2):
                sgpd_result = GeoSeries(geom).intersects(GeoSeries(geom2), align=False)
                gpd_result = gpd.GeoSeries(geom).intersects(
                    gpd.GeoSeries(geom2), align=False
                )
                self.check_pd_series_equal(sgpd_result, gpd_result)

    def test_intersection(self):
        geometries = [
            Polygon([(0, 0), (1, 0), (1, 1)]),
            Polygon([(2, 0), (3, 0), (3, 1)]),
            Polygon([(0, 0), (1, 0), (1, 1), (0, 1)]),
            Polygon([(0, 0), (3, 0), (3, 3), (0, 2)]),
            Polygon([(2, 0), (3, 0), (3, 3), (2, 3)]),
            Point(0, 0),
        ]

        # Ensure resulting index behavior is correct for align=False (retain the left's index)
        index1 = range(1, len(geometries) + 1)
        index2 = range(len(geometries))
        sgpd_result = GeoSeries(geometries, index1).intersection(
            GeoSeries(geometries, index2), align=False
        )

        gpd_result = gpd.GeoSeries(geometries, index1).intersection(
            gpd.GeoSeries(geometries, index2), align=False
        )
        self.check_sgpd_equals_gpd(sgpd_result, gpd_result)
        assert sgpd_result.index.to_pandas().equals(gpd_result.index)

        # Ensure both align True and False work correctly
        for geom, geom2 in self.pairs:
            gpd_series1, gpd_series2 = gpd.GeoSeries(geom), gpd.GeoSeries(geom2)
            # The original geopandas intersection method fails on invalid geometries
            if not gpd_series1.is_valid.all() or not gpd_series2.is_valid.all():
                continue
            sgpd_result = GeoSeries(geom).intersection(GeoSeries(geom2))
            gpd_result = gpd_series1.intersection(gpd_series2)
            self.check_sgpd_equals_gpd(sgpd_result, gpd_result)
<<<<<<< HEAD

            if len(geom) == len(geom2):
                sgpd_result = GeoSeries(geom).intersection(
                    GeoSeries(geom2), align=False
                )
                gpd_result = gpd_series1.intersection(gpd_series2, align=False)
                self.check_sgpd_equals_gpd(sgpd_result, gpd_result)

    def test_snap(self):
        if parse_version(gpd.__version__) < parse_version("1.0.0"):
            return

        # Sedona's snap result fails fairly often, even though the results are fairly close.
        # (though in a way where increasing the buffer tolerance wouldn't help with)
        # Instead of testing all self.pairs, we test a few specific cases that are known to succeed
        # currently, just so we can catch regressions

        tests = [
            (self.linestrings, self.multipoints, 1.1, True),
            (self.linestrings, self.multipoints, 1, False),
            (self.linearrings, self.multilinestrings, 1, False),
        ]

        for geom, geom2, tol, align in tests:
            sgpd_result = GeoSeries(geom).snap(GeoSeries(geom2), tol, align=align)
            gpd_result = gpd.GeoSeries(geom).snap(
                gpd.GeoSeries(geom2), tol, align=align
            )
            self.check_sgpd_equals_gpd(sgpd_result, gpd_result)
=======

            if len(geom) == len(geom2):
                sgpd_result = GeoSeries(geom).intersection(
                    GeoSeries(geom2), align=False
                )
                gpd_result = gpd_series1.intersection(gpd_series2, align=False)
                self.check_sgpd_equals_gpd(sgpd_result, gpd_result)
>>>>>>> db2e2bf8

    def test_intersection_all(self):
        pass

    def test_overlaps(self):
        for geom, geom2 in self.pairs:
            # Sedona's results differ from geopandas for these cases
            if geom == geom2 or self.contains_any_geom_collection(geom, geom2):
                continue

            sgpd_result = GeoSeries(geom).overlaps(GeoSeries(geom2, align=True))
            gpd_result = gpd.GeoSeries(geom).overlaps(gpd.GeoSeries(geom2), align=True)
            self.check_pd_series_equal(sgpd_result, gpd_result)

            if len(geom) == len(geom2):
                sgpd_result = GeoSeries(geom).overlaps(GeoSeries(geom2), align=False)
                gpd_result = gpd.GeoSeries(geom).overlaps(
                    gpd.GeoSeries(geom2), align=False
                )
                self.check_pd_series_equal(sgpd_result, gpd_result)

    def test_touches(self):
        for geom, geom2 in self.pairs:
            if self.contains_any_geom_collection(geom, geom2):
                continue
            sgpd_result = GeoSeries(geom).touches(GeoSeries(geom2), align=True)
            gpd_result = gpd.GeoSeries(geom).touches(gpd.GeoSeries(geom2), align=True)
            self.check_pd_series_equal(sgpd_result, gpd_result)

            if len(geom) == len(geom2):
                sgpd_result = GeoSeries(geom).touches(GeoSeries(geom2), align=False)
                gpd_result = gpd.GeoSeries(geom).touches(
                    gpd.GeoSeries(geom2), align=False
                )
                self.check_pd_series_equal(sgpd_result, gpd_result)

    def test_within(self):
        for geom, geom2 in self.pairs:
            if geom == geom2 or self.contains_any_geom_collection(geom, geom2):
                continue
<<<<<<< HEAD

            sgpd_result = GeoSeries(geom).within(GeoSeries(geom2), align=True)
            gpd_result = gpd.GeoSeries(geom).within(gpd.GeoSeries(geom2), align=True)

            self.check_pd_series_equal(sgpd_result, gpd_result)

=======

            sgpd_result = GeoSeries(geom).within(GeoSeries(geom2), align=True)
            gpd_result = gpd.GeoSeries(geom).within(gpd.GeoSeries(geom2), align=True)

            self.check_pd_series_equal(sgpd_result, gpd_result)

>>>>>>> db2e2bf8
            if len(geom) == len(geom2):
                sgpd_result = GeoSeries(geom).within(GeoSeries(geom2), align=False)
                gpd_result = gpd.GeoSeries(geom).within(
                    gpd.GeoSeries(geom2), align=False
                )
                self.check_pd_series_equal(sgpd_result, gpd_result)

    def test_covers(self):
        if parse_version(gpd.__version__) < parse_version("0.8.0"):
            pytest.skip("geopandas < 0.8.0 does not support covered_by")

        for geom, geom2 in self.pairs:
            if geom == geom2 or self.contains_any_geom_collection(geom, geom2):
                continue

            sgpd_result = GeoSeries(geom).covers(GeoSeries(geom2), align=True)
            gpd_result = gpd.GeoSeries(geom).covers(gpd.GeoSeries(geom2), align=True)
            self.check_pd_series_equal(sgpd_result, gpd_result)

            if len(geom) == len(geom2):
                sgpd_result = GeoSeries(geom).covers(GeoSeries(geom2), align=False)
                gpd_result = gpd.GeoSeries(geom).covers(
                    gpd.GeoSeries(geom2), align=False
                )
                self.check_pd_series_equal(sgpd_result, gpd_result)

    def test_covered_by(self):
        if parse_version(shapely.__version__) < parse_version("2.0.0"):
            pytest.skip("shapely < 2.0.0 does not support covered_by")

        for geom, geom2 in self.pairs:
            if geom == geom2 or self.contains_any_geom_collection(geom, geom2):
                continue
<<<<<<< HEAD

            sgpd_result = GeoSeries(geom).covered_by(GeoSeries(geom2), align=True)
            gpd_result = gpd.GeoSeries(geom).covered_by(
                gpd.GeoSeries(geom2), align=True
            )
            self.check_pd_series_equal(sgpd_result, gpd_result)

=======

            sgpd_result = GeoSeries(geom).covered_by(GeoSeries(geom2), align=True)
            gpd_result = gpd.GeoSeries(geom).covered_by(
                gpd.GeoSeries(geom2), align=True
            )
            self.check_pd_series_equal(sgpd_result, gpd_result)

>>>>>>> db2e2bf8
            if len(geom) == len(geom2):
                sgpd_result = GeoSeries(geom).covered_by(GeoSeries(geom2), align=False)
                gpd_result = gpd.GeoSeries(geom).covered_by(
                    gpd.GeoSeries(geom2), align=False
                )
                self.check_pd_series_equal(sgpd_result, gpd_result)

    def test_distance(self):
        for geom, geom2 in self.pairs:
            sgpd_result = GeoSeries(geom).distance(GeoSeries(geom2), align=True)
            gpd_result = gpd.GeoSeries(geom).distance(gpd.GeoSeries(geom2), align=True)
            self.check_pd_series_equal(sgpd_result, gpd_result)

            if len(geom) == len(geom2):
                sgpd_result = GeoSeries(geom).distance(GeoSeries(geom2), align=False)
                gpd_result = gpd.GeoSeries(geom).distance(
                    gpd.GeoSeries(geom2), align=False
                )
                self.check_pd_series_equal(sgpd_result, gpd_result)

    def test_contains(self):
        for geom, geom2 in self.pairs:
            if geom == geom2 or self.contains_any_geom_collection(geom, geom2):
                continue
            sgpd_result = GeoSeries(geom).contains(GeoSeries(geom2), align=True)
            gpd_result = gpd.GeoSeries(geom).contains(gpd.GeoSeries(geom2), align=True)
            self.check_pd_series_equal(sgpd_result, gpd_result)

            if len(geom) == len(geom2):
                sgpd_result = GeoSeries(geom).contains(GeoSeries(geom2), align=False)
                gpd_result = gpd.GeoSeries(geom).contains(
                    gpd.GeoSeries(geom2), align=False
                )
                self.check_pd_series_equal(sgpd_result, gpd_result)

    def test_contains_properly(self):
        pass

    def test_set_crs(self):
        for geom in self.geoms:
            sgpd_series = GeoSeries(geom)
            gpd_series = gpd.GeoSeries(geom)
            assert sgpd_series.crs == gpd_series.crs

            sgpd_series = sgpd_series.set_crs(epsg=4326)
            gpd_series = gpd_series.set_crs(epsg=4326)
            assert sgpd_series.crs == gpd_series.crs

            sgpd_series = sgpd_series.set_crs(epsg=3857, allow_override=True)
            gpd_series = gpd_series.set_crs(epsg=3857, allow_override=True)
            assert sgpd_series.crs == gpd_series.crs

        # Ensure we have the same result for empty GeoSeries
        sgpd_series = GeoSeries([])
        gpd_series = gpd.GeoSeries([])
        assert sgpd_series.crs == gpd_series.crs<|MERGE_RESOLUTION|>--- conflicted
+++ resolved
@@ -363,20 +363,9 @@
         pass
 
     def test_to_crs(self):
-<<<<<<< HEAD
-        for geom in self.geoms[:3]:
-            sgpd_result = GeoSeries(geom, crs=4326)
-            gpd_result = gpd.GeoSeries(geom, crs=4326)
-            self.check_sgpd_equals_gpd(sgpd_result, gpd_result)
-
-        for geom in self.geoms[3:]:
-            sgpd_result = sgpd_result.to_crs(epsg=3857)
-            gpd_result = gpd_result.to_crs(epsg=3857)
-=======
         for geom in self.geoms:
             sgpd_result = GeoSeries(geom, crs=4326).to_crs(epsg=3857)
             gpd_result = gpd.GeoSeries(geom, crs=4326).to_crs(epsg=3857)
->>>>>>> db2e2bf8
             self.check_sgpd_equals_gpd(sgpd_result, gpd_result)
 
     def test_bounds(self):
@@ -746,21 +735,12 @@
         for geom, geom2 in self.pairs:
             if self.contains_any_geom_collection(geom, geom2):
                 continue
-<<<<<<< HEAD
 
             # We explicitly specify align=True to quite warnings in geopandas, despite it being the default
             gpd_result = gpd.GeoSeries(geom).crosses(gpd.GeoSeries(geom2), align=True)
             sgpd_result = GeoSeries(geom).crosses(GeoSeries(geom2), align=True)
             self.check_pd_series_equal(sgpd_result, gpd_result)
 
-=======
-
-            # We explicitly specify align=True to quite warnings in geopandas, despite it being the default
-            gpd_result = gpd.GeoSeries(geom).crosses(gpd.GeoSeries(geom2), align=True)
-            sgpd_result = GeoSeries(geom).crosses(GeoSeries(geom2), align=True)
-            self.check_pd_series_equal(sgpd_result, gpd_result)
-
->>>>>>> db2e2bf8
             if len(geom) == len(geom2):
                 sgpd_result = GeoSeries(geom).crosses(GeoSeries(geom2), align=False)
                 gpd_result = gpd.GeoSeries(geom).crosses(
@@ -818,7 +798,6 @@
             sgpd_result = GeoSeries(geom).intersection(GeoSeries(geom2))
             gpd_result = gpd_series1.intersection(gpd_series2)
             self.check_sgpd_equals_gpd(sgpd_result, gpd_result)
-<<<<<<< HEAD
 
             if len(geom) == len(geom2):
                 sgpd_result = GeoSeries(geom).intersection(
@@ -848,15 +827,6 @@
                 gpd.GeoSeries(geom2), tol, align=align
             )
             self.check_sgpd_equals_gpd(sgpd_result, gpd_result)
-=======
-
-            if len(geom) == len(geom2):
-                sgpd_result = GeoSeries(geom).intersection(
-                    GeoSeries(geom2), align=False
-                )
-                gpd_result = gpd_series1.intersection(gpd_series2, align=False)
-                self.check_sgpd_equals_gpd(sgpd_result, gpd_result)
->>>>>>> db2e2bf8
 
     def test_intersection_all(self):
         pass
@@ -897,21 +867,12 @@
         for geom, geom2 in self.pairs:
             if geom == geom2 or self.contains_any_geom_collection(geom, geom2):
                 continue
-<<<<<<< HEAD
 
             sgpd_result = GeoSeries(geom).within(GeoSeries(geom2), align=True)
             gpd_result = gpd.GeoSeries(geom).within(gpd.GeoSeries(geom2), align=True)
 
             self.check_pd_series_equal(sgpd_result, gpd_result)
 
-=======
-
-            sgpd_result = GeoSeries(geom).within(GeoSeries(geom2), align=True)
-            gpd_result = gpd.GeoSeries(geom).within(gpd.GeoSeries(geom2), align=True)
-
-            self.check_pd_series_equal(sgpd_result, gpd_result)
-
->>>>>>> db2e2bf8
             if len(geom) == len(geom2):
                 sgpd_result = GeoSeries(geom).within(GeoSeries(geom2), align=False)
                 gpd_result = gpd.GeoSeries(geom).within(
@@ -945,7 +906,6 @@
         for geom, geom2 in self.pairs:
             if geom == geom2 or self.contains_any_geom_collection(geom, geom2):
                 continue
-<<<<<<< HEAD
 
             sgpd_result = GeoSeries(geom).covered_by(GeoSeries(geom2), align=True)
             gpd_result = gpd.GeoSeries(geom).covered_by(
@@ -953,15 +913,6 @@
             )
             self.check_pd_series_equal(sgpd_result, gpd_result)
 
-=======
-
-            sgpd_result = GeoSeries(geom).covered_by(GeoSeries(geom2), align=True)
-            gpd_result = gpd.GeoSeries(geom).covered_by(
-                gpd.GeoSeries(geom2), align=True
-            )
-            self.check_pd_series_equal(sgpd_result, gpd_result)
-
->>>>>>> db2e2bf8
             if len(geom) == len(geom2):
                 sgpd_result = GeoSeries(geom).covered_by(GeoSeries(geom2), align=False)
                 gpd_result = gpd.GeoSeries(geom).covered_by(
