--- conflicted
+++ resolved
@@ -628,10 +628,7 @@
             if a is None or e is None:
                 assert a is None and e is None
                 continue
-<<<<<<< HEAD
-=======
             # Sometimes sedona and geopandas both return empty geometries but of different types (e.g Point and Polygon)
->>>>>>> 179c87ca
             elif a.is_empty and e.is_empty:
                 continue
             self.assert_geometry_almost_equal(
