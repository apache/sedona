# Licensed to the Apache Software Foundation (ASF) under one
# or more contributor license agreements.  See the NOTICE file
# distributed with this work for additional information
# regarding copyright ownership.  The ASF licenses this file
# to you under the Apache License, Version 2.0 (the
# "License"); you may not use this file except in compliance
# with the License.  You may obtain a copy of the License at
#
#   http://www.apache.org/licenses/LICENSE-2.0
#
# Unless required by applicable law or agreed to in writing,
# software distributed under the License is distributed on an
# "AS IS" BASIS, WITHOUT WARRANTIES OR CONDITIONS OF ANY
# KIND, either express or implied.  See the License for the
# specific language governing permissions and limitations
# under the License.

from tests.test_base import TestBase
from sedona.geopandas import GeoDataFrame, GeoSeries
import pyspark.sql
import geopandas as gpd
import pandas as pd
import pyspark.pandas as ps
from pandas.testing import assert_series_equal
from contextlib import contextmanager
from shapely.geometry import GeometryCollection
from shapely.geometry.base import BaseGeometry


class TestGeopandasBase(TestBase):
    # -----------------------------------------------------------------------------
    # # Utils
    # -----------------------------------------------------------------------------

    @classmethod
    def check_sgpd_equals_spark_df(
        cls, actual: GeoSeries, expected: pyspark.sql.DataFrame
    ):
        assert isinstance(actual, GeoSeries)
        assert isinstance(expected, pyspark.sql.DataFrame)
        expected = expected.selectExpr("ST_AsText(expected) as expected")
        sgpd_result = actual.to_geopandas()
        expected = expected.toPandas()["expected"]
        for a, e in zip(sgpd_result, expected):
            cls.assert_geometry_almost_equal(a, e)

    # TODO chore: rename to check_sgpd_series_equals_gpd_series and change the names in the geoseries tests
    @classmethod
<<<<<<< HEAD
    def check_sgpd_equals_gpd(
        cls, actual: GeoSeries, expected: gpd.GeoSeries, error="raise"
    ):
        """
        error can be "raise" (default) or "bool"
        if error is "bool", the function will return True if the geometries are almost equal, False otherwise
        if error is "raise", the function will raise an error if the geometries are not almost equal
        """
        assert isinstance(actual, GeoSeries)
        assert isinstance(expected, gpd.GeoSeries)
=======
    def check_sgpd_equals_gpd(cls, actual: GeoSeries, expected: gpd.GeoSeries):
        assert isinstance(actual, GeoSeries), "result is not a sgpd.GeoSeries"
        assert isinstance(expected, gpd.GeoSeries), "expected is not a gpd.GeoSeries"
>>>>>>> 475c1687
        sgpd_result = actual.to_geopandas()
        assert len(sgpd_result) == len(expected), "results are of different lengths"
        for a, e in zip(sgpd_result, expected):
            if a is None or e is None:
                assert a is None and e is None
                continue
            # Sometimes sedona and geopandas both return empty geometries but of different types (e.g Point and Polygon)
            elif a.is_empty and e.is_empty:
                continue
            try:
                cls.assert_geometry_almost_equal(
                    a, e, tolerance=1e-2
                )  # increased tolerance from 1e-6
            except ValueError as e:
                if error == "raise":
                    raise e
                elif error == "bool":
                    return False
                else:
                    raise ValueError(f"Invalid error type: {error}")

        if error == "bool":
            return True

    @classmethod
    def check_sgpd_df_equals_gpd_df(
        cls, actual: GeoDataFrame, expected: gpd.GeoDataFrame
    ):
        assert isinstance(actual, GeoDataFrame), "result is not a sgpd.GeoDataFrame"
        assert isinstance(
            expected, gpd.GeoDataFrame
        ), "expected is not a gpd.GeoDataFrame"
        assert len(actual.columns) == len(expected.columns)
        for col_name in actual.keys():
            actual_series, expected_series = actual[col_name], expected[col_name]
            if isinstance(actual_series, GeoSeries):
                assert isinstance(
                    actual_series, GeoSeries
                ), f"result[{col_name}] series is not a sgpd.GeoSeries"
                # original geopandas does not guarantee a GeoSeries will be returned, so convert it here
                expected_series = gpd.GeoSeries(expected_series)
                cls.check_sgpd_equals_gpd(actual_series, expected_series)
            else:
                assert isinstance(
                    actual_series, ps.Series
                ), f"result[{col_name}] series is not a ps.Series"
                assert isinstance(
                    expected_series, pd.Series
                ), f"expected[{col_name}] series is not a pd.Series"
                cls.check_pd_series_equal(actual_series, expected_series)

    @classmethod
    def check_pd_series_equal(cls, actual: ps.Series, expected: pd.Series):
        assert isinstance(actual, ps.Series), "result series is not a ps.Series"
        assert isinstance(expected, pd.Series), "expected series is not a pd.Series"
        assert_series_equal(actual.to_pandas(), expected)

    @classmethod
    def contains_any_geom_collection(cls, geoms) -> bool:
        return any(isinstance(g, GeometryCollection) for g in geoms)

    @contextmanager
    def ps_allow_diff_frames(self):
        """
        A context manager to temporarily set a compute.ops_on_diff_frames option.
        """
        try:
            ps.set_option("compute.ops_on_diff_frames", True)

            # Yield control to the code inside the 'with' block
            yield
        finally:
            ps.reset_option("compute.ops_on_diff_frames")

    def contains_any_geom_collection(self, geoms1, geoms2) -> bool:
        return any(isinstance(g, GeometryCollection) for g in geoms1) or any(
            isinstance(g, GeometryCollection) for g in geoms2
        )

    @classmethod
    def check_geom_equals(cls, actual: BaseGeometry, expected: BaseGeometry):
        assert isinstance(actual, BaseGeometry)
        assert isinstance(expected, BaseGeometry)
        assert actual.equals(expected)<|MERGE_RESOLUTION|>--- conflicted
+++ resolved
@@ -46,7 +46,6 @@
 
     # TODO chore: rename to check_sgpd_series_equals_gpd_series and change the names in the geoseries tests
     @classmethod
-<<<<<<< HEAD
     def check_sgpd_equals_gpd(
         cls, actual: GeoSeries, expected: gpd.GeoSeries, error="raise"
     ):
@@ -57,11 +56,6 @@
         """
         assert isinstance(actual, GeoSeries)
         assert isinstance(expected, gpd.GeoSeries)
-=======
-    def check_sgpd_equals_gpd(cls, actual: GeoSeries, expected: gpd.GeoSeries):
-        assert isinstance(actual, GeoSeries), "result is not a sgpd.GeoSeries"
-        assert isinstance(expected, gpd.GeoSeries), "expected is not a gpd.GeoSeries"
->>>>>>> 475c1687
         sgpd_result = actual.to_geopandas()
         assert len(sgpd_result) == len(expected), "results are of different lengths"
         for a, e in zip(sgpd_result, expected):
