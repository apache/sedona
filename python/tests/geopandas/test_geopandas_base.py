--- conflicted
+++ resolved
@@ -23,11 +23,8 @@
 import pyspark.pandas as ps
 from pandas.testing import assert_series_equal
 from contextlib import contextmanager
-<<<<<<< HEAD
 from shapely.geometry import GeometryCollection
-=======
 from shapely.geometry.base import BaseGeometry
->>>>>>> 0b88512a
 
 
 class TestGeopandasBase(TestBase):
@@ -102,15 +99,13 @@
         finally:
             ps.reset_option("compute.ops_on_diff_frames")
 
-<<<<<<< HEAD
     def contains_any_geom_collection(self, geoms1, geoms2) -> bool:
         return any(isinstance(g, GeometryCollection) for g in geoms1) or any(
             isinstance(g, GeometryCollection) for g in geoms2
         )
-=======
+
     @classmethod
     def check_geom_equals(cls, actual: BaseGeometry, expected: BaseGeometry):
         assert isinstance(actual, BaseGeometry)
         assert isinstance(expected, BaseGeometry)
-        assert actual.equals(expected)
->>>>>>> 0b88512a
+        assert actual.equals(expected)