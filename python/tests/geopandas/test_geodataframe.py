# Licensed to the Apache Software Foundation (ASF) under one
# or more contributor license agreements.  See the NOTICE file
# distributed with this work for additional information
# regarding copyright ownership.  The ASF licenses this file
# to you under the Apache License, Version 2.0 (the
# "License"); you may not use this file except in compliance
# with the License.  You may obtain a copy of the License at
#
#   http://www.apache.org/licenses/LICENSE-2.0
#
# Unless required by applicable law or agreed to in writing,
# software distributed under the License is distributed on an
# "AS IS" BASIS, WITHOUT WARRANTIES OR CONDITIONS OF ANY
# KIND, either express or implied.  See the License for the
# specific language governing permissions and limitations
# under the License.
import shutil
import tempfile

from shapely.geometry import (
    Point,
<<<<<<< HEAD
    LineString,
    Polygon,
    GeometryCollection,
    MultiPoint,
    MultiLineString,
    MultiPolygon,
    LinearRing,
    box,
=======
    Polygon,
>>>>>>> 298e5d89
)
import shapely

from sedona.geopandas import GeoDataFrame, GeoSeries
from tests.geopandas.test_geopandas_base import TestGeopandasBase
import pyspark.pandas as ps
import pandas as pd
import geopandas as gpd
import sedona.geopandas as sgpd
import pytest
from pandas.testing import assert_frame_equal, assert_series_equal
from packaging.version import parse as parse_version


@pytest.mark.skipif(
    parse_version(shapely.__version__) < parse_version("2.0.0"),
    reason=f"Tests require shapely>=2.0.0, but found v{shapely.__version__}",
)
class TestDataframe(TestGeopandasBase):
    @pytest.mark.parametrize(
        "obj",
        [
            [Point(x, x) for x in range(3)],
            {"geometry": [Point(x, x) for x in range(3)]},
            pd.DataFrame([Point(x, x) for x in range(3)]),
            gpd.GeoDataFrame([Point(x, x) for x in range(3)]),
            pd.Series([Point(x, x) for x in range(3)]),
            gpd.GeoSeries([Point(x, x) for x in range(3)]),
        ],
    )
    def test_constructor(self, obj):
        with self.ps_allow_diff_frames():
            sgpd_df = GeoDataFrame(obj)
        check_geodataframe(sgpd_df)

    @pytest.mark.parametrize(
        "obj",
        [
            pd.DataFrame(
                {
                    "non-geom": [1, 2, 3],
                    "geometry": [
                        Polygon([(0, 0), (1, 0), (1, 1), (0, 1)]) for _ in range(3)
                    ],
                }
            ),
            gpd.GeoDataFrame(
                {
                    "geom2": [Point(x, x) for x in range(3)],
                    "non-geom": [4, 5, 6],
                    "geometry": [
                        Polygon([(0, 0), (1, 0), (1, 1), (0, 1)]) for _ in range(3)
                    ],
                }
            ),
        ],
    )
    def test_complex_df(self, obj):
        sgpd_df = GeoDataFrame(obj)
        name = "geometry"
        sgpd_df.set_geometry(name, inplace=True)
        check_geodataframe(sgpd_df)
        result = sgpd_df.area
        expected = pd.Series([1.0, 1.0, 1.0], name=name)
        self.check_pd_series_equal(result, expected)

    # These need to be defined inside the function to ensure Sedona's Geometry UDTs have been registered
    def test_constructor_pandas_on_spark(self):
        for obj in [
            ps.DataFrame([Point(x, x) for x in range(3)]),
            ps.Series([Point(x, x) for x in range(3)]),
            GeoSeries([Point(x, x) for x in range(3)]),
            GeoDataFrame([Point(x, x) for x in range(3)]),
        ]:
            sgpd_df = GeoDataFrame(obj)
            check_geodataframe(sgpd_df)

    @pytest.mark.parametrize(
        "obj",
        [
            [0, 1, 2],
            ["x", "y", "z"],
            {"a": [0, 1, 2], 1: [4, 5, 6]},
            {"a": ["x", "y", "z"], 1: ["a", "b", "c"]},
            pd.Series([0, 1, 2]),
            pd.Series(["x", "y", "z"]),
            pd.DataFrame({"x": ["x", "y", "z"]}),
            gpd.GeoDataFrame({"x": [0, 1, 2]}),
            ps.DataFrame({"x": ["x", "y", "z"]}),
        ],
    )
    def test_non_geometry(self, obj):
        pd_df = pd.DataFrame(obj)
        # pd.DataFrame(obj) doesn't work correctly for pandas on spark DataFrame type, so we use to_pandas() method instead.
        if isinstance(obj, ps.DataFrame):
            pd_df = obj.to_pandas()
        sgpd_df = sgpd.GeoDataFrame(obj)
        assert_frame_equal(pd_df, sgpd_df.to_pandas())

    def test_psdf(self):
        # this is to make sure the spark session works with pandas on spark api
        psdf = ps.DataFrame(
            {
                "a": [1, 2, 3, 4, 5, 6],
                "b": [100, 200, 300, 400, 500, 600],
                "c": ["one", "two", "three", "four", "five", "six"],
            },
            index=[10, 20, 30, 40, 50, 60],
        )
        assert psdf.count().count() == 3

    def test_type_single_geometry_column(self):
        # Create a GeoDataFrame with a single geometry column and additional attributes
        points = [Point(x, x) for x in range(3)]
        data = {"geometry1": points, "id": [1, 2, 3], "value": ["a", "b", "c"]}

        df = GeoDataFrame(data)

        # Verify the GeoDataFrame type
        assert type(df) is GeoDataFrame

        # Check the underlying Spark DataFrame schema
        schema = df._internal.spark_frame.schema

        # Assert the geometry column has the correct type and is not nullable
        geometry_field = schema["geometry1"]
        assert (
            geometry_field.dataType.typeName() == "geometrytype"
            or geometry_field.dataType.typeName() == "binary"
        )
        assert not geometry_field.nullable

        # Assert non-geometry columns are present with correct types
        assert schema["id"].dataType.typeName().startswith("long")
        assert schema["value"].dataType.typeName().startswith("string")

        # Verify number of columns
        assert len(schema.fields) == 5

    def test_type_multiple_geometry_columns(self):
        # Create points for two geometry columns
        points1 = [Point(x, x) for x in range(3)]
        points2 = [Point(x + 5, x + 5) for x in range(3)]

        # Create a dictionary with two geometry columns
        data = {"geometry1": points1, "geometry2": points2, "attribute": [1, 2, 3]}

        df = GeoDataFrame(data)
        assert type(df) is GeoDataFrame

        schema = df._internal.spark_frame.schema
        # Assert both geometry columns have the correct type
        geometry_field1 = schema["geometry1"]
        assert (
            geometry_field1.dataType.typeName() == "geometrytype"
            or geometry_field1.dataType.typeName() == "binary"
        )
        assert not geometry_field1.nullable

        geometry_field2 = schema["geometry2"]
        assert (
            geometry_field2.dataType.typeName() == "geometrytype"
            or geometry_field2.dataType.typeName() == "binary"
        )
        assert not geometry_field2.nullable

        # Check non-geometry column
        attribute_field = schema["attribute"]
        assert (
            attribute_field.dataType.typeName() != "geometrytype"
            and attribute_field.dataType.typeName() != "binary"
        )

    def test_copy(self):
        df = GeoDataFrame([Point(x, x) for x in range(3)], name="test_df")
        df_copy = df.copy()
        assert type(df_copy) is GeoDataFrame

    def test_set_geometry(self):
        points1 = [Point(x, x) for x in range(3)]
        points2 = [Point(x + 5, x + 5) for x in range(3)]

        data = {"geometry1": points1, "geometry2": points2, "attribute": [1, 2, 3]}
        sgpd_df = sgpd.GeoDataFrame(data)

        # No geometry column set yet
        with pytest.raises(AttributeError):
            _ = sgpd_df.geometry

        # TODO: Try to optimize this with self.ps_allow_diff_frames() away
        with self.ps_allow_diff_frames():
            sgpd_df = sgpd_df.set_geometry("geometry1")

        assert sgpd_df.geometry.name == "geometry1"

        # TODO: Try to optimize this with self.ps_allow_diff_frames() away
        with self.ps_allow_diff_frames():
            sgpd_df.set_geometry("geometry2", inplace=True)
        assert sgpd_df.geometry.name == "geometry2"

        # Test the actual values of the geometry column
        assert_series_equal(
            sgpd_df.geometry.area.to_pandas(), sgpd_df["geometry2"].area.to_pandas()
        )

        # unknown column
        with pytest.raises(ValueError):
            sgpd_df.set_geometry("nonexistent-column")

        geom = GeoSeries(
            [Point(x, y) for x, y in zip(range(5), range(5))], name="geometry2"
        )

        # new crs - setting should default to GeoSeries' crs
        gs = GeoSeries(geom, crs="epsg:3857")

        with self.ps_allow_diff_frames():
            new_df = sgpd_df.set_geometry(gs)

        assert new_df.crs == "epsg:3857"

        # explicit crs overrides self and dataframe
        with self.ps_allow_diff_frames():
            new_df = sgpd_df.set_geometry(gs, crs="epsg:26909")

        assert new_df.crs == "epsg:26909"
        assert new_df.geometry.crs == "epsg:26909"

        # Series should use dataframe's crs
        with self.ps_allow_diff_frames():
            new_df = sgpd_df.set_geometry(geom.values)

        assert new_df.crs == sgpd_df.crs
        assert new_df.geometry.crs == sgpd_df.crs

    def test_active_geometry_name(self):
        if parse_version(gpd.__version__) < parse_version("1.0.0"):
            return

        points1 = [Point(x, x) for x in range(3)]
        points2 = [Point(x + 5, x + 5) for x in range(3)]

        data = {"geometry1": points1, "geometry2": points2, "attribute": [1, 2, 3]}
        df = GeoDataFrame(data)

        # TODO: Try to optimize this with self.ps_allow_diff_frames() away
        with self.ps_allow_diff_frames():
            df = df.set_geometry("geometry1")
        assert df.geometry.name == df.active_geometry_name == "geometry1"

        # TODO: Try to optimize this with self.ps_allow_diff_frames() away
        with self.ps_allow_diff_frames():
            df.set_geometry("geometry2", inplace=True)
        assert df.geometry.name == df.active_geometry_name == "geometry2"

    def test_rename_geometry(self):
        points1 = [Point(x, x) for x in range(3)]
        points2 = [Point(x + 5, x + 5) for x in range(3)]

        data = {"geometry1": points1, "geometry2": points2, "attribute": [1, 2, 3]}
        df = GeoDataFrame(data)

        # TODO: Try to optimize all of these with self.ps_allow_diff_frames() calls away
        with self.ps_allow_diff_frames():
            df = df.set_geometry("geometry1")
        assert df.geometry.name == "geometry1"

        with self.ps_allow_diff_frames():
            df = df.rename_geometry("geometry3")
        assert df.geometry.name == "geometry3"

        # test inplace rename
        with self.ps_allow_diff_frames():
            df.rename_geometry("geometry4", inplace=True)
        assert df.geometry.name == "geometry4"

    def test_area(self):
        # Create a GeoDataFrame with polygons to test area calculation
        from shapely.geometry import Polygon

        # Create polygons with known areas (1.0 and 4.0 square units)
        poly1 = Polygon([(0, 0), (1, 0), (1, 1), (0, 1)])  # 1 square unit
        poly2 = Polygon([(0, 0), (2, 0), (2, 2), (0, 2)])  # 4 square units

        data = {"geometry1": [poly1, poly2], "id": [1, 2], "value": ["a", "b"]}

        df = GeoDataFrame(data)
        df.set_geometry("geometry1", inplace=True)

        area_series = df.area

        assert type(area_series) is ps.Series

        # Check the actual area values
        area_values = area_series.to_list()
        assert len(area_series) == 2
        self.assert_almost_equal(area_values[0], 1.0)
        self.assert_almost_equal(area_values[1], 4.0)

    def test_buffer(self):
        # Create a GeoDataFrame with geometries to test buffer operation

        # Create input geometries
        point = Point(0, 0)
        square = Polygon([(0, 0), (1, 0), (1, 1), (0, 1)])

        data = {"geometry1": [point, square], "id": [1, 2], "value": ["a", "b"]}
        df = GeoDataFrame(data)

        # Apply buffer with distance 0.5
        buffer_df = df.buffer(0.5)

        # Verify result is a GeoDataFrame
        assert type(buffer_df) is GeoDataFrame

        # Verify the original columns are preserved
        assert "geometry1_buffered" in buffer_df.columns
        assert "id" in buffer_df.columns
        assert "value" in buffer_df.columns

        # Convert to pandas to extract individual geometries
        pandas_df = buffer_df._internal.spark_frame.select(
            "geometry1_buffered"
        ).toPandas()

        # Calculate areas to verify buffer was applied correctly
        # Point buffer with radius 0.5 should have area approximately π * 0.5² ≈ 0.785
        # Square buffer with radius 0.5 should expand the 1x1 square to 2x2 square with rounded corners
        areas = [geom.area for geom in pandas_df["geometry1_buffered"]]

        # Check that square buffer area is greater than original (1.0)
        assert areas[1] > 1.0

    def test_to_parquet(self):
        pass

    def test_from_arrow(self):
        if parse_version(gpd.__version__) < parse_version("1.0.0"):
            return

        import pyarrow as pa

        table = pa.table({"a": [0, 1, 2], "b": [0.1, 0.2, 0.3]})
        with pytest.raises(ValueError, match="No geometry column found"):
            GeoDataFrame.from_arrow(table)

        gdf = gpd.GeoDataFrame(
            {
                "col": [1, 2, 3, 4],
                "geometry": [
                    None,
                    box(0, 0, 10, 10),
                    Polygon([(0, 0), (1, 0), (1, 1), (0, 1)]),
                    Point(1, 1),
                ],
            }
        )

        result = GeoDataFrame.from_arrow(gdf.to_arrow())
        self.check_sgpd_df_equals_gpd_df(result, gdf)

        gdf = gpd.GeoDataFrame(
            {
                "col": ["a", "b", "c", "d"],
                "geometry": [
                    Point(1, 1),
                    Polygon(),
                    LineString([(0, 0), (1, 1)]),
                    None,
                ],
            }
        )

        result = GeoDataFrame.from_arrow(gdf.to_arrow())

        self.check_sgpd_df_equals_gpd_df(result, gdf)

    def test_to_json(self):
        import json

        d = {"col1": ["name1", "name2"], "geometry": [Point(1, 2), Point(2, 1)]}

        # Currently, adding the crs information later requires us to join across partitions
        with self.ps_allow_diff_frames():
            gdf = GeoDataFrame(d, crs="EPSG:3857")

        result = gdf.to_json()

        obj = json.loads(result)
        assert obj["type"] == "FeatureCollection"
        assert obj["features"][0]["geometry"]["type"] == "Point"
        assert obj["features"][0]["geometry"]["coordinates"] == [1.0, 2.0]
        assert obj["features"][1]["geometry"]["type"] == "Point"
        assert obj["features"][1]["geometry"]["coordinates"] == [2.0, 1.0]
        assert obj["crs"]["type"] == "name"
        assert obj["crs"]["properties"]["name"] == "urn:ogc:def:crs:EPSG::3857"

        expected = '{"type": "FeatureCollection", "features": [{"id": "0", "type": "Feature", \
"properties": {"col1": "name1"}, "geometry": {"type": "Point", "coordinates": [1.0,\
 2.0]}}, {"id": "1", "type": "Feature", "properties": {"col1": "name2"}, "geometry"\
: {"type": "Point", "coordinates": [2.0, 1.0]}}], "crs": {"type": "name", "properti\
es": {"name": "urn:ogc:def:crs:EPSG::3857"}}}'
        assert result == expected, f"Expected {expected}, but got {result}"

    def test_to_arrow(self):
        if parse_version(gpd.__version__) < parse_version("1.0.0"):
            return

        import pyarrow as pa

        data = {"col1": ["name1", "name2"], "geometry": [Point(1, 2), Point(2, 1)]}

        gdf = GeoDataFrame(data, index=pd.Index([1, 2]))

        result = pa.table(gdf.to_arrow(index=False))

        expected = pa.table(
            {
                "col1": ["name1", "name2"],
                "geometry": [
                    bytes.fromhex("0101000000000000000000F03F0000000000000040"),
                    bytes.fromhex("01010000000000000000000040000000000000F03F"),
                ],
            }
        )

        assert result.equals(expected)


# -----------------------------------------------------------------------------
# # Utils
# -----------------------------------------------------------------------------


def check_geodataframe(df):
    assert isinstance(df, GeoDataFrame)<|MERGE_RESOLUTION|>--- conflicted
+++ resolved
@@ -19,7 +19,6 @@
 
 from shapely.geometry import (
     Point,
-<<<<<<< HEAD
     LineString,
     Polygon,
     GeometryCollection,
@@ -28,9 +27,6 @@
     MultiPolygon,
     LinearRing,
     box,
-=======
-    Polygon,
->>>>>>> 298e5d89
 )
 import shapely
 
