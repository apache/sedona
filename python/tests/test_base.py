#  Licensed to the Apache Software Foundation (ASF) under one
#  or more contributor license agreements.  See the NOTICE file
#  distributed with this work for additional information
#  regarding copyright ownership.  The ASF licenses this file
#  to you under the Apache License, Version 2.0 (the
#  "License"); you may not use this file except in compliance
#  with the License.  You may obtain a copy of the License at
#
#    http://www.apache.org/licenses/LICENSE-2.0
#
#  Unless required by applicable law or agreed to in writing,
#  software distributed under the License is distributed on an
#  "AS IS" BASIS, WITHOUT WARRANTIES OR CONDITIONS OF ANY
#  KIND, either express or implied.  See the License for the
#  specific language governing permissions and limitations
#  under the License.
import os
from tempfile import mkdtemp
<<<<<<< HEAD
from typing import Iterable, Union
=======
from typing import Union
>>>>>>> 3d0d54dd

import pyspark
from pyspark.sql import DataFrame

from sedona.spark import *
from sedona.utils.decorators import classproperty

SPARK_REMOTE = os.getenv("SPARK_REMOTE")

from shapely import wkt
from shapely.geometry.base import BaseGeometry


class TestBase:

    @classproperty
    def spark(self):
        if not hasattr(self, "__spark"):

            builder = SedonaContext.builder()
            if SPARK_REMOTE:
                builder = (
                    builder.remote(SPARK_REMOTE)
                    .config(
                        "spark.jars.packages",
                        f"org.apache.spark:spark-connect_2.12:{pyspark.__version__}",
                    )
                    .config(
                        "spark.sql.extensions",
                        "org.apache.sedona.sql.SedonaSqlExtensions",
                    )
                )
            else:
                builder = builder.master("local[*]")

            spark = SedonaContext.create(builder.getOrCreate())

            if not SPARK_REMOTE:
                spark.sparkContext.setCheckpointDir(mkdtemp())

            setattr(self, "__spark", spark)
        return getattr(self, "__spark")

    @classproperty
    def sc(self):
        if not hasattr(self, "__spark"):
            setattr(self, "__sc", self.spark._sc)
        return getattr(self, "__sc")

<<<<<<< HEAD
    def assert_almost_equal(
        self,
        a: Union[Iterable[float], float],
        b: Union[Iterable[float], float],
        tolerance: float = 0.00001,
    ):
        assert type(a) is type(b)
        if isinstance(a, Iterable):
            assert len(a) == len(b)
            for i in range(len(a)):
                self.assert_almost_equal(a[i], b[i], tolerance)
        elif isinstance(b, float):
            assert abs(a - b) < tolerance
        else:
            raise TypeError("this function is only for floats and iterables of floats")

    def assert_dataframes_equal(self, df1: DataFrame, df2: DataFrame):
        df_diff1 = df1.exceptAll(df2)
        df_diff2 = df2.exceptAll(df1)

        assert df_diff1.isEmpty and df_diff2.isEmpty
=======
    @classmethod
    def assert_geometry_almost_equal(
        cls,
        left_geom: Union[str, BaseGeometry],
        right_geom: Union[str, BaseGeometry],
        tolerance=1e-6,
    ):
        expected_geom = (
            wkt.loads(left_geom) if isinstance(left_geom, str) else left_geom
        )
        actual_geom = (
            wkt.loads(right_geom) if isinstance(right_geom, str) else right_geom
        )

        if not actual_geom.equals_exact(expected_geom, tolerance=tolerance):
            # If the exact equals check fails, perform a buffer check with tolerance
            if actual_geom.buffer(tolerance).contains(
                expected_geom
            ) and expected_geom.buffer(tolerance).contains(actual_geom):
                return
            else:
                # fail the test with error message
                raise ValueError(
                    f"Geometry equality check failed for {left_geom} and {right_geom}"
                )
>>>>>>> 3d0d54dd
<|MERGE_RESOLUTION|>--- conflicted
+++ resolved
@@ -16,11 +16,8 @@
 #  under the License.
 import os
 from tempfile import mkdtemp
-<<<<<<< HEAD
 from typing import Iterable, Union
-=======
-from typing import Union
->>>>>>> 3d0d54dd
+
 
 import pyspark
 from pyspark.sql import DataFrame
@@ -70,7 +67,7 @@
             setattr(self, "__sc", self.spark._sc)
         return getattr(self, "__sc")
 
-<<<<<<< HEAD
+    @classmethod
     def assert_almost_equal(
         self,
         a: Union[Iterable[float], float],
@@ -87,12 +84,13 @@
         else:
             raise TypeError("this function is only for floats and iterables of floats")
 
+    @classmethod
     def assert_dataframes_equal(self, df1: DataFrame, df2: DataFrame):
         df_diff1 = df1.exceptAll(df2)
         df_diff2 = df2.exceptAll(df1)
 
         assert df_diff1.isEmpty and df_diff2.isEmpty
-=======
+
     @classmethod
     def assert_geometry_almost_equal(
         cls,
@@ -117,5 +115,4 @@
                 # fail the test with error message
                 raise ValueError(
                     f"Geometry equality check failed for {left_geom} and {right_geom}"
-                )
->>>>>>> 3d0d54dd
+                )