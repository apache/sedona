#  Licensed to the Apache Software Foundation (ASF) under one
#  or more contributor license agreements.  See the NOTICE file
#  distributed with this work for additional information
#  regarding copyright ownership.  The ASF licenses this file
#  to you under the Apache License, Version 2.0 (the
#  "License"); you may not use this file except in compliance
#  with the License.  You may obtain a copy of the License at
#
#    http://www.apache.org/licenses/LICENSE-2.0
#
#  Unless required by applicable law or agreed to in writing,
#  software distributed under the License is distributed on an
#  "AS IS" BASIS, WITHOUT WARRANTIES OR CONDITIONS OF ANY
#  KIND, either express or implied.  See the License for the
#  specific language governing permissions and limitations
#  under the License.
import os
from tempfile import mkdtemp
<<<<<<< HEAD
from pyspark.sql import SparkSession
=======

>>>>>>> c6d79697
from sedona.spark import *
from sedona.utils.decorators import classproperty

SPARK_REMOTE = os.getenv("SPARK_REMOTE")

class TestBase:

    @classproperty
    def spark(self):
        if not hasattr(self, "__spark"):

            if SPARK_REMOTE:
                spark = SparkSession.builder.remote(SPARK_REMOTE).getOrCreate()
            else:
                spark = SedonaContext.create(
                    SedonaContext.builder().master("local[*]").getOrCreate()
                )
                spark.sparkContext.setCheckpointDir(mkdtemp())

            setattr(self, "__spark", spark)
        return getattr(self, "__spark")

    @classproperty
    def sc(self):
        if not hasattr(self, "__spark"):
            setattr(self, "__sc", self.spark._sc)
        return getattr(self, "__sc")<|MERGE_RESOLUTION|>--- conflicted
+++ resolved
@@ -16,11 +16,9 @@
 #  under the License.
 import os
 from tempfile import mkdtemp
-<<<<<<< HEAD
+
 from pyspark.sql import SparkSession
-=======
 
->>>>>>> c6d79697
 from sedona.spark import *
 from sedona.utils.decorators import classproperty
 
