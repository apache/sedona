#  Licensed to the Apache Software Foundation (ASF) under one
#  or more contributor license agreements.  See the NOTICE file
#  distributed with this work for additional information
#  regarding copyright ownership.  The ASF licenses this file
#  to you under the Apache License, Version 2.0 (the
#  "License"); you may not use this file except in compliance
#  with the License.  You may obtain a copy of the License at
#
#    http://www.apache.org/licenses/LICENSE-2.0
#
#  Unless required by applicable law or agreed to in writing,
#  software distributed under the License is distributed on an
#  "AS IS" BASIS, WITHOUT WARRANTIES OR CONDITIONS OF ANY
#  KIND, either express or implied.  See the License for the
#  specific language governing permissions and limitations
#  under the License.

import math
from pyspark.sql import DataFrame
from pyspark.sql.functions import col
from pyspark.sql.functions import explode, expr
from pyspark.sql.types import StructType, StructField, IntegerType
from sedona.sql.types import GeometryType
from shapely import wkt
from shapely.wkt import loads
from tests import mixed_wkt_geometry_input_location
from tests.sql.resource.sample_data import create_sample_points, create_simple_polygons_df, \
    create_sample_points_df, create_sample_polygons_df, create_sample_lines_df
from tests.test_base import TestBase
from typing import List


class TestPredicateJoin(TestBase):
    geo_schema = StructType(
        [StructField("geom", GeometryType(), False)]
    )

    geo_schema_with_index = StructType(
        [
            StructField("index", IntegerType(), False),
            StructField("geom", GeometryType(), False)
        ]
    )

    geo_pair_schema = StructType(
        [
            StructField("geomA", GeometryType(), False),
            StructField("geomB", GeometryType(), False)
        ]
    )

    def test_st_concave_hull(self):
        polygon_wkt_df = self.spark.read.format("csv"). \
            option("delimiter", "\t"). \
            option("header", "false"). \
            load(mixed_wkt_geometry_input_location)

        polygon_wkt_df.createOrReplaceTempView("polygontable")
        polygon_wkt_df.show()

        polygon_df = self.spark.sql("select ST_GeomFromWKT(polygontable._c0) as countyshape from polygontable")
        polygon_df.createOrReplaceTempView("polygondf")
        polygon_df.show()

        function_df = self.spark.sql("select ST_ConcaveHull(polygondf.countyshape, 1.0) from polygondf")
        function_df.show()

    def test_st_convex_hull(self):
        polygon_wkt_df = self.spark.read.format("csv"). \
            option("delimiter", "\t"). \
            option("header", "false"). \
            load(mixed_wkt_geometry_input_location)

        polygon_wkt_df.createOrReplaceTempView("polygontable")
        polygon_wkt_df.show()

        polygon_df = self.spark.sql("select ST_GeomFromWKT(polygontable._c0) as countyshape from polygontable")
        polygon_df.createOrReplaceTempView("polygondf")
        polygon_df.show()

        function_df = self.spark.sql("select ST_ConvexHull(polygondf.countyshape) from polygondf")
        function_df.show()

    def test_st_buffer(self):
        polygon_from_wkt = self.spark.read.format("csv"). \
            option("delimiter", "\t"). \
            option("header", "false"). \
            load(mixed_wkt_geometry_input_location)

        polygon_from_wkt.createOrReplaceTempView("polygontable")
        polygon_from_wkt.show()

        polygon_df = self.spark.sql("select ST_GeomFromWKT(polygontable._c0) as countyshape from polygontable")
        polygon_df.createOrReplaceTempView("polygondf")
        polygon_df.show()
        function_df = self.spark.sql("select ST_Buffer(polygondf.countyshape, 1) from polygondf")
        function_df.show()

    def test_st_envelope(self):
        polygon_from_wkt = self.spark.read.format("csv"). \
            option("delimiter", "\t"). \
            option("header", "false"). \
            load(mixed_wkt_geometry_input_location)

        polygon_from_wkt.createOrReplaceTempView("polygontable")
        polygon_from_wkt.show()
        polygon_df = self.spark.sql("select ST_GeomFromWKT(polygontable._c0) as countyshape from polygontable")
        polygon_df.createOrReplaceTempView("polygondf")
        polygon_df.show()
        function_df = self.spark.sql("select ST_Envelope(polygondf.countyshape) from polygondf")
        function_df.show()

    def test_st_centroid(self):
        polygon_wkt_df = self.spark.read.format("csv"). \
            option("delimiter", "\t"). \
            option("header", "false"). \
            load(mixed_wkt_geometry_input_location)

        polygon_wkt_df.createOrReplaceTempView("polygontable")
        polygon_wkt_df.show()
        polygon_df = self.spark.sql("select ST_GeomFromWKT(polygontable._c0) as countyshape from polygontable")
        polygon_df.createOrReplaceTempView("polygondf")
        polygon_df.show()
        function_df = self.spark.sql("select ST_Centroid(polygondf.countyshape) from polygondf")
        function_df.show()

    def test_st_length(self):
        polygon_wkt_df = self.spark.read.format("csv"). \
            option("delimiter", "\t"). \
            option("header", "false").load(mixed_wkt_geometry_input_location)

        polygon_wkt_df.createOrReplaceTempView("polygontable")
        polygon_wkt_df.show()

        polygon_df = self.spark.sql("select ST_GeomFromWKT(polygontable._c0) as countyshape from polygontable")
        polygon_df.createOrReplaceTempView("polygondf")
        polygon_df.show()

        function_df = self.spark.sql("select ST_Length(polygondf.countyshape) from polygondf")
        function_df.show()

    def test_st_area(self):
        polygon_wkt_df = self.spark.read.format("csv"). \
            option("delimiter", "\t"). \
            option("header", "false"). \
            load(mixed_wkt_geometry_input_location)

        polygon_wkt_df.createOrReplaceTempView("polygontable")
        polygon_wkt_df.show()
        polygon_df = self.spark.sql("select ST_GeomFromWKT(polygontable._c0) as countyshape from polygontable")
        polygon_df.createOrReplaceTempView("polygondf")
        polygon_df.show()
        function_df = self.spark.sql("select ST_Area(polygondf.countyshape) from polygondf")
        function_df.show()

    def test_st_distance(self):
        polygon_wkt_df = self.spark.read.format("csv"). \
            option("delimiter", "\t"). \
            option("header", "false"). \
            load(mixed_wkt_geometry_input_location)

        polygon_wkt_df.createOrReplaceTempView("polygontable")
        polygon_wkt_df.show()

        polygon_df = self.spark.sql("select ST_GeomFromWKT(polygontable._c0) as countyshape from polygontable")
        polygon_df.createOrReplaceTempView("polygondf")
        polygon_df.show()
        function_df = self.spark.sql("select ST_Distance(polygondf.countyshape, polygondf.countyshape) from polygondf")
        function_df.show()

    def test_st_3ddistance(self):
        function_df = self.spark.sql("select ST_3DDistance(ST_PointZ(0.0, 0.0, 5.0), ST_PointZ(1.0, 1.0, -6.0))")
        assert function_df.count() == 1

    def test_st_transform(self):
        polygon_wkt_df = self.spark.read.format("csv"). \
            option("delimiter", "\t"). \
            option("header", "false"). \
            load(mixed_wkt_geometry_input_location)

        polygon_wkt_df.createOrReplaceTempView("polygontable")
        polygon_wkt_df.show()
        polygon_df = self.spark.sql("select ST_GeomFromWKT(polygontable._c0) as countyshape from polygontable")
        polygon_df.createOrReplaceTempView("polygondf")
        polygon_df.show()
        function_df = self.spark.sql(
            "select ST_Transform(ST_FlipCoordinates(polygondf.countyshape), 'epsg:4326','epsg:3857', false) from polygondf")
        function_df.show()

    def test_st_intersection_intersects_but_not_contains(self):
        test_table = self.spark.sql(
            "select ST_GeomFromWKT('POLYGON((1 1, 8 1, 8 8, 1 8, 1 1))') as a,ST_GeomFromWKT('POLYGON((2 2, 9 2, 9 9, 2 9, 2 2))') as b")
        test_table.createOrReplaceTempView("testtable")
        intersect = self.spark.sql("select ST_Intersection(a,b) from testtable")
        assert intersect.take(1)[0][0].wkt == "POLYGON ((2 8, 8 8, 8 2, 2 2, 2 8))"

    def test_st_intersection_intersects_but_left_contains_right(self):
        test_table = self.spark.sql(
            "select ST_GeomFromWKT('POLYGON((1 1, 1 5, 5 5, 1 1))') as a,ST_GeomFromWKT('POLYGON((2 2, 2 3, 3 3, 2 2))') as b")
        test_table.createOrReplaceTempView("testtable")
        intersects = self.spark.sql("select ST_Intersection(a,b) from testtable")
        assert intersects.take(1)[0][0].wkt == "POLYGON ((2 2, 2 3, 3 3, 2 2))"

    def test_st_intersection_intersects_but_right_contains_left(self):
        test_table = self.spark.sql(
            "select ST_GeomFromWKT('POLYGON((2 2, 2 3, 3 3, 2 2))') as a,ST_GeomFromWKT('POLYGON((1 1, 1 5, 5 5, 1 1))') as b")
        test_table.createOrReplaceTempView("testtable")
        intersects = self.spark.sql("select ST_Intersection(a,b) from testtable")
        assert intersects.take(1)[0][0].wkt == "POLYGON ((2 2, 2 3, 3 3, 2 2))"

    def test_st_intersection_not_intersects(self):
        test_table = self.spark.sql(
            "select ST_GeomFromWKT('POLYGON((40 21, 40 22, 40 23, 40 21))') as a,ST_GeomFromWKT('POLYGON((2 2, 9 2, 9 9, 2 9, 2 2))') as b")
        test_table.createOrReplaceTempView("testtable")
        intersects = self.spark.sql("select ST_Intersection(a,b) from testtable")
        assert intersects.take(1)[0][0].wkt == "POLYGON EMPTY"

    def test_st_is_valid(self):
        test_table = self.spark.sql(
            "SELECT ST_IsValid(ST_GeomFromWKT('POLYGON((0 0, 10 0, 10 10, 0 10, 0 0), (15 15, 15 20, 20 20, 20 15, 15 15))')) AS a, " +
            "ST_IsValid(ST_GeomFromWKT('POLYGON ((30 10, 40 40, 20 40, 10 20, 30 10))')) as b"
        )

        assert not test_table.take(1)[0][0]
        assert test_table.take(1)[0][1]

    def test_fixed_null_pointer_exception_in_st_valid(self):
        test_table = self.spark.sql("SELECT ST_IsValid(null)")
        assert test_table.take(1)[0][0] is None

    def test_st_precision_reduce(self):
        test_table = self.spark.sql(
            """SELECT ST_PrecisionReduce(ST_GeomFromWKT('Point(0.1234567890123456789 0.1234567890123456789)'), 8)""")
        test_table.show(truncate=False)
        assert test_table.take(1)[0][0].x == 0.12345679
        test_table = self.spark.sql(
            """SELECT ST_PrecisionReduce(ST_GeomFromWKT('Point(0.1234567890123456789 0.1234567890123456789)'), 11)""")
        test_table.show(truncate=False)
        assert test_table.take(1)[0][0].x == 0.12345678901

    def test_st_is_simple(self):

        test_table = self.spark.sql(
            "SELECT ST_IsSimple(ST_GeomFromText('POLYGON((1 1, 3 1, 3 3, 1 3, 1 1))')) AS a, " +
            "ST_IsSimple(ST_GeomFromText('POLYGON((1 1,3 1,3 3,2 0,1 1))')) as b"
        )
        assert test_table.take(1)[0][0]
        assert not test_table.take(1)[0][1]

    def test_st_as_text(self):
        polygon_wkt_df = self.spark.read.format("csv"). \
            option("delimiter", "\t"). \
            option("header", "false"). \
            load(mixed_wkt_geometry_input_location)

        polygon_wkt_df.createOrReplaceTempView("polygontable")
        polygon_df = self.spark.sql("select ST_GeomFromWKT(polygontable._c0) as countyshape from polygontable")
        polygon_df.createOrReplaceTempView("polygondf")
        wkt_df = self.spark.sql("select ST_AsText(countyshape) as wkt from polygondf")
        assert polygon_df.take(1)[0]["countyshape"].wkt == loads(wkt_df.take(1)[0]["wkt"]).wkt

    def test_st_astext_3d(self):
        input_df = self.spark.createDataFrame([
            ("Point(21 52 87)",),
            ("Polygon((0 0 1, 0 1 1, 1 1 1, 1 0 1, 0 0 1))",),
            ("Linestring(0 0 1, 1 1 2, 1 0 3)",),
            ("MULTIPOINT ((10 40 66), (40 30 77), (20 20 88), (30 10 99))",),
            (
            "MULTIPOLYGON (((30 20 11, 45 40 11, 10 40 11, 30 20 11)), ((15 5 11, 40 10 11, 10 20 11, 5 10 11, 15 5 11)))",),
            ("MULTILINESTRING ((10 10 11, 20 20 11, 10 40 11), (40 40 11, 30 30 11, 40 20 11, 30 10 11))",),
            (
            "MULTIPOLYGON (((40 40 11, 20 45 11, 45 30 11, 40 40 11)), ((20 35 11, 10 30 11, 10 10 11, 30 5 11, 45 20 11, 20 35 11), (30 20 11, 20 15 11, 20 25 11, 30 20 11)))",),
            ("POLYGON((0 0 11, 0 5 11, 5 5 11, 5 0 11, 0 0 11), (1 1 11, 2 1 11, 2 2 11, 1 2 11, 1 1 11))",),
        ], ["wkt"])

        input_df.createOrReplaceTempView("input_wkt")
        polygon_df = self.spark.sql("select ST_AsText(ST_GeomFromWkt(wkt)) as wkt from input_wkt")
        assert polygon_df.count() == 8

    def test_st_as_text_3d(self):
        polygon_wkt_df = self.spark.read.format("csv"). \
            option("delimiter", "\t"). \
            option("header", "false"). \
            load(mixed_wkt_geometry_input_location)

        polygon_wkt_df.createOrReplaceTempView("polygontable")
        polygon_df = self.spark.sql("select ST_GeomFromWKT(polygontable._c0) as countyshape from polygontable")
        polygon_df.createOrReplaceTempView("polygondf")
        wkt_df = self.spark.sql("select ST_AsText(countyshape) as wkt from polygondf")
        assert polygon_df.take(1)[0]["countyshape"].wkt == loads(wkt_df.take(1)[0]["wkt"]).wkt

    def test_st_n_points(self):
        test = self.spark.sql(
            "SELECT ST_NPoints(ST_GeomFromText('LINESTRING(77.29 29.07,77.42 29.26,77.27 29.31,77.29 29.07)'))")

    def test_st_geometry_type(self):
        test = self.spark.sql(
            "SELECT ST_GeometryType(ST_GeomFromText('LINESTRING(77.29 29.07,77.42 29.26,77.27 29.31,77.29 29.07)'))")

    def test_st_difference_right_overlaps_left(self):
        test_table = self.spark.sql(
            "select ST_GeomFromWKT('POLYGON ((-3 -3, 3 -3, 3 3, -3 3, -3 -3))') as a,ST_GeomFromWKT('POLYGON ((0 -4, 4 -4, 4 4, 0 4, 0 -4))') as b")
        test_table.createOrReplaceTempView("test_diff")
        diff = self.spark.sql("select ST_Difference(a,b) from test_diff")
        assert diff.take(1)[0][0].wkt == "POLYGON ((0 -3, -3 -3, -3 3, 0 3, 0 -3))"

    def test_st_difference_right_not_overlaps_left(self):
        test_table = self.spark.sql(
            "select ST_GeomFromWKT('POLYGON ((-3 -3, 3 -3, 3 3, -3 3, -3 -3))') as a,ST_GeomFromWKT('POLYGON ((5 -3, 7 -3, 7 -1, 5 -1, 5 -3))') as b")
        test_table.createOrReplaceTempView("test_diff")
        diff = self.spark.sql("select ST_Difference(a,b) from test_diff")
        assert diff.take(1)[0][0].wkt == "POLYGON ((-3 -3, 3 -3, 3 3, -3 3, -3 -3))"

    def test_st_difference_left_contains_right(self):
        test_table = self.spark.sql(
            "select ST_GeomFromWKT('POLYGON ((-3 -3, 3 -3, 3 3, -3 3, -3 -3))') as a,ST_GeomFromWKT('POLYGON ((-1 -1, 1 -1, 1 1, -1 1, -1 -1))') as b")
        test_table.createOrReplaceTempView("test_diff")
        diff = self.spark.sql("select ST_Difference(a,b) from test_diff")
        assert diff.take(1)[0][0].wkt == "POLYGON ((-3 -3, -3 3, 3 3, 3 -3, -3 -3), (-1 -1, 1 -1, 1 1, -1 1, -1 -1))"

    def test_st_difference_right_not_overlaps_left(self):
        test_table = self.spark.sql(
            "select ST_GeomFromWKT('POLYGON ((-1 -1, 1 -1, 1 1, -1 1, -1 -1))') as a,ST_GeomFromWKT('POLYGON ((-3 -3, 3 -3, 3 3, -3 3, -3 -3))') as b")
        test_table.createOrReplaceTempView("test_diff")
        diff = self.spark.sql("select ST_Difference(a,b) from test_diff")
        assert diff.take(1)[0][0].wkt == "POLYGON EMPTY"

    def test_st_sym_difference_part_of_right_overlaps_left(self):
        test_table = self.spark.sql(
            "select ST_GeomFromWKT('POLYGON ((-1 -1, 1 -1, 1 1, -1 1, -1 -1))') as a,ST_GeomFromWKT('POLYGON ((0 -2, 2 -2, 2 0, 0 0, 0 -2))') as b")
        test_table.createOrReplaceTempView("test_sym_diff")
        diff = self.spark.sql("select ST_SymDifference(a,b) from test_sym_diff")
        assert diff.take(1)[0][
                   0].wkt == "MULTIPOLYGON (((0 -1, -1 -1, -1 1, 1 1, 1 0, 0 0, 0 -1)), ((0 -1, 1 -1, 1 0, 2 0, 2 -2, 0 -2, 0 -1)))"

    def test_st_sym_difference_not_overlaps_left(self):
        test_table = self.spark.sql(
            "select ST_GeomFromWKT('POLYGON ((-3 -3, 3 -3, 3 3, -3 3, -3 -3))') as a,ST_GeomFromWKT('POLYGON ((5 -3, 7 -3, 7 -1, 5 -1, 5 -3))') as b")
        test_table.createOrReplaceTempView("test_sym_diff")
        diff = self.spark.sql("select ST_SymDifference(a,b) from test_sym_diff")
        assert diff.take(1)[0][
                   0].wkt == "MULTIPOLYGON (((-3 -3, -3 3, 3 3, 3 -3, -3 -3)), ((5 -3, 5 -1, 7 -1, 7 -3, 5 -3)))"

    def test_st_sym_difference_contains(self):
        test_table = self.spark.sql(
            "select ST_GeomFromWKT('POLYGON ((-3 -3, 3 -3, 3 3, -3 3, -3 -3))') as a,ST_GeomFromWKT('POLYGON ((-1 -1, 1 -1, 1 1, -1 1, -1 -1))') as b")
        test_table.createOrReplaceTempView("test_sym_diff")
        diff = self.spark.sql("select ST_SymDifference(a,b) from test_sym_diff")
        assert diff.take(1)[0][0].wkt == "POLYGON ((-3 -3, -3 3, 3 3, 3 -3, -3 -3), (-1 -1, 1 -1, 1 1, -1 1, -1 -1))"

    def test_st_union_part_of_right_overlaps_left(self):
        test_table = self.spark.sql(
            "select ST_GeomFromWKT('POLYGON ((-3 -3, 3 -3, 3 3, -3 3, -3 -3))') as a, ST_GeomFromWKT('POLYGON ((-2 1, 2 1, 2 4, -2 4, -2 1))') as b")
        test_table.createOrReplaceTempView("test_union")
        union = self.spark.sql("select ST_Union(a,b) from test_union")
        assert union.take(1)[0][0].wkt == "POLYGON ((2 3, 3 3, 3 -3, -3 -3, -3 3, -2 3, -2 4, 2 4, 2 3))"

    def test_st_union_not_overlaps_left(self):
        test_table = self.spark.sql(
            "select ST_GeomFromWKT('POLYGON ((-3 -3, 3 -3, 3 3, -3 3, -3 -3))') as a,ST_GeomFromWKT('POLYGON ((5 -3, 7 -3, 7 -1, 5 -1, 5 -3))') as b")
        test_table.createOrReplaceTempView("test_union")
        union = self.spark.sql("select ST_Union(a,b) from test_union")
        assert union.take(1)[0][
                   0].wkt == "MULTIPOLYGON (((-3 -3, -3 3, 3 3, 3 -3, -3 -3)), ((5 -3, 5 -1, 7 -1, 7 -3, 5 -3)))"

    def test_st_azimuth(self):
        sample_points = create_sample_points(20)
        sample_pair_points = [[el, sample_points[1]] for el in sample_points]
        schema = StructType([
            StructField("geomA", GeometryType(), True),
            StructField("geomB", GeometryType(), True)
        ])
        df = self.spark.createDataFrame(sample_pair_points, schema)

        st_azimuth_result = [el[0] * 180 / math.pi for el in df.selectExpr("ST_Azimuth(geomA, geomB)").collect()]

        expected_result = [
            240.0133139011053, 0.0, 270.0, 286.8042682202057, 315.0, 314.9543472191815, 315.0058223408927,
            245.14762725688198, 314.84984546897755, 314.8868529256147, 314.9510567053395, 314.95443984912936,
            314.89925480835245, 314.60187991438806, 314.6834083423315, 314.80689827870725, 314.90290827689506,
            314.90336326341765, 314.7510398533675, 314.73608518601935
        ]

        assert st_azimuth_result == expected_result

        azimuth = self.spark.sql(
            """SELECT ST_Azimuth(ST_Point(25.0, 45.0), ST_Point(75.0, 100.0)) AS degA_B,
                      ST_Azimuth(ST_Point(75.0, 100.0), ST_Point(25.0, 45.0)) AS degB_A
            """
        ).collect()

        azimuths = [[azimuth1 * 180 / math.pi, azimuth2 * 180 / math.pi] for azimuth1, azimuth2 in azimuth]
        assert azimuths[0] == [42.27368900609373, 222.27368900609372]

    def test_st_x(self):
        point_df = create_sample_points_df(self.spark, 5)
        polygon_df = create_sample_polygons_df(self.spark, 5)
        linestring_df = create_sample_lines_df(self.spark, 5)

        points = point_df \
            .selectExpr("ST_X(geom)").collect()

        polygons = polygon_df.selectExpr("ST_X(geom) as x").filter("x IS NOT NULL")

        linestrings = linestring_df.selectExpr("ST_X(geom) as x").filter("x IS NOT NULL")

        assert ([point[0] for point in points] == [-71.064544, -88.331492, 88.331492, 1.0453, 32.324142])

        assert (not linestrings.count())

        assert (not polygons.count())

    def test_st_y(self):
        point_df = create_sample_points_df(self.spark, 5)
        polygon_df = create_sample_polygons_df(self.spark, 5)
        linestring_df = create_sample_lines_df(self.spark, 5)

        points = point_df \
            .selectExpr("ST_Y(geom)").collect()

        polygons = polygon_df.selectExpr("ST_Y(geom) as y").filter("y IS NOT NULL")

        linestrings = linestring_df.selectExpr("ST_Y(geom) as y").filter("y IS NOT NULL")

        assert ([point[0] for point in points] == [42.28787, 32.324142, 32.324142, 5.3324324, -88.331492])

        assert (not linestrings.count())

        assert (not polygons.count())

    def test_st_z(self):
        point_df = self.spark.sql(
            "select ST_GeomFromWKT('POINT Z (1.1 2.2 3.3)') as geom"
        )
        polygon_df = self.spark.sql(
            "select ST_GeomFromWKT('POLYGON Z ((0 0 2, 0 1 2, 1 1 2, 1 0 2, 0 0 2))') as geom"
        )
        linestring_df = self.spark.sql(
            "select ST_GeomFromWKT('LINESTRING Z (0 0 1, 0 1 2)') as geom"
        )

        points = point_df \
            .selectExpr("ST_Z(geom)").collect()

        polygons = polygon_df.selectExpr("ST_Z(geom) as z").filter("z IS NOT NULL")

        linestrings = linestring_df.selectExpr("ST_Z(geom) as z").filter("z IS NOT NULL")

        assert ([point[0] for point in points] == [3.3])

        assert (not linestrings.count())

        assert (not polygons.count())

    def test_st_z_max(self):
        linestring_df = self.spark.sql("SELECT ST_GeomFromWKT('LINESTRING Z (0 0 1, 0 1 2)') as geom")
        linestring_row = [lnstr_row[0] for lnstr_row in linestring_df.selectExpr("ST_ZMax(geom)").collect()]
        assert (linestring_row == [2.0])

    def test_st_z_min(self):
        linestring_df = self.spark.sql(
            "SELECT ST_GeomFromWKT('POLYGON Z ((0 0 2, 0 1 1, 1 1 2, 1 0 2, 0 0 2))') as geom")
        linestring_row = [lnstr_row[0] for lnstr_row in linestring_df.selectExpr("ST_ZMin(geom)").collect()]
        assert (linestring_row == [1.0])

    def test_st_n_dims(self):
        point_df = self.spark.sql("SELECT ST_GeomFromWKT('POINT(1 1 2)') as geom")
        point_row = [pt_row[0] for pt_row in point_df.selectExpr("ST_NDims(geom)").collect()]
        assert (point_row == [3])

    def test_st_start_point(self):

        point_df = create_sample_points_df(self.spark, 5)
        polygon_df = create_sample_polygons_df(self.spark, 5)
        linestring_df = create_sample_lines_df(self.spark, 5)

        expected_points = [
            "POINT (-112.506968 45.98186)",
            "POINT (-112.519856 45.983586)",
            "POINT (-112.504872 45.919281)",
            "POINT (-112.574945 45.987772)",
            "POINT (-112.520691 42.912313)"
        ]

        points = point_df.selectExpr("ST_StartPoint(geom) as geom").filter("geom IS NOT NULL")

        polygons = polygon_df.selectExpr("ST_StartPoint(geom) as geom").filter("geom IS NOT NULL")

        linestrings = linestring_df.selectExpr("ST_StartPoint(geom) as geom").filter("geom IS NOT NULL")

        assert ([line[0] for line in linestrings.collect()] == [wkt.loads(el) for el in expected_points])

        assert (not points.count())

        assert (not polygons.count())

    def test_st_end_point(self):
        linestring_dataframe = create_sample_lines_df(self.spark, 5)
        other_geometry_dataframe = create_sample_points_df(self.spark, 5). \
            union(create_sample_points_df(self.spark, 5))

        point_data_frame = linestring_dataframe.selectExpr("ST_EndPoint(geom) as geom"). \
            filter("geom IS NOT NULL")

        expected_ending_points = [
            "POINT (-112.504872 45.98186)",
            "POINT (-112.506968 45.983586)",
            "POINT (-112.41643 45.919281)",
            "POINT (-112.519856 45.987772)",
            "POINT (-112.442664 42.912313)"
        ]
        empty_dataframe = other_geometry_dataframe.selectExpr("ST_EndPoint(geom) as geom"). \
            filter("geom IS NOT NULL")

        assert ([wkt_row[0]
                 for wkt_row in point_data_frame.selectExpr("ST_AsText(geom)").collect()] == expected_ending_points)

        assert (empty_dataframe.count() == 0)

    def test_st_boundary(self):
        wkt_list = [
            "LINESTRING(1 1,0 0, -1 1)",
            "LINESTRING(100 150,50 60, 70 80, 160 170)",
            "POLYGON (( 10 130, 50 190, 110 190, 140 150, 150 80, 100 10, 20 40, 10 130 ),( 70 40, 100 50, 120 80, 80 110, 50 90, 70 40 ))",
            "POLYGON((1 1,0 0, -1 1, 1 1))"
        ]

        geometries = [[wkt.loads(wkt_data)] for wkt_data in wkt_list]

        schema = StructType(
            [StructField("geom", GeometryType(), False)]
        )

        geometry_table = self.spark.createDataFrame(geometries, schema)

        geometry_table.show()

        boundary_table = geometry_table.selectExpr("ST_Boundary(geom) as geom")

        boundary_wkt = [wkt_row[0] for wkt_row in boundary_table.selectExpr("ST_AsText(geom)").collect()]
        assert (boundary_wkt == [
            "MULTIPOINT ((1 1), (-1 1))",
            "MULTIPOINT ((100 150), (160 170))",
            "MULTILINESTRING ((10 130, 50 190, 110 190, 140 150, 150 80, 100 10, 20 40, 10 130), (70 40, 100 50, 120 80, 80 110, 50 90, 70 40))",
            "LINESTRING (1 1, 0 0, -1 1, 1 1)"
        ])

    def test_st_exterior_ring(self):
        polygon_df = create_simple_polygons_df(self.spark, 5)
        additional_wkt = "POLYGON((0 0, 1 1, 1 2, 1 1, 0 0))"
        additional_wkt_df = self.spark.createDataFrame([[wkt.loads(additional_wkt)]], self.geo_schema)

        polygons_df = polygon_df.union(additional_wkt_df)

        other_geometry_df = create_sample_lines_df(self.spark, 5).union(
            create_sample_points_df(self.spark, 5))

        linestring_df = polygons_df.selectExpr("ST_ExteriorRing(geom) as geom").filter("geom IS NOT NULL")

        empty_df = other_geometry_df.selectExpr("ST_ExteriorRing(geom) as geom").filter("geom IS NOT NULL")

        linestring_wkt = [wkt_row[0] for wkt_row in linestring_df.selectExpr("ST_AsText(geom)").collect()]

        assert (linestring_wkt == ["LINESTRING (0 0, 0 1, 1 1, 1 0, 0 0)", "LINESTRING (0 0, 1 1, 1 2, 1 1, 0 0)"])

        assert (not empty_df.count())

    def test_st_geometry_n(self):
        data_frame = self.__wkt_list_to_data_frame(["MULTIPOINT((1 2), (3 4), (5 6), (8 9))"])
        wkts = [data_frame.selectExpr(f"ST_GeometryN(geom, {i}) as geom").selectExpr("st_asText(geom)").collect()[0][0]
                for i in range(0, 4)]

        assert (wkts == ["POINT (1 2)", "POINT (3 4)", "POINT (5 6)", "POINT (8 9)"])

    def test_st_interior_ring_n(self):
        polygon_df = self.__wkt_list_to_data_frame(
            [
                "POLYGON((0 0, 0 5, 5 5, 5 0, 0 0), (1 1, 2 1, 2 2, 1 2, 1 1), (1 3, 2 3, 2 4, 1 4, 1 3), (3 3, 4 3, 4 4, 3 4, 3 3))"]
        )

        other_geometry = create_sample_points_df(self.spark, 5).union(create_sample_lines_df(self.spark, 5))
        wholes = [polygon_df.selectExpr(f"ST_InteriorRingN(geom, {i}) as geom").
                  selectExpr("ST_AsText(geom)").collect()[0][0]
                  for i in range(3)]

        empty_df = other_geometry.selectExpr("ST_InteriorRingN(geom, 1) as geom").filter("geom IS NOT NULL")

        assert (not empty_df.count())
        assert (wholes == ["LINESTRING (1 1, 2 1, 2 2, 1 2, 1 1)",
                           "LINESTRING (1 3, 2 3, 2 4, 1 4, 1 3)",
                           "LINESTRING (3 3, 4 3, 4 4, 3 4, 3 3)"])

    def test_st_dumps(self):
        expected_geometries = [
            "POINT (21 52)", "POLYGON ((0 0, 0 1, 1 1, 1 0, 0 0))",
            "LINESTRING (0 0, 1 1, 1 0)",
            "POINT (10 40)", "POINT (40 30)", "POINT (20 20)", "POINT (30 10)",
            "POLYGON ((30 20, 45 40, 10 40, 30 20))",
            "POLYGON ((15 5, 40 10, 10 20, 5 10, 15 5))", "LINESTRING (10 10, 20 20, 10 40)",
            "LINESTRING (40 40, 30 30, 40 20, 30 10)",
            "POLYGON ((40 40, 20 45, 45 30, 40 40))",
            "POLYGON ((20 35, 10 30, 10 10, 30 5, 45 20, 20 35), (30 20, 20 15, 20 25, 30 20))",
            "POLYGON ((0 0, 0 5, 5 5, 5 0, 0 0), (1 1, 2 1, 2 2, 1 2, 1 1))"
        ]

        geometry_df = self.__wkt_list_to_data_frame(
            [
                "Point(21 52)",
                "Polygon((0 0, 0 1, 1 1, 1 0, 0 0))",
                "Linestring(0 0, 1 1, 1 0)",
                "MULTIPOINT ((10 40), (40 30), (20 20), (30 10))",
                "MULTIPOLYGON (((30 20, 45 40, 10 40, 30 20)), ((15 5, 40 10, 10 20, 5 10, 15 5)))",
                "MULTILINESTRING ((10 10, 20 20, 10 40), (40 40, 30 30, 40 20, 30 10))",
                "MULTIPOLYGON (((40 40, 20 45, 45 30, 40 40)), ((20 35, 10 30, 10 10, 30 5, 45 20, 20 35), (30 20, 20 15, 20 25, 30 20)))",
                "POLYGON((0 0, 0 5, 5 5, 5 0, 0 0), (1 1, 2 1, 2 2, 1 2, 1 1))"
            ]
        )

        dumped_geometries = geometry_df.selectExpr("ST_Dump(geom) as geom")

        assert (dumped_geometries.select(explode(col("geom"))).count() == 14)

        collected_geometries = dumped_geometries \
            .select(explode(col("geom")).alias("geom")) \
            .selectExpr("ST_AsText(geom) as geom") \
            .collect()

        assert ([geom_row[0] for geom_row in collected_geometries] == expected_geometries)

    def test_st_dump_points(self):
        expected_points = [
            "POINT (-112.506968 45.98186)",
            "POINT (-112.506968 45.983586)",
            "POINT (-112.504872 45.983586)",
            "POINT (-112.504872 45.98186)",
            "POINT (-71.064544 42.28787)",
            "POINT (0 0)", "POINT (0 1)",
            "POINT (1 1)", "POINT (1 0)",
            "POINT (0 0)"
        ]
        geometry_df = create_sample_lines_df(self.spark, 1) \
            .union(create_sample_points_df(self.spark, 1)) \
            .union(create_simple_polygons_df(self.spark, 1))

        dumped_points = geometry_df.selectExpr("ST_DumpPoints(geom) as geom") \
            .select(explode(col("geom")).alias("geom"))

        assert (dumped_points.count() == 10)

        collected_points = [geom_row[0] for geom_row in dumped_points.selectExpr("ST_AsText(geom)").collect()]
        assert (collected_points == expected_points)

    def test_st_is_closed(self):
        expected_result = [
            [1, True],
            [2, True],
            [3, False],
            [4, True],
            [5, True],
            [6, True],
            [7, True],
            [8, False],
            [9, False],
            [10, False]
        ]
        geometry_list = [
            (1, "Point(21 52)"),
            (2, "Polygon((0 0, 0 1, 1 1, 1 0, 0 0))"),
            (3, "Linestring(0 0, 1 1, 1 0)"),
            (4, "Linestring(0 0, 1 1, 1 0, 0 0)"),
            (5, "MULTIPOINT ((10 40), (40 30), (20 20), (30 10))"),
            (6, "MULTIPOLYGON (((30 20, 45 40, 10 40, 30 20)), ((15 5, 40 10, 10 20, 5 10, 15 5)))"),
            (7, "MULTILINESTRING ((10 10, 20 20, 10 40, 10 10), (40 40, 30 30, 40 20, 30 10, 40 40))"),
            (8, "MULTILINESTRING ((10 10, 20 20, 10 40, 10 10), (40 40, 30 30, 40 20, 30 10))"),
            (9, "MULTILINESTRING ((10 10, 20 20, 10 40), (40 40, 30 30, 40 20, 30 10))"),
            (10,
             "GEOMETRYCOLLECTION (POINT (40 10), LINESTRING (10 10, 20 20, 10 40), POLYGON ((40 40, 20 45, 45 30, 40 40)))")
        ]

        geometry_df = self.__wkt_pair_list_with_index_to_data_frame(geometry_list)
        is_closed = geometry_df.selectExpr("index", "ST_IsClosed(geom)").collect()
        is_closed_collected = [[*row] for row in is_closed]
        assert (is_closed_collected == expected_result)

    def test_num_interior_ring(self):
        geometries = [
            (1, "Point(21 52)"),
            (2, "Polygon((0 0, 0 1, 1 1, 1 0, 0 0))"),
            (3, "Linestring(0 0, 1 1, 1 0)"),
            (4, "Linestring(0 0, 1 1, 1 0, 0 0)"),
            (5, "MULTIPOINT ((10 40), (40 30), (20 20), (30 10))"),
            (6, "MULTIPOLYGON (((30 20, 45 40, 10 40, 30 20)), ((15 5, 40 10, 10 20, 5 10, 15 5)))"),
            (7, "MULTILINESTRING ((10 10, 20 20, 10 40, 10 10), (40 40, 30 30, 40 20, 30 10, 40 40))"),
            (8, "MULTILINESTRING ((10 10, 20 20, 10 40, 10 10), (40 40, 30 30, 40 20, 30 10))"),
            (9, "MULTILINESTRING ((10 10, 20 20, 10 40), (40 40, 30 30, 40 20, 30 10))"),
            (10,
             "GEOMETRYCOLLECTION (POINT (40 10), LINESTRING (10 10, 20 20, 10 40), POLYGON ((40 40, 20 45, 45 30, 40 40)))"),
            (11, "POLYGON ((0 0, 0 5, 5 5, 5 0, 0 0), (1 1, 2 1, 2 2, 1 2, 1 1))")]

        geometry_df = self.__wkt_pair_list_with_index_to_data_frame(geometries)

        number_of_interior_rings = geometry_df.selectExpr("index", "ST_NumInteriorRings(geom) as num")
        collected_interior_rings = [[*row] for row in number_of_interior_rings.filter("num is not null").collect()]
        assert (collected_interior_rings == [[2, 0], [11, 1]])

    def test_st_add_point(self):
        geometry = [
            ("Point(21 52)", "Point(21 52)"),
            ("Point(21 52)", "Polygon((0 0, 0 1, 1 1, 1 0, 0 0))"),
            ("Linestring(0 0, 1 1, 1 0)", "Point(21 52)"),
            ("Linestring(0 0, 1 1, 1 0, 0 0)", "Linestring(0 0, 1 1, 1 0, 0 0)"),
            ("Point(21 52)", "MULTIPOINT ((10 40), (40 30), (20 20), (30 10))"),
            ("MULTIPOLYGON (((30 20, 45 40, 10 40, 30 20)), ((15 5, 40 10, 10 20, 5 10, 15 5)))", "Point(21 52)"),
            ("MULTILINESTRING ((10 10, 20 20, 10 40, 10 10), (40 40, 30 30, 40 20, 30 10, 40 40))", "Point(21 52)"),
            ("MULTILINESTRING ((10 10, 20 20, 10 40, 10 10), (40 40, 30 30, 40 20, 30 10))", "Point(21 52)"),
            ("MULTILINESTRING ((10 10, 20 20, 10 40), (40 40, 30 30, 40 20, 30 10))", "Point(21 52)"),
            (
            "GEOMETRYCOLLECTION (POINT (40 10), LINESTRING (10 10, 20 20, 10 40), POLYGON ((40 40, 20 45, 45 30, 40 40)))",
            "Point(21 52)"),
            ("POLYGON ((0 0, 0 5, 5 5, 5 0, 0 0), (1 1, 2 1, 2 2, 1 2, 1 1))", "Point(21 52)")
        ]
        geometry_df = self.__wkt_pairs_to_data_frame(geometry)
        modified_geometries = geometry_df.selectExpr("ST_AddPoint(geomA, geomB) as geom")
        collected_geometries = [
            row[0] for row in modified_geometries.filter("geom is not null").selectExpr("ST_AsText(geom)").collect()
        ]
        assert (collected_geometries[0] == "LINESTRING (0 0, 1 1, 1 0, 21 52)")

    def test_st_remove_point(self):
        result_and_expected = [
            [self.calculate_st_remove("Linestring(0 0, 1 1, 1 0, 0 0)", 0), "LINESTRING (1 1, 1 0, 0 0)"],
            [self.calculate_st_remove("Linestring(0 0, 1 1, 1 0, 0 0)", 1), "LINESTRING (0 0, 1 0, 0 0)"],
            [self.calculate_st_remove("Linestring(0 0, 1 1, 1 0, 0 0)", 2), "LINESTRING (0 0, 1 1, 0 0)"],
            [self.calculate_st_remove("Linestring(0 0, 1 1, 1 0, 0 0)", 3), "LINESTRING (0 0, 1 1, 1 0)"],
            [self.calculate_st_remove("POINT(0 1)", 3), None],
            [self.calculate_st_remove("POLYGON ((0 0, 0 5, 5 5, 5 0, 0 0), (1 1, 2 1, 2 2, 1 2, 1 1))", 3), None],
            [self.calculate_st_remove("GEOMETRYCOLLECTION (POINT (40 10), LINESTRING (10 10, 20 20, 10 40))", 0), None],
            [self.calculate_st_remove(
                "MULTIPOLYGON (((30 20, 45 40, 10 40, 30 20)), ((15 5, 40 10, 10 20, 5 10, 15 5)))", 3), None],
            [self.calculate_st_remove(
                "MULTILINESTRING ((10 10, 20 20, 10 40, 10 10), (40 40, 30 30, 40 20, 30 10, 40 40))", 3), None]
        ]
        for actual, expected in result_and_expected:
            assert (actual == expected)

    def test_st_is_ring(self):
        result_and_expected = [
            [self.calculate_st_is_ring("LINESTRING(0 0, 0 1, 1 0, 1 1, 0 0)"), False],
            [self.calculate_st_is_ring("LINESTRING(2 0, 2 2, 3 3)"), False],
            [self.calculate_st_is_ring("LINESTRING(0 0, 0 1, 1 1, 1 0, 0 0)"), True],
            [self.calculate_st_is_ring("POINT (21 52)"), None],
            [self.calculate_st_is_ring("POLYGON ((0 0, 0 5, 5 5, 5 0, 0 0), (1 1, 2 1, 2 2, 1 2, 1 1))"), None],
        ]
        for actual, expected in result_and_expected:
            assert (actual == expected)

    def test_st_subdivide(self):
        # Given
        geometry_df = self.__wkt_list_to_data_frame(
            [
                "POINT(21 52)",
                "POLYGON ((35 10, 45 45, 15 40, 10 20, 35 10), (20 30, 35 35, 30 20, 20 30))",
                "LINESTRING (0 0, 1 1, 2 2)"
            ]
        )
        geometry_df.createOrReplaceTempView("geometry")

        # When
        subdivided = geometry_df.select(expr("st_SubDivide(geom, 5)"))

        # Then
        assert subdivided.count() == 3

        assert sum([geometries[0].__len__() for geometries in subdivided.collect()]) == 16

    def test_st_subdivide_explode(self):
        # Given
        geometry_df = self.__wkt_list_to_data_frame(
            [
                "POINT(21 52)",
                "POLYGON ((35 10, 45 45, 15 40, 10 20, 35 10), (20 30, 35 35, 30 20, 20 30))",
                "LINESTRING (0 0, 1 1, 2 2)"
            ]
        )
        geometry_df.createOrReplaceTempView("geometry")

        # When
        subdivided = geometry_df.select(expr("st_SubDivideExplode(geom, 5)"))

        # Then
        assert subdivided.count() == 16

    def test_st_subdivide_explode_lateral(self):
        # Given
        geometry_df = self.__wkt_list_to_data_frame(
            [
                "POINT(21 52)",
                "POLYGON ((35 10, 45 45, 15 40, 10 20, 35 10), (20 30, 35 35, 30 20, 20 30))",
                "LINESTRING (0 0, 1 1, 2 2)"
            ]
        )

        geometry_df.selectExpr("geom as geometry").createOrReplaceTempView("geometries")

        # When
        lateral_view_result = self.spark. \
            sql("""select geom from geometries LATERAL VIEW ST_SubdivideExplode(geometry, 5) AS geom""")

        # Then
        assert lateral_view_result.count() == 16

    def test_st_make_polygon(self):
        # Given
        geometry_df = self.spark.createDataFrame(
            [
                ["POINT(21 52)", None],
                ["POLYGON ((35 10, 45 45, 15 40, 10 20, 35 10), (20 30, 35 35, 30 20, 20 30))", None],
                ["LINESTRING (0 0, 0 1, 1 0, 0 0)", "POLYGON ((0 0, 0 1, 1 0, 0 0))"]
            ]
        ).selectExpr("ST_GeomFromText(_1) AS geom", "_2 AS expected")

        # When calling st_MakePolygon
        geom_poly = geometry_df.withColumn("polygon", expr("ST_MakePolygon(geom)"))

        # Then only based on closed linestring geom is created
        geom_poly.filter("polygon IS NOT NULL").selectExpr("ST_AsText(polygon)", "expected"). \
            show()
        result = geom_poly.filter("polygon IS NOT NULL").selectExpr("ST_AsText(polygon)", "expected"). \
            collect()

        assert result.__len__() == 1

        for actual, expected in result:
            assert actual == expected

    def test_st_geohash(self):
        # Given
        geometry_df = self.spark.createDataFrame(
            [
                ["POINT(21 52)", "u3nzvf79zq"],
                ["POLYGON ((35 10, 45 45, 15 40, 10 20, 35 10), (20 30, 35 35, 30 20, 20 30))", "ssgs3y0zh7"],
                ["LINESTRING (0 0, 1 1, 2 2)", "s00twy01mt"]
            ]
        ).select(expr("St_GeomFromText(_1)").alias("geom"), col("_2").alias("expected_hash"))

        # When
        geohash_df = geometry_df.withColumn("geohash", expr("ST_GeoHash(geom, 10)")). \
            select("geohash", "expected_hash")

        # Then
        geohash = geohash_df.collect()

        for calculated_geohash, expected_geohash in geohash:
            assert calculated_geohash == expected_geohash

    def test_geom_from_geohash(self):
        # Given
        geometry_df = self.spark.createDataFrame(
            [
                [
                    "POLYGON ((20.999990701675415 51.99999690055847, 20.999990701675415 52.0000022649765, 21.000001430511475 52.0000022649765, 21.000001430511475 51.99999690055847, 20.999990701675415 51.99999690055847))",
                    "u3nzvf79zq"
                ],
                [
                    "POLYGON ((26.71875 26.71875, 26.71875 28.125, 28.125 28.125, 28.125 26.71875, 26.71875 26.71875))",
                    "ssg"
                ],
                [
                    "POLYGON ((0.9999918937683105 0.9999972581863403, 0.9999918937683105 1.0000026226043701, 1.0000026226043701 1.0000026226043701, 1.0000026226043701 0.9999972581863403, 0.9999918937683105 0.9999972581863403))",
                    "s00twy01mt"
                ]
            ]
        ).select(expr("ST_GeomFromGeoHash(_2)").alias("geom"), col("_1").alias("expected_polygon"))

        # When
        wkt_df = geometry_df.withColumn("wkt", expr("ST_AsText(geom)")). \
            select("wkt", "expected_polygon").collect()

        for wkt, expected_polygon in wkt_df:
            assert wkt == expected_polygon

    def test_geom_from_geohash_precision(self):
        # Given
        geometry_df = self.spark.createDataFrame(
            [
                ["POLYGON ((11.25 50.625, 11.25 56.25, 22.5 56.25, 22.5 50.625, 11.25 50.625))", "u3nzvf79zq"],
                ["POLYGON ((22.5 22.5, 22.5 28.125, 33.75 28.125, 33.75 22.5, 22.5 22.5))", "ssgs3y0zh7"],
                ["POLYGON ((0 0, 0 5.625, 11.25 5.625, 11.25 0, 0 0))", "s00twy01mt"]
            ]
        ).select(expr("ST_GeomFromGeoHash(_2, 2)").alias("geom"), col("_1").alias("expected_polygon"))

        # When
        wkt_df = geometry_df.withColumn("wkt", expr("ST_ASText(geom)")). \
            select("wkt", "expected_polygon")

        # Then
        geohash = wkt_df.collect()

        for wkt, expected_wkt in geohash:
            assert wkt == expected_wkt

    def test_st_collect_on_array_type(self):
        # given
        geometry_df = self.spark.createDataFrame([
            [1, [loads("POLYGON((1 2,1 4,3 4,3 2,1 2))"), loads("POLYGON((0.5 0.5,5 0,5 5,0 5,0.5 0.5))")]],
            [2, [loads("LINESTRING(1 2, 3 4)"), loads("LINESTRING(3 4, 4 5)")]],
            [3, [loads("POINT(1 2)"), loads("POINT(-2 3)")]]
        ]).toDF("id", "geom")

        # when calculating st collect
        geometry_df_collected = geometry_df.withColumn("collected", expr("ST_Collect(geom)"))

        # then result should be as expected
        assert (set([el[0] for el in geometry_df_collected.selectExpr("ST_AsText(collected)").collect()]) == {
            "MULTILINESTRING ((1 2, 3 4), (3 4, 4 5))",
            "MULTIPOINT ((1 2), (-2 3))",
            "MULTIPOLYGON (((1 2, 1 4, 3 4, 3 2, 1 2)), ((0.5 0.5, 5 0, 5 5, 0 5, 0.5 0.5)))"
        })

    def test_st_collect_on_multiple_columns(self):
        # given geometry df with multiple geometry columns
        geometry_df = self.spark.createDataFrame([
            [1, loads("POLYGON((1 2,1 4,3 4,3 2,1 2))"), loads("POLYGON((0.5 0.5,5 0,5 5,0 5,0.5 0.5))")],
            [2, loads("LINESTRING(1 2, 3 4)"), loads("LINESTRING(3 4, 4 5)")],
            [3, loads("POINT(1 2)"), loads("POINT(-2 3)")]
        ]).toDF("id", "geom_left", "geom_right")

        # when calculating st collect on multiple columns
        geometry_df_collected = geometry_df.withColumn("collected", expr("ST_Collect(geom_left, geom_right)"))

        # then result should be calculated
        assert (set([el[0] for el in geometry_df_collected.selectExpr("ST_AsText(collected)").collect()]) == {
            "MULTILINESTRING ((1 2, 3 4), (3 4, 4 5))",
            "MULTIPOINT ((1 2), (-2 3))",
            "MULTIPOLYGON (((1 2, 1 4, 3 4, 3 2, 1 2)), ((0.5 0.5, 5 0, 5 5, 0 5, 0.5 0.5)))"
        })

    def test_st_reverse(self):
        test_cases = {
            "'POLYGON((-1 0 0, 1 0 0, 0 0 1, 0 1 0, -1 0 0))'":
                "POLYGON Z((-1 0 0, 0 1 0, 0 0 1, 1 0 0, -1 0 0))",
            "'LINESTRING(0 0, 1 2, 2 4, 3 6)'":
                "LINESTRING (3 6, 2 4, 1 2, 0 0)",
            "'POINT(1 2)'":
                "POINT (1 2)",
            "'MULTIPOINT((10 40 66), (40 30 77), (20 20 88), (30 10 99))'":
                "MULTIPOINT Z((10 40 66), (40 30 77), (20 20 88), (30 10 99))",
            "'MULTIPOLYGON(((30 20 11, 45 40 11, 10 40 11, 30 20 11)), " \
            "((15 5 11, 40 10 11, 10 20 11, 5 10 11, 15 5 11)))'":
                "MULTIPOLYGON Z(((30 20 11, 10 40 11, 45 40 11, 30 20 11)), " \
                "((15 5 11, 5 10 11, 10 20 11, 40 10 11, 15 5 11)))",
            "'MULTILINESTRING((10 10 11, 20 20 11, 10 40 11), " \
            "(40 40 11, 30 30 11, 40 20 11, 30 10 11))'":
                "MULTILINESTRING Z((10 40 11, 20 20 11, 10 10 11), " \
                "(30 10 11, 40 20 11, 30 30 11, 40 40 11))",
            "'MULTIPOLYGON(((40 40 11, 20 45 11, 45 30 11, 40 40 11)), " \
            "((20 35 11, 10 30 11, 10 10 11, 30 5 11, 45 20 11, 20 35 11)," \
            "(30 20 11, 20 15 11, 20 25 11, 30 20 11)))'":
                "MULTIPOLYGON Z(((40 40 11, 45 30 11, 20 45 11, 40 40 11)), " \
                "((20 35 11, 45 20 11, 30 5 11, 10 10 11, 10 30 11, 20 35 11), " \
                "(30 20 11, 20 25 11, 20 15 11, 30 20 11)))",
            "'POLYGON((0 0 11, 0 5 11, 5 5 11, 5 0 11, 0 0 11), " \
            "(1 1 11, 2 1 11, 2 2 11, 1 2 11, 1 1 11))'":
                "POLYGON Z((0 0 11, 5 0 11, 5 5 11, 0 5 11, 0 0 11), " \
                "(1 1 11, 1 2 11, 2 2 11, 2 1 11, 1 1 11))"
        }
        for input_geom, expected_geom in test_cases.items():
            reversed_geometry = self.spark.sql("select ST_AsText(ST_Reverse(ST_GeomFromText({})))".format(input_geom))
            assert reversed_geometry.take(1)[0][0] == expected_geom

    def calculate_st_is_ring(self, wkt):
        geometry_collected = self.__wkt_list_to_data_frame([wkt]). \
            selectExpr("ST_IsRing(geom) as is_ring") \
            .filter("is_ring is not null").collect()

        return geometry_collected[0][0] if geometry_collected.__len__() != 0 else None

    def calculate_st_remove(self, wkt, index):
        geometry_collected = self.__wkt_list_to_data_frame([wkt]). \
            selectExpr(f"ST_RemovePoint(geom, {index}) as geom"). \
            filter("geom is not null"). \
            selectExpr("ST_AsText(geom)").collect()

        return geometry_collected[0][0] if geometry_collected.__len__() != 0 else None

    def __wkt_pairs_to_data_frame(self, wkt_list: List) -> DataFrame:
        return self.spark.createDataFrame([[wkt.loads(wkt_a), wkt.loads(wkt_b)] for wkt_a, wkt_b in wkt_list],
                                          self.geo_pair_schema)

    def __wkt_list_to_data_frame(self, wkt_list: List) -> DataFrame:
        return self.spark.createDataFrame([[wkt.loads(given_wkt)] for given_wkt in wkt_list], self.geo_schema)

    def __wkt_pair_list_with_index_to_data_frame(self, wkt_list: List) -> DataFrame:
        return self.spark.createDataFrame([[index, wkt.loads(given_wkt)] for index, given_wkt in wkt_list],
                                          self.geo_schema_with_index)

    def test_st_pointonsurface(self):
        tests1 = {
            "'POINT(0 5)'": "POINT (0 5)",
            "'LINESTRING(0 5, 0 10)'": "POINT (0 5)",
            "'POLYGON((0 0, 0 5, 5 5, 5 0, 0 0))'": "POINT (2.5 2.5)",
            "'LINESTRING(0 5 1, 0 0 1, 0 10 2)'": "POINT Z(0 0 1)"
        }

        for input_geom, expected_geom in tests1.items():
            pointOnSurface = self.spark.sql(
                "select ST_AsText(ST_PointOnSurface(ST_GeomFromText({})))".format(input_geom))
            assert pointOnSurface.take(1)[0][0] == expected_geom

        tests2 = {"'LINESTRING(0 5 1, 0 0 1, 0 10 2)'": "POINT Z(0 0 1)"}

        for input_geom, expected_geom in tests2.items():
            pointOnSurface = self.spark.sql(
                "select ST_AsEWKT(ST_PointOnSurface(ST_GeomFromWKT({})))".format(input_geom))
            assert pointOnSurface.take(1)[0][0] == expected_geom

    def test_st_pointn(self):
        linestring = "'LINESTRING(0 0, 1 2, 2 4, 3 6)'"
        tests = [
            [linestring, 1, "POINT (0 0)"],
            [linestring, 2, "POINT (1 2)"],
            [linestring, -1, "POINT (3 6)"],
            [linestring, -2, "POINT (2 4)"],
            [linestring, 3, "POINT (2 4)"],
            [linestring, 4, "POINT (3 6)"],
            [linestring, 5, None],
            [linestring, -5, None],
            ["'POLYGON((1 1, 3 1, 3 3, 1 3, 1 1))'", 2, None],
            ["'POINT(1 2)'", 1, None]
        ]

        for test in tests:
            point = self.spark.sql(f"select ST_AsText(ST_PointN(ST_GeomFromText({test[0]}), {test[1]}))")
            assert point.take(1)[0][0] == test[2]

    def test_st_force2d(self):
        tests1 = {
            "'POINT(0 5)'": "POINT (0 5)",
            "'POLYGON((0 0 2, 0 5 2, 5 0 2, 0 0 2), (1 1 2, 3 1 2, 1 3 2, 1 1 2))'":
                "POLYGON ((0 0, 0 5, 5 0, 0 0), (1 1, 3 1, 1 3, 1 1))",
            "'LINESTRING(0 5 1, 0 0 1, 0 10 2)'": "LINESTRING (0 5, 0 0, 0 10)"
        }

        for input_geom, expected_geom in tests1.items():
            geom_2d = self.spark.sql(
                "select ST_AsText(ST_Force_2D(ST_GeomFromText({})))".format(input_geom))
            assert geom_2d.take(1)[0][0] == expected_geom

    def test_st_buildarea(self):
        tests = {
            "'MULTILINESTRING((0 0, 10 0, 10 10, 0 10, 0 0),(10 10, 20 10, 20 20, 10 20, 10 10))'":
                "MULTIPOLYGON (((0 0, 0 10, 10 10, 10 0, 0 0)), ((10 10, 10 20, 20 20, 20 10, 10 10)))",
            "'MULTILINESTRING((0 0, 10 0, 10 10, 0 10, 0 0),(10 10, 20 10, 20 0, 10 0, 10 10))'":
                "POLYGON ((0 0, 0 10, 10 10, 20 10, 20 0, 10 0, 0 0))",
            "'MULTILINESTRING((0 0, 20 0, 20 20, 0 20, 0 0),(2 2, 18 2, 18 18, 2 18, 2 2))'":
                "POLYGON ((0 0, 0 20, 20 20, 20 0, 0 0), (2 2, 18 2, 18 18, 2 18, 2 2))",
            "'MULTILINESTRING((0 0, 20 0, 20 20, 0 20, 0 0), (2 2, 18 2, 18 18, 2 18, 2 2), (8 8, 8 12, 12 12, 12 8, 8 8))'":
                "MULTIPOLYGON (((0 0, 0 20, 20 20, 20 0, 0 0), (2 2, 18 2, 18 18, 2 18, 2 2)), ((8 8, 8 12, 12 12, 12 8, 8 8)))",
            "'MULTILINESTRING((0 0, 20 0, 20 20, 0 20, 0 0),(2 2, 18 2, 18 18, 2 18, 2 2), " \
            "(8 8, 8 9, 8 10, 8 11, 8 12, 9 12, 10 12, 11 12, 12 12, 12 11, 12 10, 12 9, 12 8, 11 8, 10 8, 9 8, 8 8))'":
                "MULTIPOLYGON (((0 0, 0 20, 20 20, 20 0, 0 0), (2 2, 18 2, 18 18, 2 18, 2 2)), " \
                "((8 8, 8 9, 8 10, 8 11, 8 12, 9 12, 10 12, 11 12, 12 12, 12 11, 12 10, 12 9, 12 8, 11 8, 10 8, 9 8, 8 8)))",
            "'MULTILINESTRING((0 0, 20 0, 20 20, 0 20, 0 0),(2 2, 18 2, 18 18, 2 18, 2 2),(8 8, 8 12, 12 12, 12 8, 8 8),(10 8, 10 12))'":
                "MULTIPOLYGON (((0 0, 0 20, 20 20, 20 0, 0 0), (2 2, 18 2, 18 18, 2 18, 2 2)), ((8 8, 8 12, 12 12, 12 8, 8 8)))",
            "'MULTILINESTRING((0 0, 20 0, 20 20, 0 20, 0 0),(2 2, 18 2, 18 18, 2 18, 2 2),(10 2, 10 18))'":
                "POLYGON ((0 0, 0 20, 20 20, 20 0, 0 0), (2 2, 18 2, 18 18, 2 18, 2 2))",
            "'MULTILINESTRING( (0 0, 70 0, 70 70, 0 70, 0 0), (10 10, 10 60, 40 60, 40 10, 10 10), " \
            "(20 20, 20 30, 30 30, 30 20, 20 20), (20 30, 30 30, 30 50, 20 50, 20 30), (50 20, 60 20, 60 40, 50 40, 50 20), " \
            "(50 40, 60 40, 60 60, 50 60, 50 40), (80 0, 110 0, 110 70, 80 70, 80 0), (90 60, 100 60, 100 50, 90 50, 90 60))'":
                "MULTIPOLYGON (((0 0, 0 70, 70 70, 70 0, 0 0), (10 10, 40 10, 40 60, 10 60, 10 10), (50 20, 60 20, 60 40, 60 60, 50 60, 50 40, 50 20)), " \
                "((20 20, 20 30, 20 50, 30 50, 30 30, 30 20, 20 20)), " \
                "((80 0, 80 70, 110 70, 110 0, 80 0), (90 50, 100 50, 100 60, 90 60, 90 50)))"
        }

        for input_geom, expected_geom in tests.items():
            areal_geom = self.spark.sql("select ST_AsText(ST_BuildArea(ST_GeomFromText({})))".format(input_geom))
            assert areal_geom.take(1)[0][0] == expected_geom

    def test_st_line_from_multi_point(self):
        test_cases = {
            "'POLYGON((-1 0 0, 1 0 0, 0 0 1, 0 1 0, -1 0 0))'": None,
            "'LINESTRING(0 0, 1 2, 2 4, 3 6)'": None,
            "'POINT(1 2)'": None,
            "'MULTIPOINT((10 40), (40 30), (20 20), (30 10))'":
                "LINESTRING (10 40, 40 30, 20 20, 30 10)",
            "'MULTIPOINT((10 40 66), (40 30 77), (20 20 88), (30 10 99))'":
                "LINESTRING Z(10 40 66, 40 30 77, 20 20 88, 30 10 99)"
        }
        for input_geom, expected_geom in test_cases.items():
            line_geometry = self.spark.sql(
                "select ST_AsText(ST_LineFromMultiPoint(ST_GeomFromText({})))".format(input_geom))
            assert line_geometry.take(1)[0][0] == expected_geom

    def test_st_s2_cell_ids(self):
        test_cases = [
            "'POLYGON((-1 0, 1 0, 0 0, 0 1, -1 0))'",
            "'LINESTRING(0 0, 1 2, 2 4, 3 6)'",
            "'POINT(1 2)'"
        ]
        for input_geom in test_cases:
            cell_ids = self.spark.sql("select ST_S2CellIDs(ST_GeomFromText({}), 6)".format(input_geom)).take(1)[0][0]
            assert isinstance(cell_ids, list)
            assert isinstance(cell_ids[0], int)
        # test null case
        cell_ids = self.spark.sql("select ST_S2CellIDs(null, 6)").take(1)[0][0]
        assert cell_ids is None

    def test_st_numPoints(self):
        actual = self.spark.sql("SELECT ST_NumPoints(ST_GeomFromText('LINESTRING(0 1, 1 0, 2 0)'))").take(1)[0][0]
        expected = 3
        assert expected == actual

    def test_force3D(self):
        expected = 3
        actualDf = self.spark.sql("SELECT ST_Force3D(ST_GeomFromText('LINESTRING(0 1, 1 0, 2 0)'), 1.1) AS geom")
        actual = actualDf.selectExpr("ST_NDims(geom)").take(1)[0][0]
        assert expected == actual

    def test_nRings(self):
        expected = 1
        actualDf = self.spark.sql("SELECT ST_GeomFromText('POLYGON ((1 0, 1 1, 2 1, 2 0, 1 0))') AS geom")
        actual = actualDf.selectExpr("ST_NRings(geom)").take(1)[0][0]
        assert expected == actual

    def test_translate(self):
        expected = "POLYGON ((3 5, 3 6, 4 6, 4 5, 3 5))"
        actual_df = self.spark.sql(
            "SELECT ST_Translate(ST_GeomFromText('POLYGON ((1 0, 1 1, 2 1, 2 0, 1 0))'), 2, 5) AS geom")
        actual = actual_df.selectExpr("ST_AsText(geom)").take(1)[0][0]
        assert expected == actual

<<<<<<< HEAD
    def test_frechetDistance(self):
        expected = 5.0990195135927845
        actual_df = self.spark.sql("SELECT ST_FrechetDistance(ST_GeomFromText('LINESTRING (0 0, 1 0, 2 0, 3 0, 4 0, "
                                   "5 0)'), ST_GeomFromText('POINT (0 1)'))")
        actual = actual_df.take(1)[0][0]
        assert expected == actual

=======
    def test_affine(self):
        expected = "POLYGON Z((2 3 1, 4 5 1, 7 8 2, 2 3 1))"
        actual_df = self.spark.sql("SELECT ST_Affine(ST_GeomFromText('POLYGON ((1 0 1, 1 1 1, 2 2 2, 1 0 1))'), 1, 2, "
                                   "1, 2, 1, 2) AS geom")
        actual = actual_df.selectExpr("ST_AsText(geom)").take(1)[0][0]
        assert expected == actual
>>>>>>> 5cb7a210
    def test_boundingDiagonal(self):
        expected = "LINESTRING (1 0, 2 1)"
        actual_df = self.spark.sql("SELECT ST_BoundingDiagonal(ST_GeomFromText('POLYGON ((1 0, 1 1, 2 1, 2 0, "
                                   "1 0))')) AS geom")
        actual = actual_df.selectExpr("ST_AsText(geom)").take(1)[0][0]
        assert expected == actual

    def test_hausdorffDistance(self):
        expected = 5.0
        actual_df = self.spark.sql("SELECT ST_HausdorffDistance(ST_GeomFromText('POLYGON ((1 0 1, 1 1 2, 2 1 5, "
                                   "2 0 1, 1 0 1))'), ST_GeomFromText('POLYGON ((4 0 4, 6 1 4, 6 4 9, 6 1 3, "
                                   "4 0 4))'), 0.5)")
        actual_df_default = self.spark.sql("SELECT ST_HausdorffDistance(ST_GeomFromText('POLYGON ((1 0 1, 1 1 2, "
                                           "2 1 5, "
                                           "2 0 1, 1 0 1))'), ST_GeomFromText('POLYGON ((4 0 4, 6 1 4, 6 4 9, 6 1 3, "
                                           "4 0 4))'))")
        actual = actual_df.take(1)[0][0]
        actual_default = actual_df_default.take(1)[0][0]
        assert expected == actual
        assert expected == actual_default<|MERGE_RESOLUTION|>--- conflicted
+++ resolved
@@ -1129,7 +1129,6 @@
         actual = actual_df.selectExpr("ST_AsText(geom)").take(1)[0][0]
         assert expected == actual
 
-<<<<<<< HEAD
     def test_frechetDistance(self):
         expected = 5.0990195135927845
         actual_df = self.spark.sql("SELECT ST_FrechetDistance(ST_GeomFromText('LINESTRING (0 0, 1 0, 2 0, 3 0, 4 0, "
@@ -1137,14 +1136,12 @@
         actual = actual_df.take(1)[0][0]
         assert expected == actual
 
-=======
     def test_affine(self):
         expected = "POLYGON Z((2 3 1, 4 5 1, 7 8 2, 2 3 1))"
         actual_df = self.spark.sql("SELECT ST_Affine(ST_GeomFromText('POLYGON ((1 0 1, 1 1 1, 2 2 2, 1 0 1))'), 1, 2, "
                                    "1, 2, 1, 2) AS geom")
         actual = actual_df.selectExpr("ST_AsText(geom)").take(1)[0][0]
         assert expected == actual
->>>>>>> 5cb7a210
     def test_boundingDiagonal(self):
         expected = "LINESTRING (1 0, 2 1)"
         actual_df = self.spark.sql("SELECT ST_BoundingDiagonal(ST_GeomFromText('POLYGON ((1 0, 1 1, 2 1, 2 0, "
