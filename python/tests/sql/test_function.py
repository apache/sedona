--- conflicted
+++ resolved
@@ -1129,14 +1129,12 @@
         actual = actual_df.selectExpr("ST_AsText(geom)").take(1)[0][0]
         assert expected == actual
 
-<<<<<<< HEAD
     def test_affine(self):
         expected = "POLYGON Z((2 3 1, 4 5 1, 7 8 2, 2 3 1))"
         actual_df = self.spark.sql("SELECT ST_Affine(ST_GeomFromText('POLYGON ((1 0 1, 1 1 1, 2 2 2, 1 0 1))'), 1, 2, "
                                    "1, 2, 1, 2) AS geom")
         actual = actual_df.selectExpr("ST_AsText(geom)").take(1)[0][0]
         assert expected == actual
-=======
     def test_boundingDiagonal(self):
         expected = "LINESTRING (1 0, 2 1)"
         actual_df = self.spark.sql("SELECT ST_BoundingDiagonal(ST_GeomFromText('POLYGON ((1 0, 1 1, 2 1, 2 0, "
@@ -1156,5 +1154,4 @@
         actual = actual_df.take(1)[0][0]
         actual_default = actual_df_default.take(1)[0][0]
         assert expected == actual
-        assert expected == actual_default
->>>>>>> 9669a838
+        assert expected == actual_default