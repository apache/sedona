--- conflicted
+++ resolved
@@ -958,7 +958,6 @@
             assert pointOnSurface.take(1)[0][0] == expected_geom
         '''
 
-<<<<<<< HEAD
     def test_st_pointn(self):
         linestring = "'LINESTRING(0 0, 1 2, 2 4, 3 6)'"
         tests = [
@@ -977,7 +976,7 @@
         for test in tests:
             point = self.spark.sql(f"select ST_AsText(ST_PointN(ST_GeomFromText({test[0]}), {test[1]}))")
             assert point.take(1)[0][0] == test[2]
-=======
+
     def test_st_force2d(self):
         tests1 = {
             "'POINT(0 5)'": "POINT (0 5)",
@@ -989,5 +988,4 @@
         for input_geom, expected_geom in tests1.items():
             geom_2d = self.spark.sql(
                 "select ST_AsText(ST_Force_2D(ST_GeomFromText({})))".format(input_geom))
-            assert geom_2d.take(1)[0][0] == expected_geom
->>>>>>> 5874e1b2
+            assert geom_2d.take(1)[0][0] == expected_geom