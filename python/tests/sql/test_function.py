--- conflicted
+++ resolved
@@ -1149,7 +1149,6 @@
         actual = actual_df.selectExpr("ST_AsText(geom)").take(1)[0][0]
         assert expected == actual
 
-<<<<<<< HEAD
     def test_angle(self):
         expectedDegrees = 11.309932474020195
         expectedRad = 0.19739555984988044
@@ -1158,7 +1157,6 @@
         actualDegrees = actual_df.selectExpr("ST_Degrees(angleRad)").take(1)[0][0]
         assert math.isclose(expectedRad, actualRad, rel_tol=1e-9)
         assert math.isclose(expectedDegrees, actualDegrees, rel_tol=1e-9)
-=======
     def test_hausdorffDistance(self):
         expected = 5.0
         actual_df = self.spark.sql("SELECT ST_HausdorffDistance(ST_GeomFromText('POLYGON ((1 0 1, 1 1 2, 2 1 5, "
@@ -1171,5 +1169,4 @@
         actual = actual_df.take(1)[0][0]
         actual_default = actual_df_default.take(1)[0][0]
         assert expected == actual
-        assert expected == actual_default
->>>>>>> 4663cf52
+        assert expected == actual_default