--- conflicted
+++ resolved
@@ -1127,8 +1127,6 @@
         actual_df = self.spark.sql(
             "SELECT ST_Translate(ST_GeomFromText('POLYGON ((1 0, 1 1, 2 1, 2 0, 1 0))'), 2, 5) AS geom")
         actual = actual_df.selectExpr("ST_AsText(geom)").take(1)[0][0]
-<<<<<<< HEAD
-=======
         assert expected == actual
 
     def test_frechetDistance(self):
@@ -1136,7 +1134,6 @@
         actual_df = self.spark.sql("SELECT ST_FrechetDistance(ST_GeomFromText('LINESTRING (0 0, 1 0, 2 0, 3 0, 4 0, "
                                    "5 0)'), ST_GeomFromText('POINT (0 1)'))")
         actual = actual_df.take(1)[0][0]
->>>>>>> a768abd3
         assert expected == actual
 
     def test_affine(self):
