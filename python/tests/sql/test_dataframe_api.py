#  Licensed to the Apache Software Foundation (ASF) under one
#  or more contributor license agreements.  See the NOTICE file
#  distributed with this work for additional information
#  regarding copyright ownership.  The ASF licenses this file
#  to you under the Apache License, Version 2.0 (the
#  "License"); you may not use this file except in compliance
#  with the License.  You may obtain a copy of the License at
#
#    http://www.apache.org/licenses/LICENSE-2.0
#
#  Unless required by applicable law or agreed to in writing,
#  software distributed under the License is distributed on an
#  "AS IS" BASIS, WITHOUT WARRANTIES OR CONDITIONS OF ANY
#  KIND, either express or implied.  See the License for the
#  specific language governing permissions and limitations
#  under the License.

from typing import Callable, Tuple

from pyspark.sql import functions as f, Row
import pytest
from shapely.geometry.base import BaseGeometry

from sedona.sql import (
    st_aggregates as sta,
    st_constructors as stc,
    st_functions as stf,
    st_predicates as stp,
)

from tests.test_base import TestBase


test_configurations = [
    # constructors
    (stc.ST_GeomFromGeoHash, ("geohash", 4), "constructor", "ST_PrecisionReduce(geom, 2)", "POLYGON ((0.7 1.05, 1.05 1.05, 1.05 0.88, 0.7 0.88, 0.7 1.05))"),
    (stc.ST_GeomFromGeoJSON, ("geojson",), "constructor", "", "POINT (0 1)"),
    (stc.ST_GeomFromGML, ("gml",), "constructor", "", "LINESTRING (-71.16 42.25, -71.17 42.25, -71.18 42.25)"),
    (stc.ST_GeomFromKML, ("kml",), "constructor", "", "LINESTRING (-71.16 42.26, -71.17 42.26)"),
    (stc.ST_GeomFromText, ("wkt",), "linestring_wkt", "", "LINESTRING (1 2, 3 4)"),
    (stc.ST_GeomFromWKB, ("wkb",), "constructor", "ST_PrecisionReduce(geom, 2)", "LINESTRING (-2.1 -0.35, -1.5 -0.67)"),
    (stc.ST_GeomFromWKT, ("wkt",), "linestring_wkt", "", "LINESTRING (1 2, 3 4)"),
    (stc.ST_LineFromText, ("wkt",), "linestring_wkt", "", "LINESTRING (1 2, 3 4)"),
    (stc.ST_LineStringFromText, ("multiple_point", lambda: f.lit(',')), "constructor", "", "LINESTRING (0 0, 1 0, 1 1, 0 0)"),
    (stc.ST_Point, ("x", "y"), "constructor", "", "POINT (0 1)"),
    (stc.ST_PointFromText, ("single_point", lambda: f.lit(',')), "constructor", "", "POINT (0 1)"),
    (stc.ST_PolygonFromEnvelope, ("minx", "miny", "maxx", "maxy"), "min_max_x_y", "", "POLYGON ((0 1, 0 3, 2 3, 2 1, 0 1))"),
    (stc.ST_PolygonFromEnvelope, (0.0, 1.0, 2.0, 3.0), "null", "", "POLYGON ((0 1, 0 3, 2 3, 2 1, 0 1))"),
    (stc.ST_PolygonFromText, ("multiple_point", lambda: f.lit(',')), "constructor", "", "POLYGON ((0 0, 1 0, 1 1, 0 0))"),

    # functions
    (stf.ST_3DDistance, ("a", "b"), "two_points", "", 5.0),
    (stf.ST_AddPoint, ("line", lambda: f.expr("ST_Point(1.0, 1.0)")), "linestring_geom", "", "LINESTRING (0 0, 1 0, 2 0, 3 0, 4 0, 5 0, 1 1)"),
    (stf.ST_AddPoint, ("line", lambda: f.expr("ST_Point(1.0, 1.0)"), 1), "linestring_geom", "", "LINESTRING (0 0, 1 1, 1 0, 2 0, 3 0, 4 0, 5 0)"),
    (stf.ST_Area, ("geom",), "triangle_geom", "", 0.5),
    (stf.ST_AreaSpheroid, ("point",), "point_geom", "", 0.0),
    (stf.ST_AsBinary, ("point",), "point_geom", "", "01010000000000000000000000000000000000f03f"),
    (stf.ST_AsEWKB, (lambda: f.expr("ST_SetSRID(point, 3021)"),), "point_geom", "", "0101000020cd0b00000000000000000000000000000000f03f"),
    (stf.ST_AsEWKT, (lambda: f.expr("ST_SetSRID(point, 4326)"),), "point_geom", "", "SRID=4326;POINT (0 1)"),
    (stf.ST_AsGeoJSON, ("point",), "point_geom", "", "{\"type\":\"Point\",\"coordinates\":[0.0,1.0]}"),
    (stf.ST_AsGML, ("point",), "point_geom", "", "<gml:Point>\n  <gml:coordinates>\n    0.0,1.0 \n  </gml:coordinates>\n</gml:Point>\n"),
    (stf.ST_AsKML, ("point",), "point_geom", "", "<Point>\n  <coordinates>0.0,1.0</coordinates>\n</Point>\n"),
    (stf.ST_AsText, ("point",), "point_geom", "", "POINT (0 1)"),
    (stf.ST_Azimuth, ("a", "b"), "two_points", "geom * 180.0 / pi()", 90.0),
    (stf.ST_Boundary, ("geom",), "triangle_geom", "", "LINESTRING (0 0, 1 0, 1 1, 0 0)"),
    (stf.ST_Buffer, ("point", 1.0), "point_geom", "ST_PrecisionReduce(geom, 2)", "POLYGON ((0.98 0.8, 0.92 0.62, 0.83 0.44, 0.71 0.29, 0.56 0.17, 0.38 0.08, 0.2 0.02, 0 0, -0.2 0.02, -0.38 0.08, -0.56 0.17, -0.71 0.29, -0.83 0.44, -0.92 0.62, -0.98 0.8, -1 1, -0.98 1.2, -0.92 1.38, -0.83 1.56, -0.71 1.71, -0.56 1.83, -0.38 1.92, -0.2 1.98, 0 2, 0.2 1.98, 0.38 1.92, 0.56 1.83, 0.71 1.71, 0.83 1.56, 0.92 1.38, 0.98 1.2, 1 1, 0.98 0.8))"),
    (stf.ST_BuildArea, ("geom",), "multiline_geom", "ST_Normalize(geom)", "POLYGON ((0 0, 1 1, 1 0, 0 0))"),
    (stf.ST_BoundingDiagonal, ("geom",), "square_geom", "ST_BoundingDiagonal(geom)", "LINESTRING (1 0, 2 1)"),
    (stf.ST_Centroid, ("geom",), "triangle_geom", "ST_PrecisionReduce(geom, 2)", "POINT (0.67 0.33)"),
    (stf.ST_Collect, (lambda: f.expr("array(a, b)"),), "two_points", "", "MULTIPOINT Z (0 0 0, 3 0 4)"),
    (stf.ST_Collect, ("a", "b"), "two_points", "", "MULTIPOINT Z (0 0 0, 3 0 4)"),
    (stf.ST_CollectionExtract, ("geom",), "geom_collection", "", "MULTILINESTRING ((0 0, 1 0))"),
    (stf.ST_CollectionExtract, ("geom", 1), "geom_collection", "", "MULTIPOINT (0 0)"),
    (stf.ST_ConcaveHull, ("geom", 1.0), "triangle_geom", "", "POLYGON ((0 0, 1 1, 1 0, 0 0))"),
    (stf.ST_ConcaveHull, ("geom", 1.0, True), "triangle_geom", "", "POLYGON ((1 1, 1 0, 0 0, 1 1))"),
    (stf.ST_ConvexHull, ("geom",), "triangle_geom", "", "POLYGON ((0 0, 1 1, 1 0, 0 0))"),
    (stf.ST_Difference, ("a", "b"), "overlapping_polys", "", "POLYGON ((1 0, 0 0, 0 1, 1 1, 1 0))"),
    (stf.ST_Dimension, ("geom",), "geometry_geom_collection", "", 1),
    (stf.ST_Distance, ("a", "b"), "two_points", "", 3.0),
    (stf.ST_DistanceSpheroid, ("point", "point"), "point_geom", "", 0.0),
    (stf.ST_DistanceSphere, ("point", "point"), "point_geom", "", 0.0),
    (stf.ST_DistanceSphere, ("point", "point", 6378137.0), "point_geom", "", 0.0),
    (stf.ST_Dump, ("geom",), "multipoint", "", ["POINT (0 0)", "POINT (1 1)"]),
    (stf.ST_DumpPoints, ("line",), "linestring_geom", "", ["POINT (0 0)", "POINT (1 0)", "POINT (2 0)", "POINT (3 0)", "POINT (4 0)", "POINT (5 0)"]),
    (stf.ST_EndPoint, ("line",), "linestring_geom", "", "POINT (5 0)"),
    (stf.ST_Envelope, ("geom",), "triangle_geom", "", "POLYGON ((0 0, 0 1, 1 1, 1 0, 0 0))"),
    (stf.ST_ExteriorRing, ("geom",), "triangle_geom", "", "LINESTRING (0 0, 1 0, 1 1, 0 0)"),
    (stf.ST_FlipCoordinates, ("point",), "point_geom", "", "POINT (1 0)"),
    (stf.ST_Force_2D, ("point",), "point_geom", "", "POINT (0 1)"),
    (stf.ST_Force3D, ("point", 1.0), "point_geom", "", "POINT Z (0 1 1)"),
    (stf.ST_GeometricMedian, ("multipoint",), "multipoint_geom", "", "POINT (22.500002656424286 21.250001168173426)"),
    (stf.ST_GeometryN, ("geom", 0), "multipoint", "", "POINT (0 0)"),
    (stf.ST_GeometryType, ("point",), "point_geom", "", "ST_Point"),
    (stf.ST_HausdorffDistance, ("point", "line",), "point_and_line", "", 5.0990195135927845),
    (stf.ST_InteriorRingN, ("geom", 0), "geom_with_hole", "", "LINESTRING (1 1, 2 2, 2 1, 1 1)"),
    (stf.ST_Intersection, ("a", "b"), "overlapping_polys", "", "POLYGON ((2 0, 1 0, 1 1, 2 1, 2 0))"),
    (stf.ST_IsClosed, ("geom",), "closed_linestring_geom", "", True),
    (stf.ST_IsEmpty, ("geom",), "empty_geom", "", True),
    (stf.ST_IsRing, ("line",), "linestring_geom", "", False),
    (stf.ST_IsSimple, ("geom",), "triangle_geom", "", True),
    (stf.ST_IsValid, (lambda: f.col("geom"),), "triangle_geom", "", True),
    (stf.ST_Length, ("line",), "linestring_geom", "", 5.0),
    (stf.ST_LengthSpheroid, ("point",), "point_geom", "", 0.0),
    (stf.ST_LineFromMultiPoint, ("multipoint",), "multipoint_geom", "", "LINESTRING (10 40, 40 30, 20 20, 30 10)"),
    (stf.ST_LineInterpolatePoint, ("line", 0.5), "linestring_geom", "", "POINT (2.5 0)"),
    (stf.ST_LineMerge, ("geom",), "multiline_geom", "", "LINESTRING (0 0, 1 0, 1 1, 0 0)"),
    (stf.ST_LineSubstring, ("line", 0.5, 1.0), "linestring_geom", "", "LINESTRING (2.5 0, 3 0, 4 0, 5 0)"),
    (stf.ST_MakeValid, ("geom",), "invalid_geom", "", "MULTIPOLYGON (((1 5, 3 3, 1 1, 1 5)), ((5 3, 7 5, 7 1, 5 3)))"),
    (stf.ST_MakePolygon, ("geom",), "closed_linestring_geom", "", "POLYGON ((0 0, 1 0, 1 1, 0 0))"),
    (stf.ST_MinimumBoundingCircle, ("line",), "linestring_geom", "ST_PrecisionReduce(geom, 2)", "POLYGON ((4.95 -0.49, 4.81 -0.96, 4.58 -1.39, 4.27 -1.77, 3.89 -2.08, 3.46 -2.31, 2.99 -2.45, 2.5 -2.5, 2.01 -2.45, 1.54 -2.31, 1.11 -2.08, 0.73 -1.77, 0.42 -1.39, 0.19 -0.96, 0.05 -0.49, 0 0, 0.05 0.49, 0.19 0.96, 0.42 1.39, 0.73 1.77, 1.11 2.08, 1.54 2.31, 2.01 2.45, 2.5 2.5, 2.99 2.45, 3.46 2.31, 3.89 2.08, 4.27 1.77, 4.58 1.39, 4.81 0.96, 4.95 0.49, 5 0, 4.95 -0.49))"),
    (stf.ST_MinimumBoundingCircle, ("line", 2), "linestring_geom", "ST_PrecisionReduce(geom, 2)", "POLYGON ((4.27 -1.77, 2.5 -2.5, 0.73 -1.77, 0 0, 0.73 1.77, 2.5 2.5, 4.27 1.77, 5 0, 4.27 -1.77))"),
    (stf.ST_MinimumBoundingRadius, ("line",), "linestring_geom", "", {"center": "POINT (2.5 0)", "radius": 2.5}),
    (stf.ST_Multi, ("point",), "point_geom", "", "MULTIPOINT (0 1)"),
    (stf.ST_Normalize, ("geom",), "triangle_geom", "", "POLYGON ((0 0, 1 1, 1 0, 0 0))"),
    (stf.ST_NPoints, ("line",), "linestring_geom", "", 6),
    (stf.ST_NRings, ("geom",), "square_geom", "", 1),
    (stf.ST_NumGeometries, ("geom",), "multipoint", "", 2),
    (stf.ST_NumInteriorRings, ("geom",), "geom_with_hole", "", 1),
    (stf.ST_NumPoints, ("line",), "linestring_geom", "", 6),
    (stf.ST_PointN, ("line", 2), "linestring_geom", "", "POINT (1 0)"),
    (stf.ST_PointOnSurface, ("line",), "linestring_geom", "", "POINT (2 0)"),
    (stf.ST_PrecisionReduce, ("geom", 1), "precision_reduce_point", "", "POINT (0.1 0.2)"),
    (stf.ST_RemovePoint, ("line", 1), "linestring_geom", "", "LINESTRING (0 0, 2 0, 3 0, 4 0, 5 0)"),
    (stf.ST_Reverse, ("line",), "linestring_geom", "", "LINESTRING (5 0, 4 0, 3 0, 2 0, 1 0, 0 0)"),
    (stf.ST_S2CellIDs, ("point", 30), "point_geom", "", [1153451514845492609]),
    (stf.ST_SetPoint, ("line", 1, lambda: f.expr("ST_Point(1.0, 1.0)")), "linestring_geom", "", "LINESTRING (0 0, 1 1, 2 0, 3 0, 4 0, 5 0)"),
    (stf.ST_SetSRID, ("point", 3021), "point_geom", "ST_SRID(geom)", 3021),
    (stf.ST_SimplifyPreserveTopology, ("geom", 0.2), "0.9_poly", "", "POLYGON ((0 0, 1 0, 1 1, 0 0))"),
    (stf.ST_Split, ("a", "b"), "overlapping_polys", "", "MULTIPOLYGON (((1 0, 0 0, 0 1, 1 1, 1 0)), ((2 0, 2 1, 3 1, 3 0, 2 0)))"),
    (stf.ST_SRID, ("point",), "point_geom", "", 0),
    (stf.ST_StartPoint, ("line",), "linestring_geom", "", "POINT (0 0)"),
    (stf.ST_SubDivide, ("line", 5), "linestring_geom", "", ["LINESTRING (0 0, 2.5 0)", "LINESTRING (2.5 0, 5 0)"]),
    (stf.ST_SubDivideExplode, ("line", 5), "linestring_geom", "collect_list(geom)", ["LINESTRING (0 0, 2.5 0)", "LINESTRING (2.5 0, 5 0)"]),
    (stf.ST_SymDifference, ("a", "b"), "overlapping_polys", "", "MULTIPOLYGON (((1 0, 0 0, 0 1, 1 1, 1 0)), ((2 0, 2 1, 3 1, 3 0, 2 0)))"),
    (stf.ST_Transform, ("point", lambda: f.lit("EPSG:4326"), lambda: f.lit("EPSG:32649")), "point_geom", "ST_PrecisionReduce(geom, 2)", "POINT (-33788209.77 0)"),
    (stf.ST_Translate, ("geom", 1.0, 1.0,), "square_geom", "", "POLYGON ((2 1, 2 2, 3 2, 3 1, 2 1))"),
    (stf.ST_Union, ("a", "b"), "overlapping_polys", "", "POLYGON ((1 0, 0 0, 0 1, 1 1, 2 1, 3 1, 3 0, 2 0, 1 0))"),
    (stf.ST_X, ("b",), "two_points", "", 3.0),
    (stf.ST_XMax, ("line",), "linestring_geom", "", 5.0),
    (stf.ST_XMin, ("line",), "linestring_geom", "", 0.0),
    (stf.ST_Y, ("b",), "two_points", "", 0.0),
    (stf.ST_YMax, ("geom",), "triangle_geom", "", 1.0),
    (stf.ST_YMin, ("geom",), "triangle_geom", "", 0.0),
    (stf.ST_Z, ("b",), "two_points", "", 4.0),

    # predicates
    (stp.ST_Contains, ("geom", lambda: f.expr("ST_Point(0.5, 0.25)")), "triangle_geom", "", True),
    (stp.ST_Crosses, ("line", "poly"), "line_crossing_poly", "", True),
    (stp.ST_Disjoint, ("a", "b"), "two_points", "", True),
    (stp.ST_Equals, ("line", lambda: f.expr("ST_Reverse(line)")), "linestring_geom", "", True),
    (stp.ST_Intersects, ("a", "b"), "overlapping_polys", "", True),
    (stp.ST_OrderingEquals, ("line", lambda: f.expr("ST_Reverse(line)")), "linestring_geom", "", False),
    (stp.ST_Overlaps, ("a", "b"), "overlapping_polys", "", True),
    (stp.ST_Touches, ("a", "b"), "touching_polys", "", True),
    (stp.ST_Within, (lambda: f.expr("ST_Point(0.5, 0.25)"), "geom"), "triangle_geom", "", True),
    (stp.ST_Covers, ("geom", lambda: f.expr("ST_Point(0.5, 0.25)")), "triangle_geom", "", True),
    (stp.ST_CoveredBy, (lambda: f.expr("ST_Point(0.5, 0.25)"), "geom"), "triangle_geom", "", True),
    (stp.ST_Contains, ("geom", lambda: f.expr("ST_Point(0.0, 0.0)")), "triangle_geom", "", False),
    (stp.ST_Within, (lambda: f.expr("ST_Point(0.0, 0.0)"), "geom"), "triangle_geom", "", False),
    (stp.ST_Covers, ("geom", lambda: f.expr("ST_Point(0.0, 0.0)")), "triangle_geom", "", True),
    (stp.ST_CoveredBy, (lambda: f.expr("ST_Point(0.0, 0.0)"), "geom"), "triangle_geom", "", True),

    # aggregates
    (sta.ST_Envelope_Aggr, ("geom",), "exploded_points", "", "POLYGON ((0 0, 0 1, 1 1, 1 0, 0 0))"),
    (sta.ST_Intersection_Aggr, ("geom",), "exploded_polys", "", "LINESTRING (1 0, 1 1)"),
    (sta.ST_Union_Aggr, ("geom",), "exploded_polys", "", "POLYGON ((1 0, 0 0, 0 1, 1 1, 2 1, 2 0, 1 0))"),
]

wrong_type_configurations = [
    # constructors
    (stc.ST_GeomFromGeoHash, (None, 4)),
    (stc.ST_GeomFromGeoHash, ("", None)),
    (stc.ST_GeomFromGeoHash, ("", 4.0)),
    (stc.ST_GeomFromGeoJSON, (None,)),
    (stc.ST_GeomFromGML, (None,)),
    (stc.ST_GeomFromKML, (None,)),
    (stc.ST_GeomFromText, (None,)),
    (stc.ST_GeomFromWKB, (None,)),
    (stc.ST_GeomFromWKT, (None,)),
    (stc.ST_LineFromText, (None,)),
    (stc.ST_LineStringFromText, (None, "")),
    (stc.ST_LineStringFromText, ("", None)),
    (stc.ST_Point, (None, "")),
    (stc.ST_Point, ("", None)),
    (stc.ST_PointFromText, (None, "")),
    (stc.ST_PointFromText, ("", None)),
    (stc.ST_PolygonFromEnvelope, (None, "", "", "")),
    (stc.ST_PolygonFromEnvelope, ("", None, "", "")),
    (stc.ST_PolygonFromEnvelope, ("", "", None, "")),
    (stc.ST_PolygonFromEnvelope, ("", "", "", None)),
    (stc.ST_PolygonFromText, (None, "")),
    (stc.ST_PolygonFromText, ("", None)),

    # functions
    (stf.ST_3DDistance, (None, "")),
    (stf.ST_3DDistance, ("", None)),
    (stf.ST_AddPoint, (None, "")),
    (stf.ST_AddPoint, ("", None)),
    (stf.ST_Area, (None,)),
    (stf.ST_AsBinary, (None,)),
    (stf.ST_AsEWKB, (None,)),
    (stf.ST_AsEWKT, (None,)),
    (stf.ST_AsGeoJSON, (None,)),
    (stf.ST_AsGML, (None,)),
    (stf.ST_AsKML, (None,)),
    (stf.ST_AsText, (None,)),
    (stf.ST_Azimuth, (None, "")),
    (stf.ST_Azimuth, ("", None)),
    (stf.ST_Boundary, (None,)),
    (stf.ST_Buffer, (None, 1.0)),
    (stf.ST_Buffer, ("", None)),
    (stf.ST_BuildArea, (None,)),
    (stf.ST_Centroid, (None,)),
    (stf.ST_Collect, (None,)),
    (stf.ST_CollectionExtract, (None,)),
    (stf.ST_ConcaveHull, (None, 1.0)),
    (stf.ST_ConvexHull, (None,)),
    (stf.ST_Difference, (None, "b")),
    (stf.ST_Difference, ("", None)),
    (stf.ST_Distance, (None, "")),
    (stf.ST_Distance, ("", None)),
    (stf.ST_Dump, (None,)),
    (stf.ST_DumpPoints, (None,)),
    (stf.ST_EndPoint, (None,)),
    (stf.ST_Envelope, (None,)),
    (stf.ST_ExteriorRing, (None,)),
    (stf.ST_FlipCoordinates, (None,)),
    (stf.ST_Force_2D, (None,)),
    (stf.ST_GeometryN, (None, 0)),
    (stf.ST_GeometryN, ("", None)),
    (stf.ST_GeometryN, ("", 0.0)),
    (stf.ST_GeometryType, (None,)),
    (stf.ST_InteriorRingN, (None, 0)),
    (stf.ST_InteriorRingN, ("", None)),
    (stf.ST_InteriorRingN, ("", 0.0)),
    (stf.ST_Intersection, (None, "")),
    (stf.ST_Intersection, ("", None)),
    (stf.ST_IsClosed, (None,)),
    (stf.ST_IsEmpty, (None,)),
    (stf.ST_IsRing, (None,)),
    (stf.ST_IsSimple, (None,)),
    (stf.ST_IsValid, (None,)),
    (stf.ST_Length, (None,)),
    (stf.ST_LineFromMultiPoint, (None,)),
    (stf.ST_LineInterpolatePoint, (None, 0.5)),
    (stf.ST_LineInterpolatePoint, ("", None)),
    (stf.ST_LineMerge, (None,)),
    (stf.ST_LineSubstring, (None, 0.5, 1.0)),
    (stf.ST_LineSubstring, ("", None, 1.0)),
    (stf.ST_LineSubstring, ("", 0.5, None)),
    (stf.ST_MakeValid, (None,)),
    (stf.ST_MakePolygon, (None,)),
    (stf.ST_MinimumBoundingCircle, (None,)),
    (stf.ST_MinimumBoundingRadius, (None,)),
    (stf.ST_Multi, (None,)),
    (stf.ST_Normalize, (None,)),
    (stf.ST_NPoints, (None,)),
    (stf.ST_NumGeometries, (None,)),
    (stf.ST_NumInteriorRings, (None,)),
    (stf.ST_PointN, (None, 2)),
    (stf.ST_PointN, ("", None)),
    (stf.ST_PointN, ("", 2.0)),
    (stf.ST_PointOnSurface, (None,)),
    (stf.ST_PrecisionReduce, (None, 1)),
    (stf.ST_PrecisionReduce, ("", None)),
    (stf.ST_PrecisionReduce, ("", 1.0)),
    (stf.ST_RemovePoint, (None, 1)),
    (stf.ST_RemovePoint, ("", None)),
    (stf.ST_RemovePoint, ("", 1.0)),
    (stf.ST_Reverse, (None,)),
    (stf.ST_S2CellIDs, (None, 2)),
    (stf.ST_SetPoint, (None, 1, "")),
    (stf.ST_SetPoint, ("", None, "")),
    (stf.ST_SetPoint, ("", 1, None)),
    (stf.ST_SetSRID, (None, 3021)),
    (stf.ST_SetSRID, ("", None)),
    (stf.ST_SetSRID, ("", 3021.0)),
    (stf.ST_SimplifyPreserveTopology, (None, 0.2)),
    (stf.ST_SimplifyPreserveTopology, ("", None)),
    (stf.ST_SRID, (None,)),
    (stf.ST_StartPoint, (None,)),
    (stf.ST_SubDivide, (None, 5)),
    (stf.ST_SubDivide, ("", None)),
    (stf.ST_SubDivide, ("", 5.0)),
    (stf.ST_SubDivideExplode, (None, 5)),
    (stf.ST_SubDivideExplode, ("", None)),
    (stf.ST_SubDivideExplode, ("", 5.0)),
    (stf.ST_SymDifference, (None, "")),
    (stf.ST_SymDifference, ("", None)),
    (stf.ST_Transform, (None, "", "")),
    (stf.ST_Transform, ("", None, "")),
    (stf.ST_Transform, ("", "", None)),
    (stf.ST_Union, (None, "")),
    (stf.ST_Union, ("", None)),
    (stf.ST_X, (None,)),
    (stf.ST_XMax, (None,)),
    (stf.ST_XMin, (None,)),
    (stf.ST_Y, (None,)),
    (stf.ST_YMax, (None,)),
    (stf.ST_YMin, (None,)),
    (stf.ST_Z, (None,)),

    # predicates
    (stp.ST_Contains, (None, "")),
    (stp.ST_Contains, ("", None)),
    (stp.ST_Crosses, (None, "")),
    (stp.ST_Crosses, ("", None)),
    (stp.ST_Disjoint, (None, "")),
    (stp.ST_Disjoint, ("", None)),
    (stp.ST_Equals, (None, "")),
    (stp.ST_Equals, ("", None)),
    (stp.ST_Intersects, (None, "")),
    (stp.ST_Intersects, ("", None)),
    (stp.ST_OrderingEquals, (None, "")),
    (stp.ST_OrderingEquals, ("", None)),
    (stp.ST_Overlaps, (None, "")),
    (stp.ST_Overlaps, ("", None)),
    (stp.ST_Touches, (None, "")),
    (stp.ST_Touches, ("", None)),
    (stp.ST_Within, (None, "")),
    (stp.ST_Within, ("", None)),

    # aggregates
    (sta.ST_Envelope_Aggr, (None,)),
    (sta.ST_Intersection_Aggr, (None,)),
    (sta.ST_Union_Aggr, (None,)),
]

class TestDataFrameAPI(TestBase):

    @pytest.fixture
    def base_df(self, request):
        wkb = '0102000000020000000000000084d600c00000000080b5d6bf00000060e1eff7bf00000080075de5bf'
        geojson = "{ \"type\": \"Feature\", \"properties\": { \"prop\": \"01\" }, \"geometry\": { \"type\": \"Point\", \"coordinates\": [ 0.0, 1.0 ] }},"
        gml_string = "<gml:LineString srsName=\"EPSG:4269\"><gml:coordinates>-71.16,42.25 -71.17,42.25 -71.18,42.25</gml:coordinates></gml:LineString>"
        kml_string = "<LineString><coordinates>-71.16,42.26 -71.17,42.26</coordinates></LineString>"

        if request.param == "constructor":
            return TestDataFrameAPI.spark.sql("SELECT null").selectExpr(
                "0.0 AS x",
                "1.0 AS y",
                "'0.0,1.0' AS single_point",
                "'0.0,0.0,1.0,0.0,1.0,1.0,0.0,0.0' AS multiple_point",
                f"X'{wkb}' AS wkb",
                f"'{geojson}' AS geojson",
                "'s00twy01mt' AS geohash",
                f"'{gml_string}' AS gml",
                f"'{kml_string}' AS kml"
            )
        elif request.param == "point_geom":
            return TestDataFrameAPI.spark.sql("SELECT ST_Point(0.0, 1.0) AS point")
        elif request.param == "linestring_geom":
            return TestDataFrameAPI.spark.sql("SELECT ST_GeomFromWKT('LINESTRING (0 0, 1 0, 2 0, 3 0, 4 0, 5 0)') AS line")
        elif request.param == "linestring_wkt":
            return TestDataFrameAPI.spark.sql("SELECT 'LINESTRING (1 2, 3 4)' AS wkt")
        elif request.param == "min_max_x_y":
            return TestDataFrameAPI.spark.sql("SELECT 0.0 AS minx, 1.0 AS miny, 2.0 AS maxx, 3.0 AS maxy")
        elif request.param == "multipoint_geom":
            return TestDataFrameAPI.spark.sql("SELECT ST_GeomFromWKT('MULTIPOINT((10 40), (40 30), (20 20), (30 10))') AS multipoint")
        elif request.param == "null":
            return TestDataFrameAPI.spark.sql("SELECT null")
        elif request.param == "triangle_geom":
            return TestDataFrameAPI.spark.sql("SELECT ST_GeomFromWKT('POLYGON ((0 0, 1 0, 1 1, 0 0))') AS geom")
        elif request.param == "two_points":
            return TestDataFrameAPI.spark.sql("SELECT ST_PointZ(0.0, 0.0, 0.0) AS a, ST_PointZ(3.0, 0.0, 4.0) AS b")
        elif request.param == "invalid_geom":
            return TestDataFrameAPI.spark.sql("SELECT ST_GeomFromWKT('POLYGON ((1 5, 1 1, 3 3, 5 3, 7 1, 7 5, 5 3, 3 3, 1 5))') AS geom")
        elif request.param == "overlapping_polys":
            return TestDataFrameAPI.spark.sql("SELECT ST_GeomFromWKT('POLYGON((0 0, 2 0, 2 1, 0 1, 0 0))') AS a, ST_GeomFromWKT('POLYGON((1 0, 3 0, 3 1, 1 1, 1 0))') AS b")
        elif request.param == "multipoint":
            return TestDataFrameAPI.spark.sql("SELECT ST_GeomFromWKT('MULTIPOINT ((0 0), (1 1))') AS geom")
        elif request.param == "geom_with_hole":
            return TestDataFrameAPI.spark.sql("SELECT ST_GeomFromWKT('POLYGON ((0 0, 3 0, 3 3, 0 0), (1 1, 2 2, 2 1, 1 1))') AS geom")
        elif request.param == "0.9_poly":
            return TestDataFrameAPI.spark.sql("SELECT ST_GeomFromWKT('POLYGON ((0 0, 1 0, 1 0.9, 1 1, 0 0))') AS geom")
        elif request.param == "precision_reduce_point":
            return TestDataFrameAPI.spark.sql("SELECT ST_Point(0.12, 0.23) AS geom")
        elif request.param == "closed_linestring_geom":
            return TestDataFrameAPI.spark.sql("SELECT ST_GeomFromWKT('LINESTRING (0 0, 1 0, 1 1, 0 0)') AS geom")
        elif request.param == "empty_geom":
            return TestDataFrameAPI.spark.sql("SELECT ST_Difference(ST_Point(0.0, 0.0), ST_Point(0.0, 0.0)) AS geom")
        elif request.param == "multiline_geom":
            return TestDataFrameAPI.spark.sql("SELECT ST_GeomFromWKT('MULTILINESTRING ((0 0, 1 0), (1 0, 1 1), (1 1, 0 0))') AS geom")
        elif request.param == "geom_collection":
            return TestDataFrameAPI.spark.sql("SELECT ST_GeomFromWKT('GEOMETRYCOLLECTION(POINT(0 0), LINESTRING(0 0, 1 0))') AS geom")
        elif request.param == "exploded_points":
            return TestDataFrameAPI.spark.sql("SELECT explode(array(ST_Point(0.0, 0.0), ST_Point(1.0, 1.0))) AS geom")
        elif request.param == "exploded_polys":
            return TestDataFrameAPI.spark.sql("SELECT explode(array(ST_GeomFromWKT('POLYGON ((0 0, 1 0, 1 1, 0 1, 0 0))'), ST_GeomFromWKT('POLYGON ((1 0, 2 0, 2 1, 1 1, 1 0))'))) AS geom")
        elif request.param == "touching_polys":
            return TestDataFrameAPI.spark.sql("SELECT ST_GeomFromWKT('POLYGON ((0 0, 1 0, 1 1, 0 1, 0 0))') AS a, ST_GeomFromWKT('POLYGON ((1 0, 2 0, 2 1, 1 1, 1 0))') AS b")
        elif request.param == "line_crossing_poly":
            return TestDataFrameAPI.spark.sql("SELECT ST_GeomFromWKT('LINESTRING (0 0, 2 1)') AS line, ST_GeomFromWKT('POLYGON ((1 0, 2 0, 2 2, 1 2, 1 0))') AS poly")
        elif request.param == "square_geom":
            return TestDataFrameAPI.spark.sql("SELECT ST_GeomFromWKT('POLYGON ((1 0, 1 1, 2 1, 2 0, 1 0))') AS geom")
<<<<<<< HEAD
        elif request.param == "geometry_geom_collection":
            return TestDataFrameAPI.spark.sql("SELECT ST_GeomFromWKT('GEOMETRYCOLLECTION(POINT(1 1), LINESTRING(0 0, 1 1, 2 2))') AS geom")
=======
        elif request.param == "point_and_line":
            return TestDataFrameAPI.spark.sql("SELECT ST_GeomFromWKT('POINT (0.0 1.0)') AS point, ST_GeomFromWKT('LINESTRING (0 0, 1 0, 2 0, 3 0, 4 0, 5 0)') AS line")
>>>>>>> c28f016d
        raise ValueError(f"Invalid base_df name passed: {request.param}")

    def _id_test_configuration(val):
        if isinstance(val, Callable):
            return val.__name__
        elif isinstance(val, Tuple):
            return f"{val}"
        elif isinstance(val, dict):
            return f"{val}"
        return val

    @pytest.mark.parametrize("func,args,base_df,post_process,expected_result", test_configurations, ids=_id_test_configuration, indirect=["base_df"])
    def test_dataframe_function(self, func, args, base_df, post_process, expected_result):
        args = [arg() if isinstance(arg, Callable) else arg for arg in args]

        if len(args) == 1:
            df = base_df.select(func(args[0]).alias("geom"))
        else:
            df = base_df.select(func(*args).alias("geom"))

        if post_process:
            df = df.selectExpr(f"{post_process} AS geom")

        actual_result = df.collect()[0][0]

        if isinstance(actual_result, BaseGeometry):
            actual_result = actual_result.wkt
        elif isinstance(actual_result, bytearray):
            actual_result = actual_result.hex()
        elif isinstance(actual_result, Row):
            actual_result = {k: v.wkt if isinstance(v, BaseGeometry) else v for k, v in actual_result.asDict().items()}
        elif isinstance(actual_result, list):
            actual_result = sorted([x.wkt if isinstance(x, BaseGeometry) else x for x in actual_result])

        assert(actual_result == expected_result)

    @pytest.mark.parametrize("func,args", wrong_type_configurations, ids=_id_test_configuration)
    def test_call_function_with_wrong_type(self, func, args):
        with pytest.raises(ValueError, match=f"Incorrect argument type: [A-Za-z_0-9]+ for {func.__name__} should be [A-Za-z0-9\\[\\]_, ]+ but received [A-Za-z0-9_]+."):
            func(*args)<|MERGE_RESOLUTION|>--- conflicted
+++ resolved
@@ -393,13 +393,10 @@
             return TestDataFrameAPI.spark.sql("SELECT ST_GeomFromWKT('LINESTRING (0 0, 2 1)') AS line, ST_GeomFromWKT('POLYGON ((1 0, 2 0, 2 2, 1 2, 1 0))') AS poly")
         elif request.param == "square_geom":
             return TestDataFrameAPI.spark.sql("SELECT ST_GeomFromWKT('POLYGON ((1 0, 1 1, 2 1, 2 0, 1 0))') AS geom")
-<<<<<<< HEAD
         elif request.param == "geometry_geom_collection":
             return TestDataFrameAPI.spark.sql("SELECT ST_GeomFromWKT('GEOMETRYCOLLECTION(POINT(1 1), LINESTRING(0 0, 1 1, 2 2))') AS geom")
-=======
         elif request.param == "point_and_line":
             return TestDataFrameAPI.spark.sql("SELECT ST_GeomFromWKT('POINT (0.0 1.0)') AS point, ST_GeomFromWKT('LINESTRING (0 0, 1 0, 2 0, 3 0, 4 0, 5 0)') AS line")
->>>>>>> c28f016d
         raise ValueError(f"Invalid base_df name passed: {request.param}")
 
     def _id_test_configuration(val):
