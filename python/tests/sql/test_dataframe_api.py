--- conflicted
+++ resolved
@@ -69,12 +69,8 @@
     (stf.ST_Collect, ("a", "b"), "two_points", "", "MULTIPOINT Z (0 0 0, 3 0 4)"),
     (stf.ST_CollectionExtract, ("geom",), "geom_collection", "", "MULTILINESTRING ((0 0, 1 0))"),
     (stf.ST_CollectionExtract, ("geom", 1), "geom_collection", "", "MULTIPOINT (0 0)"),
-<<<<<<< HEAD
-#     (stf.ST_ConcaveHull), ("geom", ), # TODO awd
-=======
     (stf.ST_ConcaveHull, ("geom", 1.0), "triangle_geom", "", "POLYGON ((0 0, 1 1, 1 0, 0 0))"),
     (stf.ST_ConcaveHull, ("geom", 1.0, True), "triangle_geom", "", "POLYGON ((1 1, 1 0, 0 0, 1 1))"),
->>>>>>> 03a417b2
     (stf.ST_ConvexHull, ("geom",), "triangle_geom", "", "POLYGON ((0 0, 1 1, 1 0, 0 0))"),
     (stf.ST_Difference, ("a", "b"), "overlapping_polys", "", "POLYGON ((1 0, 0 0, 0 1, 1 1, 1 0))"),
     (stf.ST_Distance, ("a", "b"), "two_points", "", 3.0),
