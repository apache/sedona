#  Licensed to the Apache Software Foundation (ASF) under one
#  or more contributor license agreements.  See the NOTICE file
#  distributed with this work for additional information
#  regarding copyright ownership.  The ASF licenses this file
#  to you under the Apache License, Version 2.0 (the
#  "License"); you may not use this file except in compliance
#  with the License.  You may obtain a copy of the License at
#
#    http://www.apache.org/licenses/LICENSE-2.0
#
#  Unless required by applicable law or agreed to in writing,
#  software distributed under the License is distributed on an
#  "AS IS" BASIS, WITHOUT WARRANTIES OR CONDITIONS OF ANY
#  KIND, either express or implied.  See the License for the
#  specific language governing permissions and limitations
#  under the License.

from typing import Callable, Tuple

from pyspark.sql import functions as f, Row
import pytest
from shapely.geometry.base import BaseGeometry

from sedona.sql import (
    st_aggregates as sta,
    st_constructors as stc,
    st_functions as stf,
    st_predicates as stp,
)

from tests.test_base import TestBase


test_configurations = [
    # constructors
    (stc.ST_GeomFromGeoHash, ("geohash", 4), "constructor", "ST_ReducePrecision(geom, 2)", "POLYGON ((0.7 1.05, 1.05 1.05, 1.05 0.88, 0.7 0.88, 0.7 1.05))"),
    (stc.ST_GeomFromGeoJSON, ("geojson",), "constructor", "", "POINT (0 1)"),
    (stc.ST_GeomFromGML, ("gml",), "constructor", "", "LINESTRING (-71.16 42.25, -71.17 42.25, -71.18 42.25)"),
    (stc.ST_GeomFromKML, ("kml",), "constructor", "", "LINESTRING (-71.16 42.26, -71.17 42.26)"),
    (stc.ST_GeomFromText, ("wkt",), "linestring_wkt", "", "LINESTRING (1 2, 3 4)"),
    (stc.ST_GeomFromWKB, ("wkb",), "constructor", "ST_ReducePrecision(geom, 2)", "LINESTRING (-2.1 -0.35, -1.5 -0.67)"),
    (stc.ST_GeomFromWKT, ("wkt",), "linestring_wkt", "", "LINESTRING (1 2, 3 4)"),
    (stc.ST_GeomFromEWKT, ("ewkt",), "linestring_ewkt", "", "LINESTRING (1 2, 3 4)"),
    (stc.ST_LineFromText, ("wkt",), "linestring_wkt", "", "LINESTRING (1 2, 3 4)"),
    (stc.ST_LineStringFromText, ("multiple_point", lambda: f.lit(',')), "constructor", "", "LINESTRING (0 0, 1 0, 1 1, 0 0)"),
    (stc.ST_Point, ("x", "y"), "constructor", "", "POINT (0 1)"),
    (stc.ST_PointFromText, ("single_point", lambda: f.lit(',')), "constructor", "", "POINT (0 1)"),
    (stc.ST_MakePoint, ("x", "y", "z"), "constructor", "", "POINT Z (0 1 2)"),
    (stc.ST_PolygonFromEnvelope, ("minx", "miny", "maxx", "maxy"), "min_max_x_y", "", "POLYGON ((0 1, 0 3, 2 3, 2 1, 0 1))"),
    (stc.ST_PolygonFromEnvelope, (0.0, 1.0, 2.0, 3.0), "null", "", "POLYGON ((0 1, 0 3, 2 3, 2 1, 0 1))"),
    (stc.ST_PolygonFromText, ("multiple_point", lambda: f.lit(',')), "constructor", "", "POLYGON ((0 0, 1 0, 1 1, 0 0))"),

    # functions
    (stf.GeometryType, ("line",), "linestring_geom", "", "LINESTRING"),
    (stf.ST_3DDistance, ("a", "b"), "two_points", "", 5.0),
    (stf.ST_Affine, ("geom", 1.0, 2.0, 1.0, 2.0, 1.0, 2.0, 1.0, 1.0, 1.0, 1.0, 1.0, 1.0), "square_geom", "", "POLYGON ((2 3, 4 5, 5 6, 3 4, 2 3))"),
    (stf.ST_Affine, ("geom", 1.0, 2.0, 1.0, 2.0, 1.0, 2.0,), "square_geom", "", "POLYGON ((2 3, 4 5, 5 6, 3 4, 2 3))"),
    (stf.ST_AddPoint, ("line", lambda: f.expr("ST_Point(1.0, 1.0)")), "linestring_geom", "", "LINESTRING (0 0, 1 0, 2 0, 3 0, 4 0, 5 0, 1 1)"),
    (stf.ST_AddPoint, ("line", lambda: f.expr("ST_Point(1.0, 1.0)"), 1), "linestring_geom", "", "LINESTRING (0 0, 1 1, 1 0, 2 0, 3 0, 4 0, 5 0)"),
    (stf.ST_Angle, ("p1", "p2", "p3", "p4", ), "four_points", "", 0.4048917862850834),
    (stf.ST_Angle, ("p1", "p2", "p3",), "three_points", "", 0.19739555984988078),
    (stf.ST_Angle, ("line1", "line2"), "two_lines", "", 0.19739555984988078),
    (stf.ST_Degrees, ("angleRad",), "two_lines_angle_rad", "", 11.309932474020213),
    (stf.ST_Area, ("geom",), "triangle_geom", "", 0.5),
    (stf.ST_AreaSpheroid, ("point",), "point_geom", "", 0.0),
    (stf.ST_AsBinary, ("point",), "point_geom", "", "01010000000000000000000000000000000000f03f"),
    (stf.ST_AsEWKB, (lambda: f.expr("ST_SetSRID(point, 3021)"),), "point_geom", "", "0101000020cd0b00000000000000000000000000000000f03f"),
    (stf.ST_AsEWKT, (lambda: f.expr("ST_SetSRID(point, 4326)"),), "point_geom", "", "SRID=4326;POINT (0 1)"),
    (stf.ST_AsGeoJSON, ("point",), "point_geom", "", "{\"type\":\"Point\",\"coordinates\":[0.0,1.0]}"),
    (stf.ST_AsGML, ("point",), "point_geom", "", "<gml:Point>\n  <gml:coordinates>\n    0.0,1.0 \n  </gml:coordinates>\n</gml:Point>\n"),
    (stf.ST_AsKML, ("point",), "point_geom", "", "<Point>\n  <coordinates>0.0,1.0</coordinates>\n</Point>\n"),
    (stf.ST_AsText, ("point",), "point_geom", "", "POINT (0 1)"),
    (stf.ST_Azimuth, ("a", "b"), "two_points", "geom * 180.0 / pi()", 90.0),
    (stf.ST_Boundary, ("geom",), "triangle_geom", "", "LINESTRING (0 0, 1 0, 1 1, 0 0)"),
    (stf.ST_Buffer, ("point", 1.0), "point_geom", "ST_ReducePrecision(geom, 2)", "POLYGON ((0.98 0.8, 0.92 0.62, 0.83 0.44, 0.71 0.29, 0.56 0.17, 0.38 0.08, 0.2 0.02, 0 0, -0.2 0.02, -0.38 0.08, -0.56 0.17, -0.71 0.29, -0.83 0.44, -0.92 0.62, -0.98 0.8, -1 1, -0.98 1.2, -0.92 1.38, -0.83 1.56, -0.71 1.71, -0.56 1.83, -0.38 1.92, -0.2 1.98, 0 2, 0.2 1.98, 0.38 1.92, 0.56 1.83, 0.71 1.71, 0.83 1.56, 0.92 1.38, 0.98 1.2, 1 1, 0.98 0.8))"),
    (stf.ST_BuildArea, ("geom",), "multiline_geom", "ST_Normalize(geom)", "POLYGON ((0 0, 1 1, 1 0, 0 0))"),
    (stf.ST_BoundingDiagonal, ("geom",), "square_geom", "ST_BoundingDiagonal(geom)", "LINESTRING (1 0, 2 1)"),
    (stf.ST_Centroid, ("geom",), "triangle_geom", "ST_ReducePrecision(geom, 2)", "POINT (0.67 0.33)"),
    (stf.ST_Collect, (lambda: f.expr("array(a, b)"),), "two_points", "", "MULTIPOINT Z (0 0 0, 3 0 4)"),
    (stf.ST_Collect, ("a", "b"), "two_points", "", "MULTIPOINT Z (0 0 0, 3 0 4)"),
    (stf.ST_ClosestPoint, ("point", "line",), "point_and_line", "", "POINT (0 1)"),
    (stf.ST_CollectionExtract, ("geom",), "geom_collection", "", "MULTILINESTRING ((0 0, 1 0))"),
    (stf.ST_CollectionExtract, ("geom", 1), "geom_collection", "", "MULTIPOINT (0 0)"),
    (stf.ST_ConcaveHull, ("geom", 1.0), "triangle_geom", "", "POLYGON ((0 0, 1 1, 1 0, 0 0))"),
    (stf.ST_ConcaveHull, ("geom", 1.0, True), "triangle_geom", "", "POLYGON ((1 1, 1 0, 0 0, 1 1))"),
    (stf.ST_ConvexHull, ("geom",), "triangle_geom", "", "POLYGON ((0 0, 1 1, 1 0, 0 0))"),
    (stf.ST_CoordDim, ("point",), "point_geom", "", 2),
    (stf.ST_Difference, ("a", "b"), "overlapping_polys", "", "POLYGON ((1 0, 0 0, 0 1, 1 1, 1 0))"),
    (stf.ST_Dimension, ("geom",), "geometry_geom_collection", "", 1),
    (stf.ST_Distance, ("a", "b"), "two_points", "", 3.0),
    (stf.ST_DistanceSpheroid, ("point", "point"), "point_geom", "", 0.0),
    (stf.ST_DistanceSphere, ("point", "point"), "point_geom", "", 0.0),
    (stf.ST_DistanceSphere, ("point", "point", 6378137.0), "point_geom", "", 0.0),
    (stf.ST_Dump, ("geom",), "multipoint", "", ["POINT (0 0)", "POINT (1 1)"]),
    (stf.ST_DumpPoints, ("line",), "linestring_geom", "", ["POINT (0 0)", "POINT (1 0)", "POINT (2 0)", "POINT (3 0)", "POINT (4 0)", "POINT (5 0)"]),
    (stf.ST_EndPoint, ("line",), "linestring_geom", "", "POINT (5 0)"),
    (stf.ST_Envelope, ("geom",), "triangle_geom", "", "POLYGON ((0 0, 0 1, 1 1, 1 0, 0 0))"),
    (stf.ST_ExteriorRing, ("geom",), "triangle_geom", "", "LINESTRING (0 0, 1 0, 1 1, 0 0)"),
    (stf.ST_FlipCoordinates, ("point",), "point_geom", "", "POINT (1 0)"),
    (stf.ST_Force_2D, ("point",), "point_geom", "", "POINT (0 1)"),
    (stf.ST_Force3D, ("point", 1.0), "point_geom", "", "POINT Z (0 1 1)"),
    (stf.ST_FrechetDistance, ("point", "line",), "point_and_line", "", 5.0990195135927845),
    (stf.ST_GeometricMedian, ("multipoint",), "multipoint_geom", "", "POINT (22.500002656424286 21.250001168173426)"),
    (stf.ST_GeometryN, ("geom", 0), "multipoint", "", "POINT (0 0)"),
    (stf.ST_GeometryType, ("point",), "point_geom", "", "ST_Point"),
    (stf.ST_HausdorffDistance, ("point", "line",), "point_and_line", "", 5.0990195135927845),
    (stf.ST_InteriorRingN, ("geom", 0), "geom_with_hole", "", "LINESTRING (1 1, 2 2, 2 1, 1 1)"),
    (stf.ST_Intersection, ("a", "b"), "overlapping_polys", "", "POLYGON ((2 0, 1 0, 1 1, 2 1, 2 0))"),
    (stf.ST_IsCollection, ("geom",), "geom_collection", "", True),
    (stf.ST_IsClosed, ("geom",), "closed_linestring_geom", "", True),
    (stf.ST_IsEmpty, ("geom",), "empty_geom", "", True),
    (stf.ST_IsRing, ("line",), "linestring_geom", "", False),
    (stf.ST_IsSimple, ("geom",), "triangle_geom", "", True),
    (stf.ST_IsValid, ("geom",), "triangle_geom", "", True),
    (stf.ST_IsValid, ("geom", 1), "triangle_geom", "", True),
    (stf.ST_IsValid, ("geom", 0), "triangle_geom", "", True),
    (stf.ST_Length, ("line",), "linestring_geom", "", 5.0),
    (stf.ST_LengthSpheroid, ("point",), "point_geom", "", 0.0),
    (stf.ST_LineFromMultiPoint, ("multipoint",), "multipoint_geom", "", "LINESTRING (10 40, 40 30, 20 20, 30 10)"),
    (stf.ST_LineInterpolatePoint, ("line", 0.5), "linestring_geom", "", "POINT (2.5 0)"),
    (stf.ST_LineLocatePoint, ("line", "point"), "line_and_point", "", 0.5),
    (stf.ST_LineMerge, ("geom",), "multiline_geom", "", "LINESTRING (0 0, 1 0, 1 1, 0 0)"),
    (stf.ST_LineSubstring, ("line", 0.5, 1.0), "linestring_geom", "", "LINESTRING (2.5 0, 3 0, 4 0, 5 0)"),
    (stf.ST_MakeValid, ("geom",), "invalid_geom", "", "MULTIPOLYGON (((1 5, 3 3, 1 1, 1 5)), ((5 3, 7 5, 7 1, 5 3)))"),
    (stf.ST_MakeLine, ("line1", "line2"), "two_lines", "", "LINESTRING (0 0, 1 1, 0 0, 3 2)"),
    (stf.ST_Polygon, ("geom", 4236), "closed_linestring_geom", "", "POLYGON ((0 0, 1 0, 1 1, 0 0))"),
    (stf.ST_MakePolygon, ("geom",), "closed_linestring_geom", "", "POLYGON ((0 0, 1 0, 1 1, 0 0))"),
    (stf.ST_MinimumBoundingCircle, ("line", 8), "linestring_geom", "ST_ReducePrecision(geom, 2)", "POLYGON ((4.95 -0.49, 4.81 -0.96, 4.58 -1.39, 4.27 -1.77, 3.89 -2.08, 3.46 -2.31, 2.99 -2.45, 2.5 -2.5, 2.01 -2.45, 1.54 -2.31, 1.11 -2.08, 0.73 -1.77, 0.42 -1.39, 0.19 -0.96, 0.05 -0.49, 0 0, 0.05 0.49, 0.19 0.96, 0.42 1.39, 0.73 1.77, 1.11 2.08, 1.54 2.31, 2.01 2.45, 2.5 2.5, 2.99 2.45, 3.46 2.31, 3.89 2.08, 4.27 1.77, 4.58 1.39, 4.81 0.96, 4.95 0.49, 5 0, 4.95 -0.49))"),
    (stf.ST_MinimumBoundingCircle, ("line", 2), "linestring_geom", "ST_ReducePrecision(geom, 2)", "POLYGON ((4.27 -1.77, 2.5 -2.5, 0.73 -1.77, 0 0, 0.73 1.77, 2.5 2.5, 4.27 1.77, 5 0, 4.27 -1.77))"),
    (stf.ST_MinimumBoundingRadius, ("line",), "linestring_geom", "", {"center": "POINT (2.5 0)", "radius": 2.5}),
    (stf.ST_Multi, ("point",), "point_geom", "", "MULTIPOINT (0 1)"),
    (stf.ST_Normalize, ("geom",), "triangle_geom", "", "POLYGON ((0 0, 1 1, 1 0, 0 0))"),
    (stf.ST_NPoints, ("line",), "linestring_geom", "", 6),
    (stf.ST_NRings, ("geom",), "square_geom", "", 1),
    (stf.ST_NumGeometries, ("geom",), "multipoint", "", 2),
    (stf.ST_NumInteriorRings, ("geom",), "geom_with_hole", "", 1),
    (stf.ST_NumPoints, ("line",), "linestring_geom", "", 6),
    (stf.ST_PointN, ("line", 2), "linestring_geom", "", "POINT (1 0)"),
    (stf.ST_PointOnSurface, ("line",), "linestring_geom", "", "POINT (2 0)"),
    (stf.ST_ReducePrecision, ("geom", 1), "precision_reduce_point", "", "POINT (0.1 0.2)"),
    (stf.ST_RemovePoint, ("line", 1), "linestring_geom", "", "LINESTRING (0 0, 2 0, 3 0, 4 0, 5 0)"),
    (stf.ST_Reverse, ("line",), "linestring_geom", "", "LINESTRING (5 0, 4 0, 3 0, 2 0, 1 0, 0 0)"),
    (stf.ST_S2CellIDs, ("point", 30), "point_geom", "", [1153451514845492609]),
    (stf.ST_SetPoint, ("line", 1, lambda: f.expr("ST_Point(1.0, 1.0)")), "linestring_geom", "", "LINESTRING (0 0, 1 1, 2 0, 3 0, 4 0, 5 0)"),
    (stf.ST_SetSRID, ("point", 3021), "point_geom", "ST_SRID(geom)", 3021),
    (stf.ST_SimplifyPreserveTopology, ("geom", 0.2), "0.9_poly", "", "POLYGON ((0 0, 1 0, 1 1, 0 0))"),
    (stf.ST_Split, ("a", "b"), "overlapping_polys", "", "MULTIPOLYGON (((1 0, 0 0, 0 1, 1 1, 1 0)), ((2 0, 2 1, 3 1, 3 0, 2 0)))"),
    (stf.ST_SRID, ("point",), "point_geom", "", 0),
    (stf.ST_StartPoint, ("line",), "linestring_geom", "", "POINT (0 0)"),
    (stf.ST_SubDivide, ("line", 5), "linestring_geom", "", ["LINESTRING (0 0, 2.5 0)", "LINESTRING (2.5 0, 5 0)"]),
    (stf.ST_SubDivideExplode, ("line", 5), "linestring_geom", "collect_list(geom)", ["LINESTRING (0 0, 2.5 0)", "LINESTRING (2.5 0, 5 0)"]),
    (stf.ST_SymDifference, ("a", "b"), "overlapping_polys", "", "MULTIPOLYGON (((1 0, 0 0, 0 1, 1 1, 1 0)), ((2 0, 2 1, 3 1, 3 0, 2 0)))"),
    (stf.ST_Transform, ("point", lambda: f.lit("EPSG:4326"), lambda: f.lit("EPSG:32649")), "point_geom", "ST_ReducePrecision(geom, 2)", "POINT (-34870890.91 1919456.06)"),
    (stf.ST_Translate, ("geom", 1.0, 1.0,), "square_geom", "", "POLYGON ((2 1, 2 2, 3 2, 3 1, 2 1))"),
    (stf.ST_Union, ("a", "b"), "overlapping_polys", "", "POLYGON ((1 0, 0 0, 0 1, 1 1, 2 1, 3 1, 3 0, 2 0, 1 0))"),
    (stf.ST_VoronoiPolygons, ("geom",), "multipoint", "", "GEOMETRYCOLLECTION (POLYGON ((-1 -1, -1 2, 2 -1, -1 -1)), POLYGON ((-1 2, 2 2, 2 -1, -1 2)))"),
    (stf.ST_X, ("b",), "two_points", "", 3.0),
    (stf.ST_XMax, ("line",), "linestring_geom", "", 5.0),
    (stf.ST_XMin, ("line",), "linestring_geom", "", 0.0),
    (stf.ST_Y, ("b",), "two_points", "", 0.0),
    (stf.ST_YMax, ("geom",), "triangle_geom", "", 1.0),
    (stf.ST_YMin, ("geom",), "triangle_geom", "", 0.0),
    (stf.ST_Z, ("b",), "two_points", "", 4.0),
    (stf.ST_IsValidReason, ("geom",), "triangle_geom", "", "Valid Geometry"),
    (stf.ST_IsValidReason, ("geom", 1), "triangle_geom", "", "Valid Geometry"),

    # predicates
    (stp.ST_Contains, ("geom", lambda: f.expr("ST_Point(0.5, 0.25)")), "triangle_geom", "", True),
    (stp.ST_Crosses, ("line", "poly"), "line_crossing_poly", "", True),
    (stp.ST_Disjoint, ("a", "b"), "two_points", "", True),
    (stp.ST_Equals, ("line", lambda: f.expr("ST_Reverse(line)")), "linestring_geom", "", True),
    (stp.ST_Intersects, ("a", "b"), "overlapping_polys", "", True),
    (stp.ST_OrderingEquals, ("line", lambda: f.expr("ST_Reverse(line)")), "linestring_geom", "", False),
    (stp.ST_Overlaps, ("a", "b"), "overlapping_polys", "", True),
    (stp.ST_Touches, ("a", "b"), "touching_polys", "", True),
    (stp.ST_Within, (lambda: f.expr("ST_Point(0.5, 0.25)"), "geom"), "triangle_geom", "", True),
    (stp.ST_Covers, ("geom", lambda: f.expr("ST_Point(0.5, 0.25)")), "triangle_geom", "", True),
    (stp.ST_CoveredBy, (lambda: f.expr("ST_Point(0.5, 0.25)"), "geom"), "triangle_geom", "", True),
    (stp.ST_Contains, ("geom", lambda: f.expr("ST_Point(0.0, 0.0)")), "triangle_geom", "", False),
    (stp.ST_Within, (lambda: f.expr("ST_Point(0.0, 0.0)"), "geom"), "triangle_geom", "", False),
    (stp.ST_Covers, ("geom", lambda: f.expr("ST_Point(0.0, 0.0)")), "triangle_geom", "", True),
    (stp.ST_CoveredBy, (lambda: f.expr("ST_Point(0.0, 0.0)"), "geom"), "triangle_geom", "", True),
    (stp.ST_DWithin, ("origin", "point", 5.0), "origin_and_point", "", True),

    # aggregates
    (sta.ST_Envelope_Aggr, ("geom",), "exploded_points", "", "POLYGON ((0 0, 0 1, 1 1, 1 0, 0 0))"),
    (sta.ST_Intersection_Aggr, ("geom",), "exploded_polys", "", "LINESTRING (1 0, 1 1)"),
    (sta.ST_Union_Aggr, ("geom",), "exploded_polys", "", "POLYGON ((1 0, 0 0, 0 1, 1 1, 2 1, 2 0, 1 0))"),
]

wrong_type_configurations = [
    # constructors
    (stc.ST_GeomFromGeoHash, (None, 4)),
    (stc.ST_GeomFromGeoHash, ("", None)),
    (stc.ST_GeomFromGeoHash, ("", 4.0)),
    (stc.ST_GeomFromGeoJSON, (None,)),
    (stc.ST_GeomFromGML, (None,)),
    (stc.ST_GeomFromKML, (None,)),
    (stc.ST_GeomFromText, (None,)),
    (stc.ST_GeomFromWKB, (None,)),
    (stc.ST_GeomFromWKT, (None,)),
    (stc.ST_LineFromText, (None,)),
    (stc.ST_LineStringFromText, (None, "")),
    (stc.ST_LineStringFromText, ("", None)),
    (stc.ST_Point, (None, "")),
    (stc.ST_Point, ("", None)),
    (stc.ST_PointFromText, (None, "")),
    (stc.ST_PointFromText, ("", None)),
    (stc.ST_PolygonFromEnvelope, (None, "", "", "")),
    (stc.ST_PolygonFromEnvelope, ("", None, "", "")),
    (stc.ST_PolygonFromEnvelope, ("", "", None, "")),
    (stc.ST_PolygonFromEnvelope, ("", "", "", None)),
    (stc.ST_PolygonFromText, (None, "")),
    (stc.ST_PolygonFromText, ("", None)),

    # functions
    (stf.ST_3DDistance, (None, "")),
    (stf.ST_3DDistance, ("", None)),
    (stf.ST_AddPoint, (None, "")),
    (stf.ST_AddPoint, ("", None)),
    (stf.ST_Area, (None,)),
    (stf.ST_AsBinary, (None,)),
    (stf.ST_AsEWKB, (None,)),
    (stf.ST_AsEWKT, (None,)),
    (stf.ST_AsGeoJSON, (None,)),
    (stf.ST_AsGML, (None,)),
    (stf.ST_AsKML, (None,)),
    (stf.ST_AsText, (None,)),
    (stf.ST_Azimuth, (None, "")),
    (stf.ST_Azimuth, ("", None)),
    (stf.ST_Boundary, (None,)),
    (stf.ST_Buffer, (None, 1.0)),
    (stf.ST_Buffer, ("", None)),
    (stf.ST_BuildArea, (None,)),
    (stf.ST_Centroid, (None,)),
    (stf.ST_Collect, (None,)),
    (stf.ST_CollectionExtract, (None,)),
    (stf.ST_ConcaveHull, (None, 1.0)),
    (stf.ST_ConvexHull, (None,)),
    (stf.ST_Difference, (None, "b")),
    (stf.ST_Difference, ("", None)),
    (stf.ST_Distance, (None, "")),
    (stf.ST_Distance, ("", None)),
    (stf.ST_Dump, (None,)),
    (stf.ST_DumpPoints, (None,)),
    (stf.ST_EndPoint, (None,)),
    (stf.ST_Envelope, (None,)),
    (stf.ST_ExteriorRing, (None,)),
    (stf.ST_FlipCoordinates, (None,)),
    (stf.ST_Force_2D, (None,)),
    (stf.ST_GeometryN, (None, 0)),
    (stf.ST_GeometryN, ("", None)),
    (stf.ST_GeometryN, ("", 0.0)),
    (stf.ST_GeometryType, (None,)),
    (stf.ST_InteriorRingN, (None, 0)),
    (stf.ST_InteriorRingN, ("", None)),
    (stf.ST_InteriorRingN, ("", 0.0)),
    (stf.ST_Intersection, (None, "")),
    (stf.ST_Intersection, ("", None)),
    (stf.ST_IsClosed, (None,)),
    (stf.ST_IsEmpty, (None,)),
    (stf.ST_IsRing, (None,)),
    (stf.ST_IsSimple, (None,)),
    (stf.ST_IsValid, (None,)),
    (stf.ST_IsValidReason, (None,)),
    (stf.ST_Length, (None,)),
    (stf.ST_LineFromMultiPoint, (None,)),
    (stf.ST_LineInterpolatePoint, (None, 0.5)),
    (stf.ST_LineInterpolatePoint, ("", None)),
    (stf.ST_LineLocatePoint, (None, "")),
    (stf.ST_LineLocatePoint, ("", None)),
    (stf.ST_LineMerge, (None,)),
    (stf.ST_LineSubstring, (None, 0.5, 1.0)),
    (stf.ST_LineSubstring, ("", None, 1.0)),
    (stf.ST_LineSubstring, ("", 0.5, None)),
    (stf.ST_MakeValid, (None,)),
    (stf.ST_MakePolygon, (None,)),
    (stf.ST_MinimumBoundingCircle, (None,)),
    (stf.ST_MinimumBoundingRadius, (None,)),
    (stf.ST_Multi, (None,)),
    (stf.ST_Normalize, (None,)),
    (stf.ST_NPoints, (None,)),
    (stf.ST_NumGeometries, (None,)),
    (stf.ST_NumInteriorRings, (None,)),
    (stf.ST_PointN, (None, 2)),
    (stf.ST_PointN, ("", None)),
    (stf.ST_PointN, ("", 2.0)),
    (stf.ST_PointOnSurface, (None,)),
    (stf.ST_ReducePrecision, (None, 1)),
    (stf.ST_ReducePrecision, ("", None)),
    (stf.ST_ReducePrecision, ("", 1.0)),
    (stf.ST_RemovePoint, (None, 1)),
    (stf.ST_RemovePoint, ("", None)),
    (stf.ST_RemovePoint, ("", 1.0)),
    (stf.ST_Reverse, (None,)),
    (stf.ST_S2CellIDs, (None, 2)),
    (stf.ST_SetPoint, (None, 1, "")),
    (stf.ST_SetPoint, ("", None, "")),
    (stf.ST_SetPoint, ("", 1, None)),
    (stf.ST_SetSRID, (None, 3021)),
    (stf.ST_SetSRID, ("", None)),
    (stf.ST_SetSRID, ("", 3021.0)),
    (stf.ST_SimplifyPreserveTopology, (None, 0.2)),
    (stf.ST_SimplifyPreserveTopology, ("", None)),
    (stf.ST_SRID, (None,)),
    (stf.ST_StartPoint, (None,)),
    (stf.ST_SubDivide, (None, 5)),
    (stf.ST_SubDivide, ("", None)),
    (stf.ST_SubDivide, ("", 5.0)),
    (stf.ST_SubDivideExplode, (None, 5)),
    (stf.ST_SubDivideExplode, ("", None)),
    (stf.ST_SubDivideExplode, ("", 5.0)),
    (stf.ST_SymDifference, (None, "")),
    (stf.ST_SymDifference, ("", None)),
    (stf.ST_Transform, (None, "", "")),
    (stf.ST_Transform, ("", None, "")),
    (stf.ST_Union, (None, "")),
    (stf.ST_Union, ("", None)),
    (stf.ST_X, (None,)),
    (stf.ST_XMax, (None,)),
    (stf.ST_XMin, (None,)),
    (stf.ST_Y, (None,)),
    (stf.ST_YMax, (None,)),
    (stf.ST_YMin, (None,)),
    (stf.ST_Z, (None,)),

    # predicates
    (stp.ST_Contains, (None, "")),
    (stp.ST_Contains, ("", None)),
    (stp.ST_Crosses, (None, "")),
    (stp.ST_Crosses, ("", None)),
    (stp.ST_Disjoint, (None, "")),
    (stp.ST_Disjoint, ("", None)),
    (stp.ST_Equals, (None, "")),
    (stp.ST_Equals, ("", None)),
    (stp.ST_Intersects, (None, "")),
    (stp.ST_Intersects, ("", None)),
    (stp.ST_OrderingEquals, (None, "")),
    (stp.ST_OrderingEquals, ("", None)),
    (stp.ST_Overlaps, (None, "")),
    (stp.ST_Overlaps, ("", None)),
    (stp.ST_Touches, (None, "")),
    (stp.ST_Touches, ("", None)),
    (stp.ST_Within, (None, "")),
    (stp.ST_Within, ("", None)),

    # aggregates
    (sta.ST_Envelope_Aggr, (None,)),
    (sta.ST_Intersection_Aggr, (None,)),
    (sta.ST_Union_Aggr, (None,)),
]

class TestDataFrameAPI(TestBase):

    @pytest.fixture
    def base_df(self, request):
        wkb = '0102000000020000000000000084d600c00000000080b5d6bf00000060e1eff7bf00000080075de5bf'
        geojson = "{ \"type\": \"Feature\", \"properties\": { \"prop\": \"01\" }, \"geometry\": { \"type\": \"Point\", \"coordinates\": [ 0.0, 1.0 ] }},"
        gml_string = "<gml:LineString srsName=\"EPSG:4269\"><gml:coordinates>-71.16,42.25 -71.17,42.25 -71.18,42.25</gml:coordinates></gml:LineString>"
        kml_string = "<LineString><coordinates>-71.16,42.26 -71.17,42.26</coordinates></LineString>"

        if request.param == "constructor":
            return TestDataFrameAPI.spark.sql("SELECT null").selectExpr(
                "0.0 AS x",
                "1.0 AS y",
                "2.0 AS z",
                "'0.0,1.0' AS single_point",
                "'0.0,0.0,1.0,0.0,1.0,1.0,0.0,0.0' AS multiple_point",
                f"X'{wkb}' AS wkb",
                f"'{geojson}' AS geojson",
                "'s00twy01mt' AS geohash",
                f"'{gml_string}' AS gml",
                f"'{kml_string}' AS kml"
            )
        elif request.param == "point_geom":
            return TestDataFrameAPI.spark.sql("SELECT ST_Point(0.0, 1.0) AS point")
        elif request.param == "linestring_geom":
            return TestDataFrameAPI.spark.sql("SELECT ST_GeomFromWKT('LINESTRING (0 0, 1 0, 2 0, 3 0, 4 0, 5 0)') AS line")
        elif request.param == "linestring_wkt":
            return TestDataFrameAPI.spark.sql("SELECT 'LINESTRING (1 2, 3 4)' AS wkt")
        elif request.param == "linestring_ewkt":
            return TestDataFrameAPI.spark.sql("SELECT 'SRID=4269;LINESTRING (1 2, 3 4)' AS ewkt")
        elif request.param == "min_max_x_y":
            return TestDataFrameAPI.spark.sql("SELECT 0.0 AS minx, 1.0 AS miny, 2.0 AS maxx, 3.0 AS maxy")
        elif request.param == "multipoint_geom":
            return TestDataFrameAPI.spark.sql("SELECT ST_GeomFromWKT('MULTIPOINT((10 40), (40 30), (20 20), (30 10))') AS multipoint")
        elif request.param == "null":
            return TestDataFrameAPI.spark.sql("SELECT null")
        elif request.param == "triangle_geom":
            return TestDataFrameAPI.spark.sql("SELECT ST_GeomFromWKT('POLYGON ((0 0, 1 0, 1 1, 0 0))') AS geom")
        elif request.param == "two_points":
            return TestDataFrameAPI.spark.sql("SELECT ST_PointZ(0.0, 0.0, 0.0) AS a, ST_PointZ(3.0, 0.0, 4.0) AS b")
        elif request.param == "invalid_geom":
            return TestDataFrameAPI.spark.sql("SELECT ST_GeomFromWKT('POLYGON ((1 5, 1 1, 3 3, 5 3, 7 1, 7 5, 5 3, 3 3, 1 5))') AS geom")
        elif request.param == "overlapping_polys":
            return TestDataFrameAPI.spark.sql("SELECT ST_GeomFromWKT('POLYGON((0 0, 2 0, 2 1, 0 1, 0 0))') AS a, ST_GeomFromWKT('POLYGON((1 0, 3 0, 3 1, 1 1, 1 0))') AS b")
        elif request.param == "multipoint":
            return TestDataFrameAPI.spark.sql("SELECT ST_GeomFromWKT('MULTIPOINT ((0 0), (1 1))') AS geom")
        elif request.param == "geom_with_hole":
            return TestDataFrameAPI.spark.sql("SELECT ST_GeomFromWKT('POLYGON ((0 0, 3 0, 3 3, 0 0), (1 1, 2 2, 2 1, 1 1))') AS geom")
        elif request.param == "0.9_poly":
            return TestDataFrameAPI.spark.sql("SELECT ST_GeomFromWKT('POLYGON ((0 0, 1 0, 1 0.9, 1 1, 0 0))') AS geom")
        elif request.param == "precision_reduce_point":
            return TestDataFrameAPI.spark.sql("SELECT ST_Point(0.12, 0.23) AS geom")
        elif request.param == "closed_linestring_geom":
            return TestDataFrameAPI.spark.sql("SELECT ST_GeomFromWKT('LINESTRING (0 0, 1 0, 1 1, 0 0)') AS geom")
        elif request.param == "empty_geom":
            return TestDataFrameAPI.spark.sql("SELECT ST_Difference(ST_Point(0.0, 0.0), ST_Point(0.0, 0.0)) AS geom")
        elif request.param == "multiline_geom":
            return TestDataFrameAPI.spark.sql("SELECT ST_GeomFromWKT('MULTILINESTRING ((0 0, 1 0), (1 0, 1 1), (1 1, 0 0))') AS geom")
        elif request.param == "geom_collection":
            return TestDataFrameAPI.spark.sql("SELECT ST_GeomFromWKT('GEOMETRYCOLLECTION(POINT(0 0), LINESTRING(0 0, 1 0))') AS geom")
        elif request.param == "exploded_points":
            return TestDataFrameAPI.spark.sql("SELECT explode(array(ST_Point(0.0, 0.0), ST_Point(1.0, 1.0))) AS geom")
        elif request.param == "exploded_polys":
            return TestDataFrameAPI.spark.sql("SELECT explode(array(ST_GeomFromWKT('POLYGON ((0 0, 1 0, 1 1, 0 1, 0 0))'), ST_GeomFromWKT('POLYGON ((1 0, 2 0, 2 1, 1 1, 1 0))'))) AS geom")
        elif request.param == "touching_polys":
            return TestDataFrameAPI.spark.sql("SELECT ST_GeomFromWKT('POLYGON ((0 0, 1 0, 1 1, 0 1, 0 0))') AS a, ST_GeomFromWKT('POLYGON ((1 0, 2 0, 2 1, 1 1, 1 0))') AS b")
        elif request.param == "line_crossing_poly":
            return TestDataFrameAPI.spark.sql("SELECT ST_GeomFromWKT('LINESTRING (0 0, 2 1)') AS line, ST_GeomFromWKT('POLYGON ((1 0, 2 0, 2 2, 1 2, 1 0))') AS poly")
        elif request.param == "square_geom":
            return TestDataFrameAPI.spark.sql("SELECT ST_GeomFromWKT('POLYGON ((1 0, 1 1, 2 1, 2 0, 1 0))') AS geom")
        elif request.param == "four_points":
            return TestDataFrameAPI.spark.sql("SELECT ST_GeomFromWKT('POINT (0 0)') AS p1, ST_GeomFromWKT('POINT (1 1)') AS p2, ST_GeomFromWKT('POINT (1 0)') AS p3, ST_GeomFromWKT('POINT (6 2)') AS p4")
        elif request.param == "three_points":
            return TestDataFrameAPI.spark.sql("SELECT ST_GeomFromWKT('POINT (1 1)') AS p1, ST_GeomFromWKT('POINT (0 0)') AS p2, ST_GeomFromWKT('POINT (3 2)') AS p3")
        elif request.param == "two_lines":
            return TestDataFrameAPI.spark.sql("SELECT ST_GeomFromWKT('LINESTRING (0 0, 1 1)') AS line1, ST_GeomFromWKT('LINESTRING (0 0, 3 2)') AS line2")
        elif request.param == "two_lines_angle_rad":
            return TestDataFrameAPI.spark.sql("SELECT ST_Angle(ST_GeomFromWKT('LINESTRING (0 0, 1 1)'), ST_GeomFromWKT('LINESTRING (0 0, 3 2)')) AS angleRad")
        elif request.param == "geometry_geom_collection":
            return TestDataFrameAPI.spark.sql("SELECT ST_GeomFromWKT('GEOMETRYCOLLECTION(POINT(1 1), LINESTRING(0 0, 1 1, 2 2))') AS geom")
        elif request.param == "point_and_line":
            return TestDataFrameAPI.spark.sql("SELECT ST_GeomFromWKT('POINT (0.0 1.0)') AS point, ST_GeomFromWKT('LINESTRING (0 0, 1 0, 2 0, 3 0, 4 0, 5 0)') AS line")
<<<<<<< HEAD
=======
        elif request.param == "line_and_point":
            return TestDataFrameAPI.spark.sql("SELECT ST_GeomFromWKT('LINESTRING (0 2, 1 1, 2 0)') AS line, ST_GeomFromWKT('POINT (0 0)') AS point")
>>>>>>> 59cba11c
        elif request.param == "origin_and_point":
            return TestDataFrameAPI.spark.sql("SELECT ST_GeomFromWKT('POINT (0 0)') AS origin, ST_GeomFromWKT('POINT (1 0)') as point")
        raise ValueError(f"Invalid base_df name passed: {request.param}")

    def _id_test_configuration(val):
        if isinstance(val, Callable):
            return val.__name__
        elif isinstance(val, Tuple):
            return f"{val}"
        elif isinstance(val, dict):
            return f"{val}"
        return val

    @pytest.mark.parametrize("func,args,base_df,post_process,expected_result", test_configurations, ids=_id_test_configuration, indirect=["base_df"])
    def test_dataframe_function(self, func, args, base_df, post_process, expected_result):
        args = [arg() if isinstance(arg, Callable) else arg for arg in args]

        if len(args) == 1:
            df = base_df.select(func(args[0]).alias("geom"))
        else:
            df = base_df.select(func(*args).alias("geom"))

        if post_process:
            df = df.selectExpr(f"{post_process} AS geom")

        actual_result = df.collect()[0][0]

        if isinstance(actual_result, BaseGeometry):
            actual_result = actual_result.wkt
        elif isinstance(actual_result, bytearray):
            actual_result = actual_result.hex()
        elif isinstance(actual_result, Row):
            actual_result = {k: v.wkt if isinstance(v, BaseGeometry) else v for k, v in actual_result.asDict().items()}
        elif isinstance(actual_result, list):
            actual_result = sorted([x.wkt if isinstance(x, BaseGeometry) else x for x in actual_result])

        assert(actual_result == expected_result)

    @pytest.mark.parametrize("func,args", wrong_type_configurations, ids=_id_test_configuration)
    def test_call_function_with_wrong_type(self, func, args):
        with pytest.raises(ValueError, match=f"Incorrect argument type: [A-Za-z_0-9]+ for {func.__name__} should be [A-Za-z0-9\\[\\]_, ]+ but received [A-Za-z0-9_]+."):
            func(*args)<|MERGE_RESOLUTION|>--- conflicted
+++ resolved
@@ -432,11 +432,8 @@
             return TestDataFrameAPI.spark.sql("SELECT ST_GeomFromWKT('GEOMETRYCOLLECTION(POINT(1 1), LINESTRING(0 0, 1 1, 2 2))') AS geom")
         elif request.param == "point_and_line":
             return TestDataFrameAPI.spark.sql("SELECT ST_GeomFromWKT('POINT (0.0 1.0)') AS point, ST_GeomFromWKT('LINESTRING (0 0, 1 0, 2 0, 3 0, 4 0, 5 0)') AS line")
-<<<<<<< HEAD
-=======
         elif request.param == "line_and_point":
             return TestDataFrameAPI.spark.sql("SELECT ST_GeomFromWKT('LINESTRING (0 2, 1 1, 2 0)') AS line, ST_GeomFromWKT('POINT (0 0)') AS point")
->>>>>>> 59cba11c
         elif request.param == "origin_and_point":
             return TestDataFrameAPI.spark.sql("SELECT ST_GeomFromWKT('POINT (0 0)') AS origin, ST_GeomFromWKT('POINT (1 0)') as point")
         raise ValueError(f"Invalid base_df name passed: {request.param}")
