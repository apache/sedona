--- conflicted
+++ resolved
@@ -399,7 +399,6 @@
             return TestDataFrameAPI.spark.sql("SELECT ST_GeomFromWKT('LINESTRING (0 0, 2 1)') AS line, ST_GeomFromWKT('POLYGON ((1 0, 2 0, 2 2, 1 2, 1 0))') AS poly")
         elif request.param == "square_geom":
             return TestDataFrameAPI.spark.sql("SELECT ST_GeomFromWKT('POLYGON ((1 0, 1 1, 2 1, 2 0, 1 0))') AS geom")
-<<<<<<< HEAD
         elif request.param == "four_points":
             return TestDataFrameAPI.spark.sql("SELECT ST_GeomFromWKT('POINT (0 0)') AS p1, ST_GeomFromWKT('POINT (1 1)') AS p2, ST_GeomFromWKT('POINT (1 0)') AS p3, ST_GeomFromWKT('POINT (6 2)') AS p4")
         elif request.param == "three_points":
@@ -408,12 +407,10 @@
             return TestDataFrameAPI.spark.sql("SELECT ST_GeomFromWKT('LINESTRING (0 0, 1 1)') AS line1, ST_GeomFromWKT('LINESTRING (0 0, 3 2)') AS line2")
         elif request.param == "two_lines_angle_rad":
             return TestDataFrameAPI.spark.sql("SELECT ST_Angle(ST_GeomFromWKT('LINESTRING (0 0, 1 1)'), ST_GeomFromWKT('LINESTRING (0 0, 3 2)')) AS angleRad")
-=======
         elif request.param == "geometry_geom_collection":
             return TestDataFrameAPI.spark.sql("SELECT ST_GeomFromWKT('GEOMETRYCOLLECTION(POINT(1 1), LINESTRING(0 0, 1 1, 2 2))') AS geom")
         elif request.param == "point_and_line":
             return TestDataFrameAPI.spark.sql("SELECT ST_GeomFromWKT('POINT (0.0 1.0)') AS point, ST_GeomFromWKT('LINESTRING (0 0, 1 0, 2 0, 3 0, 4 0, 5 0)') AS line")
->>>>>>> 4663cf52
         raise ValueError(f"Invalid base_df name passed: {request.param}")
 
     def _id_test_configuration(val):
