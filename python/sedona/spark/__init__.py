#  Licensed to the Apache Software Foundation (ASF) under one
#  or more contributor license agreements.  See the NOTICE file
#  distributed with this work for additional information
#  regarding copyright ownership.  The ASF licenses this file
#  to you under the Apache License, Version 2.0 (the
#  "License"); you may not use this file except in compliance
#  with the License.  You may obtain a copy of the License at
#
#    http://www.apache.org/licenses/LICENSE-2.0
#
#  Unless required by applicable law or agreed to in writing,
#  software distributed under the License is distributed on an
#  "AS IS" BASIS, WITHOUT WARRANTIES OR CONDITIONS OF ANY
#  KIND, either express or implied.  See the License for the
#  specific language governing permissions and limitations
#  under the License.

from sedona.core.SpatialRDD import SpatialRDD
from sedona.core.SpatialRDD import PointRDD
from sedona.core.SpatialRDD import PolygonRDD
from sedona.core.SpatialRDD import LineStringRDD
from sedona.core.SpatialRDD import CircleRDD
from sedona.core.SpatialRDD import RectangleRDD
from sedona.core.spatialOperator import KNNQuery
from sedona.core.spatialOperator import JoinQueryRaw
from sedona.core.spatialOperator import JoinQuery
from sedona.core.spatialOperator import RangeQueryRaw
from sedona.core.spatialOperator import RangeQuery
from sedona.core.formatMapper.shapefileParser import ShapefileReader
from sedona.core.formatMapper import GeoJsonReader
from sedona.core.formatMapper import WktReader
from sedona.core.formatMapper import WkbReader
from sedona.core.enums import IndexType
from sedona.core.enums import GridType
from sedona.core.enums import FileDataSplitter
from sedona.sql.types import GeometryType
from sedona.sql.types import RasterType
from sedona.utils.adapter import Adapter
from sedona.utils import KryoSerializer
from sedona.utils import SedonaKryoRegistrator
from sedona.register import SedonaRegistrator
from sedona.spark.SedonaContext import SedonaContext
<<<<<<< HEAD
from sedona.raster_utils.SedonaUtils import SedonaUtils
try:
    from sedona.maps.SedonaKepler import SedonaKepler
except (ModuleNotFoundError, ImportError) as error:
    print('Skipping SedonaKepler import since keplergl is not installed, please install keplergl if you intend to use SedonaKepler')
try:
    from sedona.maps.SedonaPyDeck import SedonaPyDeck
except (ModuleNotFoundError, ImportError) as error:
    print('Skipping SedonaPyDeck import since pydeck is not installed, please install pydeck if you intend to use SedonaPyDeck')
=======
from sedona.raster_utils.SedonaUtils import SedonaUtils
>>>>>>> 4c5fa833
<|MERGE_RESOLUTION|>--- conflicted
+++ resolved
@@ -40,7 +40,6 @@
 from sedona.utils import SedonaKryoRegistrator
 from sedona.register import SedonaRegistrator
 from sedona.spark.SedonaContext import SedonaContext
-<<<<<<< HEAD
 from sedona.raster_utils.SedonaUtils import SedonaUtils
 try:
     from sedona.maps.SedonaKepler import SedonaKepler
@@ -49,7 +48,4 @@
 try:
     from sedona.maps.SedonaPyDeck import SedonaPyDeck
 except (ModuleNotFoundError, ImportError) as error:
-    print('Skipping SedonaPyDeck import since pydeck is not installed, please install pydeck if you intend to use SedonaPyDeck')
-=======
-from sedona.raster_utils.SedonaUtils import SedonaUtils
->>>>>>> 4c5fa833
+    print('Skipping SedonaPyDeck import since pydeck is not installed, please install pydeck if you intend to use SedonaPyDeck')