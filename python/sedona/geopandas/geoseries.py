--- conflicted
+++ resolved
@@ -243,16 +243,9 @@
         """
         from pyproj import CRS
 
-<<<<<<< HEAD
-        tmp = self._process_geometry_column("ST_SRID", rename="crs")
+        tmp = self._process_geometry_column("ST_SRID", rename="crs", returns_geom=False)
         ps_series = tmp.take([0])
         srid = ps_series.iloc[0]
-=======
-        tmp_df = self._process_geometry_column(
-            "ST_SRID", rename="crs", returns_geom=False
-        )
-        srid = tmp_df.take([0])[0]
->>>>>>> fa132295
         # Sedona returns 0 if doesn't exist
         return CRS.from_user_input(srid) if srid != 0 and not pd.isna(srid) else None
 
@@ -500,18 +493,11 @@
 
             query = f"{query} as `{rename}`"
 
-<<<<<<< HEAD
         # We always select NATURAL_ORDER_COLUMN_NAME, to avoid having to regenerate it in the result
         # We always select SPARK_DEFAULT_INDEX_NAME, to retain series index info
-        sdf = df.selectExpr(
-            sql_expr, SPARK_DEFAULT_INDEX_NAME, NATURAL_ORDER_COLUMN_NAME
-        )
+        sdf = df.selectExpr(query, SPARK_DEFAULT_INDEX_NAME, NATURAL_ORDER_COLUMN_NAME)
 
         internal = self._internal.copy(
-=======
-        sdf = df.selectExpr(query)
-        internal = InternalFrame(
->>>>>>> fa132295
             spark_frame=sdf,
             index_fields=[self._internal.index_fields[0]],
             index_spark_columns=[scol_for(sdf, SPARK_DEFAULT_INDEX_NAME)],
