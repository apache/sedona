# Licensed to the Apache Software Foundation (ASF) under one
# or more contributor license agreements.  See the NOTICE file
# distributed with this work for additional information
# regarding copyright ownership.  The ASF licenses this file
# to you under the Apache License, Version 2.0 (the
# "License"); you may not use this file except in compliance
# with the License.  You may obtain a copy of the License at
#
#   http://www.apache.org/licenses/LICENSE-2.0
#
# Unless required by applicable law or agreed to in writing,
# software distributed under the License is distributed on an
# "AS IS" BASIS, WITHOUT WARRANTIES OR CONDITIONS OF ANY
# KIND, either express or implied.  See the License for the
# specific language governing permissions and limitations
# under the License.

import os
import typing
from typing import Any, Union, Literal, List

import geopandas as gpd
import pandas as pd
import pyspark.pandas as pspd
import pyspark
from pyspark.pandas import Series as PandasOnSparkSeries
from pyspark.pandas.frame import DataFrame as PandasOnSparkDataFrame
from pyspark.pandas.internal import InternalFrame
from pyspark.pandas.series import first_series
from pyspark.pandas.utils import scol_for, log_advice
from pyspark.sql.types import BinaryType, NullType
from sedona.spark.sql.types import GeometryType

import shapely
from shapely.geometry.base import BaseGeometry

from sedona.geopandas._typing import Label
from sedona.geopandas.base import GeoFrame
from sedona.geopandas.geodataframe import GeoDataFrame
from sedona.geopandas.sindex import SpatialIndex
from packaging.version import parse as parse_version

from pyspark.pandas.internal import (
    SPARK_DEFAULT_INDEX_NAME,  # __index_level_0__
    NATURAL_ORDER_COLUMN_NAME,
)


# ============================================================================
# IMPLEMENTATION STATUS TRACKING
# ============================================================================

IMPLEMENTATION_STATUS = {
    "IMPLEMENTED": [
        "area",
        "buffer",
        "bounds",
        "centroid",
        "contains",
        "crs",
        "distance",
        "envelope",
        "geometry",
        "intersection",
        "intersects",
        "is_empty",
        "is_simple",
        "is_valid",
        "is_valid_reason",
        "length",
        "make_valid",
        "set_crs",
        "to_crs",
        "to_geopandas",
        "to_wkb",
        "to_wkt",
        "x",
        "y",
        "z",
        "has_z",
        "get_geometry",
        "boundary",
        "total_bounds",
        "estimate_utm_crs",
        "isna",
        "isnull",
        "notna",
        "notnull",
        "from_xy",
        "copy",
        "geom_type",
        "sindex",
    ],
    "NOT_IMPLEMENTED": [
        "clip",
        "contains_properly",
        "convex_hull",
        "count_coordinates",
        "count_geometries",
        "count_interior_rings",
        "explode",
        "force_2d",
        "force_3d",
        "from_file",
        "from_shapely",
        "from_arrow",
        "line_merge",
        "reverse",
        "segmentize",
        "to_json",
        "to_arrow",
        "to_file",
        "transform",
        "unary_union",
        "union_all",
        "intersection_all",
        "type",
        "is_ring",
        "is_ccw",
        "is_closed",
        "get_precision",
        "concave_hull",
        "delaunay_triangles",
        "voronoi_polygons",
        "minimum_rotated_rectangle",
        "exterior",
        "extract_unique_points",
        "offset_curve",
        "interiors",
        "remove_repeated_points",
        "set_precision",
        "representative_point",
        "minimum_bounding_circle",
        "minimum_bounding_radius",
        "minimum_clearance",
        "normalize",
        "m",
    ],
    "PARTIALLY_IMPLEMENTED": [
        "fillna",  # Limited parameter support (no 'limit' parameter)
        "from_wkb",
        "from_wkt",  # Limited error handling options (only 'raise' supported)
    ],
}

IMPLEMENTATION_PRIORITY = {
    "HIGH": [
        "contains",
        "contains_properly",
        "convex_hull",
        "explode",
        "clip",
        "from_shapely",
        "count_coordinates",
        "count_geometries",
        "is_ring",
        "is_closed",
        "reverse",
    ],
    "MEDIUM": [
        "force_2d",
        "force_3d",
        "transform",
        "segmentize",
        "line_merge",
        "unary_union",
        "union_all",
        "to_json",
        "from_file",
        "count_interior_rings",
    ],
    "LOW": [
        "delaunay_triangles",
        "voronoi_polygons",
        "minimum_bounding_circle",
        "representative_point",
        "extract_unique_points",
        "from_arrow",
        "to_arrow",
    ],
}


def _not_implemented_error(method_name: str, additional_info: str = "") -> str:
    """
    Generate a standardized NotImplementedError message.

    Parameters
    ----------
    method_name : str
        The name of the method that is not implemented.
    additional_info : str, optional
        Additional information about the method or workarounds.

    Returns
    -------
    str
        Formatted error message.
    """
    base_message = (
        f"GeoSeries.{method_name}() is not implemented yet.\n"
        f"This method will be added in a future release."
    )

    if additional_info:
        base_message += f"\n\n{additional_info}"

    workaround = (
        "\n\nTemporary workaround - use GeoPandas:\n"
        "  gpd_series = sedona_series.to_geopandas()\n"
        f"  result = gpd_series.{method_name}(...)\n"
        "  # Note: This will collect all data to the driver."
    )

    return base_message + workaround


class GeoSeries(GeoFrame, pspd.Series):
    """
    A pandas-on-Spark Series for geometric/spatial operations.

    GeoSeries extends pyspark.pandas.Series to provide spatial operations
    using Apache Sedona's spatial functions. It maintains compatibility
    with GeoPandas GeoSeries while operating on distributed datasets.

    Parameters
    ----------
    data : array-like, Iterable, dict, or scalar value
        Contains the data for the GeoSeries. Can be geometries, WKB bytes,
        or other GeoSeries/GeoDataFrame objects.
    index : array-like or Index (1d), optional
        Values must be hashable and have the same length as `data`.
    crs : pyproj.CRS, optional
        Coordinate Reference System for the geometries.
    dtype : dtype, optional
        Data type for the GeoSeries.
    name : str, optional
        Name of the GeoSeries.
    copy : bool, default False
        Whether to copy the input data.

    Attributes
    ----------
    crs : pyproj.CRS
        The Coordinate Reference System (CRS) for the geometries.
    area : Series
        Area of each geometry in CRS units.
    length : Series
        Length/perimeter of each geometry in CRS units.
    bounds : DataFrame
        Bounding box coordinates for each geometry.
    geometry : GeoSeries
        The geometry column (returns self).
    sindex : SpatialIndex
        Spatial index for the geometries.

    Methods
    -------
    buffer(distance)
        Buffer geometries by specified distance.
    intersection(other)
        Compute intersection with other geometries.
    intersects(other)
        Test if geometries intersect with other geometries.
    to_geopandas()
        Convert to GeoPandas GeoSeries.
    to_crs(crs)
        Transform geometries to a different CRS.
    set_crs(crs)
        Set the CRS without transforming geometries.

    Examples
    --------
    >>> from shapely.geometry import Point, Polygon
    >>> from sedona.geopandas import GeoSeries
    >>>
    >>> # Create from geometries
    >>> s = GeoSeries([Point(0, 0), Point(1, 1)], crs='EPSG:4326')
    >>> s
    0    POINT (0 0)
    1    POINT (1 1)
    dtype: geometry
    >>>
    >>> # Spatial operations
    >>> s.buffer(0.1).area
    0    0.031416
    1    0.031416
    dtype: float64
    >>>
    >>> # CRS operations
    >>> s_utm = s.to_crs('EPSG:32633')
    >>> s_utm.crs
    <Projected CRS: EPSG:32633>
    Name: WGS 84 / UTM zone 33N
    ...

    Notes
    -----
    This implementation differs from GeoPandas in several ways:
    - Uses Spark for distributed processing
    - Geometries are stored in WKB (Well-Known Binary) format internally
    - Some methods may have different performance characteristics
    - Not all GeoPandas methods are implemented yet (see IMPLEMENTATION_STATUS)

    Performance Considerations:
    - Operations are distributed across Spark cluster
    - Avoid calling .to_geopandas() on large datasets
    - Use .sample() for testing with large datasets

    See Also
    --------
    geopandas.GeoSeries : The GeoPandas equivalent
    sedona.geopandas.GeoDataFrame : DataFrame with geometry column
    """

    def __getitem__(self, key: Any) -> Any:
        return pspd.Series.__getitem__(self, key)

    def __repr__(self) -> str:
        """
        Return a string representation of the GeoSeries in WKT format.
        """
        gpd_series = self.to_geopandas()
        return gpd_series.__repr__()

    def __init__(
        self,
        data=None,
        index=None,
        dtype=None,
        name=None,
        copy=False,
        fastpath=False,
        crs=None,
        **kwargs,
    ):
        """
        Initialize a GeoSeries object.

        Parameters:
        - data: The input data for the GeoSeries. It can be a GeoDataFrame, GeoSeries, or pandas Series.
        - index: The index for the GeoSeries.
        - crs: Coordinate Reference System for the GeoSeries.
        - dtype: Data type for the GeoSeries.
        - name: Name of the GeoSeries.
        - copy: Whether to copy the input data.
        - fastpath: Internal parameter for fast initialization.

        Examples:
        >>> from shapely.geometry import Point
        >>> import geopandas as gpd
        >>> from sedona.geopandas import GeoSeries

        # Example 1: Initialize with GeoDataFrame
        >>> gdf = gpd.GeoDataFrame({'geometry': [Point(1, 1), Point(2, 2)]})
        >>> gs = GeoSeries(data=gdf)
        >>> print(gs)
        0    POINT (1 1)
        1    POINT (2 2)
        Name: geometry, dtype: geometry

        # Example 2: Initialize with GeoSeries
        >>> gseries = gpd.GeoSeries([Point(1, 1), Point(2, 2)])
        >>> gs = GeoSeries(data=gseries)
        >>> print(gs)
        0    POINT (1 1)
        1    POINT (2 2)
        dtype: geometry

        # Example 3: Initialize with pandas Series
        >>> pseries = pd.Series([Point(1, 1), Point(2, 2)])
        >>> gs = GeoSeries(data=pseries)
        >>> print(gs)
        0    POINT (1 1)
        1    POINT (2 2)
        dtype: geometry
        """
        assert data is not None

        self._anchor: GeoDataFrame
        self._col_label: Label

        if isinstance(
            data, (GeoDataFrame, GeoSeries, PandasOnSparkSeries, PandasOnSparkDataFrame)
        ):
            assert dtype is None
            assert name is None
            assert not copy
            assert not fastpath

            data_crs = None
            if hasattr(data, "crs"):
                data_crs = data.crs
            if data_crs is not None and crs is not None and data_crs != crs:
                raise ValueError(
                    "CRS mismatch between CRS of the passed geometries "
                    "and 'crs'. Use 'GeoSeries.set_crs(crs, "
                    "allow_override=True)' to overwrite CRS or "
                    "'GeoSeries.to_crs(crs)' to reproject geometries. "
                )

            # PySpark Pandas' ps.Series.__init__() does not construction from a
            # ps.Series input. For now, we manually implement the logic.

            index = data._col_label if index is None else index
            ps_df = pspd.DataFrame(data._anchor)

            super().__init__(
                data=ps_df,
                index=index,
                dtype=dtype,
                name=name,
                copy=copy,
                fastpath=fastpath,
            )
        else:
            if isinstance(data, pd.Series):
                assert index is None
                assert dtype is None
                assert name is None
                assert not copy
                assert not fastpath
                pd_series = data
            else:
                pd_series = pd.Series(
                    data=data,
                    index=index,
                    dtype=dtype,
                    name=name,
                    copy=copy,
                    fastpath=fastpath,
                )

            # initialize the parent class pyspark Series with the pandas Series
            super().__init__(data=pd_series)

        # Ensure we're storing geometry types
        col = next(
            field.name
            for field in self._internal.spark_frame.schema.fields
            if field.name not in (NATURAL_ORDER_COLUMN_NAME, SPARK_DEFAULT_INDEX_NAME)
        )
        datatype = self._internal.spark_frame.schema[col].dataType
        # Empty lists input will lead to NullType(), so we convert to GeometryType()
        if datatype == NullType():
            self._internal.spark_frame.schema[col].dataType = GeometryType()
        elif datatype != GeometryType():
            raise TypeError(
                "Non geometry data passed to GeoSeries constructor, "
                f"received data of dtype '{datatype.typeName()}'"
            )

        if crs:
            self.set_crs(crs, inplace=True)

    # ============================================================================
    # COORDINATE REFERENCE SYSTEM (CRS) OPERATIONS
    # ============================================================================

    @property
    def crs(self) -> Union["CRS", None]:
        """The Coordinate Reference System (CRS) as a ``pyproj.CRS`` object.

        Returns None if the CRS is not set, and to set the value it
        :getter: Returns a ``pyproj.CRS`` or None. When setting, the value
        can be anything accepted by
        :meth:`pyproj.CRS.from_user_input() <pyproj.crs.CRS.from_user_input>`,
        such as an authority string (eg "EPSG:4326") or a WKT string.

        Note: This assumes all records in the GeoSeries are assumed to have the same CRS.

        Examples
        --------
        >>> s.crs  # doctest: +SKIP
        <Geographic 2D CRS: EPSG:4326>
        Name: WGS 84
        Axis Info [ellipsoidal]:
        - Lat[north]: Geodetic latitude (degree)
        - Lon[east]: Geodetic longitude (degree)
        Area of Use:
        - name: World
        - bounds: (-180.0, -90.0, 180.0, 90.0)
        Datum: World Geodetic System 1984
        - Ellipsoid: WGS 84
        - Prime Meridian: Greenwich

        See Also
        --------
        GeoSeries.set_crs : assign CRS
        GeoSeries.to_crs : re-project to another CRS
        """
        from pyproj import CRS

        if len(self) == 0:
            return None

        tmp = self._process_geometry_column("ST_SRID", rename="crs", returns_geom=False)
        ps_series = tmp.take([0])
        srid = ps_series.iloc[0]

        # Sedona returns 0 if doesn't exist
        return CRS.from_user_input(srid) if srid != 0 and not pd.isna(srid) else None

    @crs.setter
    def crs(self, value: Union["CRS", None]):
        # Implementation of the abstract method
        self.set_crs(value, inplace=True)

    @typing.overload
    def set_crs(
        self,
        crs: Union[Any, None] = None,
        epsg: Union[int, None] = None,
        inplace: Literal[True] = True,
        allow_override: bool = False,
    ) -> None: ...

    @typing.overload
    def set_crs(
        self,
        crs: Union[Any, None] = None,
        epsg: Union[int, None] = None,
        inplace: Literal[False] = False,
        allow_override: bool = False,
    ) -> "GeoSeries": ...

    def set_crs(
        self,
        crs: Union[Any, None] = None,
        epsg: Union[int, None] = None,
        inplace: bool = False,
        allow_override: bool = False,
    ) -> Union["GeoSeries", None]:
        """
        Set the Coordinate Reference System (CRS) of a ``GeoSeries``.

        Pass ``None`` to remove CRS from the ``GeoSeries``.

        Notes
        -----
        The underlying geometries are not transformed to this CRS. To
        transform the geometries to a new CRS, use the ``to_crs`` method.

        Parameters
        ----------
        crs : pyproj.CRS | None, optional
            The value can be anything accepted
            by :meth:`pyproj.CRS.from_user_input() <pyproj.crs.CRS.from_user_input>`,
            such as an authority string (eg "EPSG:4326") or a WKT string.
        epsg : int, optional if `crs` is specified
            EPSG code specifying the projection.
        inplace : bool, default False
            If True, the CRS of the GeoSeries will be changed in place
            (while still returning the result) instead of making a copy of
            the GeoSeries.
        allow_override : bool, default False
            If the GeoSeries already has a CRS, allow to replace the
            existing CRS, even when both are not equal.

        Returns
        -------
        GeoSeries

        Examples
        --------
        >>> from sedona.geopandas import GeoSeries
        >>> from shapely.geometry import Point
        >>> s = GeoSeries([Point(1, 1), Point(2, 2), Point(3, 3)])
        >>> s
        0    POINT (1 1)
        1    POINT (2 2)
        2    POINT (3 3)
        dtype: geometry

        Setting CRS to a GeoSeries without one:

        >>> s.crs is None
        True

        >>> s = s.set_crs('epsg:3857')
        >>> s.crs  # doctest: +SKIP
        <Projected CRS: EPSG:3857>
        Name: WGS 84 / Pseudo-Mercator
        Axis Info [cartesian]:
        - X[east]: Easting (metre)
        - Y[north]: Northing (metre)
        Area of Use:
        - name: World - 85°S to 85°N
        - bounds: (-180.0, -85.06, 180.0, 85.06)
        Coordinate Operation:
        - name: Popular Visualisation Pseudo-Mercator
        - method: Popular Visualisation Pseudo Mercator
        Datum: World Geodetic System 1984
        - Ellipsoid: WGS 84
        - Prime Meridian: Greenwich

        Overriding existing CRS:

        >>> s = s.set_crs(4326, allow_override=True)

        Without ``allow_override=True``, ``set_crs`` returns an error if you try to
        override CRS.

        See Also
        --------
        GeoSeries.to_crs : re-project to another CRS

        """
        from pyproj import CRS

        if crs is not None:
            crs = CRS.from_user_input(crs)
        elif epsg is not None:
            crs = CRS.from_epsg(epsg)

        curr_crs = self.crs

        # If CRS is the same, do nothing
        if curr_crs == crs:
            return

        if not allow_override and curr_crs is not None and not curr_crs == crs:
            raise ValueError(
                "The GeoSeries already has a CRS which is not equal to the passed "
                "CRS. Specify 'allow_override=True' to allow replacing the existing "
                "CRS without doing any transformation. If you actually want to "
                "transform the geometries, use 'GeoSeries.to_crs' instead."
            )

        # 0 indicates no srid in sedona
        new_epsg = crs.to_epsg() if crs else 0
        col = self.get_first_geometry_column()

        select = f"ST_SetSRID(`{col}`, {new_epsg})"

        # Keep the same column name instead of renaming it
        result = self._query_geometry_column(select, col, rename="")

        if inplace:
            self._update_anchor(_to_spark_pandas_df(result))
            return None

        return result

    # ============================================================================
    # INTERNAL HELPER METHODS
    # ============================================================================

    def _process_geometry_column(
        self,
        operation: str,
        rename: str,
        returns_geom: bool = True,
        is_aggr: bool = False,
        *args,
        **kwargs,
    ) -> Union["GeoSeries", pspd.Series]:
        """
        Helper method to process a single geometry column with a specified operation.
        This method wraps the _query_geometry_column method for simpler convenient use.

        Parameters
        ----------
        operation : str
            The spatial operation to apply (e.g., 'ST_Area', 'ST_Buffer').
        rename : str
            The name of the resulting column. If empty, the old column name is maintained.
        args : tuple
            Positional arguments for the operation.
        kwargs : dict
            Keyword arguments for the operation.

        Returns
        -------
        GeoSeries
            A GeoSeries with the operation applied to the geometry column.
        """
        # Find the first column with BinaryType or GeometryType
        first_col = self.get_first_geometry_column()  # TODO: fixme

        # Handle both positional and keyword arguments
        all_args = list(args)
        for k, v in kwargs.items():
            all_args.append(v)

        # Join all arguments as comma-separated values
        params = ""
        if all_args:
            params_list = [
                str(arg) if isinstance(arg, (int, float)) else repr(arg)
                for arg in all_args
            ]
            params = f", {', '.join(params_list)}"

        sql_expr = f"{operation}(`{first_col}`{params})"

        return self._query_geometry_column(
            sql_expr, first_col, rename, returns_geom=returns_geom, is_aggr=is_aggr
        )

    def _query_geometry_column(
        self,
        query: str,
        cols: Union[List[str], str],
        rename: str,
        df: pyspark.sql.DataFrame = None,
        returns_geom: bool = True,
        is_aggr: bool = False,
    ) -> Union["GeoSeries", pspd.Series]:
        """
        Helper method to query a single geometry column with a specified operation.

        Parameters
        ----------
        query : str
            The query to apply to the geometry column.
        cols : List[str] or str
            The names of the columns to query.
        rename : str
            The name of the resulting column.
        df : pyspark.sql.DataFrame
            The dataframe to query. If not provided, the internal dataframe will be used.
        returns_geom : bool, default True
            If True, the geometry column will be converted back to EWKB format.
        is_aggr : bool, default False
            If True, the query is an aggregation query.

        Returns
        -------
        GeoSeries
            A GeoSeries with the operation applied to the geometry column.
        """
        if not cols:
            raise ValueError("No valid geometry column found.")

        df = self._internal.spark_frame if df is None else df

        if isinstance(cols, str):
            col = cols
            data_type = df.schema[col].dataType
            if isinstance(data_type, BinaryType):
                query = query.replace(f"`{cols}`", f"ST_GeomFromWKB(`{cols}`)")

            rename = col if not rename else rename

        elif isinstance(cols, list):
            for col in cols:
                data_type = df.schema[col].dataType

                if isinstance(data_type, BinaryType):
                    # the backticks here are important so we don't match strings that happen to be the same as the column name
                    query = query.replace(f"`{col}`", f"ST_GeomFromWKB(`{col}`)")

            # must have rename for multiple columns since we don't know which name to default to
            assert rename

        query = f"{query} as `{rename}`"

        exprs = [query]

        index_spark_columns = []
        index_fields = []
        if not is_aggr:
            # We always select NATURAL_ORDER_COLUMN_NAME, to avoid having to regenerate it in the result
            # We always select SPARK_DEFAULT_INDEX_NAME, to retain series index info
            exprs.append(SPARK_DEFAULT_INDEX_NAME)
            exprs.append(NATURAL_ORDER_COLUMN_NAME)
            index_spark_columns = [scol_for(df, SPARK_DEFAULT_INDEX_NAME)]
            index_fields = [self._internal.index_fields[0]]
        # else if is_aggr, we don't select the index columns

        sdf = df.selectExpr(*exprs)

        internal = self._internal.copy(
            spark_frame=sdf,
            index_fields=index_fields,
            index_spark_columns=index_spark_columns,
            data_spark_columns=[scol_for(sdf, rename)],
            data_fields=[self._internal.data_fields[0].copy(name=rename)],
            column_label_names=[(rename,)],
        )
        ps_series = first_series(PandasOnSparkDataFrame(internal))

        return GeoSeries(ps_series) if returns_geom else ps_series

    # ============================================================================
    # CONVERSION AND SERIALIZATION METHODS
    # ============================================================================

    def to_geopandas(self) -> gpd.GeoSeries:
        """
        Convert the GeoSeries to a geopandas GeoSeries.

        Returns:
        - geopandas.GeoSeries: A geopandas GeoSeries.
        """
        from pyspark.pandas.utils import log_advice

        log_advice(
            "`to_geopandas` loads all data into the driver's memory. "
            "It should only be used if the resulting geopandas GeoSeries is expected to be small."
        )
        return self._to_geopandas()

    def _to_geopandas(self) -> gpd.GeoSeries:
        """
        Same as `to_geopandas()`, without issuing the advice log for internal usage.
        """
        pd_series = self._to_internal_pandas()
<<<<<<< HEAD
        try:
            geoseries = gpd.GeoSeries(
                pd_series.map(
                    lambda wkb: (
                        shapely.wkb.loads(bytes(wkb)) if not pd.isna(wkb) else None
                    )
                ),
                crs=self.crs,
            )
        except TypeError:
            geoseries = gpd.GeoSeries(pd_series, crs=self.crs)

        first_shape = next((obj for obj in geoseries if obj is not None), None)
        if first_shape and parse_version(shapely.__version__) >= parse_version("2.0.0"):
            srid = shapely.get_srid(first_shape)
            if srid:
                assert (
                    not self.crs or self.crs.to_epsg() == srid
                ), f"CRS mismatch: {self.crs} != {srid}"
                geoseries.crs = srid

        return geoseries
=======
        return gpd.GeoSeries(pd_series, crs=self.crs)
>>>>>>> 3b13ae8d

    def to_spark_pandas(self) -> pspd.Series:
        return pspd.Series(pspd.DataFrame(self._psdf._internal))

    # ============================================================================
    # PROPERTIES AND ATTRIBUTES
    # ============================================================================

    @property
    def geometry(self) -> "GeoSeries":
        return self

    @property
    def sindex(self) -> SpatialIndex:
        """
        Returns a spatial index built from the geometries.

        Returns
        -------
        SpatialIndex
            The spatial index for this GeoDataFrame.

        Examples
        --------
        >>> from shapely.geometry import Point
        >>> from sedona.geopandas import GeoDataFrame
        >>>
        >>> gdf = GeoDataFrame([{"geometry": Point(1, 1), "value": 1},
        ...                     {"geometry": Point(2, 2), "value": 2}])
        >>> index = gdf.sindex
        >>> index.size
        2
        """
        geometry_column = self.get_first_geometry_column()
        if geometry_column is None:
            raise ValueError("No geometry column found in GeoSeries")
        return SpatialIndex(self._internal.spark_frame, column_name=geometry_column)

    def copy(self, deep=False):
        """
        Make a copy of this GeoSeries object.

        Parameters:
        - deep: bool, default False
            If True, a deep copy of the data is made. Otherwise, a shallow copy is made.

        Returns:
        - GeoSeries: A copy of this GeoSeries object.

        Examples:
        >>> from shapely.geometry import Point
        >>> from sedona.geopandas import GeoSeries

        >>> gs = GeoSeries([Point(1, 1), Point(2, 2)])
        >>> gs_copy = gs.copy()
        >>> print(gs_copy)
        0    POINT (1 1)
        1    POINT (2 2)
        dtype: geometry
        """
        if deep:
            return GeoSeries(
                self._anchor.copy(), dtype=self.dtype, index=self._col_label
            )
        else:
            return self

    @property
    def area(self) -> pspd.Series:
        """
        Returns a Series containing the area of each geometry in the GeoSeries expressed in the units of the CRS.

        Returns
        -------
        Series
            A Series containing the area of each geometry.

        Examples
        --------
        >>> from shapely.geometry import Polygon
        >>> from sedona.geopandas import GeoSeries

        >>> gs = GeoSeries([Polygon([(0, 0), (1, 0), (1, 1), (0, 1)]), Polygon([(0, 0), (2, 0), (2, 2), (0, 2)])])
        >>> gs.area
        0    1.0
        1    4.0
        dtype: float64
        """
        return self._process_geometry_column(
            "ST_Area", rename="area", returns_geom=False
        )

    @property
    def geom_type(self) -> pspd.Series:
        """
        Returns a series of strings specifying the geometry type of each geometry of each object.

        Note: Unlike Geopandas, Sedona returns LineString instead of LinearRing.

        Returns
        -------
        Series
            A Series containing the geometry type of each geometry.

        Examples
        --------
        >>> from shapely.geometry import Polygon, Point
        >>> from sedona.geopandas import GeoSeries

        >>> gs = GeoSeries([Polygon([(0, 0), (1, 0), (1, 1), (0, 1)]), Point(0, 0)])
        >>> gs.geom_type
        0    POLYGON
        1    POINT
        dtype: object
        """
        result = self._process_geometry_column(
            "GeometryType", rename="geom_type", returns_geom=False
        )

        # Sedona returns the string in all caps unlike Geopandas
        sgpd_to_gpg_name_map = {
            "POINT": "Point",
            "LINESTRING": "LineString",
            "POLYGON": "Polygon",
            "MULTIPOINT": "MultiPoint",
            "MULTILINESTRING": "MultiLineString",
            "MULTIPOLYGON": "MultiPolygon",
            "GEOMETRYCOLLECTION": "GeometryCollection",
        }
        result = result.map(lambda x: sgpd_to_gpg_name_map.get(x, x))
        return result

    @property
    def type(self):
        # Implementation of the abstract method
        raise NotImplementedError(
            _not_implemented_error("type", "Returns numeric geometry type codes.")
        )

    @property
    def length(self) -> pspd.Series:
        """
        Returns a Series containing the length of each geometry in the GeoSeries.

        In the case of a (Multi)Polygon it measures the length of its exterior (i.e. perimeter).

        For a GeometryCollection it measures sums the values for each of the individual geometries.

        Returns
        -------
        Series
            A Series containing the length of each geometry.

        Examples
        --------
        >>> from shapely.geometry import Polygon
        >>> from sedona.geopandas import GeoSeries

        >>> gs = GeoSeries([Point(0, 0), LineString([(0, 0), (1, 1)]), Polygon([(0, 0), (1, 0), (1, 1)]), GeometryCollection([Point(0, 0), LineString([(0, 0), (1, 1)]), Polygon([(0, 0), (1, 0), (1, 1)])])])
        >>> gs.length
        0    0.000000
        1    1.414214
        2    3.414214
        3    4.828427
        dtype: float64
        """
        col = self.get_first_geometry_column()
        select = f"""
            CASE
                WHEN GeometryType(`{col}`) IN ('LINESTRING', 'MULTILINESTRING') THEN ST_Length(`{col}`)
                WHEN GeometryType(`{col}`) IN ('POLYGON', 'MULTIPOLYGON') THEN ST_Perimeter(`{col}`)
                WHEN GeometryType(`{col}`) IN ('POINT', 'MULTIPOINT') THEN 0.0
                WHEN GeometryType(`{col}`) IN ('GEOMETRYCOLLECTION') THEN ST_Length(`{col}`) + ST_Perimeter(`{col}`)
            END"""
        return self._query_geometry_column(
            select, col, rename="length", returns_geom=False
        )

    @property
    def is_valid(self) -> pspd.Series:
        """Returns a ``Series`` of ``dtype('bool')`` with value ``True`` for
        geometries that are valid.

        Examples
        --------

        An example with one invalid polygon (a bowtie geometry crossing itself)
        and one missing geometry:

        >>> from sedona.geopandas import GeoSeries
        >>> from shapely.geometry import Polygon
        >>> s = GeoSeries(
        ...     [
        ...         Polygon([(0, 0), (1, 1), (0, 1)]),
        ...         Polygon([(0,0), (1, 1), (1, 0), (0, 1)]),  # bowtie geometry
        ...         Polygon([(0, 0), (2, 2), (2, 0)]),
        ...         None
        ...     ]
        ... )
        >>> s
        0         POLYGON ((0 0, 1 1, 0 1, 0 0))
        1    POLYGON ((0 0, 1 1, 1 0, 0 1, 0 0))
        2         POLYGON ((0 0, 2 2, 2 0, 0 0))
        3                                   None
        dtype: geometry

        >>> s.is_valid
        0     True
        1    False
        2     True
        3    False
        dtype: bool

        See also
        --------
        GeoSeries.is_valid_reason : reason for invalidity
        """
        result = self._process_geometry_column(
            "ST_IsValid", rename="is_valid", returns_geom=False
        )
        return to_bool(result)

    def is_valid_reason(self) -> pspd.Series:
        """Returns a ``Series`` of strings with the reason for invalidity of
        each geometry.

        Examples
        --------

        An example with one invalid polygon (a bowtie geometry crossing itself)
        and one missing geometry:

        >>> from sedona.geopandas import GeoSeries
        >>> from shapely.geometry import Polygon
        >>> s = GeoSeries(
        ...     [
        ...         Polygon([(0, 0), (1, 1), (0, 1)]),
        ...         Polygon([(0,0), (1, 1), (1, 0), (0, 1)]),  # bowtie geometry
        ...         Polygon([(0, 0), (2, 2), (2, 0)]),
        ...         Polygon([(0, 0), (2, 0), (1, 1), (2, 2), (0, 2), (1, 1), (0, 0)]),
        ...         None
        ...     ]
        ... )
        >>> s
        0         POLYGON ((0 0, 1 1, 0 1, 0 0))
        1    POLYGON ((0 0, 1 1, 1 0, 0 1, 0 0))
        2         POLYGON ((0 0, 2 2, 2 0, 0 0))
        3                                   None
        dtype: geometry

        >>> s.is_valid_reason()
        0    Valid Geometry
        1    Self-intersection at or near point (0.5, 0.5, NaN)
        2    Valid Geometry
        3    Ring Self-intersection at or near point (1.0, 1.0)
        4    None
        dtype: object

        See also
        --------
        GeoSeries.is_valid : detect invalid geometries
        GeoSeries.make_valid : fix invalid geometries
        """
        return self._process_geometry_column(
            "ST_IsValidReason", rename="is_valid_reason", returns_geom=False
        )

    @property
    def is_empty(self) -> pspd.Series:
        """
        Returns a ``Series`` of ``dtype('bool')`` with value ``True`` for
        empty geometries.

        Examples
        --------
        An example of a GeoDataFrame with one empty point, one point and one missing
        value:

        >>> from sedona.geopandas import GeoSeries
        >>> from shapely.geometry import Point
        >>> geoseries = GeoSeries([Point(), Point(2, 1), None], crs="EPSG:4326")
        >>> geoseries
        0  POINT EMPTY
        1  POINT (2 1)
        2         None

        >>> geoseries.is_empty
        0     True
        1    False
        2    False
        dtype: bool

        See Also
        --------
        GeoSeries.isna : detect missing values
        """
        result = self._process_geometry_column(
            "ST_IsEmpty", rename="is_empty", returns_geom=False
        )
        return to_bool(result)

    def count_coordinates(self):
        # Implementation of the abstract method
        raise NotImplementedError(
            _not_implemented_error(
                "count_coordinates",
                "Counts the number of coordinate tuples in each geometry.",
            )
        )

    def count_geometries(self):
        # Implementation of the abstract method
        raise NotImplementedError(
            _not_implemented_error(
                "count_geometries",
                "Counts the number of geometries in each multi-geometry or collection.",
            )
        )

    def count_interior_rings(self):
        # Implementation of the abstract method
        raise NotImplementedError(
            _not_implemented_error(
                "count_interior_rings",
                "Counts the number of interior rings (holes) in each polygon.",
            )
        )

    @property
    def is_simple(self) -> pspd.Series:
        """Returns a ``Series`` of ``dtype('bool')`` with value ``True`` for
        geometries that do not cross themselves.

        This is meaningful only for `LineStrings` and `LinearRings`.

        Examples
        --------
        >>> from sedona.geopandas import GeoSeries
        >>> from shapely.geometry import LineString
        >>> s = GeoSeries(
        ...     [
        ...         LineString([(0, 0), (1, 1), (1, -1), (0, 1)]),
        ...         LineString([(0, 0), (1, 1), (1, -1)]),
        ...     ]
        ... )
        >>> s
        0    LINESTRING (0 0, 1 1, 1 -1, 0 1)
        1         LINESTRING (0 0, 1 1, 1 -1)
        dtype: geometry

        >>> s.is_simple
        0    False
        1     True
        dtype: bool
        """
        result = self._process_geometry_column(
            "ST_IsSimple", rename="is_simple", returns_geom=False
        )
        return to_bool(result)

    @property
    def is_ring(self):
        # Implementation of the abstract method
        raise NotImplementedError(
            _not_implemented_error(
                "is_ring", "Tests if LineString geometries are closed rings."
            )
        )

    @property
    def is_ccw(self):
        # Implementation of the abstract method
        raise NotImplementedError(
            _not_implemented_error(
                "is_ccw",
                "Tests if LinearRing geometries are oriented counter-clockwise.",
            )
        )

    @property
    def is_closed(self):
        # Implementation of the abstract method
        raise NotImplementedError(
            _not_implemented_error(
                "is_closed",
                "Tests if LineString geometries are closed (start equals end point).",
            )
        )

    @property
    def has_z(self) -> pspd.Series:
        """Returns a ``Series`` of ``dtype('bool')`` with value ``True`` for
        features that have a z-component.

        Notes
        -----
        Every operation in GeoPandas is planar, i.e. the potential third
        dimension is not taken into account.

        Examples
        --------
        >>> from sedona.geopandas import GeoSeries
        >>> from shapely.geometry import Point
        >>> s = GeoSeries(
        ...     [
        ...         Point(0, 1),
        ...         Point(0, 1, 2),
        ...     ]
        ... )
        >>> s
        0        POINT (0 1)
        1    POINT Z (0 1 2)
        dtype: geometry

        >>> s.has_z
        0    False
        1     True
        dtype: bool
        """
        return self._process_geometry_column(
            "ST_HasZ", rename="has_z", returns_geom=False
        )

    def get_precision(self):
        # Implementation of the abstract method
        raise NotImplementedError("This method is not implemented yet.")

    def get_geometry(self, index) -> "GeoSeries":
        """Returns the n-th geometry from a collection of geometries (0-indexed).

        If the index is non-negative, it returns the geometry at that index.
        If the index is negative, it counts backward from the end of the collection (e.g., -1 returns the last geometry).
        Returns None if the index is out of bounds.

        Note: Simple geometries act as length-1 collections

        Note: Using Shapely < 2.0, may lead to different results for empty simple geometries due to how
        shapely interprets them.

        Parameters
        ----------
        index : int or array_like
            Position of a geometry to be retrieved within its collection

        Returns
        -------
        GeoSeries

        Notes
        -----
        Simple geometries act as collections of length 1. Any out-of-range index value
        returns None.

        Examples
        --------
        >>> from shapely.geometry import Point, MultiPoint, GeometryCollection
        >>> s = geopandas.GeoSeries(
        ...     [
        ...         Point(0, 0),
        ...         MultiPoint([(0, 0), (1, 1), (0, 1), (1, 0)]),
        ...         GeometryCollection(
        ...             [MultiPoint([(0, 0), (1, 1), (0, 1), (1, 0)]), Point(0, 1)]
        ...         ),
        ...         Polygon(),
        ...         GeometryCollection(),
        ...     ]
        ... )
        >>> s
        0                                          POINT (0 0)
        1              MULTIPOINT ((0 0), (1 1), (0 1), (1 0))
        2    GEOMETRYCOLLECTION (MULTIPOINT ((0 0), (1 1), ...
        3                                        POLYGON EMPTY
        4                             GEOMETRYCOLLECTION EMPTY
        dtype: geometry

        >>> s.get_geometry(0)
        0                                POINT (0 0)
        1                                POINT (0 0)
        2    MULTIPOINT ((0 0), (1 1), (0 1), (1 0))
        3                              POLYGON EMPTY
        4                                       None
        dtype: geometry

        >>> s.get_geometry(1)
        0           None
        1    POINT (1 1)
        2    POINT (0 1)
        3           None
        4           None
        dtype: geometry

        >>> s.get_geometry(-1)
        0    POINT (0 0)
        1    POINT (1 0)
        2    POINT (0 1)
        3  POLYGON EMPTY
        4           None
        dtype: geometry

        """

        # Sedona errors on negative indexes, so we use a case statement to handle it ourselves
        select = """
        ST_GeometryN(
            `L`,
            CASE
                WHEN ST_NumGeometries(`L`) + `R` < 0 THEN NULL
                WHEN `R` < 0 THEN ST_NumGeometries(`L`) + `R`
                ELSE `R`
            END
        )
        """

        return self._row_wise_operation(
            select,
            index,
            align=False,
            rename="get_geometry",
            returns_geom=True,
            default_val=None,
        )

    @property
    def boundary(self) -> "GeoSeries":
        """Returns a ``GeoSeries`` of lower dimensional objects representing
        each geometry's set-theoretic `boundary`.

        Examples
        --------

        >>> from sedona.geopandas import GeoSeries
        >>> from shapely.geometry import Polygon, LineString, Point
        >>> s = GeoSeries(
        ...     [
        ...         Polygon([(0, 0), (1, 1), (0, 1)]),
        ...         LineString([(0, 0), (1, 1), (1, 0)]),
        ...         Point(0, 0),
        ...     ]
        ... )
        >>> s
        0    POLYGON ((0 0, 1 1, 0 1, 0 0))
        1        LINESTRING (0 0, 1 1, 1 0)
        2                       POINT (0 0)
        dtype: geometry

        >>> s.boundary
        0    LINESTRING (0 0, 1 1, 0 1, 0 0)
        1          MULTIPOINT ((0 0), (1 0))
        2           GEOMETRYCOLLECTION EMPTY
        dtype: geometry

        See also
        --------
        GeoSeries.exterior : outer boundary (without interior rings)

        """
        col = self.get_first_geometry_column()
        # Geopandas and shapely return NULL for GeometryCollections, so we handle it separately
        # https://shapely.readthedocs.io/en/stable/reference/shapely.boundary.html
        select = f"""
            CASE
                WHEN GeometryType(`{col}`) IN ('GEOMETRYCOLLECTION') THEN NULL
                ELSE ST_Boundary(`{col}`)
            END"""
        return self._query_geometry_column(select, col, rename="boundary")

    @property
    def centroid(self) -> "GeoSeries":
        """Returns a ``GeoSeries`` of points representing the centroid of each
        geometry.

        Note that centroid does not have to be on or within original geometry.

        Examples
        --------

        >>> from sedona.geopandas import GeoSeries
        >>> from shapely.geometry import Polygon, LineString, Point
        >>> s = GeoSeries(
        ...     [
        ...         Polygon([(0, 0), (1, 1), (0, 1)]),
        ...         LineString([(0, 0), (1, 1), (1, 0)]),
        ...         Point(0, 0),
        ...     ]
        ... )
        >>> s
        0    POLYGON ((0 0, 1 1, 0 1, 0 0))
        1        LINESTRING (0 0, 1 1, 1 0)
        2                       POINT (0 0)
        dtype: geometry

        >>> s.centroid
        0    POINT (0.33333 0.66667)
        1        POINT (0.70711 0.5)
        2                POINT (0 0)
        dtype: geometry

        See also
        --------
        GeoSeries.representative_point : point guaranteed to be within each geometry
        """
        return self._process_geometry_column("ST_Centroid", rename="centroid")

    def concave_hull(self, ratio=0.0, allow_holes=False):
        # Implementation of the abstract method
        raise NotImplementedError("This method is not implemented yet.")

    @property
    def convex_hull(self):
        # Implementation of the abstract method
        raise NotImplementedError(
            _not_implemented_error(
                "convex_hull", "Computes the convex hull of each geometry."
            )
        )

    def delaunay_triangles(self, tolerance=0.0, only_edges=False):
        # Implementation of the abstract method
        raise NotImplementedError("This method is not implemented yet.")

    def voronoi_polygons(self, tolerance=0.0, extend_to=None, only_edges=False):
        # Implementation of the abstract method
        raise NotImplementedError("This method is not implemented yet.")

    @property
    def envelope(self) -> "GeoSeries":
        """Returns a ``GeoSeries`` of geometries representing the envelope of
        each geometry.

        The envelope of a geometry is the bounding rectangle. That is, the
        point or smallest rectangular polygon (with sides parallel to the
        coordinate axes) that contains the geometry.

        Examples
        --------

        >>> from sedona.geopandas import GeoSeries
        >>> from shapely.geometry import Polygon, LineString, Point, MultiPoint
        >>> s = GeoSeries(
        ...     [
        ...         Polygon([(0, 0), (1, 1), (0, 1)]),
        ...         LineString([(0, 0), (1, 1), (1, 0)]),
        ...         MultiPoint([(0, 0), (1, 1)]),
        ...         Point(0, 0),
        ...     ]
        ... )
        >>> s
        0    POLYGON ((0 0, 1 1, 0 1, 0 0))
        1        LINESTRING (0 0, 1 1, 1 0)
        2         MULTIPOINT ((0 0), (1 1))
        3                       POINT (0 0)
        dtype: geometry

        >>> s.envelope
        0    POLYGON ((0 0, 1 0, 1 1, 0 1, 0 0))
        1    POLYGON ((0 0, 1 0, 1 1, 0 1, 0 0))
        2    POLYGON ((0 0, 1 0, 1 1, 0 1, 0 0))
        3                            POINT (0 0)
        dtype: geometry

        See also
        --------
        GeoSeries.convex_hull : convex hull geometry
        """
        return self._process_geometry_column("ST_Envelope", rename="envelope")

    def minimum_rotated_rectangle(self):
        # Implementation of the abstract method
        raise NotImplementedError("This method is not implemented yet.")

    @property
    def exterior(self):
        # Implementation of the abstract method
        raise NotImplementedError("This method is not implemented yet.")

    def extract_unique_points(self):
        # Implementation of the abstract method
        raise NotImplementedError("This method is not implemented yet.")

    def offset_curve(self, distance, quad_segs=8, join_style="round", mitre_limit=5.0):
        # Implementation of the abstract method
        raise NotImplementedError("This method is not implemented yet.")

    @property
    def interiors(self):
        # Implementation of the abstract method
        raise NotImplementedError("This method is not implemented yet.")

    def remove_repeated_points(self, tolerance=0.0):
        # Implementation of the abstract method
        raise NotImplementedError("This method is not implemented yet.")

    def set_precision(self, grid_size, mode="valid_output"):
        # Implementation of the abstract method
        raise NotImplementedError("This method is not implemented yet.")

    def representative_point(self):
        # Implementation of the abstract method
        raise NotImplementedError("This method is not implemented yet.")

    def minimum_bounding_circle(self):
        # Implementation of the abstract method
        raise NotImplementedError("This method is not implemented yet.")

    def minimum_bounding_radius(self):
        # Implementation of the abstract method
        raise NotImplementedError("This method is not implemented yet.")

    def minimum_clearance(self):
        # Implementation of the abstract method
        raise NotImplementedError("This method is not implemented yet.")

    def normalize(self):
        # Implementation of the abstract method
        raise NotImplementedError("This method is not implemented yet.")

    def make_valid(self, *, method="linework", keep_collapsed=True) -> "GeoSeries":
        """Repairs invalid geometries.

        Returns a ``GeoSeries`` with valid geometries.

        If the input geometry is already valid, then it will be preserved.
        In many cases, in order to create a valid geometry, the input
        geometry must be split into multiple parts or multiple geometries.
        If the geometry must be split into multiple parts of the same type
        to be made valid, then a multi-part geometry will be returned
        (e.g. a MultiPolygon).
        If the geometry must be split into multiple parts of different types
        to be made valid, then a GeometryCollection will be returned.

        In Sedona, only the 'structure' method is available:

        * the 'structure' algorithm tries to reason from the structure of the
          input to find the 'correct' repair: exterior rings bound area,
          interior holes exclude area. It first makes all rings valid, then
          shells are merged and holes are subtracted from the shells to
          generate valid result. It assumes that holes and shells are correctly
          categorized in the input geometry.

        Parameters
        ----------
        method : {'linework', 'structure'}, default 'linework'
            Algorithm to use when repairing geometry. Sedona Geopandas only supports the 'structure' method.
            The default method is "linework" to match compatibility with Geopandas, but it must be explicitly set to
            'structure' to use the Sedona implementation.

        keep_collapsed : bool, default True
            For the 'structure' method, True will keep components that have
            collapsed into a lower dimensionality. For example, a ring
            collapsing to a line, or a line collapsing to a point.

        Examples
        --------

        >>> from sedona.geopandas import GeoSeries
        >>> from shapely.geometry import MultiPolygon, Polygon, LineString, Point
        >>> s = GeoSeries(
        ...     [
        ...         Polygon([(0, 0), (0, 2), (1, 1), (2, 2), (2, 0), (1, 1), (0, 0)]),
        ...         Polygon([(0, 2), (0, 1), (2, 0), (0, 0), (0, 2)]),
        ...         LineString([(0, 0), (1, 1), (1, 0)]),
        ...     ],
        ... )
        >>> s
        0    POLYGON ((0 0, 0 2, 1 1, 2 2, 2 0, 1 1, 0 0))
        1              POLYGON ((0 2, 0 1, 2 0, 0 0, 0 2))
        2                       LINESTRING (0 0, 1 1, 1 0)
        dtype: geometry

        >>> s.make_valid()
        0    MULTIPOLYGON (((1 1, 0 0, 0 2, 1 1)), ((2 0, 1...
        1                       POLYGON ((0 1, 2 0, 0 0, 0 1))
        2                           LINESTRING (0 0, 1 1, 1 0)
        dtype: geometry
        """

        if method != "structure":
            raise ValueError(
                "Sedona only supports the 'structure' method for make_valid"
            )

        col = self.get_first_geometry_column()
        select = f"ST_MakeValid(`{col}`, {keep_collapsed})"
        return self._query_geometry_column(select, col, rename="make_valid")

    def reverse(self):
        # Implementation of the abstract method
        raise NotImplementedError("This method is not implemented yet.")

    def segmentize(self, max_segment_length):
        # Implementation of the abstract method
        raise NotImplementedError("This method is not implemented yet.")

    def transform(self, transformation, include_z=False):
        # Implementation of the abstract method
        raise NotImplementedError("This method is not implemented yet.")

    def force_2d(self):
        # Implementation of the abstract method
        raise NotImplementedError("This method is not implemented yet.")

    def force_3d(self, z=0):
        # Implementation of the abstract method
        raise NotImplementedError("This method is not implemented yet.")

    def line_merge(self, directed=False):
        # Implementation of the abstract method
        raise NotImplementedError("This method is not implemented yet.")

    # ============================================================================
    # GEOMETRIC OPERATIONS
    # ============================================================================

    @property
    def unary_union(self):
        # Implementation of the abstract method
        raise NotImplementedError("This method is not implemented yet.")

    def union_all(self, method="unary", grid_size=None) -> BaseGeometry:
        """Returns a geometry containing the union of all geometries in the
        ``GeoSeries``.

        Sedona does not support the method or grid_size argument, so the user does not need to manually
        decide the algorithm being used.

        Parameters
        ----------
        method : str (default ``"unary"``)
            Not supported in Sedona.

        grid_size : float, default None
            Not supported in Sedona.

        Examples
        --------

        >>> from sedona.geopandas import GeoSeries
        >>> from shapely.geometry import box
        >>> s = GeoSeries([box(0, 0, 1, 1), box(0, 0, 2, 2)])
        >>> s
        0    POLYGON ((1 0, 1 1, 0 1, 0 0, 1 0))
        1    POLYGON ((2 0, 2 2, 0 2, 0 0, 2 0))
        dtype: geometry

        >>> s.union_all()
        <POLYGON ((0 1, 0 2, 2 2, 2 0, 1 0, 0 0, 0 1))>
        """
        if grid_size is not None:
            raise NotImplementedError("Sedona does not support the grid_size argument")
        if method != "unary":
            import warnings

            warnings.warn(
                f"Sedona does not support manually specifying different union methods. Ignoring non-default method argument of {method}"
            )

        if len(self) == 0:
            # While it's not explicitly defined in geopandas docs, this is what geopandas returns for empty GeoSeries
            # If it ever changes for some reason, we'll catch that with the test
            from shapely.geometry import GeometryCollection

            return GeometryCollection()

        # returns_geom needs to be False here so we don't convert back to EWKB format.
        tmp = self._process_geometry_column(
            "ST_Union_Aggr", rename="union_all", is_aggr=True, returns_geom=False
        )
        ps_series = tmp.take([0])
        geom = ps_series.iloc[0]
        return geom

    def crosses(self, other, align=None) -> pspd.Series:
        """Returns a ``Series`` of ``dtype('bool')`` with value ``True`` for
        each aligned geometry that cross `other`.

        An object is said to cross `other` if its `interior` intersects the
        `interior` of the other but does not contain it, and the dimension of
        the intersection is less than the dimension of the one or the other.

        Note: Unlike Geopandas, Sedona's implementation always return NULL when GeometryCollection is involved.

        The operation works on a 1-to-1 row-wise manner.

        Parameters
        ----------
        other : GeoSeries or geometric object
            The GeoSeries (elementwise) or geometric object to test if is
            crossed.
        align : bool | None (default None)
            If True, automatically aligns GeoSeries based on their indices. None defaults to True.
            If False, the order of elements is preserved.

        Returns
        -------
        Series (bool)

        Examples
        --------

        >>> from sedona.geopandas import GeoSeries
        >>> from shapely.geometry import Polygon, LineString, Point
        >>> s = GeoSeries(
        ...     [
        ...         Polygon([(0, 0), (2, 2), (0, 2)]),
        ...         LineString([(0, 0), (2, 2)]),
        ...         LineString([(2, 0), (0, 2)]),
        ...         Point(0, 1),
        ...     ],
        ... )
        >>> s2 = GeoSeries(
        ...     [
        ...         LineString([(1, 0), (1, 3)]),
        ...         LineString([(2, 0), (0, 2)]),
        ...         Point(1, 1),
        ...         Point(0, 1),
        ...     ],
        ...     index=range(1, 5),
        ... )

        >>> s
        0    POLYGON ((0 0, 2 2, 0 2, 0 0))
        1             LINESTRING (0 0, 2 2)
        2             LINESTRING (2 0, 0 2)
        3                       POINT (0 1)
        dtype: geometry
        >>> s2
        1    LINESTRING (1 0, 1 3)
        2    LINESTRING (2 0, 0 2)
        3              POINT (1 1)
        4              POINT (0 1)
        dtype: geometry

        We can check if each geometry of GeoSeries crosses a single
        geometry:

        >>> line = LineString([(-1, 1), (3, 1)])
        >>> s.crosses(line)
        0     True
        1     True
        2     True
        3    False
        dtype: bool

        We can also check two GeoSeries against each other, row by row.
        The GeoSeries above have different indices. We can either align both GeoSeries
        based on index values and compare elements with the same index using
        ``align=True`` or ignore index and compare elements based on their matching
        order using ``align=False``:

        >>> s.crosses(s2, align=True)
        0    False
        1     True
        2    False
        3    False
        4    False
        dtype: bool

        >>> s.crosses(s2, align=False)
        0     True
        1     True
        2    False
        3    False
        dtype: bool

        Notice that a line does not cross a point that it contains.

        Notes
        -----
        This method works in a row-wise manner. It does not check if an element
        of one GeoSeries ``crosses`` *any* element of the other one.

        See also
        --------
        GeoSeries.disjoint
        GeoSeries.intersects

        """
        # Sedona does not support GeometryCollection (errors), so we return NULL for now to avoid error
        select = """
        CASE
            WHEN GeometryType(`L`) == 'GEOMETRYCOLLECTION' OR GeometryType(`R`) == 'GEOMETRYCOLLECTION' THEN NULL
            ELSE ST_Crosses(`L`, `R`)
        END
        """

        result = self._row_wise_operation(
            select, other, align, rename="crosses", default_val="FALSE"
        )
        return to_bool(result)

    def disjoint(self, other, align=None):
        # Implementation of the abstract method
        raise NotImplementedError("This method is not implemented yet.")

    def intersects(
        self, other: Union["GeoSeries", BaseGeometry], align: Union[bool, None] = None
    ) -> pspd.Series:
        """Returns a ``Series`` of ``dtype('bool')`` with value ``True`` for
        each aligned geometry that intersects `other`.

        An object is said to intersect `other` if its `boundary` and `interior`
        intersects in any way with those of the other.

        The operation works on a 1-to-1 row-wise manner.

        Parameters
        ----------
        other : GeoSeries or geometric object
            The GeoSeries (elementwise) or geometric object to test if is
            intersected.
        align : bool | None (default None)
            If True, automatically aligns GeoSeries based on their indices. None defaults to True.
            If False, the order of elements is preserved.

        Returns
        -------
        Series (bool)

        Examples
        --------
        >>> from sedona.geopandas import GeoSeries
        >>> from shapely.geometry import Polygon, LineString, Point
        >>> s = GeoSeries(
        ...     [
        ...         Polygon([(0, 0), (2, 2), (0, 2)]),
        ...         LineString([(0, 0), (2, 2)]),
        ...         LineString([(2, 0), (0, 2)]),
        ...         Point(0, 1),
        ...     ],
        ... )
        >>> s2 = GeoSeries(
        ...     [
        ...         LineString([(1, 0), (1, 3)]),
        ...         LineString([(2, 0), (0, 2)]),
        ...         Point(1, 1),
        ...         Point(0, 1),
        ...     ],
        ...     index=range(1, 5),
        ... )

        >>> s
        0    POLYGON ((0 0, 2 2, 0 2, 0 0))
        1             LINESTRING (0 0, 2 2)
        2             LINESTRING (2 0, 0 2)
        3                       POINT (0 1)
        dtype: geometry

        >>> s2
        1    LINESTRING (1 0, 1 3)
        2    LINESTRING (2 0, 0 2)
        3              POINT (1 1)
        4              POINT (0 1)
        dtype: geometry

        We can check if each geometry of GeoSeries crosses a single
        geometry:

        >>> line = LineString([(-1, 1), (3, 1)])
        >>> s.intersects(line)
        0    True
        1    True
        2    True
        3    True
        dtype: bool

        We can also check two GeoSeries against each other, row by row.
        The GeoSeries above have different indices. We can either align both GeoSeries
        based on index values and compare elements with the same index using
        ``align=True`` or ignore index and compare elements based on their matching
        order using ``align=False``:

        >>> s.intersects(s2, align=True)
        0    False
        1     True
        2     True
        3    False
        4    False
        dtype: bool

        >>> s.intersects(s2, align=False)
        0    True
        1    True
        2    True
        3    True
        dtype: bool

        Notes
        -----
        This method works in a row-wise manner. It does not check if an element
        of one GeoSeries ``crosses`` *any* element of the other one.

        See also
        --------
        GeoSeries.disjoint
        GeoSeries.crosses
        GeoSeries.touches
        GeoSeries.intersection
        """

        result = self._row_wise_operation(
            "ST_Intersects(`L`, `R`)",
            other,
            align,
            rename="intersects",
            default_val="FALSE",
        )
        return to_bool(result)

    def overlaps(self, other, align=None) -> pspd.Series:
        """Returns True for all aligned geometries that overlap other, else False.

        In the original Geopandas, Geometries overlap if they have more than one but not all
        points in common, have the same dimension, and the intersection of the
        interiors of the geometries has the same dimension as the geometries
        themselves.

        However, in Sedona, we return True in the case where the geometries points match.

        Note: Sedona's behavior may also differ from Geopandas for GeometryCollections.

        The operation works on a 1-to-1 row-wise manner.

        Parameters
        ----------
        other : GeoSeries or geometric object
            The GeoSeries (elementwise) or geometric object to test if
            overlaps.
        align : bool | None (default None)
            If True, automatically aligns GeoSeries based on their indices. None defaults to True.
            If False, the order of elements is preserved.

        Returns
        -------
        Series (bool)

        Examples
        --------
        >>> from sedona.geopandas import GeoSeries
        >>> from shapely.geometry import Polygon, LineString, MultiPoint, Point
        >>> s = GeoSeries(
        ...     [
        ...         Polygon([(0, 0), (2, 2), (0, 2)]),
        ...         Polygon([(0, 0), (2, 2), (0, 2)]),
        ...         LineString([(0, 0), (2, 2)]),
        ...         MultiPoint([(0, 0), (0, 1)]),
        ...     ],
        ... )
        >>> s2 = GeoSeries(
        ...     [
        ...         Polygon([(0, 0), (2, 0), (0, 2)]),
        ...         LineString([(0, 1), (1, 1)]),
        ...         LineString([(1, 1), (3, 3)]),
        ...         Point(0, 1),
        ...     ],
        ... )

        We can check if each geometry of GeoSeries overlaps a single
        geometry:

        >>> polygon = Polygon([(0, 0), (1, 0), (1, 1), (0, 1)])
        >>> s.overlaps(polygon)
        0     True
        1     True
        2    False
        3    False
        dtype: bool

        We can also check two GeoSeries against each other, row by row.
        The GeoSeries above have different indices. We align both GeoSeries
        based on index values and compare elements with the same index.

        >>> s.overlaps(s2)
        0    False
        1     True
        2    False
        3    False
        4    False
        dtype: bool

        >>> s.overlaps(s2, align=False)
        0     True
        1    False
        2     True
        3    False
        dtype: bool

        Notes
        -----
        This method works in a row-wise manner. It does not check if an element
        of one GeoSeries ``overlaps`` *any* element of the other one.

        See also
        --------
        GeoSeries.crosses
        GeoSeries.intersects

        """
        # Note: We cannot efficiently match geopandas behavior because Sedona's ST_Overlaps returns True for equal geometries
        # ST_Overlaps(`L`, `R`) AND ST_Equals(`L`, `R`) does not work because ST_Equals errors on invalid geometries

        result = self._row_wise_operation(
            "ST_Overlaps(`L`, `R`)",
            other,
            align,
            rename="overlaps",
            default_val="FALSE",
        )
        return to_bool(result)

    def touches(self, other, align=None) -> pspd.Series:
        """Returns a ``Series`` of ``dtype('bool')`` with value ``True`` for
        each aligned geometry that touches `other`.

        An object is said to touch `other` if it has at least one point in
        common with `other` and its interior does not intersect with any part
        of the other. Overlapping features therefore do not touch.

        Note: Sedona's behavior may also differ from Geopandas for GeometryCollections.

        The operation works on a 1-to-1 row-wise manner.

        Parameters
        ----------
        other : GeoSeries or geometric object
            The GeoSeries (elementwise) or geometric object to test if is
            touched.
        align : bool | None (default None)
            If True, automatically aligns GeoSeries based on their indices. None defaults to True.
            If False, the order of elements is preserved.

        Returns
        -------
        Series (bool)

        Examples
        --------
        >>> from shapely.geometry import Polygon, LineString, MultiPoint, Point
        >>> s = GeoSeries(
        ...     [
        ...         Polygon([(0, 0), (2, 2), (0, 2)]),
        ...         Polygon([(0, 0), (2, 2), (0, 2)]),
        ...         LineString([(0, 0), (2, 2)]),
        ...         MultiPoint([(0, 0), (0, 1)]),
        ...     ],
        ... )
        >>> s2 = GeoSeries(
        ...     [
        ...         Polygon([(0, 0), (-2, 0), (0, -2)]),
        ...         LineString([(0, 1), (1, 1)]),
        ...         LineString([(1, 1), (3, 0)]),
        ...         Point(0, 1),
        ...     ],
        ...     index=range(1, 5),
        ... )

        >>> s
        0    POLYGON ((0 0, 2 2, 0 2, 0 0))
        1    POLYGON ((0 0, 2 2, 0 2, 0 0))
        2             LINESTRING (0 0, 2 2)
        3         MULTIPOINT ((0 0), (0 1))
        dtype: geometry

        >>> s2
        1    POLYGON ((0 0, -2 0, 0 -2, 0 0))
        2               LINESTRING (0 1, 1 1)
        3               LINESTRING (1 1, 3 0)
        4                         POINT (0 1)
        dtype: geometry

        We can check if each geometry of GeoSeries touches a single
        geometry:

        >>> line = LineString([(0, 0), (-1, -2)])
        >>> s.touches(line)
        0    True
        1    True
        2    True
        3    True
        dtype: bool

        We can also check two GeoSeries against each other, row by row.
        The GeoSeries above have different indices. We can either align both GeoSeries
        based on index values and compare elements with the same index using
        ``align=True`` or ignore index and compare elements based on their matching
        order using ``align=False``:

        >>> s.touches(s2, align=True)
        0    False
        1     True
        2     True
        3    False
        4    False
        dtype: bool

        >>> s.touches(s2, align=False)
        0     True
        1    False
        2     True
        3    False
        dtype: bool

        Notes
        -----
        This method works in a row-wise manner. It does not check if an element
        of one GeoSeries ``touches`` *any* element of the other one.

        See also
        --------
        GeoSeries.overlaps
        GeoSeries.intersects

        """

        result = self._row_wise_operation(
            "ST_Touches(`L`, `R`)",
            other,
            align,
            rename="touches",
            default_val="FALSE",
        )
        return to_bool(result)

    def within(self, other, align=None) -> pspd.Series:
        """Returns a ``Series`` of ``dtype('bool')`` with value ``True`` for
        each aligned geometry that is within `other`.

        An object is said to be within `other` if at least one of its points is located
        in the `interior` and no points are located in the `exterior` of the other.
        If either object is empty, this operation returns ``False``.

        This is the inverse of `contains` in the sense that the
        expression ``a.within(b) == b.contains(a)`` always evaluates to
        ``True``.

        Note: Sedona's behavior may also differ from Geopandas for GeometryCollections and for geometries that are equal.

        The operation works on a 1-to-1 row-wise manner.

        Parameters
        ----------
        other : GeoSeries or geometric object
            The GeoSeries (elementwise) or geometric object to test if each
            geometry is within.
        align : bool | None (default None)
            If True, automatically aligns GeoSeries based on their indices. None defaults to True.
            If False, the order of elements is preserved.

        Returns
        -------
        Series (bool)


        Examples
        --------
        >>> from shapely.geometry import Polygon, LineString, Point
        >>> s = GeoSeries(
        ...     [
        ...         Polygon([(0, 0), (2, 2), (0, 2)]),
        ...         Polygon([(0, 0), (1, 2), (0, 2)]),
        ...         LineString([(0, 0), (0, 2)]),
        ...         Point(0, 1),
        ...     ],
        ... )
        >>> s2 = GeoSeries(
        ...     [
        ...         Polygon([(0, 0), (1, 1), (0, 1)]),
        ...         LineString([(0, 0), (0, 2)]),
        ...         LineString([(0, 0), (0, 1)]),
        ...         Point(0, 1),
        ...     ],
        ...     index=range(1, 5),
        ... )

        >>> s
        0    POLYGON ((0 0, 2 2, 0 2, 0 0))
        1    POLYGON ((0 0, 1 2, 0 2, 0 0))
        2             LINESTRING (0 0, 0 2)
        3                       POINT (0 1)
        dtype: geometry

        >>> s2
        1    POLYGON ((0 0, 1 1, 0 1, 0 0))
        2             LINESTRING (0 0, 0 2)
        3             LINESTRING (0 0, 0 1)
        4                       POINT (0 1)
        dtype: geometry

        We can check if each geometry of GeoSeries is within a single
        geometry:

        >>> polygon = Polygon([(0, 0), (2, 2), (0, 2)])
        >>> s.within(polygon)
        0     True
        1     True
        2    False
        3    False
        dtype: bool

        We can also check two GeoSeries against each other, row by row.
        The GeoSeries above have different indices. We can either align both GeoSeries
        based on index values and compare elements with the same index using
        ``align=True`` or ignore index and compare elements based on their matching
        order using ``align=False``:

        >>> s2.within(s)
        0    False
        1    False
        2     True
        3    False
        4    False
        dtype: bool

        >>> s2.within(s, align=False)
        1     True
        2    False
        3     True
        4     True
        dtype: bool

        Notes
        -----
        This method works in a row-wise manner. It does not check if an element
        of one GeoSeries is ``within`` any element of the other one.

        See also
        --------
        GeoSeries.contains
        """
        result = self._row_wise_operation(
            "ST_Within(`L`, `R`)",
            other,
            align,
            rename="within",
            default_val="FALSE",
        )
        return to_bool(result)

    def covers(self, other, align=None) -> pspd.Series:
        """
        Returns a ``Series`` of ``dtype('bool')`` with value ``True`` for
        each aligned geometry that is entirely covering `other`.

        An object A is said to cover another object B if no points of B lie
        in the exterior of A.
        If either object is empty, this operation returns ``False``.

        Note: Sedona's implementation instead returns False for identical geometries.
        Sedona's behavior may also differ from Geopandas for GeometryCollections.

        The operation works on a 1-to-1 row-wise manner.

        See
        https://lin-ear-th-inking.blogspot.com/2007/06/subtleties-of-ogc-covers-spatial.html
        for reference.

        Parameters
        ----------
        other : Geoseries or geometric object
            The Geoseries (elementwise) or geometric object to check is being covered.
        align : bool | None (default None)
            If True, automatically aligns GeoSeries based on their indices. None defaults to True.
            If False, the order of elements is preserved.

        Returns
        -------
        Series (bool)

        Examples
        --------
        >>> from shapely.geometry import Polygon, LineString, Point
        >>> s = GeoSeries(
        ...     [
        ...         Polygon([(0, 0), (2, 0), (2, 2), (0, 2)]),
        ...         Polygon([(0, 0), (2, 2), (0, 2)]),
        ...         LineString([(0, 0), (2, 2)]),
        ...         Point(0, 0),
        ...     ],
        ... )
        >>> s2 = GeoSeries(
        ...     [
        ...         Polygon([(0.5, 0.5), (1.5, 0.5), (1.5, 1.5), (0.5, 1.5)]),
        ...         Polygon([(0, 0), (2, 0), (2, 2), (0, 2)]),
        ...         LineString([(1, 1), (1.5, 1.5)]),
        ...         Point(0, 0),
        ...     ],
        ...     index=range(1, 5),
        ... )

        >>> s
        0    POLYGON ((0 0, 2 0, 2 2, 0 2, 0 0))
        1         POLYGON ((0 0, 2 2, 0 2, 0 0))
        2                  LINESTRING (0 0, 2 2)
        3                            POINT (0 0)
        dtype: geometry

        >>> s2
        1    POLYGON ((0.5 0.5, 1.5 0.5, 1.5 1.5, 0.5 1.5, ...
        2                  POLYGON ((0 0, 2 0, 2 2, 0 2, 0 0))
        3                            LINESTRING (1 1, 1.5 1.5)
        4                                          POINT (0 0)
        dtype: geometry

        We can check if each geometry of GeoSeries covers a single
        geometry:

        >>> poly = Polygon([(0, 0), (2, 0), (2, 2), (0, 2)])
        >>> s.covers(poly)
        0     True
        1    False
        2    False
        3    False
        dtype: bool

        We can also check two GeoSeries against each other, row by row.
        The GeoSeries above have different indices. We can either align both GeoSeries
        based on index values and compare elements with the same index using
        ``align=True`` or ignore index and compare elements based on their matching
        order using ``align=False``:

        >>> s.covers(s2, align=True)
        0    False
        1    False
        2    False
        3    False
        4    False
        dtype: bool

        >>> s.covers(s2, align=False)
        0     True
        1    False
        2     True
        3     True
        dtype: bool

        Notes
        -----
        This method works in a row-wise manner. It does not check if an element
        of one GeoSeries ``covers`` any element of the other one.

        See also
        --------
        GeoSeries.covered_by
        GeoSeries.overlaps
        """
        result = self._row_wise_operation(
            "ST_Covers(`L`, `R`)",
            other,
            align,
            rename="covers",
            default_val="FALSE",
        )
        return to_bool(result)

    def covered_by(self, other, align=None) -> pspd.Series:
        """
        Returns a ``Series`` of ``dtype('bool')`` with value ``True`` for
        each aligned geometry that is entirely covered by `other`.

        An object A is said to cover another object B if no points of B lie
        in the exterior of A.

        Note: Sedona's implementation instead returns False for identical geometries.
        Sedona's behavior may differ from Geopandas for GeometryCollections.

        The operation works on a 1-to-1 row-wise manner.

        See
        https://lin-ear-th-inking.blogspot.com/2007/06/subtleties-of-ogc-covers-spatial.html
        for reference.

        Parameters
        ----------
        other : Geoseries or geometric object
            The Geoseries (elementwise) or geometric object to check is being covered.
        align : bool | None (default None)
            If True, automatically aligns GeoSeries based on their indices. None defaults to True.
            If False, the order of elements is preserved.

        Returns
        -------
        Series (bool)

        Examples
        --------
        >>> from shapely.geometry import Polygon, LineString, Point
        >>> s = GeoSeries(
        ...     [
        ...         Polygon([(0.5, 0.5), (1.5, 0.5), (1.5, 1.5), (0.5, 1.5)]),
        ...         Polygon([(0, 0), (2, 0), (2, 2), (0, 2)]),
        ...         LineString([(1, 1), (1.5, 1.5)]),
        ...         Point(0, 0),
        ...     ],
        ... )
        >>> s2 = GeoSeries(
        ...     [
        ...         Polygon([(0, 0), (2, 0), (2, 2), (0, 2)]),
        ...         Polygon([(0, 0), (2, 2), (0, 2)]),
        ...         LineString([(0, 0), (2, 2)]),
        ...         Point(0, 0),
        ...     ],
        ...     index=range(1, 5),
        ... )

        >>> s
        0    POLYGON ((0.5 0.5, 1.5 0.5, 1.5 1.5, 0.5 1.5, ...
        1                  POLYGON ((0 0, 2 0, 2 2, 0 2, 0 0))
        2                            LINESTRING (1 1, 1.5 1.5)
        3                                          POINT (0 0)
        dtype: geometry
        >>>

        >>> s2
        1    POLYGON ((0 0, 2 0, 2 2, 0 2, 0 0))
        2         POLYGON ((0 0, 2 2, 0 2, 0 0))
        3                  LINESTRING (0 0, 2 2)
        4                            POINT (0 0)
        dtype: geometry

        We can check if each geometry of GeoSeries is covered by a single
        geometry:

        >>> poly = Polygon([(0, 0), (2, 0), (2, 2), (0, 2)])
        >>> s.covered_by(poly)
        0    True
        1    True
        2    True
        3    True
        dtype: bool

        We can also check two GeoSeries against each other, row by row.
        The GeoSeries above have different indices. We can either align both GeoSeries
        based on index values and compare elements with the same index using
        ``align=True`` or ignore index and compare elements based on their matching
        order using ``align=False``:

        >>> s.covered_by(s2, align=True)
        0    False
        1     True
        2     True
        3     True
        4    False
        dtype: bool

        >>> s.covered_by(s2, align=False)
        0     True
        1    False
        2     True
        3     True
        dtype: bool

        Notes
        -----
        This method works in a row-wise manner. It does not check if an element
        of one GeoSeries is ``covered_by`` any element of the other one.

        See also
        --------
        GeoSeries.covers
        GeoSeries.overlaps
        """
        result = self._row_wise_operation(
            "ST_CoveredBy(`L`, `R`)",
            other,
            align,
            rename="covered_by",
            default_val="FALSE",
        )
        return to_bool(result)

    def distance(self, other, align=None) -> pspd.Series:
        """Returns a ``Series`` containing the distance to aligned `other`.

        The operation works on a 1-to-1 row-wise manner:

        Parameters
        ----------
        other : Geoseries or geometric object
            The Geoseries (elementwise) or geometric object to find the
            distance to.
        align : bool | None (default None)
            If True, automatically aligns GeoSeries based on their indices. None defaults to True.
            If False, the order of elements is preserved.

        Returns
        -------
        Series (float)

        Examples
        --------
        >>> from sedona.geopandas import GeoSeries
        >>> from shapely.geometry import Polygon, LineString, Point
        >>> s = GeoSeries(
        ...     [
        ...         Polygon([(0, 0), (1, 0), (1, 1)]),
        ...         Polygon([(0, 0), (-1, 0), (-1, 1)]),
        ...         LineString([(1, 1), (0, 0)]),
        ...         Point(0, 0),
        ...     ],
        ... )
        >>> s2 = GeoSeries(
        ...     [
        ...         Polygon([(0.5, 0.5), (1.5, 0.5), (1.5, 1.5), (0.5, 1.5)]),
        ...         Point(3, 1),
        ...         LineString([(1, 0), (2, 0)]),
        ...         Point(0, 1),
        ...     ],
        ...     index=range(1, 5),
        ... )

        >>> s
        0      POLYGON ((0 0, 1 0, 1 1, 0 0))
        1    POLYGON ((0 0, -1 0, -1 1, 0 0))
        2               LINESTRING (1 1, 0 0)
        3                         POINT (0 0)
        dtype: geometry

        >>> s2
        1    POLYGON ((0.5 0.5, 1.5 0.5, 1.5 1.5, 0.5 1.5, ...
        2                                          POINT (3 1)
        3                                LINESTRING (1 0, 2 0)
        4                                          POINT (0 1)
        dtype: geometry

        We can check the distance of each geometry of GeoSeries to a single
        geometry:

        >>> point = Point(-1, 0)
        >>> s.distance(point)
        0    1.0
        1    0.0
        2    1.0
        3    1.0
        dtype: float64

        We can also check two GeoSeries against each other, row by row.
        The GeoSeries above have different indices. We can either align both GeoSeries
        based on index values and use elements with the same index using
        ``align=True`` or ignore index and use elements based on their matching
        order using ``align=False``:

        >>> s.distance(s2, align=True)
        0         NaN
        1    0.707107
        2    2.000000
        3    1.000000
        4         NaN
        dtype: float64

        >>> s.distance(s2, align=False)
        0    0.000000
        1    3.162278
        2    0.707107
        3    1.000000
        dtype: float64
        """

        result = self._row_wise_operation(
            "ST_Distance(`L`, `R`)", other, align, rename="distance", default_val="NULL"
        )
        return result

    def intersection(
        self, other: Union["GeoSeries", BaseGeometry], align: Union[bool, None] = None
    ) -> "GeoSeries":
        """Returns a ``GeoSeries`` of the intersection of points in each
        aligned geometry with `other`.

        The operation works on a 1-to-1 row-wise manner.

        Parameters
        ----------
        other : Geoseries or geometric object
            The Geoseries (elementwise) or geometric object to find the
            intersection with.
        align : bool | None (default None)
            If True, automatically aligns GeoSeries based on their indices. None defaults to True.
            If False, the order of elements is preserved.

        Returns
        -------
        GeoSeries

        Examples
        --------
        >>> from sedona.geopandas import GeoSeries
        >>> from shapely.geometry import Polygon, LineString, Point
        >>> s = GeoSeries(
        ...     [
        ...         Polygon([(0, 0), (2, 2), (0, 2)]),
        ...         Polygon([(0, 0), (2, 2), (0, 2)]),
        ...         LineString([(0, 0), (2, 2)]),
        ...         LineString([(2, 0), (0, 2)]),
        ...         Point(0, 1),
        ...     ],
        ... )
        >>> s2 = GeoSeries(
        ...     [
        ...         Polygon([(0, 0), (1, 1), (0, 1)]),
        ...         LineString([(1, 0), (1, 3)]),
        ...         LineString([(2, 0), (0, 2)]),
        ...         Point(1, 1),
        ...         Point(0, 1),
        ...     ],
        ...     index=range(1, 6),
        ... )

        >>> s
        0    POLYGON ((0 0, 2 2, 0 2, 0 0))
        1    POLYGON ((0 0, 2 2, 0 2, 0 0))
        2             LINESTRING (0 0, 2 2)
        3             LINESTRING (2 0, 0 2)
        4                       POINT (0 1)
        dtype: geometry

        >>> s2
        1    POLYGON ((0 0, 1 1, 0 1, 0 0))
        2             LINESTRING (1 0, 1 3)
        3             LINESTRING (2 0, 0 2)
        4                       POINT (1 1)
        5                       POINT (0 1)
        dtype: geometry

        We can also do intersection of each geometry and a single
        shapely geometry:

        >>> s.intersection(Polygon([(0, 0), (1, 1), (0, 1)]))
        0    POLYGON ((0 0, 0 1, 1 1, 0 0))
        1    POLYGON ((0 0, 0 1, 1 1, 0 0))
        2             LINESTRING (0 0, 1 1)
        3                       POINT (1 1)
        4                       POINT (0 1)
        dtype: geometry

        We can also check two GeoSeries against each other, row by row.
        The GeoSeries above have different indices. We can either align both GeoSeries
        based on index values and compare elements with the same index using
        ``align=True`` or ignore index and compare elements based on their matching
        order using ``align=False``:

        >>> s.intersection(s2, align=True)
        0                              None
        1    POLYGON ((0 0, 0 1, 1 1, 0 0))
        2                       POINT (1 1)
        3             LINESTRING (2 0, 0 2)
        4                       POINT EMPTY
        5                              None
        dtype: geometry

        >>> s.intersection(s2, align=False)
        0    POLYGON ((0 0, 0 1, 1 1, 0 0))
        1             LINESTRING (1 1, 1 2)
        2                       POINT (1 1)
        3                       POINT (1 1)
        4                       POINT (0 1)
        dtype: geometry


        See Also
        --------
        GeoSeries.difference
        GeoSeries.symmetric_difference
        GeoSeries.union
        """
        return self._row_wise_operation(
            "ST_Intersection(`L`, `R`)",
            other,
            align,
            rename="intersection",
            returns_geom=True,
            default_val="NULL",
        )

    def _row_wise_operation(
        self,
        select: str,
        other: Any,
        align: Union[bool, None],
        rename: str,
        returns_geom: bool = False,
        default_val: Union[str, None] = None,
    ):
        """
        Helper function to perform a row-wise operation on two GeoSeries.
        The self column and other column are aliased to `L` and `R`, respectively.

        default_val : str or None (default "FALSE")
            The value to use if either L or R is null. If None, nulls are not handled.
        """
        from pyspark.sql.functions import col

        # Note: this is specifically False. None is valid since it defaults to True similar to geopandas
        index_col = (
            NATURAL_ORDER_COLUMN_NAME if align is False else SPARK_DEFAULT_INDEX_NAME
        )

        if isinstance(other, BaseGeometry):
            other = GeoSeries([other] * len(self))

        # e.g int input
        if not isinstance(other, pspd.Series):
            other = pspd.Series([other] * len(self))

        assert isinstance(other, pspd.Series), f"Invalid type for other: {type(other)}"

        # This code assumes there is only one index (SPARK_DEFAULT_INDEX_NAME)
        # and would need to be updated if Sedona later supports multi-index
        df = self._internal.spark_frame.select(
            col(self.get_first_geometry_column()).alias("L"),
            # For the left side:
            # - We always select NATURAL_ORDER_COLUMN_NAME, to avoid having to regenerate it in the result
            # - We always select SPARK_DEFAULT_INDEX_NAME, to retain series index info
            col(NATURAL_ORDER_COLUMN_NAME),
            col(SPARK_DEFAULT_INDEX_NAME),
        )
        other_df = other._internal.spark_frame.select(
            col(_get_first_column_name(other)).alias("R"),
            # for the right side, we only need the column that we are joining on
            col(index_col),
        )
        joined_df = df.join(other_df, on=index_col, how="outer")

        if default_val is not None:
            # ps.Series.fillna() doesn't always work for the output for some reason
            # so we manually handle the nulls here.
            select = f"""
                CASE
                    WHEN `L` IS NULL OR `R` IS NULL THEN {default_val}
                    ELSE {select}
                END
            """

        return self._query_geometry_column(
            select,
            cols=["L", "R"],
            rename=rename,
            df=joined_df,
            returns_geom=returns_geom,
        )

    def intersection_all(self):
        # Implementation of the abstract method
        raise NotImplementedError("This method is not implemented yet.")

    # ============================================================================
    # SPATIAL PREDICATES
    # ============================================================================

    def contains(self, other, align=None) -> pspd.Series:
        """Returns a ``Series`` of ``dtype('bool')`` with value ``True`` for
        each aligned geometry that contains `other`.

        An object is said to contain `other` if at least one point of `other` lies in
        the interior and no points of `other` lie in the exterior of the object.
        (Therefore, any given polygon does not contain its own boundary - there is not
        any point that lies in the interior.)
        If either object is empty, this operation returns ``False``.

        This is the inverse of `within` in the sense that the expression
        ``a.contains(b) == b.within(a)`` always evaluates to ``True``.

        Note: Sedona's implementation instead returns False for identical geometries.

        The operation works on a 1-to-1 row-wise manner.

        Parameters
        ----------
        other : GeoSeries or geometric object
            The GeoSeries (elementwise) or geometric object to test if it
            is contained.
        align : bool | None (default None)
            If True, automatically aligns GeoSeries based on their indices. None defaults to True.
            If False, the order of elements is preserved.

        Returns
        -------
        Series (bool)

        Examples
        --------

        >>> from sedona.geopandas import GeoSeries
        >>> from shapely.geometry import Polygon, LineString, Point
        >>> s = GeoSeries(
        ...     [
        ...         Polygon([(0, 0), (1, 1), (0, 1)]),
        ...         LineString([(0, 0), (0, 2)]),
        ...         LineString([(0, 0), (0, 1)]),
        ...         Point(0, 1),
        ...     ],
        ...     index=range(0, 4),
        ... )
        >>> s2 = GeoSeries(
        ...     [
        ...         Polygon([(0, 0), (2, 2), (0, 2)]),
        ...         Polygon([(0, 0), (1, 2), (0, 2)]),
        ...         LineString([(0, 0), (0, 2)]),
        ...         Point(0, 1),
        ...     ],
        ...     index=range(1, 5),
        ... )

        >>> s
        0    POLYGON ((0 0, 1 1, 0 1, 0 0))
        1             LINESTRING (0 0, 0 2)
        2             LINESTRING (0 0, 0 1)
        3                       POINT (0 1)
        dtype: geometry

        >>> s2
        1    POLYGON ((0 0, 2 2, 0 2, 0 0))
        2    POLYGON ((0 0, 1 2, 0 2, 0 0))
        3             LINESTRING (0 0, 0 2)
        4                       POINT (0 1)
        dtype: geometry

        We can check if each geometry of GeoSeries contains a single
        geometry:

        >>> point = Point(0, 1)
        >>> s.contains(point)
        0    False
        1     True
        2    False
        3     True
        dtype: bool

        We can also check two GeoSeries against each other, row by row.
        The GeoSeries above have different indices. We can either align both GeoSeries
        based on index values and compare elements with the same index using
        ``align=True`` or ignore index and compare elements based on their matching
        order using ``align=False``:

        >>> s2.contains(s, align=True)
        0    False
        1    False
        2    False
        3     True
        4    False
        dtype: bool

        >>> s2.contains(s, align=False)
        1     True
        2    False
        3     True
        4     True
        dtype: bool

        Notes
        -----
        This method works in a row-wise manner. It does not check if an element
        of one GeoSeries ``contains`` any element of the other one.

        See also
        --------
        GeoSeries.contains_properly
        GeoSeries.within
        """
        result = self._row_wise_operation(
            "ST_Contains(`L`, `R`)",
            other,
            align,
            rename="contains",
            default_val="FALSE",
        )
        return to_bool(result)

    def contains_properly(self, other, align=None):
        # Implementation of the abstract method
        raise NotImplementedError(
            _not_implemented_error(
                "contains_properly",
                "Tests if geometries properly contain other geometries (no boundary contact).",
            )
        )

    def buffer(
        self,
        distance,
        resolution=16,
        cap_style="round",
        join_style="round",
        mitre_limit=5.0,
        single_sided=False,
        **kwargs,
    ) -> "GeoSeries":
        """
        Returns a GeoSeries of geometries representing all points within a given distance of each geometric object.

        Parameters
        ----------
        distance : float
            The distance to buffer around each geometry.
        resolution : int, optional, default 16
            The resolution of the buffer around each geometry.
        cap_style : str, optional, default "round"
            The style of the buffer's cap (round, flat, or square).
        join_style : str, optional, default "round"
            The style of the buffer's join (round, mitre, or bevel).
        mitre_limit : float, optional, default 5.0
            The mitre limit for the buffer's join style.
        single_sided : bool, optional, default False
            Whether to create a single-sided buffer.

        Returns
        -------
        GeoSeries
            A GeoSeries of buffered geometries.
        """
        return self._process_geometry_column(
            "ST_Buffer", rename="buffer", distance=distance
        )

    def to_parquet(self, path, **kwargs):
        """
        Write the GeoSeries to a GeoParquet file.

        Parameters:
        - path: str
            The file path where the GeoParquet file will be written.
        - kwargs: Any
            Additional arguments to pass to the Sedona DataFrame output function.
        """
        col = self.get_first_geometry_column()

        # Convert WKB to Sedona geometry objects
        # Specify returns_geom=False to avoid turning it back into EWKB
        result = self._query_geometry_column(
            f"`{col}`",
            cols=col,
            rename="wkb",
            returns_geom=False,
        )

        # Use the Spark DataFrame's write method to write to GeoParquet format
        result._internal.spark_frame.write.format("geoparquet").save(path, **kwargs)

    def sjoin(
        self,
        other,
        how="inner",
        predicate="intersects",
        lsuffix="left",
        rsuffix="right",
        distance=None,
        on_attribute=None,
        **kwargs,
    ):
        """
        Perform a spatial join between two GeoSeries.
        Parameters:
        - other: GeoSeries
        - how: str, default 'inner'
            The type of join to perform.
        - predicate: str, default 'intersects'
            The spatial predicate to use for the join.
        - lsuffix: str, default 'left'
            Suffix to apply to the left GeoSeries' column names.
        - rsuffix: str, default 'right'
            Suffix to apply to the right GeoSeries' column names.
        - distance: float, optional
            The distance threshold for the join.
        - on_attribute: str, optional
            The attribute to join on.
        - kwargs: Any
            Additional arguments to pass to the join function.
        Returns:
        - GeoSeries
        """
        from sedona.geopandas import sjoin

        # Implementation of the abstract method
        return sjoin(
            self,
            other,
            how,
            predicate,
            lsuffix,
            rsuffix,
            distance,
            on_attribute,
            **kwargs,
        )

    @property
    def geometry(self) -> "GeoSeries":
        return self

    @property
    def x(self) -> pspd.Series:
        """Return the x location of point geometries in a GeoSeries

        Returns
        -------
        pandas.Series

        Examples
        --------

        >>> from sedona.geopandas import GeoSeries
        >>> from shapely.geometry import Point
        >>> s = GeoSeries([Point(1, 1), Point(2, 2), Point(3, 3)])
        >>> s.x
        0    1.0
        1    2.0
        2    3.0
        dtype: float64

        See Also
        --------

        GeoSeries.y
        GeoSeries.z

        """
        return self._process_geometry_column("ST_X", rename="x", returns_geom=False)

    @property
    def y(self) -> pspd.Series:
        """Return the y location of point geometries in a GeoSeries

        Returns
        -------
        pandas.Series

        Examples
        --------

        >>> from sedona.geopandas import GeoSeries
        >>> from shapely.geometry import Point
        >>> s = GeoSeries([Point(1, 1), Point(2, 2), Point(3, 3)])
        >>> s.y
        0    1.0
        1    2.0
        2    3.0
        dtype: float64

        See Also
        --------

        GeoSeries.x
        GeoSeries.z
        GeoSeries.m

        """
        return self._process_geometry_column("ST_Y", rename="y", returns_geom=False)

    @property
    def z(self) -> pspd.Series:
        """Return the z location of point geometries in a GeoSeries

        Returns
        -------
        pandas.Series

        Examples
        --------

        >>> from sedona.geopandas import GeoSeries
        >>> from shapely.geometry import Point
        >>> s = GeoSeries([Point(1, 1, 1), Point(2, 2, 2), Point(3, 3, 3)])
        >>> s.z
        0    1.0
        1    2.0
        2    3.0
        dtype: float64

        See Also
        --------

        GeoSeries.x
        GeoSeries.y
        GeoSeries.m

        """
        return self._process_geometry_column("ST_Z", rename="z", returns_geom=False)

    @property
    def m(self) -> pspd.Series:
        raise NotImplementedError("GeoSeries.m() is not implemented yet.")

    # ============================================================================
    # CONSTRUCTION METHODS
    # ============================================================================

    @classmethod
    def from_file(
        cls, filename: Union[os.PathLike, typing.IO], **kwargs
    ) -> "GeoSeries":
        raise NotImplementedError(
            _not_implemented_error(
                "from_file",
                "Creates GeoSeries from geometry files (shapefile, GeoJSON, etc.).",
            )
        )

    @classmethod
    def from_wkb(
        cls,
        data,
        index=None,
        crs: Union[Any, None] = None,
        on_invalid="raise",
        **kwargs,
    ) -> "GeoSeries":
        r"""
        Alternate constructor to create a ``GeoSeries``
        from a list or array of WKB objects

        Parameters
        ----------
        data : array-like or Series
            Series, list or array of WKB objects
        index : array-like or Index
            The index for the GeoSeries.
        crs : value, optional
            Coordinate Reference System of the geometry objects. Can be anything
            accepted by
            :meth:`pyproj.CRS.from_user_input() <pyproj.crs.CRS.from_user_input>`,
            such as an authority string (eg "EPSG:4326") or a WKT string.
        on_invalid: {"raise", "warn", "ignore"}, default "raise"
            - raise: an exception will be raised if a WKB input geometry is invalid.
            - warn: a warning will be raised and invalid WKB geometries will be returned
              as None.
            - ignore: invalid WKB geometries will be returned as None without a warning.
            - fix: an effort is made to fix invalid input geometries (e.g. close
              unclosed rings). If this is not possible, they are returned as ``None``
              without a warning. Requires GEOS >= 3.11 and shapely >= 2.1.

        kwargs
            Additional arguments passed to the Series constructor,
            e.g. ``name``.

        Returns
        -------
        GeoSeries

        See Also
        --------
        GeoSeries.from_wkt

        Examples
        --------

        >>> wkbs = [
        ... (
        ...     b"\x01\x01\x00\x00\x00\x00\x00\x00\x00"
        ...     b"\x00\x00\xf0?\x00\x00\x00\x00\x00\x00\xf0?"
        ... ),
        ... (
        ...     b"\x01\x01\x00\x00\x00\x00\x00\x00\x00"
        ...     b"\x00\x00\x00@\x00\x00\x00\x00\x00\x00\x00@"
        ... ),
        ... (
        ...    b"\x01\x01\x00\x00\x00\x00\x00\x00\x00\x00"
        ...    b"\x00\x08@\x00\x00\x00\x00\x00\x00\x08@"
        ... ),
        ... ]
        >>> s = geopandas.GeoSeries.from_wkb(wkbs)
        >>> s
        0    POINT (1 1)
        1    POINT (2 2)
        2    POINT (3 3)
        dtype: geometry
        """
        if on_invalid != "raise":
            raise NotImplementedError(
                "GeoSeries.from_wkb(): only on_invalid='raise' is implemented"
            )

        from pyspark.sql.types import StructType, StructField, BinaryType

        schema = StructType([StructField("data", BinaryType(), True)])
        return cls._create_from_select(
            f"ST_GeomFromWKB(`data`)",
            data,
            schema,
            index,
            crs,
            **kwargs,
        )

    @classmethod
    def from_wkt(
        cls,
        data,
        index=None,
        crs: Union[Any, None] = None,
        on_invalid="raise",
        **kwargs,
    ) -> "GeoSeries":
        """
        Alternate constructor to create a ``GeoSeries``
        from a list or array of WKT objects

        Parameters
        ----------
        data : array-like, Series
            Series, list, or array of WKT objects
        index : array-like or Index
            The index for the GeoSeries.
        crs : value, optional
            Coordinate Reference System of the geometry objects. Can be anything
            accepted by
            :meth:`pyproj.CRS.from_user_input() <pyproj.crs.CRS.from_user_input>`,
            such as an authority string (eg "EPSG:4326") or a WKT string.
        on_invalid : {"raise", "warn", "ignore"}, default "raise"
            - raise: an exception will be raised if a WKT input geometry is invalid.
            - warn: a warning will be raised and invalid WKT geometries will be
              returned as ``None``.
            - ignore: invalid WKT geometries will be returned as ``None`` without a
              warning.
            - fix: an effort is made to fix invalid input geometries (e.g. close
              unclosed rings). If this is not possible, they are returned as ``None``
              without a warning. Requires GEOS >= 3.11 and shapely >= 2.1.

        kwargs
            Additional arguments passed to the Series constructor,
            e.g. ``name``.

        Returns
        -------
        GeoSeries

        See Also
        --------
        GeoSeries.from_wkb

        Examples
        --------

        >>> from sedona.geopandas import GeoSeries
        >>> wkts = [
        ... 'POINT (1 1)',
        ... 'POINT (2 2)',
        ... 'POINT (3 3)',
        ... ]
        >>> s = GeoSeries.from_wkt(wkts)
        >>> s
        0    POINT (1 1)
        1    POINT (2 2)
        2    POINT (3 3)
        dtype: geometry
        """
        if on_invalid != "raise":
            raise NotImplementedError(
                "GeoSeries.from_wkt(): only on_invalid='raise' is implemented"
            )

        from pyspark.sql.types import StructType, StructField, StringType

        schema = StructType([StructField("data", StringType(), True)])
        return cls._create_from_select(
            f"ST_GeomFromText(`data`)",
            data,
            schema,
            index,
            crs,
            **kwargs,
        )

    @classmethod
    def from_xy(cls, x, y, z=None, index=None, crs=None, **kwargs) -> "GeoSeries":
        """
        Alternate constructor to create a :class:`~geopandas.GeoSeries` of Point
        geometries from lists or arrays of x, y(, z) coordinates

        In case of geographic coordinates, it is assumed that longitude is captured
        by ``x`` coordinates and latitude by ``y``.

        Parameters
        ----------
        x, y, z : iterable
        index : array-like or Index, optional
            The index for the GeoSeries. If not given and all coordinate inputs
            are Series with an equal index, that index is used.
        crs : value, optional
            Coordinate Reference System of the geometry objects. Can be anything
            accepted by
            :meth:`pyproj.CRS.from_user_input() <pyproj.crs.CRS.from_user_input>`,
            such as an authority string (eg "EPSG:4326") or a WKT string.
        **kwargs
            Additional arguments passed to the Series constructor,
            e.g. ``name``.

        Returns
        -------
        GeoSeries

        See Also
        --------
        GeoSeries.from_wkt
        points_from_xy

        Examples
        --------

        >>> x = [2.5, 5, -3.0]
        >>> y = [0.5, 1, 1.5]
        >>> s = geopandas.GeoSeries.from_xy(x, y, crs="EPSG:4326")
        >>> s
        0    POINT (2.5 0.5)
        1    POINT (5 1)
        2    POINT (-3 1.5)
        dtype: geometry
        """
        from pyspark.sql.types import StructType, StructField, DoubleType

        schema = StructType(
            [StructField("x", DoubleType(), True), StructField("y", DoubleType(), True)]
        )

        # Spark doesn't automatically cast ints to floats for us
        x = [float(num) for num in x]
        y = [float(num) for num in y]
        z = [float(num) for num in z] if z else None

        if z:
            data = list(zip(x, y, z))
            select = f"ST_PointZ(`x`, `y`, `z`)"
            schema.add(StructField("z", DoubleType(), True))
        else:
            data = list(zip(x, y))
            select = f"ST_Point(`x`, `y`)"

        geoseries = cls._create_from_select(
            select,
            data,
            schema,
            index,
            crs,
            **kwargs,
        )

        if crs:
            from pyproj import CRS

            geoseries.crs = CRS.from_user_input(crs).to_epsg()

        return geoseries

    @classmethod
    def from_shapely(
        cls, data, index=None, crs: Union[Any, None] = None, **kwargs
    ) -> "GeoSeries":
        raise NotImplementedError(
            _not_implemented_error(
                "from_shapely", "Creates GeoSeries from Shapely geometry objects."
            )
        )

    @classmethod
    def from_arrow(cls, arr, **kwargs) -> "GeoSeries":
        """
        Construct a GeoSeries from a Arrow array object with a GeoArrow
        extension type.

        See https://geoarrow.org/ for details on the GeoArrow specification.

        This functions accepts any Arrow array object implementing
        the `Arrow PyCapsule Protocol`_ (i.e. having an ``__arrow_c_array__``
        method).

        .. _Arrow PyCapsule Protocol: https://arrow.apache.org/docs/format/CDataInterface/PyCapsuleInterface.html

        Note: Requires geopandas versions >= 1.0.0 to use with Sedona.

        Parameters
        ----------
        arr : pyarrow.Array, Arrow array
            Any array object implementing the Arrow PyCapsule Protocol
            (i.e. has an ``__arrow_c_array__`` or ``__arrow_c_stream__``
            method). The type of the array should be one of the
            geoarrow geometry types.
        **kwargs
            Other parameters passed to the GeoSeries constructor.

        Returns
        -------
        GeoSeries

        See Also
        --------
        GeoSeries.to_arrow
        GeoDataFrame.from_arrow

        Examples
        --------

        >>> from sedona.geopandas import GeoSeries
        >>> import geoarrow.pyarrow as ga
        >>> array = ga.as_geoarrow([None, "POLYGON ((0 0, 1 1, 0 1, 0 0))", "LINESTRING (0 0, -1 1, 0 -1)"])
        >>> geoseries = GeoSeries.from_arrow(array)
        >>> geoseries
        0                              None
        1    POLYGON ((0 0, 1 1, 0 1, 0 0))
        2      LINESTRING (0 0, -1 1, 0 -1)
        dtype: geometry

        """
        gpd_series = gpd.GeoSeries.from_arrow(arr, **kwargs)
        return GeoSeries(gpd_series)

    @classmethod
    def _create_from_select(
        cls, select: str, data, schema, index, crs, **kwargs
    ) -> "GeoSeries":

        from pyspark.pandas.utils import default_session
        from pyspark.pandas.internal import InternalField
        import numpy as np

        if isinstance(data, list) and not isinstance(data[0], (tuple, list)):
            data = [(obj,) for obj in data]

        select = f"{select} as geometry"

        if isinstance(data, pspd.Series):
            spark_df = data._internal.spark_frame
            assert len(schema) == 1
            spark_df = spark_df.withColumnRenamed(
                _get_first_column_name(data), schema[0].name
            )
        else:
            spark_df = default_session().createDataFrame(data, schema=schema)

        spark_df = spark_df.selectExpr(select)

        internal = InternalFrame(
            spark_frame=spark_df,
            index_spark_columns=None,
            column_labels=[("geometry",)],
            data_spark_columns=[scol_for(spark_df, "geometry")],
            data_fields=[
                InternalField(np.dtype("object"), spark_df.schema["geometry"])
            ],
            column_label_names=[("geometry",)],
        )
        return GeoSeries(
            first_series(PandasOnSparkDataFrame(internal)),
            index,
            crs=crs,
            name=kwargs.get("name", None),
        )

    def to_file(
        self,
        filename: Union[os.PathLike, typing.IO],
        driver: Union[str, None] = None,
        index: Union[bool, None] = None,
        **kwargs,
    ):
        raise NotImplementedError("GeoSeries.to_file() is not implemented yet.")

    # ============================================================================
    # DATA ACCESS AND MANIPULATION
    # ============================================================================

    def isna(self) -> pspd.Series:
        """
        Detect missing values.

        Returns
        -------
        A boolean Series of the same size as the GeoSeries,
        True where a value is NA.

        Examples
        --------

        >>> from sedona.geopandas import GeoSeries
        >>> from shapely.geometry import Polygon
        >>> s = GeoSeries(
        ...     [Polygon([(0, 0), (1, 1), (0, 1)]), None, Polygon([])]
        ... )
        >>> s
        0    POLYGON ((0 0, 1 1, 0 1, 0 0))
        1                              None
        2                     POLYGON EMPTY
        dtype: geometry

        >>> s.isna()
        0    False
        1     True
        2    False
        dtype: bool

        See Also
        --------
        GeoSeries.notna : inverse of isna
        GeoSeries.is_empty : detect empty geometries
        """
        col = self.get_first_geometry_column()
        select = f"`{col}` IS NULL"
        result = self._query_geometry_column(
            select, col, rename="isna", returns_geom=False
        )
        return to_bool(result)

    def isnull(self) -> pspd.Series:
        """Alias for `isna` method. See `isna` for more detail."""
        return self.isna()

    def notna(self) -> pspd.Series:
        """
        Detect non-missing values.

        Returns
        -------
        A boolean pandas Series of the same size as the GeoSeries,
        False where a value is NA.

        Examples
        --------

        >>> from sedona.geopandas import GeoSeries
        >>> from shapely.geometry import Polygon
        >>> s = GeoSeries(
        ...     [Polygon([(0, 0), (1, 1), (0, 1)]), None, Polygon([])]
        ... )
        >>> s
        0    POLYGON ((0 0, 1 1, 0 1, 0 0))
        1                              None
        2                     POLYGON EMPTY
        dtype: geometry

        >>> s.notna()
        0     True
        1    False
        2     True
        dtype: bool

        See Also
        --------
        GeoSeries.isna : inverse of notna
        GeoSeries.is_empty : detect empty geometries
        """
        col = self.get_first_geometry_column()
        select = f"`{col}` IS NOT NULL"

        result = self._query_geometry_column(
            select, col, rename="notna", returns_geom=False
        )
        return to_bool(result)

    def notnull(self) -> pspd.Series:
        """Alias for `notna` method. See `notna` for more detail."""
        return self.notna()

    def fillna(
        self, value=None, inplace: bool = False, limit=None, **kwargs
    ) -> Union["GeoSeries", None]:
        """
        Fill NA values with geometry (or geometries).

        Parameters
        ----------
        value : shapely geometry or GeoSeries, default None
            If None is passed, NA values will be filled with GEOMETRYCOLLECTION EMPTY.
            If a shapely geometry object is passed, it will be
            used to fill all missing values. If a ``GeoSeries`` or ``GeometryArray``
            are passed, missing values will be filled based on the corresponding index
            locations. If pd.NA or np.nan are passed, values will be filled with
            ``None`` (not GEOMETRYCOLLECTION EMPTY).
        limit : int, default None
            This is the maximum number of entries along the entire axis
            where NaNs will be filled. Must be greater than 0 if not None.

        Returns
        -------
        GeoSeries

        Examples
        --------

        >>> from sedona.geopandas import GeoSeries
        >>> from shapely.geometry import Polygon
        >>> s = GeoSeries(
        ...     [
        ...         Polygon([(0, 0), (1, 1), (0, 1)]),
        ...         None,
        ...         Polygon([(0, 0), (-1, 1), (0, -1)]),
        ...     ]
        ... )
        >>> s
        0      POLYGON ((0 0, 1 1, 0 1, 0 0))
        1                                None
        2    POLYGON ((0 0, -1 1, 0 -1, 0 0))
        dtype: geometry

        Filled with an empty polygon.

        >>> s.fillna()
        0      POLYGON ((0 0, 1 1, 0 1, 0 0))
        1            GEOMETRYCOLLECTION EMPTY
        2    POLYGON ((0 0, -1 1, 0 -1, 0 0))
        dtype: geometry

        Filled with a specific polygon.

        >>> s.fillna(Polygon([(0, 1), (2, 1), (1, 2)]))
        0      POLYGON ((0 0, 1 1, 0 1, 0 0))
        1      POLYGON ((0 1, 2 1, 1 2, 0 1))
        2    POLYGON ((0 0, -1 1, 0 -1, 0 0))
        dtype: geometry

        Filled with another GeoSeries.

        >>> from shapely.geometry import Point
        >>> s_fill = GeoSeries(
        ...     [
        ...         Point(0, 0),
        ...         Point(1, 1),
        ...         Point(2, 2),
        ...     ]
        ... )
        >>> s.fillna(s_fill)
        0      POLYGON ((0 0, 1 1, 0 1, 0 0))
        1                         POINT (1 1)
        2    POLYGON ((0 0, -1 1, 0 -1, 0 0))
        dtype: geometry

        See Also
        --------
        GeoSeries.isna : detect missing values
        """
        from shapely.geometry.base import BaseGeometry
        from geopandas.array import GeometryArray

        # TODO: Implement limit https://github.com/apache/sedona/issues/2068
        if limit:
            raise NotImplementedError(
                "GeoSeries.fillna() with limit is not implemented yet."
            )

        col = self.get_first_geometry_column()
        if pd.isna(value) == True or isinstance(value, BaseGeometry):
            if (
                value is not None and pd.isna(value) == True
            ):  # ie. value is np.nan or pd.NA:
                value = "NULL"
            else:
                if value is None:
                    from shapely.geometry import GeometryCollection

                    value = GeometryCollection()

                value = f"ST_GeomFromText('{value.wkt}')"

            select = f"COALESCE(`{col}`, {value})"
            result = self._query_geometry_column(select, col, "")
        elif isinstance(value, (GeoSeries, GeometryArray, gpd.GeoSeries)):

            if not isinstance(value, GeoSeries):
                value = GeoSeries(value)

            # Replace all None's with empty geometries (this is a recursive call)
            value = value.fillna(None)

            # Coalesce: If the value in L is null, use the corresponding value in R for that row
            select = f"COALESCE(`L`, `R`)"
            result = self._row_wise_operation(
                select,
                value,
                align=None,
                rename="fillna",
                returns_geom=True,
                default_val=None,
            )
        else:
            raise ValueError(f"Invalid value type: {type(value)}")

        if inplace:
            self._update_anchor(_to_spark_pandas_df(result))
            return None

        return result

    def explode(self, ignore_index=False, index_parts=False) -> "GeoSeries":
        raise NotImplementedError(
            _not_implemented_error(
                "explode",
                "Explodes multi-part geometries into separate single-part geometries.",
            )
        )

    def to_crs(
        self, crs: Union[Any, None] = None, epsg: Union[int, None] = None
    ) -> "GeoSeries":
        """Returns a ``GeoSeries`` with all geometries transformed to a new
        coordinate reference system.

        Transform all geometries in a GeoSeries to a different coordinate
        reference system.  The ``crs`` attribute on the current GeoSeries must
        be set.  Either ``crs`` or ``epsg`` may be specified for output.

        This method will transform all points in all objects.  It has no notion
        of projecting entire geometries.  All segments joining points are
        assumed to be lines in the current projection, not geodesics.  Objects
        crossing the dateline (or other projection boundary) will have
        undesirable behavior.

        Parameters
        ----------
        crs : pyproj.CRS, optional if `epsg` is specified
            The value can be anything accepted
            by :meth:`pyproj.CRS.from_user_input() <pyproj.crs.CRS.from_user_input>`,
            such as an authority string (eg "EPSG:4326") or a WKT string.
        epsg : int, optional if `crs` is specified
            EPSG code specifying output projection.

        Returns
        -------
        GeoSeries

        Examples
        --------
        >>> from shapely.geometry import Point
        >>> from sedona.geopandas import GeoSeries
        >>> geoseries = GeoSeries([Point(1, 1), Point(2, 2), Point(3, 3)], crs=4326)
        >>> geoseries.crs
        <Geographic 2D CRS: EPSG:4326>
        Name: WGS 84
        Axis Info [ellipsoidal]:
        - Lat[north]: Geodetic latitude (degree)
        - Lon[east]: Geodetic longitude (degree)
        Area of Use:
        - name: World
        - bounds: (-180.0, -90.0, 180.0, 90.0)
        Datum: World Geodetic System 1984
        - Ellipsoid: WGS 84
        - Prime Meridian: Greenwich

        >>> geoseries = geoseries.to_crs(3857)
        >>> print(geoseries)
        0    POINT (111319.491 111325.143)
        1    POINT (222638.982 222684.209)
        2    POINT (333958.472 334111.171)
        dtype: geometry
        >>> geoseries.crs
        <Projected CRS: EPSG:3857>
        Name: WGS 84 / Pseudo-Mercator
        Axis Info [cartesian]:
        - X[east]: Easting (metre)
        - Y[north]: Northing (metre)
        Area of Use:
        - name: World - 85°S to 85°N
        - bounds: (-180.0, -85.06, 180.0, 85.06)
        Coordinate Operation:
        - name: Popular Visualisation Pseudo-Mercator
        - method: Popular Visualisation Pseudo Mercator
        Datum: World Geodetic System 1984
        - Ellipsoid: WGS 84
        - Prime Meridian: Greenwich

        """

        from pyproj import CRS

        old_crs = self.crs
        if old_crs is None:
            raise ValueError(
                "Cannot transform naive geometries.  "
                "Please set a crs on the object first."
            )
        assert isinstance(old_crs, CRS)

        if crs is not None:
            crs = CRS.from_user_input(crs)
        elif epsg is not None:
            crs = CRS.from_epsg(epsg)
        else:
            raise ValueError("Must pass either crs or epsg.")

        # skip if the input CRS and output CRS are the exact same
        if old_crs.is_exact_same(crs):
            return self

        col = self.get_first_geometry_column()
        return self._query_geometry_column(
            f"ST_Transform(`{col}`, 'EPSG:{old_crs.to_epsg()}', 'EPSG:{crs.to_epsg()}')",
            col,
            "",
        )

    @property
    def bounds(self) -> pspd.DataFrame:
        """Returns a ``DataFrame`` with columns ``minx``, ``miny``, ``maxx``,
        ``maxy`` values containing the bounds for each geometry.

        See ``GeoSeries.total_bounds`` for the limits of the entire series.

        Examples
        --------
        >>> from shapely.geometry import Point, Polygon, LineString
        >>> d = {'geometry': [Point(2, 1), Polygon([(0, 0), (1, 1), (1, 0)]),
        ... LineString([(0, 1), (1, 2)])]}
        >>> gdf = geopandas.GeoDataFrame(d, crs="EPSG:4326")
        >>> gdf.bounds
           minx  miny  maxx  maxy
        0   2.0   1.0   2.0   1.0
        1   0.0   0.0   1.0   1.0
        2   0.0   1.0   1.0   2.0

        You can assign the bounds to the ``GeoDataFrame`` as:

        >>> import pandas as pd
        >>> gdf = pd.concat([gdf, gdf.bounds], axis=1)
        >>> gdf
                                geometry  minx  miny  maxx  maxy
        0                     POINT (2 1)   2.0   1.0   2.0   1.0
        1  POLYGON ((0 0, 1 1, 1 0, 0 0))   0.0   0.0   1.0   1.0
        2           LINESTRING (0 1, 1 2)   0.0   1.0   1.0   2.0
        """
        col = self.get_first_geometry_column()

        selects = [
            f"ST_XMin(`{col}`) as minx",
            f"ST_YMin(`{col}`) as miny",
            f"ST_XMax(`{col}`) as maxx",
            f"ST_YMax(`{col}`) as maxy",
        ]

        df = self._internal.spark_frame

        data_type = df.schema[col].dataType

        if isinstance(data_type, BinaryType):
            selects = [
                select.replace(f"`{col}`", f"ST_GeomFromWKB(`{col}`)")
                for select in selects
            ]

        sdf = df.selectExpr(*selects)
        internal = InternalFrame(
            spark_frame=sdf,
            index_spark_columns=None,
            column_labels=[("minx",), ("miny",), ("maxx",), ("maxy",)],
            data_spark_columns=[
                scol_for(sdf, "minx"),
                scol_for(sdf, "miny"),
                scol_for(sdf, "maxx"),
                scol_for(sdf, "maxy"),
            ],
            column_label_names=None,
        )
        return pspd.DataFrame(internal)

    @property
    def total_bounds(self):
        """Returns a tuple containing ``minx``, ``miny``, ``maxx``, ``maxy``
        values for the bounds of the series as a whole.

        See ``GeoSeries.bounds`` for the bounds of the geometries contained in
        the series.

        Examples
        --------
        >>> from shapely.geometry import Point, Polygon, LineString
        >>> d = {'geometry': [Point(3, -1), Polygon([(0, 0), (1, 1), (1, 0)]),
        ... LineString([(0, 1), (1, 2)])]}
        >>> gdf = geopandas.GeoDataFrame(d, crs="EPSG:4326")
        >>> gdf.total_bounds
        array([ 0., -1.,  3.,  2.])
        """
        import numpy as np
        import warnings
        from pyspark.sql import functions as F

        if len(self) == 0:
            # numpy 'min' cannot handle empty arrays
            # TODO with numpy >= 1.15, the 'initial' argument can be used
            return np.array([np.nan, np.nan, np.nan, np.nan])
        ps_df = self.bounds
        with warnings.catch_warnings():
            # if all rows are empty geometry / none, nan is expected
            warnings.filterwarnings(
                "ignore", r"All-NaN slice encountered", RuntimeWarning
            )
            total_bounds_df = ps_df.agg(
                {
                    "minx": ["min"],
                    "miny": ["min"],
                    "maxx": ["max"],
                    "maxy": ["max"],
                }
            )

            return np.array(
                (
                    np.nanmin(total_bounds_df["minx"]["min"]),  # minx
                    np.nanmin(total_bounds_df["miny"]["min"]),  # miny
                    np.nanmax(total_bounds_df["maxx"]["max"]),  # maxx
                    np.nanmax(total_bounds_df["maxy"]["max"]),  # maxy
                )
            )

    def estimate_utm_crs(self, datum_name: str = "WGS 84") -> "CRS":
        """Returns the estimated UTM CRS based on the bounds of the dataset.

        .. versionadded:: 0.9

        .. note:: Requires pyproj 3+

        Parameters
        ----------
        datum_name : str, optional
            The name of the datum to use in the query. Default is WGS 84.

        Returns
        -------
        pyproj.CRS

        Examples
        --------
        >>> import geodatasets
        >>> df = geopandas.read_file(
        ...     geodatasets.get_path("geoda.chicago_commpop")
        ... )
        >>> df.geometry.values.estimate_utm_crs()  # doctest: +SKIP
        <Derived Projected CRS: EPSG:32616>
        Name: WGS 84 / UTM zone 16N
        Axis Info [cartesian]:
        - E[east]: Easting (metre)
        - N[north]: Northing (metre)
        Area of Use:
        - name: Between 90°W and 84°W, northern hemisphere between equator and 84°N,...
        - bounds: (-90.0, 0.0, -84.0, 84.0)
        Coordinate Operation:
        - name: UTM zone 16N
        - method: Transverse Mercator
        Datum: World Geodetic System 1984 ensemble
        - Ellipsoid: WGS 84
        - Prime Meridian: Greenwich
        """
        import numpy as np
        from pyproj import CRS
        from pyproj.aoi import AreaOfInterest
        from pyproj.database import query_utm_crs_info

        # This implementation replicates the implementation in geopandas's implementation exactly.
        # https://github.com/geopandas/geopandas/blob/main/geopandas/array.py
        # The only difference is that we use Sedona's total_bounds property which is more efficient and scalable
        # than the geopandas implementation. The rest of the implementation always executes on 4 points (minx, miny, maxx, maxy),
        # so the numpy and pyproj implementations are reasonable.

        if not self.crs:
            raise RuntimeError("crs must be set to estimate UTM CRS.")

        minx, miny, maxx, maxy = self.total_bounds
        if self.crs.is_geographic:
            x_center = np.mean([minx, maxx])
            y_center = np.mean([miny, maxy])
        # ensure using geographic coordinates
        else:
            from pyproj import Transformer
            from functools import lru_cache

            TransformerFromCRS = lru_cache(Transformer.from_crs)

            transformer = TransformerFromCRS(self.crs, "EPSG:4326", always_xy=True)
            minx, miny, maxx, maxy = transformer.transform_bounds(
                minx, miny, maxx, maxy
            )
            y_center = np.mean([miny, maxy])
            # crossed the antimeridian
            if minx > maxx:
                # shift maxx from [-180,180] to [0,360]
                # so both numbers are positive for center calculation
                # Example: -175 to 185
                maxx += 360
                x_center = np.mean([minx, maxx])
                # shift back to [-180,180]
                x_center = ((x_center + 180) % 360) - 180
            else:
                x_center = np.mean([minx, maxx])

        utm_crs_list = query_utm_crs_info(
            datum_name=datum_name,
            area_of_interest=AreaOfInterest(
                west_lon_degree=x_center,
                south_lat_degree=y_center,
                east_lon_degree=x_center,
                north_lat_degree=y_center,
            ),
        )
        try:
            return CRS.from_epsg(utm_crs_list[0].code)
        except IndexError:
            raise RuntimeError("Unable to determine UTM CRS")

    def to_json(
        self,
        show_bbox: bool = True,
        drop_id: bool = False,
        to_wgs84: bool = False,
        **kwargs,
    ) -> str:
        """
        Returns a GeoJSON string representation of the GeoSeries.

        Parameters
        ----------
        show_bbox : bool, optional, default: True
            Include bbox (bounds) in the geojson
        drop_id : bool, default: False
            Whether to retain the index of the GeoSeries as the id property
            in the generated GeoJSON. Default is False, but may want True
            if the index is just arbitrary row numbers.
        to_wgs84: bool, optional, default: False
            If the CRS is set on the active geometry column it is exported as
            WGS84 (EPSG:4326) to meet the `2016 GeoJSON specification
            <https://tools.ietf.org/html/rfc7946>`_.
            Set to True to force re-projection and set to False to ignore CRS. False by
            default.

        *kwargs* that will be passed to json.dumps().

        Returns
        -------
        JSON string

        Examples
        --------
        >>> from sedona.geopandas import GeoSeries
        >>> from shapely.geometry import Point
        >>> s = GeoSeries([Point(1, 1), Point(2, 2), Point(3, 3)])
        >>> s
        0    POINT (1 1)
        1    POINT (2 2)
        2    POINT (3 3)
        dtype: geometry

        >>> s.to_json()
        '{"type": "FeatureCollection", "features": [{"id": "0", "type": "Feature", "pr\
operties": {}, "geometry": {"type": "Point", "coordinates": [1.0, 1.0]}, "bbox": [1.0,\
 1.0, 1.0, 1.0]}, {"id": "1", "type": "Feature", "properties": {}, "geometry": {"type"\
: "Point", "coordinates": [2.0, 2.0]}, "bbox": [2.0, 2.0, 2.0, 2.0]}, {"id": "2", "typ\
e": "Feature", "properties": {}, "geometry": {"type": "Point", "coordinates": [3.0, 3.\
0]}, "bbox": [3.0, 3.0, 3.0, 3.0]}], "bbox": [1.0, 1.0, 3.0, 3.0]}'

        See Also
        --------
        GeoSeries.to_file : write GeoSeries to file
        """
        return self._to_geoframe(name="geometry").to_json(
            na="null", show_bbox=show_bbox, drop_id=drop_id, to_wgs84=to_wgs84, **kwargs
        )

    def to_wkb(self, hex: bool = False, **kwargs) -> pspd.Series:
        """
        Convert GeoSeries geometries to WKB

        Parameters
        ----------
        hex : bool
            If true, export the WKB as a hexadecimal string.
            The default is to return a binary bytes object.
        kwargs
            Additional keyword args will be passed to
            :func:`shapely.to_wkb`.

        Returns
        -------
        Series
            WKB representations of the geometries

        See also
        --------
        GeoSeries.to_wkt

        Examples
        --------
        >>> from shapely.geometry import Point, Polygon
        >>> s = GeoSeries(
        ...     [
        ...         Point(0, 0),
        ...         Polygon(),
        ...         Polygon([(0, 0), (1, 1), (1, 0)]),
        ...         None,
        ...     ]
        ... )

        >>> s.to_wkb()
        0    b'\x01\x01\x00\x00\x00\x00\x00\x00\x00\x00\x00...
        1              b'\x01\x03\x00\x00\x00\x00\x00\x00\x00'
        2    b'\x01\x03\x00\x00\x00\x01\x00\x00\x00\x04\x00...
        3                                                 None
        dtype: object

        >>> s.to_wkb(hex=True)
        0           010100000000000000000000000000000000000000
        1                                   010300000000000000
        2    0103000000010000000400000000000000000000000000...
        3                                                 None
        dtype: object

        """
        col = self.get_first_geometry_column()
        select = f"ST_AsBinary(`{col}`)"

        if hex:
            # this is using pyspark's hex function since Sedona doesn't support hex WKB conversion at the moment
            # (it only supports hex EWKB)
            select = f"hex({select})"

        return self._query_geometry_column(
            select,
            cols=col,
            rename="to_wkb",
            returns_geom=False,
        )

    def to_wkt(self, **kwargs) -> pspd.Series:
        """
        Convert GeoSeries geometries to WKT

        Note: Using shapely < 1.0.0 may return different geometries for empty geometries.

        Parameters
        ----------
        kwargs
            Keyword args will be passed to :func:`shapely.to_wkt`.

        Returns
        -------
        Series
            WKT representations of the geometries

        Examples
        --------
        >>> from shapely.geometry import Point
        >>> s = GeoSeries([Point(1, 1), Point(2, 2), Point(3, 3)])
        >>> s
        0    POINT (1 1)
        1    POINT (2 2)
        2    POINT (3 3)
        dtype: geometry

        >>> s.to_wkt()
        0    POINT (1 1)
        1    POINT (2 2)
        2    POINT (3 3)
        dtype: object

        See also
        --------
        GeoSeries.to_wkb
        """
        return self._process_geometry_column(
            "ST_AsText",
            rename="to_wkt",
            returns_geom=False,
        )

    def to_arrow(self, geometry_encoding="WKB", interleaved=True, include_z=None):
        """Encode a GeoSeries to GeoArrow format.

        See https://geoarrow.org/ for details on the GeoArrow specification.

        This functions returns a generic Arrow array object implementing
        the `Arrow PyCapsule Protocol`_ (i.e. having an ``__arrow_c_array__``
        method). This object can then be consumed by your Arrow implementation
        of choice that supports this protocol.

        .. _Arrow PyCapsule Protocol: https://arrow.apache.org/docs/format/CDataInterface/PyCapsuleInterface.html

        Note: Requires geopandas versions >= 1.0.0 to use with Sedona.

        Parameters
        ----------
        geometry_encoding : {'WKB', 'geoarrow' }, default 'WKB'
            The GeoArrow encoding to use for the data conversion.
        interleaved : bool, default True
            Only relevant for 'geoarrow' encoding. If True, the geometries'
            coordinates are interleaved in a single fixed size list array.
            If False, the coordinates are stored as separate arrays in a
            struct type.
        include_z : bool, default None
            Only relevant for 'geoarrow' encoding (for WKB, the dimensionality
            of the individual geometries is preserved).
            If False, return 2D geometries. If True, include the third dimension
            in the output (if a geometry has no third dimension, the z-coordinates
            will be NaN). By default, will infer the dimensionality from the
            input geometries. Note that this inference can be unreliable with
            empty geometries (for a guaranteed result, it is recommended to
            specify the keyword).

        Returns
        -------
        GeoArrowArray
            A generic Arrow array object with geometry data encoded to GeoArrow.

        Examples
        --------
        >>> from sedona.geopandas import GeoSeries
        >>> from shapely.geometry import Point
        >>> gser = GeoSeries([Point(1, 2), Point(2, 1)])
        >>> gser
        0    POINT (1 2)
        1    POINT (2 1)
        dtype: geometry

        >>> arrow_array = gser.to_arrow()
        >>> arrow_array
        <geopandas.io._geoarrow.GeoArrowArray object at ...>

        The returned array object needs to be consumed by a library implementing
        the Arrow PyCapsule Protocol. For example, wrapping the data as a
        pyarrow.Array (requires pyarrow >= 14.0):

        >>> import pyarrow as pa
        >>> array = pa.array(arrow_array)
        >>> array
        <pyarrow.lib.BinaryArray object at ...>
        [
          0101000000000000000000F03F0000000000000040,
          01010000000000000000000040000000000000F03F
        ]

        """
        # Because this function returns the arrow array in memory, we simply rely on geopandas's implementation.
        # This also returns a geopandas specific data type, which can be converted to an actual pyarrow array,
        # so there is no direct Sedona equivalent. This way we also get all of the arguments implemented for free.
        return self.to_geopandas().to_arrow(
            geometry_encoding=geometry_encoding,
            interleaved=interleaved,
            include_z=include_z,
        )

    def clip(self, mask, keep_geom_type: bool = False, sort=False) -> "GeoSeries":
        raise NotImplementedError(
            _not_implemented_error(
                "clip", "Clips geometries to the bounds of a mask geometry."
            )
        )

    # -----------------------------------------------------------------------------
    # # Utils
    # -----------------------------------------------------------------------------

    def get_first_geometry_column(self) -> str:
        first_binary_or_geometry_col = next(
            (
                field.name
                for field in self._internal.spark_frame.schema.fields
                if isinstance(field.dataType, BinaryType)
                or field.dataType.typeName() == "geometrytype"
            ),
            None,
        )
        if first_binary_or_geometry_col:
            return first_binary_or_geometry_col

        raise ValueError(
            "get_first_geometry_column: No geometry column found in the GeoSeries."
        )

    def _to_geoframe(self, name=None):
        if name is not None:
            renamed = self.rename(name)
        elif self._column_label is None:
            renamed = self.rename("geometry")
        else:
            renamed = self
        return GeoDataFrame(pspd.DataFrame(renamed._internal))


# -----------------------------------------------------------------------------
# # Utils
# -----------------------------------------------------------------------------


def _get_first_column_name(series: pspd.Series) -> str:
    """
    Get the first column name of a Series.

    Parameters:
    - series: The input Series.

    Returns:
    - str: The first column name of the Series.
    """
    return next(
        field.name
        for field in series._internal.spark_frame.schema.fields
        if field.name not in (SPARK_DEFAULT_INDEX_NAME, NATURAL_ORDER_COLUMN_NAME)
    )


def _to_spark_pandas_df(ps_series: pspd.Series) -> pspd.DataFrame:
    return pspd.DataFrame(ps_series._psdf._internal)


def to_bool(ps_series: pspd.Series, default: bool = False) -> pspd.Series:
    """
    Cast a ps.Series to bool type if it's not one, converting None values to the default value.
    """
    if ps_series.dtype.name != "bool":
        # fill None values with the default value
        ps_series.fillna(default, inplace=True)

    return ps_series


def _to_geo_series(df: PandasOnSparkSeries) -> GeoSeries:
    """
    Get the first Series from the DataFrame.

    Parameters:
    - df: The input DataFrame.

    Returns:
    - GeoSeries: The first Series from the DataFrame.
    """
    return GeoSeries(data=df)<|MERGE_RESOLUTION|>--- conflicted
+++ resolved
@@ -807,32 +807,7 @@
         Same as `to_geopandas()`, without issuing the advice log for internal usage.
         """
         pd_series = self._to_internal_pandas()
-<<<<<<< HEAD
-        try:
-            geoseries = gpd.GeoSeries(
-                pd_series.map(
-                    lambda wkb: (
-                        shapely.wkb.loads(bytes(wkb)) if not pd.isna(wkb) else None
-                    )
-                ),
-                crs=self.crs,
-            )
-        except TypeError:
-            geoseries = gpd.GeoSeries(pd_series, crs=self.crs)
-
-        first_shape = next((obj for obj in geoseries if obj is not None), None)
-        if first_shape and parse_version(shapely.__version__) >= parse_version("2.0.0"):
-            srid = shapely.get_srid(first_shape)
-            if srid:
-                assert (
-                    not self.crs or self.crs.to_epsg() == srid
-                ), f"CRS mismatch: {self.crs} != {srid}"
-                geoseries.crs = srid
-
-        return geoseries
-=======
         return gpd.GeoSeries(pd_series, crs=self.crs)
->>>>>>> 3b13ae8d
 
     def to_spark_pandas(self) -> pspd.Series:
         return pspd.Series(pspd.DataFrame(self._psdf._internal))
