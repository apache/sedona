--- conflicted
+++ resolved
@@ -537,13 +537,9 @@
         try:
             return gpd.GeoSeries(
                 pd_series.map(
-<<<<<<< HEAD
                     lambda wkb: (
                         shapely.wkb.loads(bytes(wkb)) if not pd.isna(wkb) else None
                     )
-=======
-                    lambda wkb: shapely.wkb.loads(bytes(wkb)) if wkb else None
->>>>>>> 652db606
                 ),
                 crs=self.crs,
             )
@@ -2134,7 +2130,7 @@
             raise ValueError(f"Invalid value type: {type(value)}")
 
         if inplace:
-            self._update_anchor(result._to_spark_pandas_df())
+            self._update_anchor(_to_spark_pandas_df(result))
             return None
 
         return result
