--- conflicted
+++ resolved
@@ -384,15 +384,11 @@
         return self._query_geometry_column(sql_expr, first_col, rename)
 
     def _query_geometry_column(
-<<<<<<< HEAD
         self,
         query: str,
         cols: Union[List[str], str],
         rename: str,
         df: pyspark.sql.DataFrame = None,
-=======
-        self, query: str, col: Union[str, None], rename: str
->>>>>>> c7b5a7f6
     ) -> "GeoSeries":
         """
         Helper method to query a single geometry column with a specified operation.
@@ -401,26 +397,18 @@
         ----------
         query : str
             The query to apply to the geometry column.
-<<<<<<< HEAD
         cols : List[str] or str
             The names of the columns to query.
         rename : str
             The name of the resulting column.
         df : pyspark.sql.DataFrame
             The dataframe to query. If not provided, the internal dataframe will be used.
-=======
-        col : str
-            The name of the column to query.
-        rename : str
-            The name of the resulting column.
->>>>>>> c7b5a7f6
 
         Returns
         -------
         GeoSeries
             A GeoSeries with the operation applied to the geometry column.
         """
-<<<<<<< HEAD
         if not cols:
             raise ValueError("No valid geometry column found.")
 
@@ -441,20 +429,6 @@
         sql_expr = f"{query} as `{rename}`"
 
         sdf = df.selectExpr(sql_expr)
-=======
-        if not col:
-            raise ValueError("No valid geometry column found.")
-
-        data_type = self._internal.spark_frame.schema[col].dataType
-
-        if isinstance(data_type, BinaryType):
-            # the backticks here are important so we don't match strings that happen to be the same as the column name
-            query = query.replace(f"`{col}`", f"ST_GeomFromWKB(`{col}`)")
-
-        sql_expr = f"{query} as `{rename}`"
-
-        sdf = self._internal.spark_frame.selectExpr(sql_expr)
->>>>>>> c7b5a7f6
         internal = InternalFrame(
             spark_frame=sdf,
             index_spark_columns=None,
