# Licensed to the Apache Software Foundation (ASF) under one
# or more contributor license agreements.  See the NOTICE file
# distributed with this work for additional information
# regarding copyright ownership.  The ASF licenses this file
# to you under the Apache License, Version 2.0 (the
# "License"); you may not use this file except in compliance
# with the License.  You may obtain a copy of the License at
#
#   http://www.apache.org/licenses/LICENSE-2.0
#
# Unless required by applicable law or agreed to in writing,
# software distributed under the License is distributed on an
# "AS IS" BASIS, WITHOUT WARRANTIES OR CONDITIONS OF ANY
# KIND, either express or implied.  See the License for the
# specific language governing permissions and limitations
# under the License.

import os
import typing
from typing import Any, Union, Literal

import geopandas as gpd
import pandas as pd
import pyspark.pandas as pspd
from pyspark.pandas import Series as PandasOnSparkSeries
from pyspark.pandas._typing import Dtype
from pyspark.pandas.frame import DataFrame as PandasOnSparkDataFrame
from pyspark.pandas.internal import InternalFrame
from pyspark.pandas.series import first_series
from pyspark.pandas.utils import scol_for, log_advice
from pyspark.sql.types import BinaryType

import shapely

from sedona.geopandas._typing import Label
from sedona.geopandas.base import GeoFrame
from sedona.geopandas.geodataframe import GeoDataFrame
from sedona.geopandas.geoindex import GeoIndex


class GeoSeries(GeoFrame, pspd.Series):
    """
    A class representing a GeoSeries, inheriting from GeoFrame and pyspark.pandas.DataFrame.
    """

    def __getitem__(self, key: Any) -> Any:
        # Implementation of the abstract method
        raise NotImplementedError("This method is not implemented yet.")

    def __repr__(self) -> str:
        """
        Return a string representation of the GeoSeries in WKT format.
        """
        gpd_series = self.to_geopandas()
        return gpd_series.__repr__()

    def __init__(
        self,
        data=None,
        index=None,
        dtype=None,
        name=None,
        copy=False,
        fastpath=False,
        crs=None,
        **kwargs,
    ):
        """
        Initialize a GeoSeries object.

        Parameters:
        - data: The input data for the GeoSeries. It can be a GeoDataFrame, GeoSeries, or pandas Series.
        - index: The index for the GeoSeries.
        - crs: Coordinate Reference System for the GeoSeries.
        - dtype: Data type for the GeoSeries.
        - name: Name of the GeoSeries.
        - copy: Whether to copy the input data.
        - fastpath: Internal parameter for fast initialization.

        Examples:
        >>> from shapely.geometry import Point
        >>> import geopandas as gpd
        >>> from sedona.geopandas import GeoSeries

        # Example 1: Initialize with GeoDataFrame
        >>> gdf = gpd.GeoDataFrame({'geometry': [Point(1, 1), Point(2, 2)]})
        >>> gs = GeoSeries(data=gdf)
        >>> print(gs)
        0    POINT (1 1)
        1    POINT (2 2)
        Name: geometry, dtype: geometry

        # Example 2: Initialize with GeoSeries
        >>> gseries = gpd.GeoSeries([Point(1, 1), Point(2, 2)])
        >>> gs = GeoSeries(data=gseries)
        >>> print(gs)
        0    POINT (1 1)
        1    POINT (2 2)
        dtype: geometry

        # Example 3: Initialize with pandas Series
        >>> pseries = pd.Series([Point(1, 1), Point(2, 2)])
        >>> gs = GeoSeries(data=pseries)
        >>> print(gs)
        0    POINT (1 1)
        1    POINT (2 2)
        dtype: geometry
        """
        assert data is not None

        self._anchor: GeoDataFrame
        self._col_label: Label

        if isinstance(
            data, (GeoDataFrame, GeoSeries, PandasOnSparkSeries, PandasOnSparkDataFrame)
        ):
            assert dtype is None
            assert name is None
            assert not copy
            assert not fastpath

            self._anchor = data
            self._col_label = index

            data_crs = None
            if hasattr(data, "crs"):
                data_crs = data.crs
            if data_crs is not None and crs is not None and data_crs != crs:
                raise ValueError(
                    "CRS mismatch between CRS of the passed geometries "
                    "and 'crs'. Use 'GeoSeries.set_crs(crs, "
                    "allow_override=True)' to overwrite CRS or "
                    "'GeoSeries.to_crs(crs)' to reproject geometries. "
                )
        else:
            if isinstance(data, pd.Series):
                assert index is None
                assert dtype is None
                assert name is None
                assert not copy
                assert not fastpath
                s = data
            else:
                s = pd.Series(
                    data=data,
                    index=index,
                    dtype=dtype,
                    name=name,
                    copy=copy,
                    fastpath=fastpath,
                )
            gs = gpd.GeoSeries(s)
            pdf = pd.Series(gs.apply(lambda geom: geom.wkb))
            # initialize the parent class pyspark Series with the pandas Series
            super().__init__(
                data=pdf,
                index=index,
                dtype=dtype,
                name=name,
                copy=copy,
                fastpath=fastpath,
            )

        if crs:
            self.set_crs(crs, inplace=True)

    @property
    def crs(self) -> Union["CRS", None]:
        """The Coordinate Reference System (CRS) as a ``pyproj.CRS`` object.

        Returns None if the CRS is not set, and to set the value it
        :getter: Returns a ``pyproj.CRS`` or None. When setting, the value
        can be anything accepted by
        :meth:`pyproj.CRS.from_user_input() <pyproj.crs.CRS.from_user_input>`,
        such as an authority string (eg "EPSG:4326") or a WKT string.

        Note: This assumes all records in the GeoSeries are assumed to have the same CRS.

        Examples
        --------
        >>> s.crs  # doctest: +SKIP
        <Geographic 2D CRS: EPSG:4326>
        Name: WGS 84
        Axis Info [ellipsoidal]:
        - Lat[north]: Geodetic latitude (degree)
        - Lon[east]: Geodetic longitude (degree)
        Area of Use:
        - name: World
        - bounds: (-180.0, -90.0, 180.0, 90.0)
        Datum: World Geodetic System 1984
        - Ellipsoid: WGS 84
        - Prime Meridian: Greenwich

        See Also
        --------
        GeoSeries.set_crs : assign CRS
        GeoSeries.to_crs : re-project to another CRS
        """
        from pyproj import CRS

        tmp_df = self._process_geometry_column("ST_SRID", rename="crs")
        srid = tmp_df.take([0])[0]
        # Sedona returns 0 if doesn't exist
        return CRS.from_user_input(srid) if srid else None

    @crs.setter
    def crs(self, value: Union["CRS", None]):
        # Implementation of the abstract method
        self.set_crs(value, inplace=True)

    @typing.overload
    def set_crs(
        self,
        crs: Union[Any, None] = None,
        epsg: Union[int, None] = None,
        inplace: Literal[True] = True,
        allow_override: bool = False,
    ) -> None: ...

    @typing.overload
    def set_crs(
        self,
        crs: Union[Any, None] = None,
        epsg: Union[int, None] = None,
        inplace: Literal[False] = False,
        allow_override: bool = False,
    ) -> "GeoSeries": ...

    def set_crs(
        self,
        crs: Union[Any, None] = None,
        epsg: Union[int, None] = None,
        inplace: bool = False,
        allow_override: bool = False,
    ) -> Union["GeoSeries", None]:
        """
        Set the Coordinate Reference System (CRS) of a ``GeoSeries``.

        Pass ``None`` to remove CRS from the ``GeoSeries``.

        Notes
        -----
        The underlying geometries are not transformed to this CRS. To
        transform the geometries to a new CRS, use the ``to_crs`` method.

        Parameters
        ----------
        crs : pyproj.CRS | None, optional
            The value can be anything accepted
            by :meth:`pyproj.CRS.from_user_input() <pyproj.crs.CRS.from_user_input>`,
            such as an authority string (eg "EPSG:4326") or a WKT string.
        epsg : int, optional if `crs` is specified
            EPSG code specifying the projection.
        inplace : bool, default False
            If True, the CRS of the GeoSeries will be changed in place
            (while still returning the result) instead of making a copy of
            the GeoSeries.
        allow_override : bool, default False
            If the GeoSeries already has a CRS, allow to replace the
            existing CRS, even when both are not equal.

        Returns
        -------
        GeoSeries

        Examples
        --------
        >>> from shapely.geometry import Point
        >>> s = geopandas.GeoSeries([Point(1, 1), Point(2, 2), Point(3, 3)])
        >>> s
        0    POINT (1 1)
        1    POINT (2 2)
        2    POINT (3 3)
        dtype: geometry

        Setting CRS to a GeoSeries without one:

        >>> s.crs is None
        True

        >>> s = s.set_crs('epsg:3857')
        >>> s.crs  # doctest: +SKIP
        <Projected CRS: EPSG:3857>
        Name: WGS 84 / Pseudo-Mercator
        Axis Info [cartesian]:
        - X[east]: Easting (metre)
        - Y[north]: Northing (metre)
        Area of Use:
        - name: World - 85°S to 85°N
        - bounds: (-180.0, -85.06, 180.0, 85.06)
        Coordinate Operation:
        - name: Popular Visualisation Pseudo-Mercator
        - method: Popular Visualisation Pseudo Mercator
        Datum: World Geodetic System 1984
        - Ellipsoid: WGS 84
        - Prime Meridian: Greenwich

        Overriding existing CRS:

        >>> s = s.set_crs(4326, allow_override=True)

        Without ``allow_override=True``, ``set_crs`` returns an error if you try to
        override CRS.

        See Also
        --------
        GeoSeries.to_crs : re-project to another CRS

        """
        from pyproj import CRS

        if crs is not None:
            crs = CRS.from_user_input(crs)
        elif epsg is not None:
            crs = CRS.from_epsg(epsg)

        curr_crs = self.crs

        if not allow_override and curr_crs is not None and not curr_crs == crs:
            raise ValueError(
                "The GeoSeries already has a CRS which is not equal to the passed "
                "CRS. Specify 'allow_override=True' to allow replacing the existing "
                "CRS without doing any transformation. If you actually want to "
                "transform the geometries, use 'GeoSeries.to_crs' instead."
            )

        # 0 indicates no srid in sedona
        new_epsg = crs.to_epsg() if crs else 0
        # Keep the same column name instead of renaming it
        result = self._process_geometry_column("ST_SetSRID", rename="", srid=new_epsg)

        if inplace:
            self._update_anchor(result._to_spark_pandas_df())
            return None

        return result

    def _process_geometry_column(
        self, operation: str, rename: str, *args, **kwargs
    ) -> "GeoSeries":
        """
        Helper method to process a single geometry column with a specified operation.

        Parameters
        ----------
        operation : str
            The spatial operation to apply (e.g., 'ST_Area', 'ST_Buffer').
        rename : str
            The name of the resulting column. If empty, the old column name is maintained.
        args : tuple
            Positional arguments for the operation.
        kwargs : dict
            Keyword arguments for the operation.

        Returns
        -------
        GeoSeries
            A GeoSeries with the operation applied to the geometry column.
        """
        # Find the first column with BinaryType or GeometryType
        first_col = self.get_first_geometry_column()  # TODO: fixme

        if first_col:
            data_type = self._internal.spark_frame.schema[first_col].dataType

            # Handle both positional and keyword arguments
            all_args = list(args)
            for k, v in kwargs.items():
                all_args.append(v)

            # Join all arguments as comma-separated values
            params = ""
            if all_args:
                params_list = [
                    str(arg) if isinstance(arg, (int, float)) else repr(arg)
                    for arg in all_args
                ]
                params = f", {', '.join(params_list)}"

            rename = first_col if not rename else rename

            if isinstance(data_type, BinaryType):
                sql_expr = (
                    f"{operation}(ST_GeomFromWKB(`{first_col}`){params}) as `{rename}`"
                )
            else:
                sql_expr = f"{operation}(`{first_col}`{params}) as `{rename}`"

            sdf = self._internal.spark_frame.selectExpr(sql_expr)
            internal = InternalFrame(
                spark_frame=sdf,
                index_spark_columns=None,
                column_labels=[self._column_label],
                data_spark_columns=[scol_for(sdf, rename)],
                data_fields=[self._internal.data_fields[0]],
                column_label_names=self._internal.column_label_names,
            )
            return _to_geo_series(first_series(PandasOnSparkDataFrame(internal)))
        else:
            raise ValueError("No valid geometry column found.")

    @property
    def dtypes(self) -> Union[gpd.GeoSeries, pd.Series, Dtype]:
        # Implementation of the abstract method
        raise NotImplementedError("This method is not implemented yet.")

    def to_geopandas(self) -> gpd.GeoSeries:
        """
        Convert the GeoSeries to a geopandas GeoSeries.

        Returns:
        - geopandas.GeoSeries: A geopandas GeoSeries.
        """
        from pyspark.pandas.utils import log_advice

        log_advice(
            "`to_geopandas` loads all data into the driver's memory. "
            "It should only be used if the resulting geopandas GeoSeries is expected to be small."
        )
        return self._to_geopandas()

    def _to_geopandas(self) -> gpd.GeoSeries:
        """
        Same as `to_geopandas()`, without issuing the advice log for internal usage.
        """
        pd_series = self._to_internal_pandas()
        try:
            return gpd.GeoSeries(
                pd_series.map(lambda wkb: shapely.wkb.loads(bytes(wkb)))
            )
        except Exception as e:
            return gpd.GeoSeries(pd_series)

    def to_spark_pandas(self) -> pspd.Series:
        return pspd.Series(self._psdf._to_internal_pandas())

    def _to_spark_pandas_df(self) -> pspd.DataFrame:
        return pspd.DataFrame(self._psdf._internal)

    @property
    def geometry(self) -> "GeoSeries":
        return self

    @property
    def geoindex(self) -> "GeoIndex":
        # Implementation of the abstract method
        raise NotImplementedError("This method is not implemented yet.")

    def copy(self, deep=False):
        """
        Make a copy of this GeoSeries object.

        Parameters:
        - deep: bool, default False
            If True, a deep copy of the data is made. Otherwise, a shallow copy is made.

        Returns:
        - GeoSeries: A copy of this GeoSeries object.

        Examples:
        >>> from shapely.geometry import Point
        >>> import geopandas as gpd
        >>> from sedona.geopandas import GeoSeries

        >>> gs = GeoSeries([Point(1, 1), Point(2, 2)])
        >>> gs_copy = gs.copy()
        >>> print(gs_copy)
        0    POINT (1 1)
        1    POINT (2 2)
        dtype: geometry
        """
        if deep:
            return GeoSeries(
                self._anchor.copy(), dtype=self.dtype, index=self._col_label
            )
        else:
            return self

    @property
    def area(self) -> pspd.Series:
        """
        Returns a Series containing the area of each geometry in the GeoSeries expressed in the units of the CRS.

        Returns
        -------
        Series
            A Series containing the area of each geometry.

        Examples
        --------
        >>> from shapely.geometry import Polygon
        >>> import geopandas as gpd
        >>> from sedona.geopandas import GeoSeries

        >>> gs = GeoSeries([Polygon([(0, 0), (1, 0), (1, 1), (0, 1)]), Polygon([(0, 0), (2, 0), (2, 2), (0, 2)])])
        >>> gs.area
        0    1.0
        1    4.0
        dtype: float64
        """
        return self._process_geometry_column("ST_Area", rename="area").to_spark_pandas()

    @property
<<<<<<< HEAD
    def crs(self):
        # Implementation of the abstract method
        raise NotImplementedError("This method is not implemented yet.")

    @crs.setter
    def crs(self, value):
        # Implementation of the abstract method
        raise NotImplementedError("This method is not implemented yet.")

    @property
    def geom_type(self) -> pspd.Series:
        """
        Returns a series of strings specifying the geometry type of each geometry of each object.

        Note: Unlike the original geopandas, this method returns the strings in all caps

        Returns
        -------
        Series
            A Series containing the geometry type of each geometry.

        Examples
        --------
        >>> from shapely.geometry import Polygon, Point
        >>> from sedona.geopandas import GeoSeries

        >>> gs = GeoSeries([Polygon([(0, 0), (1, 0), (1, 1), (0, 1)]), Point(0, 0)])
        >>> gs.geom_type
        0    POLYGON
        1    POINT
        dtype: object
        """
        return self._process_geometry_column(
            "GeometryType", rename="geom_type"
        ).to_spark_pandas()
=======
    def geom_type(self):
        # Implementation of the abstract method
        raise NotImplementedError("This method is not implemented yet.")
>>>>>>> cf011021

    @property
    def type(self):
        # Implementation of the abstract method
        raise NotImplementedError("This method is not implemented yet.")

    @property
    def length(self):
        # Implementation of the abstract method
        raise NotImplementedError("This method is not implemented yet.")

    @property
    def is_valid(self):
        # Implementation of the abstract method
        raise NotImplementedError("This method is not implemented yet.")

    def is_valid_reason(self):
        # Implementation of the abstract method
        raise NotImplementedError("This method is not implemented yet.")

    @property
    def is_empty(self):
        # Implementation of the abstract method
        raise NotImplementedError("This method is not implemented yet.")

    def count_coordinates(self):
        # Implementation of the abstract method
        raise NotImplementedError("This method is not implemented yet.")

    def count_geometries(self):
        # Implementation of the abstract method
        raise NotImplementedError("This method is not implemented yet.")

    def count_interior_rings(self):
        # Implementation of the abstract method
        raise NotImplementedError("This method is not implemented yet.")

    @property
    def is_simple(self):
        # Implementation of the abstract method
        raise NotImplementedError("This method is not implemented yet.")

    @property
    def is_ring(self):
        # Implementation of the abstract method
        raise NotImplementedError("This method is not implemented yet.")

    @property
    def is_ccw(self):
        # Implementation of the abstract method
        raise NotImplementedError("This method is not implemented yet.")

    @property
    def is_closed(self):
        # Implementation of the abstract method
        raise NotImplementedError("This method is not implemented yet.")

    @property
    def has_z(self):
        # Implementation of the abstract method
        raise NotImplementedError("This method is not implemented yet.")

    def get_precision(self):
        # Implementation of the abstract method
        raise NotImplementedError("This method is not implemented yet.")

    def get_geometry(self, index):
        # Implementation of the abstract method
        raise NotImplementedError("This method is not implemented yet.")

    @property
    def boundary(self):
        # Implementation of the abstract method
        raise NotImplementedError("This method is not implemented yet.")

    @property
    def centroid(self):
        # Implementation of the abstract method
        raise NotImplementedError("This method is not implemented yet.")

    def concave_hull(self, ratio=0.0, allow_holes=False):
        # Implementation of the abstract method
        raise NotImplementedError("This method is not implemented yet.")

    @property
    def convex_hull(self):
        # Implementation of the abstract method
        raise NotImplementedError("This method is not implemented yet.")

    def delaunay_triangles(self, tolerance=0.0, only_edges=False):
        # Implementation of the abstract method
        raise NotImplementedError("This method is not implemented yet.")

    def voronoi_polygons(self, tolerance=0.0, extend_to=None, only_edges=False):
        # Implementation of the abstract method
        raise NotImplementedError("This method is not implemented yet.")

    @property
    def envelope(self):
        # Implementation of the abstract method
        raise NotImplementedError("This method is not implemented yet.")

    def minimum_rotated_rectangle(self):
        # Implementation of the abstract method
        raise NotImplementedError("This method is not implemented yet.")

    @property
    def exterior(self):
        # Implementation of the abstract method
        raise NotImplementedError("This method is not implemented yet.")

    def extract_unique_points(self):
        # Implementation of the abstract method
        raise NotImplementedError("This method is not implemented yet.")

    def offset_curve(self, distance, quad_segs=8, join_style="round", mitre_limit=5.0):
        # Implementation of the abstract method
        raise NotImplementedError("This method is not implemented yet.")

    @property
    def interiors(self):
        # Implementation of the abstract method
        raise NotImplementedError("This method is not implemented yet.")

    def remove_repeated_points(self, tolerance=0.0):
        # Implementation of the abstract method
        raise NotImplementedError("This method is not implemented yet.")

    def set_precision(self, grid_size, mode="valid_output"):
        # Implementation of the abstract method
        raise NotImplementedError("This method is not implemented yet.")

    def representative_point(self):
        # Implementation of the abstract method
        raise NotImplementedError("This method is not implemented yet.")

    def minimum_bounding_circle(self):
        # Implementation of the abstract method
        raise NotImplementedError("This method is not implemented yet.")

    def minimum_bounding_radius(self):
        # Implementation of the abstract method
        raise NotImplementedError("This method is not implemented yet.")

    def minimum_clearance(self):
        # Implementation of the abstract method
        raise NotImplementedError("This method is not implemented yet.")

    def normalize(self):
        # Implementation of the abstract method
        raise NotImplementedError("This method is not implemented yet.")

    def make_valid(self):
        # Implementation of the abstract method
        raise NotImplementedError("This method is not implemented yet.")

    def reverse(self):
        # Implementation of the abstract method
        raise NotImplementedError("This method is not implemented yet.")

    def segmentize(self, max_segment_length):
        # Implementation of the abstract method
        raise NotImplementedError("This method is not implemented yet.")

    def transform(self, transformation, include_z=False):
        # Implementation of the abstract method
        raise NotImplementedError("This method is not implemented yet.")

    def force_2d(self):
        # Implementation of the abstract method
        raise NotImplementedError("This method is not implemented yet.")

    def force_3d(self, z=0):
        # Implementation of the abstract method
        raise NotImplementedError("This method is not implemented yet.")

    def line_merge(self, directed=False):
        # Implementation of the abstract method
        raise NotImplementedError("This method is not implemented yet.")

    @property
    def unary_union(self):
        # Implementation of the abstract method
        raise NotImplementedError("This method is not implemented yet.")

    def union_all(self, method="unary", grid_size=None):
        # Implementation of the abstract method
        raise NotImplementedError("This method is not implemented yet.")

    def intersection_all(self):
        # Implementation of the abstract method
        raise NotImplementedError("This method is not implemented yet.")

    def contains(self, other, align=None):
        # Implementation of the abstract method
        raise NotImplementedError("This method is not implemented yet.")

    def contains_properly(self, other, align=None):
        # Implementation of the abstract method
        raise NotImplementedError("This method is not implemented yet.")

    def buffer(
        self,
        distance,
        resolution=16,
        cap_style="round",
        join_style="round",
        mitre_limit=5.0,
        single_sided=False,
        **kwargs,
    ) -> "GeoSeries":
        """
        Returns a GeoSeries of geometries representing all points within a given distance of each geometric object.

        Parameters
        ----------
        distance : float
            The distance to buffer around each geometry.
        resolution : int, optional, default 16
            The resolution of the buffer around each geometry.
        cap_style : str, optional, default "round"
            The style of the buffer's cap (round, flat, or square).
        join_style : str, optional, default "round"
            The style of the buffer's join (round, mitre, or bevel).
        mitre_limit : float, optional, default 5.0
            The mitre limit for the buffer's join style.
        single_sided : bool, optional, default False
            Whether to create a single-sided buffer.

        Returns
        -------
        GeoSeries
            A GeoSeries of buffered geometries.
        """
        return self._process_geometry_column(
            "ST_Buffer", rename="buffer", distance=distance
        )

    def to_parquet(self, path, **kwargs):
        """
        Write the GeoSeries to a GeoParquet file.

        Parameters:
        - path: str
            The file path where the GeoParquet file will be written.
        - kwargs: Any
            Additional arguments to pass to the Sedona DataFrame output function.
        """
        # Use the Spark DataFrame's write method to write to GeoParquet format
        self._internal.spark_frame.write.format("geoparquet").save(path, **kwargs)

    def sjoin(
        self,
        other,
        how="inner",
        predicate="intersects",
        lsuffix="left",
        rsuffix="right",
        distance=None,
        on_attribute=None,
        **kwargs,
    ):
        """
        Perform a spatial join between two GeoSeries.
        Parameters:
        - other: GeoSeries
        - how: str, default 'inner'
            The type of join to perform.
        - predicate: str, default 'intersects'
            The spatial predicate to use for the join.
        - lsuffix: str, default 'left'
            Suffix to apply to the left GeoSeries' column names.
        - rsuffix: str, default 'right'
            Suffix to apply to the right GeoSeries' column names.
        - distance: float, optional
            The distance threshold for the join.
        - on_attribute: str, optional
            The attribute to join on.
        - kwargs: Any
            Additional arguments to pass to the join function.
        Returns:
        - GeoSeries
        """
        from sedona.geopandas import sjoin

        # Implementation of the abstract method
        return sjoin(
            self,
            other,
            how,
            predicate,
            lsuffix,
            rsuffix,
            distance,
            on_attribute,
            **kwargs,
        )

    @property
    def geometry(self) -> "GeoSeries":
        return self

    @property
    def x(self) -> pspd.Series:
        raise NotImplementedError("GeoSeries.x() is not implemented yet.")

    @property
    def y(self) -> pspd.Series:
        raise NotImplementedError("GeoSeries.y() is not implemented yet.")

    @property
    def z(self) -> pspd.Series:
        raise NotImplementedError("GeoSeries.z() is not implemented yet.")

    @property
    def m(self) -> pspd.Series:
        raise NotImplementedError("GeoSeries.m() is not implemented yet.")

    @classmethod
    def from_file(
        cls, filename: Union[os.PathLike, typing.IO], **kwargs
    ) -> "GeoSeries":
        raise NotImplementedError("GeoSeries.from_file() is not implemented yet.")

    @classmethod
    def from_wkb(
        cls,
        data,
        index=None,
        crs: Union[Any, None] = None,
        on_invalid="raise",
        **kwargs,
    ) -> "GeoSeries":
        raise NotImplementedError("GeoSeries.from_wkb() is not implemented yet.")

    @classmethod
    def from_wkt(
        cls,
        data,
        index=None,
        crs: Union[Any, None] = None,
        on_invalid="raise",
        **kwargs,
    ) -> "GeoSeries":
        raise NotImplementedError("GeoSeries.from_wkt() is not implemented yet.")

    @classmethod
    def from_xy(cls, x, y, z=None, index=None, crs=None, **kwargs) -> "GeoSeries":
        raise NotImplementedError("GeoSeries.from_xy() is not implemented yet.")

    @classmethod
    def from_shapely(
        cls, data, index=None, crs: Union[Any, None] = None, **kwargs
    ) -> "GeoSeries":
        raise NotImplementedError("GeoSeries.from_shapely() is not implemented yet.")

    @classmethod
    def from_arrow(cls, arr, **kwargs) -> "GeoSeries":
        raise NotImplementedError("GeoSeries.from_arrow() is not implemented yet.")

    def to_file(
        self,
        filename: Union[os.PathLike, typing.IO],
        driver: Union[str, None] = None,
        index: Union[bool, None] = None,
        **kwargs,
    ):
        raise NotImplementedError("GeoSeries.to_file() is not implemented yet.")

    def isna(self) -> pspd.Series:
        raise NotImplementedError("GeoSeries.isna() is not implemented yet.")

    def isnull(self) -> pspd.Series:
        raise NotImplementedError("GeoSeries.isnull() is not implemented yet.")

    def notna(self) -> pspd.Series:
        raise NotImplementedError("GeoSeries.notna() is not implemented yet.")

    def notnull(self) -> pspd.Series:
        """Alias for `notna` method. See `notna` for more detail."""
        return self.notna()

    def fillna(self, value: Any) -> "GeoSeries":
        raise NotImplementedError("GeoSeries.fillna() is not implemented yet.")

    def explode(self, ignore_index=False, index_parts=False) -> "GeoSeries":
        raise NotImplementedError("GeoSeries.explode() is not implemented yet.")

    def to_crs(
        self, crs: Union[Any, None] = None, epsg: Union[int, None] = None
    ) -> "GeoSeries":
        raise NotImplementedError("GeoSeries.to_crs() is not implemented yet.")

    def estimate_utm_crs(self, datum_name: str = "WGS 84"):
        raise NotImplementedError(
            "GeoSeries.estimate_utm_crs() is not implemented yet."
        )

    def to_json(
        self,
        show_bbox: bool = True,
        drop_id: bool = False,
        to_wgs84: bool = False,
        **kwargs,
    ) -> str:
        raise NotImplementedError("GeoSeries.to_json() is not implemented yet.")

    def to_wkb(self, hex: bool = False, **kwargs) -> pspd.Series:
        raise NotImplementedError("GeoSeries.to_wkb() is not implemented yet.")

    def to_wkt(self, **kwargs) -> pspd.Series:
        raise NotImplementedError("GeoSeries.to_wkt() is not implemented yet.")

    def to_arrow(self, geometry_encoding="WKB", interleaved=True, include_z=None):
        raise NotImplementedError("GeoSeries.to_arrow() is not implemented yet.")

    def clip(self, mask, keep_geom_type: bool = False, sort=False) -> "GeoSeries":
        raise NotImplementedError("GeoSeries.clip() is not implemented yet.")

    # -----------------------------------------------------------------------------
    # # Utils
    # -----------------------------------------------------------------------------

    def get_first_geometry_column(self) -> Union[str, None]:
        first_binary_or_geometry_col = next(
            (
                field.name
                for field in self._internal.spark_frame.schema.fields
                if isinstance(field.dataType, BinaryType)
                or field.dataType.typeName() == "geometrytype"
            ),
            None,
        )
        return first_binary_or_geometry_col


# -----------------------------------------------------------------------------
# # Utils
# -----------------------------------------------------------------------------


def _to_geo_series(df: PandasOnSparkSeries) -> GeoSeries:
    """
    Get the first Series from the DataFrame.

    Parameters:
    - df: The input DataFrame.

    Returns:
    - GeoSeries: The first Series from the DataFrame.
    """
    return GeoSeries(data=df)<|MERGE_RESOLUTION|>--- conflicted
+++ resolved
@@ -501,17 +501,6 @@
         return self._process_geometry_column("ST_Area", rename="area").to_spark_pandas()
 
     @property
-<<<<<<< HEAD
-    def crs(self):
-        # Implementation of the abstract method
-        raise NotImplementedError("This method is not implemented yet.")
-
-    @crs.setter
-    def crs(self, value):
-        # Implementation of the abstract method
-        raise NotImplementedError("This method is not implemented yet.")
-
-    @property
     def geom_type(self) -> pspd.Series:
         """
         Returns a series of strings specifying the geometry type of each geometry of each object.
@@ -537,11 +526,6 @@
         return self._process_geometry_column(
             "GeometryType", rename="geom_type"
         ).to_spark_pandas()
-=======
-    def geom_type(self):
-        # Implementation of the abstract method
-        raise NotImplementedError("This method is not implemented yet.")
->>>>>>> cf011021
 
     @property
     def type(self):
