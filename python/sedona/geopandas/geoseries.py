--- conflicted
+++ resolved
@@ -51,18 +51,8 @@
         """
         Return a string representation of the GeoSeries in WKT format.
         """
-<<<<<<< HEAD
         gpd_series = self.to_geopandas()
         return gpd_series.__repr__()
-=======
-        try:
-            gpd_series = self._to_geopandas()
-            return gpd_series.__repr__()
-
-        except Exception as e:
-            # Fallback to parent's representation if conversion fails
-            return super().__repr__()
->>>>>>> 90e72d05
 
     def __init__(
         self,
@@ -421,17 +411,11 @@
         Returns:
         - geopandas.GeoSeries: A geopandas GeoSeries.
         """
-<<<<<<< HEAD
         from pyspark.pandas.utils import log_advice
 
         log_advice(
             "`to_geopandas` loads all data into the driver's memory. "
             "It should only be used if the resulting geopandas GeoSeries is expected to be small."
-=======
-        log_advice(
-            "`to_geopandas` loads all data into the driver's memory. "
-            "It should only be used if the resulting geopandas Series is expected to be small."
->>>>>>> 90e72d05
         )
         return self._to_geopandas()
 
@@ -448,19 +432,10 @@
             return gpd.GeoSeries(pd_series)
 
     def to_spark_pandas(self) -> pspd.Series:
-<<<<<<< HEAD
         return pspd.Series(self._psdf._to_internal_pandas())
 
     def _to_spark_pandas_df(self) -> pspd.DataFrame:
         return pspd.DataFrame(self._psdf._internal)
-=======
-        """
-        Convert the GeoSeries to a Spark pandas Series.
-        Returns:
-        - pyspark.pandas.Series: A Spark pandas Series containing the geometries in WKB format.
-        """
-        return pspd.Series(self._to_internal_pandas())
->>>>>>> 90e72d05
 
     @property
     def geometry(self) -> "GeoSeries":
