# Licensed to the Apache Software Foundation (ASF) under one
# or more contributor license agreements.  See the NOTICE file
# distributed with this work for additional information
# regarding copyright ownership.  The ASF licenses this file
# to you under the Apache License, Version 2.0 (the
# "License"); you may not use this file except in compliance
# with the License.  You may obtain a copy of the License at
#
#   http://www.apache.org/licenses/LICENSE-2.0
#
# Unless required by applicable law or agreed to in writing,
# software distributed under the License is distributed on an
# "AS IS" BASIS, WITHOUT WARRANTIES OR CONDITIONS OF ANY
# KIND, either express or implied.  See the License for the
# specific language governing permissions and limitations
# under the License.

import os
import typing
from typing import Any, Union, Literal, List

import geopandas as gpd
import pandas as pd
import pyspark.pandas as pspd
import pyspark
from pyspark.pandas import Series as PandasOnSparkSeries
from pyspark.pandas.frame import DataFrame as PandasOnSparkDataFrame
from pyspark.pandas.internal import InternalFrame
from pyspark.pandas.series import first_series
from pyspark.pandas.utils import scol_for, log_advice
from pyspark.sql.types import BinaryType, NullType
from sedona.spark.sql.types import GeometryType

from sedona.spark.sql import st_aggregates as sta
from sedona.spark.sql import st_constructors as stc
from sedona.spark.sql import st_functions as stf
from sedona.spark.sql import st_predicates as stp

from pyspark.sql import Column as PySparkColumn
from pyspark.sql import functions as F

import shapely
from shapely.geometry.base import BaseGeometry

from sedona.geopandas._typing import Label
from sedona.geopandas.base import GeoFrame
from sedona.geopandas.geodataframe import GeoDataFrame
from sedona.geopandas.sindex import SpatialIndex

from pyspark.pandas.internal import (
    SPARK_DEFAULT_INDEX_NAME,  # __index_level_0__
    NATURAL_ORDER_COLUMN_NAME,
    SPARK_DEFAULT_SERIES_NAME,  # '0'
)


# ============================================================================
# IMPLEMENTATION STATUS TRACKING
# ============================================================================

IMPLEMENTATION_STATUS = {
    "IMPLEMENTED": [
        "area",
        "buffer",
        "bounds",
        "centroid",
        "contains",
        "crs",
        "distance",
        "envelope",
        "geometry",
        "intersection",
        "intersects",
        "is_empty",
        "is_simple",
        "is_valid",
        "is_valid_reason",
        "length",
        "make_valid",
        "set_crs",
        "to_crs",
        "to_geopandas",
        "to_wkb",
        "to_wkt",
        "x",
        "y",
        "z",
        "has_z",
        "get_geometry",
        "boundary",
        "total_bounds",
        "estimate_utm_crs",
        "isna",
        "isnull",
        "notna",
        "notnull",
        "from_xy",
        "copy",
        "geom_type",
        "sindex",
    ],
    "NOT_IMPLEMENTED": [
        "clip",
        "contains_properly",
        "convex_hull",
        "count_coordinates",
        "count_geometries",
        "count_interior_rings",
        "explode",
        "force_2d",
        "force_3d",
        "from_file",
        "from_shapely",
        "from_arrow",
        "line_merge",
        "reverse",
        "segmentize",
        "to_json",
        "to_arrow",
        "to_file",
        "transform",
        "unary_union",
        "union_all",
        "intersection_all",
        "type",
        "is_ring",
        "is_ccw",
        "is_closed",
        "get_precision",
        "concave_hull",
        "delaunay_triangles",
        "voronoi_polygons",
        "minimum_rotated_rectangle",
        "exterior",
        "extract_unique_points",
        "offset_curve",
        "interiors",
        "remove_repeated_points",
        "set_precision",
        "representative_point",
        "minimum_bounding_circle",
        "minimum_bounding_radius",
        "minimum_clearance",
        "normalize",
        "m",
    ],
    "PARTIALLY_IMPLEMENTED": [
        "fillna",  # Limited parameter support (no 'limit' parameter)
        "from_wkb",
        "from_wkt",  # Limited error handling options (only 'raise' supported)
    ],
}

IMPLEMENTATION_PRIORITY = {
    "HIGH": [
        "contains",
        "contains_properly",
        "convex_hull",
        "explode",
        "clip",
        "from_shapely",
        "count_coordinates",
        "count_geometries",
        "is_ring",
        "is_closed",
        "reverse",
    ],
    "MEDIUM": [
        "force_2d",
        "force_3d",
        "transform",
        "segmentize",
        "line_merge",
        "unary_union",
        "union_all",
        "to_json",
        "from_file",
        "count_interior_rings",
    ],
    "LOW": [
        "delaunay_triangles",
        "voronoi_polygons",
        "minimum_bounding_circle",
        "representative_point",
        "extract_unique_points",
        "from_arrow",
        "to_arrow",
    ],
}


def _not_implemented_error(method_name: str, additional_info: str = "") -> str:
    """
    Generate a standardized NotImplementedError message.

    Parameters
    ----------
    method_name : str
        The name of the method that is not implemented.
    additional_info : str, optional
        Additional information about the method or workarounds.

    Returns
    -------
    str
        Formatted error message.
    """
    base_message = (
        f"GeoSeries.{method_name}() is not implemented yet.\n"
        f"This method will be added in a future release."
    )

    if additional_info:
        base_message += f"\n\n{additional_info}"

    workaround = (
        "\n\nTemporary workaround - use GeoPandas:\n"
        "  gpd_series = sedona_series.to_geopandas()\n"
        f"  result = gpd_series.{method_name}(...)\n"
        "  # Note: This will collect all data to the driver."
    )

    return base_message + workaround


class GeoSeries(GeoFrame, pspd.Series):
    """
    A pandas-on-Spark Series for geometric/spatial operations.

    GeoSeries extends pyspark.pandas.Series to provide spatial operations
    using Apache Sedona's spatial functions. It maintains compatibility
    with GeoPandas GeoSeries while operating on distributed datasets.

    Parameters
    ----------
    data : array-like, Iterable, dict, or scalar value
        Contains the data for the GeoSeries. Can be geometries, WKB bytes,
        or other GeoSeries/GeoDataFrame objects.
    index : array-like or Index (1d), optional
        Values must be hashable and have the same length as `data`.
    crs : pyproj.CRS, optional
        Coordinate Reference System for the geometries.
    dtype : dtype, optional
        Data type for the GeoSeries.
    name : str, optional
        Name of the GeoSeries.
    copy : bool, default False
        Whether to copy the input data.

    Attributes
    ----------
    crs : pyproj.CRS
        The Coordinate Reference System (CRS) for the geometries.
    area : Series
        Area of each geometry in CRS units.
    length : Series
        Length/perimeter of each geometry in CRS units.
    bounds : DataFrame
        Bounding box coordinates for each geometry.
    geometry : GeoSeries
        The geometry column (returns self).
    sindex : SpatialIndex
        Spatial index for the geometries.

    Methods
    -------
    buffer(distance)
        Buffer geometries by specified distance.
    intersection(other)
        Compute intersection with other geometries.
    intersects(other)
        Test if geometries intersect with other geometries.
    to_geopandas()
        Convert to GeoPandas GeoSeries.
    to_crs(crs)
        Transform geometries to a different CRS.
    set_crs(crs)
        Set the CRS without transforming geometries.

    Examples
    --------
    >>> from shapely.geometry import Point, Polygon
    >>> from sedona.geopandas import GeoSeries
    >>>
    >>> # Create from geometries
    >>> s = GeoSeries([Point(0, 0), Point(1, 1)], crs='EPSG:4326')
    >>> s
    0    POINT (0 0)
    1    POINT (1 1)
    dtype: geometry
    >>>
    >>> # Spatial operations
    >>> s.buffer(0.1).area
    0    0.031416
    1    0.031416
    dtype: float64
    >>>
    >>> # CRS operations
    >>> s_utm = s.to_crs('EPSG:32633')
    >>> s_utm.crs
    <Projected CRS: EPSG:32633>
    Name: WGS 84 / UTM zone 33N
    ...

    Notes
    -----
    This implementation differs from GeoPandas in several ways:
    - Uses Spark for distributed processing
    - Geometries are stored in WKB (Well-Known Binary) format internally
    - Some methods may have different performance characteristics
    - Not all GeoPandas methods are implemented yet (see IMPLEMENTATION_STATUS)

    Performance Considerations:
    - Operations are distributed across Spark cluster
    - Avoid calling .to_geopandas() on large datasets
    - Use .sample() for testing with large datasets

    See Also
    --------
    geopandas.GeoSeries : The GeoPandas equivalent
    sedona.geopandas.GeoDataFrame : DataFrame with geometry column
    """

    def __getitem__(self, key: Any) -> Any:
        return pspd.Series.__getitem__(self, key)

    def __repr__(self) -> str:
        """
        Return a string representation of the GeoSeries in WKT format.
        """
        gpd_series = self.to_geopandas()
        return gpd_series.__repr__()

    def __init__(
        self,
        data=None,
        index=None,
        dtype=None,
        name=None,
        copy=False,
        fastpath=False,
        crs=None,
        **kwargs,
    ):
        """
        Initialize a GeoSeries object.

        Parameters:
        - data: The input data for the GeoSeries. It can be a GeoDataFrame, GeoSeries, or pandas Series.
        - index: The index for the GeoSeries.
        - crs: Coordinate Reference System for the GeoSeries.
        - dtype: Data type for the GeoSeries.
        - name: Name of the GeoSeries.
        - copy: Whether to copy the input data.
        - fastpath: Internal parameter for fast initialization.

        Examples:
        >>> from shapely.geometry import Point
        >>> import geopandas as gpd
        >>> from sedona.geopandas import GeoSeries

        # Example 1: Initialize with GeoDataFrame
        >>> gdf = gpd.GeoDataFrame({'geometry': [Point(1, 1), Point(2, 2)]})
        >>> gs = GeoSeries(data=gdf)
        >>> print(gs)
        0    POINT (1 1)
        1    POINT (2 2)
        Name: geometry, dtype: geometry

        # Example 2: Initialize with GeoSeries
        >>> gseries = gpd.GeoSeries([Point(1, 1), Point(2, 2)])
        >>> gs = GeoSeries(data=gseries)
        >>> print(gs)
        0    POINT (1 1)
        1    POINT (2 2)
        dtype: geometry

        # Example 3: Initialize with pandas Series
        >>> pseries = pd.Series([Point(1, 1), Point(2, 2)])
        >>> gs = GeoSeries(data=pseries)
        >>> print(gs)
        0    POINT (1 1)
        1    POINT (2 2)
        dtype: geometry
        """
        assert data is not None

        self._anchor: GeoDataFrame
        self._col_label: Label

        if isinstance(
            data, (GeoDataFrame, GeoSeries, PandasOnSparkSeries, PandasOnSparkDataFrame)
        ):
            assert dtype is None
            assert name is None
            assert not copy
            assert not fastpath

            data_crs = None
            if hasattr(data, "crs"):
                data_crs = data.crs
            if data_crs is not None and crs is not None and data_crs != crs:
                raise ValueError(
                    "CRS mismatch between CRS of the passed geometries "
                    "and 'crs'. Use 'GeoSeries.set_crs(crs, "
                    "allow_override=True)' to overwrite CRS or "
                    "'GeoSeries.to_crs(crs)' to reproject geometries. "
                )

            # PySpark Pandas' ps.Series.__init__() does not construction from a
            # ps.Series input. For now, we manually implement the logic.

            index = data._col_label if index is None else index
            ps_df = pspd.DataFrame(data._anchor)

            super().__init__(
                data=ps_df,
                index=index,
                dtype=dtype,
                name=name,
                copy=copy,
                fastpath=fastpath,
            )
        else:
            if isinstance(data, pd.Series):
                assert index is None
                assert dtype is None
                assert name is None
                assert not copy
                assert not fastpath
                pd_series = data
            else:
                pd_series = pd.Series(
                    data=data,
                    index=index,
                    dtype=dtype,
                    name=name,
                    copy=copy,
                    fastpath=fastpath,
                )

            # initialize the parent class pyspark Series with the pandas Series
            super().__init__(data=pd_series)

        # Ensure we're storing geometry types
        if (
            self.spark.data_type != GeometryType()
            and self.spark.data_type != NullType()
        ):
            raise TypeError(
                "Non geometry data passed to GeoSeries constructor, "
                f"received data of dtype '{self.spark.data_type.typeName()}'"
            )

        if crs:
            self.set_crs(crs, inplace=True)

    # ============================================================================
    # COORDINATE REFERENCE SYSTEM (CRS) OPERATIONS
    # ============================================================================

    @property
    def crs(self) -> Union["CRS", None]:
        """The Coordinate Reference System (CRS) as a ``pyproj.CRS`` object.

        Returns None if the CRS is not set, and to set the value it
        :getter: Returns a ``pyproj.CRS`` or None. When setting, the value
        can be anything accepted by
        :meth:`pyproj.CRS.from_user_input() <pyproj.crs.CRS.from_user_input>`,
        such as an authority string (eg "EPSG:4326") or a WKT string.

        Note: This assumes all records in the GeoSeries are assumed to have the same CRS.

        Examples
        --------
        >>> s.crs  # doctest: +SKIP
        <Geographic 2D CRS: EPSG:4326>
        Name: WGS 84
        Axis Info [ellipsoidal]:
        - Lat[north]: Geodetic latitude (degree)
        - Lon[east]: Geodetic longitude (degree)
        Area of Use:
        - name: World
        - bounds: (-180.0, -90.0, 180.0, 90.0)
        Datum: World Geodetic System 1984
        - Ellipsoid: WGS 84
        - Prime Meridian: Greenwich

        See Also
        --------
        GeoSeries.set_crs : assign CRS
        GeoSeries.to_crs : re-project to another CRS
        """
        from pyproj import CRS

        if len(self) == 0:
            return None

        spark_col = stf.ST_SRID(self.spark.column)
        tmp = self._query_geometry_column(
            spark_col,
            returns_geom=False,
        )

        ps_series = tmp.take([0])
        srid = ps_series.iloc[0]

        # Sedona returns 0 if doesn't exist
        return CRS.from_user_input(srid) if srid != 0 and not pd.isna(srid) else None

    @crs.setter
    def crs(self, value: Union["CRS", None]):
        # Implementation of the abstract method
        self.set_crs(value, inplace=True)

    @typing.overload
    def set_crs(
        self,
        crs: Union[Any, None] = None,
        epsg: Union[int, None] = None,
        inplace: Literal[True] = True,
        allow_override: bool = False,
    ) -> None: ...

    @typing.overload
    def set_crs(
        self,
        crs: Union[Any, None] = None,
        epsg: Union[int, None] = None,
        inplace: Literal[False] = False,
        allow_override: bool = False,
    ) -> "GeoSeries": ...

    def set_crs(
        self,
        crs: Union[Any, None] = None,
        epsg: Union[int, None] = None,
        inplace: bool = False,
        allow_override: bool = False,
    ) -> Union["GeoSeries", None]:
        """
        Set the Coordinate Reference System (CRS) of a ``GeoSeries``.

        Pass ``None`` to remove CRS from the ``GeoSeries``.

        Notes
        -----
        The underlying geometries are not transformed to this CRS. To
        transform the geometries to a new CRS, use the ``to_crs`` method.

        Parameters
        ----------
        crs : pyproj.CRS | None, optional
            The value can be anything accepted
            by :meth:`pyproj.CRS.from_user_input() <pyproj.crs.CRS.from_user_input>`,
            such as an authority string (eg "EPSG:4326") or a WKT string.
        epsg : int, optional if `crs` is specified
            EPSG code specifying the projection.
        inplace : bool, default False
            If True, the CRS of the GeoSeries will be changed in place
            (while still returning the result) instead of making a copy of
            the GeoSeries.
        allow_override : bool, default False
            If the GeoSeries already has a CRS, allow to replace the
            existing CRS, even when both are not equal.

        Returns
        -------
        GeoSeries

        Examples
        --------
        >>> from sedona.geopandas import GeoSeries
        >>> from shapely.geometry import Point
        >>> s = GeoSeries([Point(1, 1), Point(2, 2), Point(3, 3)])
        >>> s
        0    POINT (1 1)
        1    POINT (2 2)
        2    POINT (3 3)
        dtype: geometry

        Setting CRS to a GeoSeries without one:

        >>> s.crs is None
        True

        >>> s = s.set_crs('epsg:3857')
        >>> s.crs  # doctest: +SKIP
        <Projected CRS: EPSG:3857>
        Name: WGS 84 / Pseudo-Mercator
        Axis Info [cartesian]:
        - X[east]: Easting (metre)
        - Y[north]: Northing (metre)
        Area of Use:
        - name: World - 85°S to 85°N
        - bounds: (-180.0, -85.06, 180.0, 85.06)
        Coordinate Operation:
        - name: Popular Visualisation Pseudo-Mercator
        - method: Popular Visualisation Pseudo Mercator
        Datum: World Geodetic System 1984
        - Ellipsoid: WGS 84
        - Prime Meridian: Greenwich

        Overriding existing CRS:

        >>> s = s.set_crs(4326, allow_override=True)

        Without ``allow_override=True``, ``set_crs`` returns an error if you try to
        override CRS.

        See Also
        --------
        GeoSeries.to_crs : re-project to another CRS

        """
        from pyproj import CRS

        if crs is not None:
            crs = CRS.from_user_input(crs)
        elif epsg is not None:
            crs = CRS.from_epsg(epsg)

        curr_crs = self.crs

        if not allow_override and curr_crs is not None and not curr_crs == crs:
            raise ValueError(
                "The GeoSeries already has a CRS which is not equal to the passed "
                "CRS. Specify 'allow_override=True' to allow replacing the existing "
                "CRS without doing any transformation. If you actually want to "
                "transform the geometries, use 'GeoSeries.to_crs' instead."
            )

        # 0 indicates no srid in sedona
        new_epsg = crs.to_epsg() if crs else 0

        spark_col = stf.ST_SetSRID(self.spark.column, new_epsg)
        result = self._query_geometry_column(spark_col)

        if inplace:
            self._update_inplace(result)
            return None

        return result

    # ============================================================================
    # INTERNAL HELPER METHODS
    # ============================================================================

    def _query_geometry_column(
        self,
        spark_col: PySparkColumn,
        df: pyspark.sql.DataFrame = None,
        returns_geom: bool = True,
        is_aggr: bool = False,
    ) -> Union["GeoSeries", pspd.Series]:
        """
        Helper method to query a single geometry column with a specified operation.

        Parameters
        ----------
        spark_col : str
            The query to apply to the geometry column.
        df : pyspark.sql.DataFrame
            The dataframe to query. If not provided, the internal dataframe will be used.
        returns_geom : bool, default True
            If True, the geometry column will be converted back to EWKB format.
        is_aggr : bool, default False
            If True, the query is an aggregation query.

        Returns
        -------
        GeoSeries
            A GeoSeries with the operation applied to the geometry column.
        """

        df = self._internal.spark_frame if df is None else df

        rename = self.name if self.name else SPARK_DEFAULT_SERIES_NAME

        col_expr = spark_col.alias(rename)

        exprs = [col_expr]

        index_spark_columns = []
        index_fields = []
        if not is_aggr:
            # We always select NATURAL_ORDER_COLUMN_NAME, to avoid having to regenerate it in the result
            # We always select SPARK_DEFAULT_INDEX_NAME, to retain series index info

            exprs.append(scol_for(df, SPARK_DEFAULT_INDEX_NAME))
            exprs.append(scol_for(df, NATURAL_ORDER_COLUMN_NAME))

            # exprs.append(SPARK_DEFAULT_INDEX_NAME)
            # exprs.append(NATURAL_ORDER_COLUMN_NAME)
            index_spark_columns = [scol_for(df, SPARK_DEFAULT_INDEX_NAME)]
            index_fields = [self._internal.index_fields[0]]
        # else if is_aggr, we don't select the index columns

        sdf = df.select(*exprs)

        internal = self._internal.copy(
            spark_frame=sdf,
            index_fields=index_fields,
            index_spark_columns=index_spark_columns,
            data_spark_columns=[scol_for(sdf, rename)],
            data_fields=[self._internal.data_fields[0].copy(name=rename)],
            column_label_names=[(rename,)],
        )
        ps_series = first_series(PandasOnSparkDataFrame(internal))

        # Convert spark series default name to pandas series default name (None) if needed
        series_name = None if rename == SPARK_DEFAULT_SERIES_NAME else rename
        ps_series = ps_series.rename(series_name)

        result = GeoSeries(ps_series) if returns_geom else ps_series
        return result

    # ============================================================================
    # CONVERSION AND SERIALIZATION METHODS
    # ============================================================================

    def to_geopandas(self) -> gpd.GeoSeries:
        """
        Convert the GeoSeries to a geopandas GeoSeries.

        Returns:
        - geopandas.GeoSeries: A geopandas GeoSeries.
        """
        from pyspark.pandas.utils import log_advice

        log_advice(
            "`to_geopandas` loads all data into the driver's memory. "
            "It should only be used if the resulting geopandas GeoSeries is expected to be small."
        )
        return self._to_geopandas()

    def _to_geopandas(self) -> gpd.GeoSeries:
        """
        Same as `to_geopandas()`, without issuing the advice log for internal usage.
        """
        pd_series = self._to_internal_pandas()
        return gpd.GeoSeries(pd_series, crs=self.crs)

    def to_spark_pandas(self) -> pspd.Series:
        return pspd.Series(pspd.DataFrame(self._psdf._internal))

    # ============================================================================
    # PROPERTIES AND ATTRIBUTES
    # ============================================================================

    @property
    def geometry(self) -> "GeoSeries":
        return self

    @property
    def sindex(self) -> SpatialIndex:
        """
        Returns a spatial index built from the geometries.

        Returns
        -------
        SpatialIndex
            The spatial index for this GeoDataFrame.

        Examples
        --------
        >>> from shapely.geometry import Point
        >>> from sedona.geopandas import GeoDataFrame
        >>>
        >>> gdf = GeoDataFrame([{"geometry": Point(1, 1), "value": 1},
        ...                     {"geometry": Point(2, 2), "value": 2}])
        >>> index = gdf.sindex
        >>> index.size
        2
        """
        geometry_column = self.get_first_geometry_column()
        if geometry_column is None:
            raise ValueError("No geometry column found in GeoSeries")
        return SpatialIndex(self._internal.spark_frame, column_name=geometry_column)

    def copy(self, deep=False):
        """
        Make a copy of this GeoSeries object.

        Parameters:
        - deep: bool, default False
            If True, a deep copy of the data is made. Otherwise, a shallow copy is made.

        Returns:
        - GeoSeries: A copy of this GeoSeries object.

        Examples:
        >>> from shapely.geometry import Point
        >>> from sedona.geopandas import GeoSeries

        >>> gs = GeoSeries([Point(1, 1), Point(2, 2)])
        >>> gs_copy = gs.copy()
        >>> print(gs_copy)
        0    POINT (1 1)
        1    POINT (2 2)
        dtype: geometry
        """
        if deep:
            return GeoSeries(
                self._anchor.copy(), dtype=self.dtype, index=self._col_label
            )
        else:
            return self

    @property
    def area(self) -> pspd.Series:
        """
        Returns a Series containing the area of each geometry in the GeoSeries expressed in the units of the CRS.

        Returns
        -------
        Series
            A Series containing the area of each geometry.

        Examples
        --------
        >>> from shapely.geometry import Polygon
        >>> from sedona.geopandas import GeoSeries

        >>> gs = GeoSeries([Polygon([(0, 0), (1, 0), (1, 1), (0, 1)]), Polygon([(0, 0), (2, 0), (2, 2), (0, 2)])])
        >>> gs.area
        0    1.0
        1    4.0
        dtype: float64
        """

        spark_col = stf.ST_Area(self.spark.column)

        return self._query_geometry_column(
            spark_col,
            returns_geom=False,
        )

    @property
    def geom_type(self) -> pspd.Series:
        """
        Returns a series of strings specifying the geometry type of each geometry of each object.

        Note: Unlike Geopandas, Sedona returns LineString instead of LinearRing.

        Returns
        -------
        Series
            A Series containing the geometry type of each geometry.

        Examples
        --------
        >>> from shapely.geometry import Polygon, Point
        >>> from sedona.geopandas import GeoSeries

        >>> gs = GeoSeries([Polygon([(0, 0), (1, 0), (1, 1), (0, 1)]), Point(0, 0)])
        >>> gs.geom_type
        0    POLYGON
        1    POINT
        dtype: object
        """
        spark_col = stf.GeometryType(self.spark.column)
        result = self._query_geometry_column(
            spark_col,
            returns_geom=False,
        )

        # Sedona returns the string in all caps unlike Geopandas
        sgpd_to_gpg_name_map = {
            "POINT": "Point",
            "LINESTRING": "LineString",
            "POLYGON": "Polygon",
            "MULTIPOINT": "MultiPoint",
            "MULTILINESTRING": "MultiLineString",
            "MULTIPOLYGON": "MultiPolygon",
            "GEOMETRYCOLLECTION": "GeometryCollection",
        }
        result = result.map(lambda x: sgpd_to_gpg_name_map.get(x, x))
        return result

    @property
    def type(self):
        # Implementation of the abstract method
        raise NotImplementedError(
            _not_implemented_error("type", "Returns numeric geometry type codes.")
        )

    @property
    def length(self) -> pspd.Series:
        """
        Returns a Series containing the length of each geometry in the GeoSeries.

        In the case of a (Multi)Polygon it measures the length of its exterior (i.e. perimeter).

        For a GeometryCollection it measures sums the values for each of the individual geometries.

        Returns
        -------
        Series
            A Series containing the length of each geometry.

        Examples
        --------
        >>> from shapely.geometry import Polygon
        >>> from sedona.geopandas import GeoSeries

        >>> gs = GeoSeries([Point(0, 0), LineString([(0, 0), (1, 1)]), Polygon([(0, 0), (1, 0), (1, 1)]), GeometryCollection([Point(0, 0), LineString([(0, 0), (1, 1)]), Polygon([(0, 0), (1, 0), (1, 1)])])])
        >>> gs.length
        0    0.000000
        1    1.414214
        2    3.414214
        3    4.828427
        dtype: float64
        """

        """
            CASE
                WHEN GeometryType(`{col}`) IN ('LINESTRING', 'MULTILINESTRING') THEN ST_Length(`{col}`)
                WHEN GeometryType(`{col}`) IN ('POLYGON', 'MULTIPOLYGON') THEN ST_Perimeter(`{col}`)
                WHEN GeometryType(`{col}`) IN ('POINT', 'MULTIPOINT') THEN 0.0
                WHEN GeometryType(`{col}`) IN ('GEOMETRYCOLLECTION') THEN ST_Length(`{col}`) + ST_Perimeter(`{col}`)
        END"""

        spark_expr = (
            F.when(
                stf.GeometryType(self.spark.column).isin(
                    ["LINESTRING", "MULTILINESTRING"]
                ),
                stf.ST_Length(self.spark.column),
            )
            .when(
                stf.GeometryType(self.spark.column).isin(["POLYGON", "MULTIPOLYGON"]),
                stf.ST_Perimeter(self.spark.column),
            )
            .when(
                stf.GeometryType(self.spark.column).isin(["POINT", "MULTIPOINT"]),
                0.0,
            )
            .when(
                stf.GeometryType(self.spark.column).isin(["GEOMETRYCOLLECTION"]),
                stf.ST_Length(self.spark.column) + stf.ST_Perimeter(self.spark.column),
            )
        )
        return self._query_geometry_column(
            spark_expr,
            returns_geom=False,
        )

    @property
    def is_valid(self) -> pspd.Series:
        """Returns a ``Series`` of ``dtype('bool')`` with value ``True`` for
        geometries that are valid.

        Examples
        --------

        An example with one invalid polygon (a bowtie geometry crossing itself)
        and one missing geometry:

        >>> from sedona.geopandas import GeoSeries
        >>> from shapely.geometry import Polygon
        >>> s = GeoSeries(
        ...     [
        ...         Polygon([(0, 0), (1, 1), (0, 1)]),
        ...         Polygon([(0,0), (1, 1), (1, 0), (0, 1)]),  # bowtie geometry
        ...         Polygon([(0, 0), (2, 2), (2, 0)]),
        ...         None
        ...     ]
        ... )
        >>> s
        0         POLYGON ((0 0, 1 1, 0 1, 0 0))
        1    POLYGON ((0 0, 1 1, 1 0, 0 1, 0 0))
        2         POLYGON ((0 0, 2 2, 2 0, 0 0))
        3                                   None
        dtype: geometry

        >>> s.is_valid
        0     True
        1    False
        2     True
        3    False
        dtype: bool

        See also
        --------
        GeoSeries.is_valid_reason : reason for invalidity
        """

        spark_col = stf.ST_IsValid(self.spark.column)
        result = self._query_geometry_column(
            spark_col,
            returns_geom=False,
        )
        return to_bool(result)

    def is_valid_reason(self) -> pspd.Series:
        """Returns a ``Series`` of strings with the reason for invalidity of
        each geometry.

        Examples
        --------

        An example with one invalid polygon (a bowtie geometry crossing itself)
        and one missing geometry:

        >>> from sedona.geopandas import GeoSeries
        >>> from shapely.geometry import Polygon
        >>> s = GeoSeries(
        ...     [
        ...         Polygon([(0, 0), (1, 1), (0, 1)]),
        ...         Polygon([(0,0), (1, 1), (1, 0), (0, 1)]),  # bowtie geometry
        ...         Polygon([(0, 0), (2, 2), (2, 0)]),
        ...         Polygon([(0, 0), (2, 0), (1, 1), (2, 2), (0, 2), (1, 1), (0, 0)]),
        ...         None
        ...     ]
        ... )
        >>> s
        0         POLYGON ((0 0, 1 1, 0 1, 0 0))
        1    POLYGON ((0 0, 1 1, 1 0, 0 1, 0 0))
        2         POLYGON ((0 0, 2 2, 2 0, 0 0))
        3                                   None
        dtype: geometry

        >>> s.is_valid_reason()
        0    Valid Geometry
        1    Self-intersection at or near point (0.5, 0.5, NaN)
        2    Valid Geometry
        3    Ring Self-intersection at or near point (1.0, 1.0)
        4    None
        dtype: object

        See also
        --------
        GeoSeries.is_valid : detect invalid geometries
        GeoSeries.make_valid : fix invalid geometries
        """
        spark_col = stf.ST_IsValidReason(self.spark.column)
        return self._query_geometry_column(
            spark_col,
            returns_geom=False,
        )

    @property
    def is_empty(self) -> pspd.Series:
        """
        Returns a ``Series`` of ``dtype('bool')`` with value ``True`` for
        empty geometries.

        Examples
        --------
        An example of a GeoDataFrame with one empty point, one point and one missing
        value:

        >>> from sedona.geopandas import GeoSeries
        >>> from shapely.geometry import Point
        >>> geoseries = GeoSeries([Point(), Point(2, 1), None], crs="EPSG:4326")
        >>> geoseries
        0  POINT EMPTY
        1  POINT (2 1)
        2         None

        >>> geoseries.is_empty
        0     True
        1    False
        2    False
        dtype: bool

        See Also
        --------
        GeoSeries.isna : detect missing values
        """
        spark_expr = stf.ST_IsEmpty(self.spark.column)
        result = self._query_geometry_column(
            spark_expr,
            returns_geom=False,
        )
        return to_bool(result)

    def count_coordinates(self):
        # Implementation of the abstract method
        raise NotImplementedError(
            _not_implemented_error(
                "count_coordinates",
                "Counts the number of coordinate tuples in each geometry.",
            )
        )

    def count_geometries(self):
        # Implementation of the abstract method
        raise NotImplementedError(
            _not_implemented_error(
                "count_geometries",
                "Counts the number of geometries in each multi-geometry or collection.",
            )
        )

    def count_interior_rings(self):
        # Implementation of the abstract method
        raise NotImplementedError(
            _not_implemented_error(
                "count_interior_rings",
                "Counts the number of interior rings (holes) in each polygon.",
            )
        )

    def dwithin(self, other, distance, align=None):
        """Returns a ``Series`` of ``dtype('bool')`` with value ``True`` for
        each aligned geometry that is within a set distance from ``other``.

        The operation works on a 1-to-1 row-wise manner:

        Parameters
        ----------
        other : GeoSeries or geometric object
            The GeoSeries (elementwise) or geometric object to test for
            equality.
        distance : float, np.array, pd.Series
            Distance(s) to test if each geometry is within. A scalar distance will be
            applied to all geometries. An array or Series will be applied elementwise.
            If np.array or pd.Series are used then it must have same length as the
            GeoSeries.
        align : bool | None (default None)
            If True, automatically aligns GeoSeries based on their indices.
            If False, the order of elements is preserved. None defaults to True.

        Returns
        -------
        Series (bool)

        Examples
        --------
        >>> from sedona.geopandas import GeoSeries
        >>> from shapely.geometry import Polygon, LineString, Point
        >>> s = GeoSeries(
        ...     [
        ...         Polygon([(0, 0), (1, 1), (0, 1)]),
        ...         LineString([(0, 0), (0, 2)]),
        ...         LineString([(0, 0), (0, 1)]),
        ...         Point(0, 1),
        ...     ],
        ...     index=range(0, 4),
        ... )
        >>> s2 = GeoSeries(
        ...     [
        ...         Polygon([(1, 0), (4, 2), (2, 2)]),
        ...         Polygon([(2, 0), (3, 2), (2, 2)]),
        ...         LineString([(2, 0), (2, 2)]),
        ...         Point(1, 1),
        ...     ],
        ...     index=range(1, 5),
        ... )

        >>> s
        0    POLYGON ((0 0, 1 1, 0 1, 0 0))
        1             LINESTRING (0 0, 0 2)
        2             LINESTRING (0 0, 0 1)
        3                       POINT (0 1)
        dtype: geometry

        >>> s2
        1    POLYGON ((1 0, 4 2, 2 2, 1 0))
        2    POLYGON ((2 0, 3 2, 2 2, 2 0))
        3             LINESTRING (2 0, 2 2)
        4                       POINT (1 1)
        dtype: geometry

        We can check if each geometry of GeoSeries contains a single
        geometry:

        >>> point = Point(0, 1)
        >>> s2.dwithin(point, 1.8)
        1     True
        2    False
        3    False
        4     True
        dtype: bool

        We can also check two GeoSeries against each other, row by row.
        The GeoSeries above have different indices. We can either align both GeoSeries
        based on index values and compare elements with the same index using
        ``align=True`` or ignore index and compare elements based on their matching
        order using ``align=False``:

        >>> s.dwithin(s2, distance=1, align=True)
        0    False
        1     True
        2    False
        3    False
        4    False
        dtype: bool

        >>> s.dwithin(s2, distance=1, align=False)
        0     True
        1    False
        2    False
        3     True
        dtype: bool

        Notes
        -----
        This method works in a row-wise manner. It does not check if an element
        of one GeoSeries is within the set distance of *any* element of the other one.

        See also
        --------
        GeoSeries.within
        """

        if not isinstance(distance, (float, int)):
            raise NotImplementedError(
                "Array-like distance for dwithin not implemented yet."
            )

        return self._row_wise_operation(
            f"ST_DWithin(`L`, `R`, {distance})",
            other,
            align,
            rename="dwithin",
            returns_geom=False,
            default_val="FALSE",
        )

    def difference(self, other, align=None) -> "GeoSeries":
        """Returns a ``GeoSeries`` of the points in each aligned geometry that
        are not in `other`.

        The operation works on a 1-to-1 row-wise manner:

        Unlike Geopandas, Sedona does not support this operation for GeometryCollections.

        Parameters
        ----------
        other : Geoseries or geometric object
            The Geoseries (elementwise) or geometric object to find the
            difference to.
        align : bool | None (default None)
            If True, automatically aligns GeoSeries based on their indices. None defaults to True.
            If False, the order of elements is preserved.

        Returns
        -------
        GeoSeries

        Examples
        --------
        >>> from sedona.geopandas import GeoSeries
        >>> from shapely.geometry import Polygon, LineString, Point
        >>> s = GeoSeries(
        ...     [
        ...         Polygon([(0, 0), (2, 2), (0, 2)]),
        ...         Polygon([(0, 0), (2, 2), (0, 2)]),
        ...         LineString([(0, 0), (2, 2)]),
        ...         LineString([(2, 0), (0, 2)]),
        ...         Point(0, 1),
        ...     ],
        ... )
        >>> s2 = GeoSeries(
        ...     [
        ...         Polygon([(0, 0), (1, 1), (0, 1)]),
        ...         LineString([(1, 0), (1, 3)]),
        ...         LineString([(2, 0), (0, 2)]),
        ...         Point(1, 1),
        ...         Point(0, 1),
        ...     ],
        ...     index=range(1, 6),
        ... )

        >>> s
        0    POLYGON ((0 0, 2 2, 0 2, 0 0))
        1    POLYGON ((0 0, 2 2, 0 2, 0 0))
        2             LINESTRING (0 0, 2 2)
        3             LINESTRING (2 0, 0 2)
        4                       POINT (0 1)
        dtype: geometry

        >>> s2
        1    POLYGON ((0 0, 1 1, 0 1, 0 0))
        2             LINESTRING (1 0, 1 3)
        3             LINESTRING (2 0, 0 2)
        4                       POINT (1 1)
        5                       POINT (0 1)
        dtype: geometry

        We can do difference of each geometry and a single
        shapely geometry:

        >>> s.difference(Polygon([(0, 0), (1, 1), (0, 1)]))
        0       POLYGON ((0 2, 2 2, 1 1, 0 1, 0 2))
        1         POLYGON ((0 2, 2 2, 1 1, 0 1, 0 2))
        2                       LINESTRING (1 1, 2 2)
        3    MULTILINESTRING ((2 0, 1 1), (1 1, 0 2))
        4                                 POINT EMPTY
        dtype: geometry

        We can also check two GeoSeries against each other, row by row.
        The GeoSeries above have different indices. We can either align both GeoSeries
        based on index values and compare elements with the same index using
        ``align=True`` or ignore index and compare elements based on their matching
        order using ``align=False``:

        >>> s.difference(s2, align=True)
        0                                        None
        1         POLYGON ((0 2, 2 2, 1 1, 0 1, 0 2))
        2    MULTILINESTRING ((0 0, 1 1), (1 1, 2 2))
        3                            LINESTRING EMPTY
        4                                 POINT (0 1)
        5                                        None
        dtype: geometry

        >>> s.difference(s2, align=False)
        0         POLYGON ((0 2, 2 2, 1 1, 0 1, 0 2))
        1    POLYGON ((0 0, 0 2, 1 2, 2 2, 1 1, 0 0))
        2    MULTILINESTRING ((0 0, 1 1), (1 1, 2 2))
        3                       LINESTRING (2 0, 0 2)
        4                                 POINT EMPTY
        dtype: geometry

        See Also
        --------
        GeoSeries.symmetric_difference
        GeoSeries.union
        GeoSeries.intersection
        """
        return self._row_wise_operation(
            "ST_Difference(`L`, `R`)",
            other,
            align,
            rename="difference",
            returns_geom=True,
        )

    @property
    def is_simple(self) -> pspd.Series:
        """Returns a ``Series`` of ``dtype('bool')`` with value ``True`` for
        geometries that do not cross themselves.

        This is meaningful only for `LineStrings` and `LinearRings`.

        Examples
        --------
        >>> from sedona.geopandas import GeoSeries
        >>> from shapely.geometry import LineString
        >>> s = GeoSeries(
        ...     [
        ...         LineString([(0, 0), (1, 1), (1, -1), (0, 1)]),
        ...         LineString([(0, 0), (1, 1), (1, -1)]),
        ...     ]
        ... )
        >>> s
        0    LINESTRING (0 0, 1 1, 1 -1, 0 1)
        1         LINESTRING (0 0, 1 1, 1 -1)
        dtype: geometry

        >>> s.is_simple
        0    False
        1     True
        dtype: bool
        """
        spark_expr = stf.ST_IsSimple(self.spark.column)
        result = self._query_geometry_column(
            spark_expr,
            returns_geom=False,
        )
        return to_bool(result)

    @property
    def is_ring(self):
        # Implementation of the abstract method
        raise NotImplementedError(
            _not_implemented_error(
                "is_ring", "Tests if LineString geometries are closed rings."
            )
        )

    @property
    def is_ccw(self):
        # Implementation of the abstract method
        raise NotImplementedError(
            _not_implemented_error(
                "is_ccw",
                "Tests if LinearRing geometries are oriented counter-clockwise.",
            )
        )

    @property
    def is_closed(self):
        # Implementation of the abstract method
        raise NotImplementedError(
            _not_implemented_error(
                "is_closed",
                "Tests if LineString geometries are closed (start equals end point).",
            )
        )

    @property
    def has_z(self) -> pspd.Series:
        """Returns a ``Series`` of ``dtype('bool')`` with value ``True`` for
        features that have a z-component.

        Notes
        -----
        Every operation in GeoPandas is planar, i.e. the potential third
        dimension is not taken into account.

        Examples
        --------
        >>> from sedona.geopandas import GeoSeries
        >>> from shapely.geometry import Point
        >>> s = GeoSeries(
        ...     [
        ...         Point(0, 1),
        ...         Point(0, 1, 2),
        ...     ]
        ... )
        >>> s
        0        POINT (0 1)
        1    POINT Z (0 1 2)
        dtype: geometry

        >>> s.has_z
        0    False
        1     True
        dtype: bool
        """
        spark_expr = stf.ST_HasZ(self.spark.column)
        return self._query_geometry_column(
            spark_expr,
            returns_geom=False,
        )

    def get_precision(self):
        # Implementation of the abstract method
        raise NotImplementedError("This method is not implemented yet.")

    def get_geometry(self, index) -> "GeoSeries":
        """Returns the n-th geometry from a collection of geometries (0-indexed).

        If the index is non-negative, it returns the geometry at that index.
        If the index is negative, it counts backward from the end of the collection (e.g., -1 returns the last geometry).
        Returns None if the index is out of bounds.

        Note: Simple geometries act as length-1 collections

        Note: Using Shapely < 2.0, may lead to different results for empty simple geometries due to how
        shapely interprets them.

        Parameters
        ----------
        index : int or array_like
            Position of a geometry to be retrieved within its collection

        Returns
        -------
        GeoSeries

        Notes
        -----
        Simple geometries act as collections of length 1. Any out-of-range index value
        returns None.

        Examples
        --------
        >>> from shapely.geometry import Point, MultiPoint, GeometryCollection
        >>> s = geopandas.GeoSeries(
        ...     [
        ...         Point(0, 0),
        ...         MultiPoint([(0, 0), (1, 1), (0, 1), (1, 0)]),
        ...         GeometryCollection(
        ...             [MultiPoint([(0, 0), (1, 1), (0, 1), (1, 0)]), Point(0, 1)]
        ...         ),
        ...         Polygon(),
        ...         GeometryCollection(),
        ...     ]
        ... )
        >>> s
        0                                          POINT (0 0)
        1              MULTIPOINT ((0 0), (1 1), (0 1), (1 0))
        2    GEOMETRYCOLLECTION (MULTIPOINT ((0 0), (1 1), ...
        3                                        POLYGON EMPTY
        4                             GEOMETRYCOLLECTION EMPTY
        dtype: geometry

        >>> s.get_geometry(0)
        0                                POINT (0 0)
        1                                POINT (0 0)
        2    MULTIPOINT ((0 0), (1 1), (0 1), (1 0))
        3                              POLYGON EMPTY
        4                                       None
        dtype: geometry

        >>> s.get_geometry(1)
        0           None
        1    POINT (1 1)
        2    POINT (0 1)
        3           None
        4           None
        dtype: geometry

        >>> s.get_geometry(-1)
        0    POINT (0 0)
        1    POINT (1 0)
        2    POINT (0 1)
        3  POLYGON EMPTY
        4           None
        dtype: geometry

        """

        # Sedona errors on negative indexes, so we use a case statement to handle it ourselves
        """
        ST_GeometryN(
            `L`,
            CASE
                WHEN ST_NumGeometries(`L`) + `R` < 0 THEN NULL
                WHEN `R` < 0 THEN ST_NumGeometries(`L`) + `R`
                ELSE `R`
            END
        )
        """
        spark_expr = stf.ST_GeometryN(
            F.col("L"),
            F.when(
                stf.ST_NumGeometries(F.col("L")) + F.col("R") < 0,
                None,
            )
            .when(F.col("R") < 0, stf.ST_NumGeometries(F.col("L")) + F.col("R"))
            .otherwise(F.col("R")),
        )

        other = self._make_series_of_val(index)

        return self._row_wise_operation(
            spark_expr,
            other,
            align=False,
            returns_geom=True,
            default_val=None,
        )

    @property
    def boundary(self) -> "GeoSeries":
        """Returns a ``GeoSeries`` of lower dimensional objects representing
        each geometry's set-theoretic `boundary`.

        Examples
        --------

        >>> from sedona.geopandas import GeoSeries
        >>> from shapely.geometry import Polygon, LineString, Point
        >>> s = GeoSeries(
        ...     [
        ...         Polygon([(0, 0), (1, 1), (0, 1)]),
        ...         LineString([(0, 0), (1, 1), (1, 0)]),
        ...         Point(0, 0),
        ...     ]
        ... )
        >>> s
        0    POLYGON ((0 0, 1 1, 0 1, 0 0))
        1        LINESTRING (0 0, 1 1, 1 0)
        2                       POINT (0 0)
        dtype: geometry

        >>> s.boundary
        0    LINESTRING (0 0, 1 1, 0 1, 0 0)
        1          MULTIPOINT ((0 0), (1 0))
        2           GEOMETRYCOLLECTION EMPTY
        dtype: geometry

        See also
        --------
        GeoSeries.exterior : outer boundary (without interior rings)

        """
        # Geopandas and shapely return NULL for GeometryCollections, so we handle it separately
        # https://shapely.readthedocs.io/en/stable/reference/shapely.boundary.html
        """
            CASE
                WHEN GeometryType(`{col}`) IN ('GEOMETRYCOLLECTION') THEN NULL
                ELSE ST_Boundary(`{col}`)
            END
        """
        spark_expr = F.when(
            stf.GeometryType(self.spark.column).isin(["GEOMETRYCOLLECTION"]),
            None,
        ).otherwise(stf.ST_Boundary(self.spark.column))
        return self._query_geometry_column(
            spark_expr,
        )

    @property
    def centroid(self) -> "GeoSeries":
        """Returns a ``GeoSeries`` of points representing the centroid of each
        geometry.

        Note that centroid does not have to be on or within original geometry.

        Examples
        --------

        >>> from sedona.geopandas import GeoSeries
        >>> from shapely.geometry import Polygon, LineString, Point
        >>> s = GeoSeries(
        ...     [
        ...         Polygon([(0, 0), (1, 1), (0, 1)]),
        ...         LineString([(0, 0), (1, 1), (1, 0)]),
        ...         Point(0, 0),
        ...     ]
        ... )
        >>> s
        0    POLYGON ((0 0, 1 1, 0 1, 0 0))
        1        LINESTRING (0 0, 1 1, 1 0)
        2                       POINT (0 0)
        dtype: geometry

        >>> s.centroid
        0    POINT (0.33333 0.66667)
        1        POINT (0.70711 0.5)
        2                POINT (0 0)
        dtype: geometry

        See also
        --------
        GeoSeries.representative_point : point guaranteed to be within each geometry
        """
        spark_expr = stf.ST_Centroid(self.spark.column)
        return self._query_geometry_column(
            spark_expr,
            returns_geom=True,
        )

    def concave_hull(self, ratio=0.0, allow_holes=False):
        # Implementation of the abstract method
        raise NotImplementedError("This method is not implemented yet.")

    @property
    def convex_hull(self):
        # Implementation of the abstract method
        raise NotImplementedError(
            _not_implemented_error(
                "convex_hull", "Computes the convex hull of each geometry."
            )
        )

    def delaunay_triangles(self, tolerance=0.0, only_edges=False):
        # Implementation of the abstract method
        raise NotImplementedError("This method is not implemented yet.")

    def voronoi_polygons(self, tolerance=0.0, extend_to=None, only_edges=False):
        # Implementation of the abstract method
        raise NotImplementedError("This method is not implemented yet.")

    @property
    def envelope(self) -> "GeoSeries":
        """Returns a ``GeoSeries`` of geometries representing the envelope of
        each geometry.

        The envelope of a geometry is the bounding rectangle. That is, the
        point or smallest rectangular polygon (with sides parallel to the
        coordinate axes) that contains the geometry.

        Examples
        --------

        >>> from sedona.geopandas import GeoSeries
        >>> from shapely.geometry import Polygon, LineString, Point, MultiPoint
        >>> s = GeoSeries(
        ...     [
        ...         Polygon([(0, 0), (1, 1), (0, 1)]),
        ...         LineString([(0, 0), (1, 1), (1, 0)]),
        ...         MultiPoint([(0, 0), (1, 1)]),
        ...         Point(0, 0),
        ...     ]
        ... )
        >>> s
        0    POLYGON ((0 0, 1 1, 0 1, 0 0))
        1        LINESTRING (0 0, 1 1, 1 0)
        2         MULTIPOINT ((0 0), (1 1))
        3                       POINT (0 0)
        dtype: geometry

        >>> s.envelope
        0    POLYGON ((0 0, 1 0, 1 1, 0 1, 0 0))
        1    POLYGON ((0 0, 1 0, 1 1, 0 1, 0 0))
        2    POLYGON ((0 0, 1 0, 1 1, 0 1, 0 0))
        3                            POINT (0 0)
        dtype: geometry

        See also
        --------
        GeoSeries.convex_hull : convex hull geometry
        """
        spark_expr = stf.ST_Envelope(self.spark.column)
        return self._query_geometry_column(
            spark_expr,
            returns_geom=True,
        )

    def minimum_rotated_rectangle(self):
        # Implementation of the abstract method
        raise NotImplementedError("This method is not implemented yet.")

    @property
    def exterior(self):
        # Implementation of the abstract method
        raise NotImplementedError("This method is not implemented yet.")

    def extract_unique_points(self):
        # Implementation of the abstract method
        raise NotImplementedError("This method is not implemented yet.")

    def offset_curve(self, distance, quad_segs=8, join_style="round", mitre_limit=5.0):
        # Implementation of the abstract method
        raise NotImplementedError("This method is not implemented yet.")

    @property
    def interiors(self):
        # Implementation of the abstract method
        raise NotImplementedError("This method is not implemented yet.")

    def remove_repeated_points(self, tolerance=0.0):
        # Implementation of the abstract method
        raise NotImplementedError("This method is not implemented yet.")

    def set_precision(self, grid_size, mode="valid_output"):
        # Implementation of the abstract method
        raise NotImplementedError("This method is not implemented yet.")

    def representative_point(self):
        # Implementation of the abstract method
        raise NotImplementedError("This method is not implemented yet.")

    def minimum_bounding_circle(self):
        # Implementation of the abstract method
        raise NotImplementedError("This method is not implemented yet.")

    def minimum_bounding_radius(self):
        # Implementation of the abstract method
        raise NotImplementedError("This method is not implemented yet.")

    def minimum_clearance(self):
        # Implementation of the abstract method
        raise NotImplementedError("This method is not implemented yet.")

    def normalize(self):
        # Implementation of the abstract method
        raise NotImplementedError("This method is not implemented yet.")

    def make_valid(self, *, method="linework", keep_collapsed=True) -> "GeoSeries":
        """Repairs invalid geometries.

        Returns a ``GeoSeries`` with valid geometries.

        If the input geometry is already valid, then it will be preserved.
        In many cases, in order to create a valid geometry, the input
        geometry must be split into multiple parts or multiple geometries.
        If the geometry must be split into multiple parts of the same type
        to be made valid, then a multi-part geometry will be returned
        (e.g. a MultiPolygon).
        If the geometry must be split into multiple parts of different types
        to be made valid, then a GeometryCollection will be returned.

        In Sedona, only the 'structure' method is available:

        * the 'structure' algorithm tries to reason from the structure of the
          input to find the 'correct' repair: exterior rings bound area,
          interior holes exclude area. It first makes all rings valid, then
          shells are merged and holes are subtracted from the shells to
          generate valid result. It assumes that holes and shells are correctly
          categorized in the input geometry.

        Parameters
        ----------
        method : {'linework', 'structure'}, default 'linework'
            Algorithm to use when repairing geometry. Sedona Geopandas only supports the 'structure' method.
            The default method is "linework" to match compatibility with Geopandas, but it must be explicitly set to
            'structure' to use the Sedona implementation.

        keep_collapsed : bool, default True
            For the 'structure' method, True will keep components that have
            collapsed into a lower dimensionality. For example, a ring
            collapsing to a line, or a line collapsing to a point.

        Examples
        --------

        >>> from sedona.geopandas import GeoSeries
        >>> from shapely.geometry import MultiPolygon, Polygon, LineString, Point
        >>> s = GeoSeries(
        ...     [
        ...         Polygon([(0, 0), (0, 2), (1, 1), (2, 2), (2, 0), (1, 1), (0, 0)]),
        ...         Polygon([(0, 2), (0, 1), (2, 0), (0, 0), (0, 2)]),
        ...         LineString([(0, 0), (1, 1), (1, 0)]),
        ...     ],
        ... )
        >>> s
        0    POLYGON ((0 0, 0 2, 1 1, 2 2, 2 0, 1 1, 0 0))
        1              POLYGON ((0 2, 0 1, 2 0, 0 0, 0 2))
        2                       LINESTRING (0 0, 1 1, 1 0)
        dtype: geometry

        >>> s.make_valid()
        0    MULTIPOLYGON (((1 1, 0 0, 0 2, 1 1)), ((2 0, 1...
        1                       POLYGON ((0 1, 2 0, 0 0, 0 1))
        2                           LINESTRING (0 0, 1 1, 1 0)
        dtype: geometry
        """

        if method != "structure":
            raise ValueError(
                "Sedona only supports the 'structure' method for make_valid"
            )

        spark_expr = stf.ST_MakeValid(self.spark.column, keep_collapsed)
        return self._query_geometry_column(
            spark_expr,
            returns_geom=True,
        )

    def reverse(self):
        # Implementation of the abstract method
        raise NotImplementedError("This method is not implemented yet.")

    def segmentize(self, max_segment_length):
        # Implementation of the abstract method
        raise NotImplementedError("This method is not implemented yet.")

    def transform(self, transformation, include_z=False):
        # Implementation of the abstract method
        raise NotImplementedError("This method is not implemented yet.")

    def force_2d(self):
        # Implementation of the abstract method
        raise NotImplementedError("This method is not implemented yet.")

    def force_3d(self, z=0):
        # Implementation of the abstract method
        raise NotImplementedError("This method is not implemented yet.")

    def line_merge(self, directed=False):
        # Implementation of the abstract method
        raise NotImplementedError("This method is not implemented yet.")

    # ============================================================================
    # GEOMETRIC OPERATIONS
    # ============================================================================

    @property
    def unary_union(self):
        # Implementation of the abstract method
        raise NotImplementedError("This method is not implemented yet.")

    def union_all(self, method="unary", grid_size=None) -> BaseGeometry:
        """Returns a geometry containing the union of all geometries in the
        ``GeoSeries``.

        Sedona does not support the method or grid_size argument, so the user does not need to manually
        decide the algorithm being used.

        Parameters
        ----------
        method : str (default ``"unary"``)
            Not supported in Sedona.

        grid_size : float, default None
            Not supported in Sedona.

        Examples
        --------

        >>> from sedona.geopandas import GeoSeries
        >>> from shapely.geometry import box
        >>> s = GeoSeries([box(0, 0, 1, 1), box(0, 0, 2, 2)])
        >>> s
        0    POLYGON ((1 0, 1 1, 0 1, 0 0, 1 0))
        1    POLYGON ((2 0, 2 2, 0 2, 0 0, 2 0))
        dtype: geometry

        >>> s.union_all()
        <POLYGON ((0 1, 0 2, 2 2, 2 0, 1 0, 0 0, 0 1))>
        """
        if grid_size is not None:
            raise NotImplementedError("Sedona does not support the grid_size argument")
        if method != "unary":
            import warnings

            warnings.warn(
                f"Sedona does not support manually specifying different union methods. Ignoring non-default method argument of {method}"
            )

        if len(self) == 0:
            # While it's not explicitly defined in geopandas docs, this is what geopandas returns for empty GeoSeries
            # If it ever changes for some reason, we'll catch that with the test
            from shapely.geometry import GeometryCollection

            return GeometryCollection()

        spark_expr = sta.ST_Union_Aggr(self.spark.column)
        tmp = self._query_geometry_column(spark_expr, returns_geom=False, is_aggr=True)

        ps_series = tmp.take([0])
        geom = ps_series.iloc[0]
        return geom

    def crosses(self, other, align=None) -> pspd.Series:
        """Returns a ``Series`` of ``dtype('bool')`` with value ``True`` for
        each aligned geometry that cross `other`.

        An object is said to cross `other` if its `interior` intersects the
        `interior` of the other but does not contain it, and the dimension of
        the intersection is less than the dimension of the one or the other.

        Note: Unlike Geopandas, Sedona's implementation always return NULL when GeometryCollection is involved.

        The operation works on a 1-to-1 row-wise manner.

        Parameters
        ----------
        other : GeoSeries or geometric object
            The GeoSeries (elementwise) or geometric object to test if is
            crossed.
        align : bool | None (default None)
            If True, automatically aligns GeoSeries based on their indices. None defaults to True.
            If False, the order of elements is preserved.

        Returns
        -------
        Series (bool)

        Examples
        --------

        >>> from sedona.geopandas import GeoSeries
        >>> from shapely.geometry import Polygon, LineString, Point
        >>> s = GeoSeries(
        ...     [
        ...         Polygon([(0, 0), (2, 2), (0, 2)]),
        ...         LineString([(0, 0), (2, 2)]),
        ...         LineString([(2, 0), (0, 2)]),
        ...         Point(0, 1),
        ...     ],
        ... )
        >>> s2 = GeoSeries(
        ...     [
        ...         LineString([(1, 0), (1, 3)]),
        ...         LineString([(2, 0), (0, 2)]),
        ...         Point(1, 1),
        ...         Point(0, 1),
        ...     ],
        ...     index=range(1, 5),
        ... )

        >>> s
        0    POLYGON ((0 0, 2 2, 0 2, 0 0))
        1             LINESTRING (0 0, 2 2)
        2             LINESTRING (2 0, 0 2)
        3                       POINT (0 1)
        dtype: geometry
        >>> s2
        1    LINESTRING (1 0, 1 3)
        2    LINESTRING (2 0, 0 2)
        3              POINT (1 1)
        4              POINT (0 1)
        dtype: geometry

        We can check if each geometry of GeoSeries crosses a single
        geometry:

        >>> line = LineString([(-1, 1), (3, 1)])
        >>> s.crosses(line)
        0     True
        1     True
        2     True
        3    False
        dtype: bool

        We can also check two GeoSeries against each other, row by row.
        The GeoSeries above have different indices. We can either align both GeoSeries
        based on index values and compare elements with the same index using
        ``align=True`` or ignore index and compare elements based on their matching
        order using ``align=False``:

        >>> s.crosses(s2, align=True)
        0    False
        1     True
        2    False
        3    False
        4    False
        dtype: bool

        >>> s.crosses(s2, align=False)
        0     True
        1     True
        2    False
        3    False
        dtype: bool

        Notice that a line does not cross a point that it contains.

        Notes
        -----
        This method works in a row-wise manner. It does not check if an element
        of one GeoSeries ``crosses`` *any* element of the other one.

        See also
        --------
        GeoSeries.disjoint
        GeoSeries.intersects

        """
        # Sedona does not support GeometryCollection (errors), so we return NULL for now to avoid error
        """
        CASE
            WHEN GeometryType(`L`) == 'GEOMETRYCOLLECTION' OR GeometryType(`R`) == 'GEOMETRYCOLLECTION' THEN NULL
            ELSE ST_Crosses(`L`, `R`)
        END
        """
        other_series = self._make_series_of_val(other)
        spark_expr = F.when(
            (stf.GeometryType(F.col("L")) == "GEOMETRYCOLLECTION")
            | (stf.GeometryType(F.col("R")) == "GEOMETRYCOLLECTION"),
            None,
        ).otherwise(stp.ST_Crosses(F.col("L"), F.col("R")))
        result = self._row_wise_operation(
            spark_expr,
            other_series,
            align,
            default_val=False,
        )

        # result = self._row_wise_operation(
        #     select, other, align, rename="crosses", default_val="FALSE"
        # )
        return to_bool(result)

    def disjoint(self, other, align=None):
        # Implementation of the abstract method
        raise NotImplementedError("This method is not implemented yet.")

    def intersects(
        self, other: Union["GeoSeries", BaseGeometry], align: Union[bool, None] = None
    ) -> pspd.Series:
        """Returns a ``Series`` of ``dtype('bool')`` with value ``True`` for
        each aligned geometry that intersects `other`.

        An object is said to intersect `other` if its `boundary` and `interior`
        intersects in any way with those of the other.

        The operation works on a 1-to-1 row-wise manner.

        Parameters
        ----------
        other : GeoSeries or geometric object
            The GeoSeries (elementwise) or geometric object to test if is
            intersected.
        align : bool | None (default None)
            If True, automatically aligns GeoSeries based on their indices. None defaults to True.
            If False, the order of elements is preserved.

        Returns
        -------
        Series (bool)

        Examples
        --------
        >>> from sedona.geopandas import GeoSeries
        >>> from shapely.geometry import Polygon, LineString, Point
        >>> s = GeoSeries(
        ...     [
        ...         Polygon([(0, 0), (2, 2), (0, 2)]),
        ...         LineString([(0, 0), (2, 2)]),
        ...         LineString([(2, 0), (0, 2)]),
        ...         Point(0, 1),
        ...     ],
        ... )
        >>> s2 = GeoSeries(
        ...     [
        ...         LineString([(1, 0), (1, 3)]),
        ...         LineString([(2, 0), (0, 2)]),
        ...         Point(1, 1),
        ...         Point(0, 1),
        ...     ],
        ...     index=range(1, 5),
        ... )

        >>> s
        0    POLYGON ((0 0, 2 2, 0 2, 0 0))
        1             LINESTRING (0 0, 2 2)
        2             LINESTRING (2 0, 0 2)
        3                       POINT (0 1)
        dtype: geometry

        >>> s2
        1    LINESTRING (1 0, 1 3)
        2    LINESTRING (2 0, 0 2)
        3              POINT (1 1)
        4              POINT (0 1)
        dtype: geometry

        We can check if each geometry of GeoSeries crosses a single
        geometry:

        >>> line = LineString([(-1, 1), (3, 1)])
        >>> s.intersects(line)
        0    True
        1    True
        2    True
        3    True
        dtype: bool

        We can also check two GeoSeries against each other, row by row.
        The GeoSeries above have different indices. We can either align both GeoSeries
        based on index values and compare elements with the same index using
        ``align=True`` or ignore index and compare elements based on their matching
        order using ``align=False``:

        >>> s.intersects(s2, align=True)
        0    False
        1     True
        2     True
        3    False
        4    False
        dtype: bool

        >>> s.intersects(s2, align=False)
        0    True
        1    True
        2    True
        3    True
        dtype: bool

        Notes
        -----
        This method works in a row-wise manner. It does not check if an element
        of one GeoSeries ``crosses`` *any* element of the other one.

        See also
        --------
        GeoSeries.disjoint
        GeoSeries.crosses
        GeoSeries.touches
        GeoSeries.intersection
        """

        other_series = self._make_series_of_val(other)

        spark_expr = stp.ST_Intersects(F.col("L"), F.col("R"))
        result = self._row_wise_operation(
            spark_expr,
            other_series,
            align,
            default_val=False,
        )
        return to_bool(result)

    def overlaps(self, other, align=None) -> pspd.Series:
        """Returns True for all aligned geometries that overlap other, else False.

        In the original Geopandas, Geometries overlap if they have more than one but not all
        points in common, have the same dimension, and the intersection of the
        interiors of the geometries has the same dimension as the geometries
        themselves.

        However, in Sedona, we return True in the case where the geometries points match.

        Note: Sedona's behavior may also differ from Geopandas for GeometryCollections.

        The operation works on a 1-to-1 row-wise manner.

        Parameters
        ----------
        other : GeoSeries or geometric object
            The GeoSeries (elementwise) or geometric object to test if
            overlaps.
        align : bool | None (default None)
            If True, automatically aligns GeoSeries based on their indices. None defaults to True.
            If False, the order of elements is preserved.

        Returns
        -------
        Series (bool)

        Examples
        --------
        >>> from sedona.geopandas import GeoSeries
        >>> from shapely.geometry import Polygon, LineString, MultiPoint, Point
        >>> s = GeoSeries(
        ...     [
        ...         Polygon([(0, 0), (2, 2), (0, 2)]),
        ...         Polygon([(0, 0), (2, 2), (0, 2)]),
        ...         LineString([(0, 0), (2, 2)]),
        ...         MultiPoint([(0, 0), (0, 1)]),
        ...     ],
        ... )
        >>> s2 = GeoSeries(
        ...     [
        ...         Polygon([(0, 0), (2, 0), (0, 2)]),
        ...         LineString([(0, 1), (1, 1)]),
        ...         LineString([(1, 1), (3, 3)]),
        ...         Point(0, 1),
        ...     ],
        ... )

        We can check if each geometry of GeoSeries overlaps a single
        geometry:

        >>> polygon = Polygon([(0, 0), (1, 0), (1, 1), (0, 1)])
        >>> s.overlaps(polygon)
        0     True
        1     True
        2    False
        3    False
        dtype: bool

        We can also check two GeoSeries against each other, row by row.
        The GeoSeries above have different indices. We align both GeoSeries
        based on index values and compare elements with the same index.

        >>> s.overlaps(s2)
        0    False
        1     True
        2    False
        3    False
        4    False
        dtype: bool

        >>> s.overlaps(s2, align=False)
        0     True
        1    False
        2     True
        3    False
        dtype: bool

        Notes
        -----
        This method works in a row-wise manner. It does not check if an element
        of one GeoSeries ``overlaps`` *any* element of the other one.

        See also
        --------
        GeoSeries.crosses
        GeoSeries.intersects

        """
        # Note: We cannot efficiently match geopandas behavior because Sedona's ST_Overlaps returns True for equal geometries
        # ST_Overlaps(`L`, `R`) AND ST_Equals(`L`, `R`) does not work because ST_Equals errors on invalid geometries

        other_series = self._make_series_of_val(other)
        spark_expr = stp.ST_Overlaps(F.col("L"), F.col("R"))
        result = self._row_wise_operation(
            spark_expr,
            other_series,
            align,
            default_val=False,
        )
        return to_bool(result)

    def touches(self, other, align=None) -> pspd.Series:
        """Returns a ``Series`` of ``dtype('bool')`` with value ``True`` for
        each aligned geometry that touches `other`.

        An object is said to touch `other` if it has at least one point in
        common with `other` and its interior does not intersect with any part
        of the other. Overlapping features therefore do not touch.

        Note: Sedona's behavior may also differ from Geopandas for GeometryCollections.

        The operation works on a 1-to-1 row-wise manner.

        Parameters
        ----------
        other : GeoSeries or geometric object
            The GeoSeries (elementwise) or geometric object to test if is
            touched.
        align : bool | None (default None)
            If True, automatically aligns GeoSeries based on their indices. None defaults to True.
            If False, the order of elements is preserved.

        Returns
        -------
        Series (bool)

        Examples
        --------
        >>> from shapely.geometry import Polygon, LineString, MultiPoint, Point
        >>> s = GeoSeries(
        ...     [
        ...         Polygon([(0, 0), (2, 2), (0, 2)]),
        ...         Polygon([(0, 0), (2, 2), (0, 2)]),
        ...         LineString([(0, 0), (2, 2)]),
        ...         MultiPoint([(0, 0), (0, 1)]),
        ...     ],
        ... )
        >>> s2 = GeoSeries(
        ...     [
        ...         Polygon([(0, 0), (-2, 0), (0, -2)]),
        ...         LineString([(0, 1), (1, 1)]),
        ...         LineString([(1, 1), (3, 0)]),
        ...         Point(0, 1),
        ...     ],
        ...     index=range(1, 5),
        ... )

        >>> s
        0    POLYGON ((0 0, 2 2, 0 2, 0 0))
        1    POLYGON ((0 0, 2 2, 0 2, 0 0))
        2             LINESTRING (0 0, 2 2)
        3         MULTIPOINT ((0 0), (0 1))
        dtype: geometry

        >>> s2
        1    POLYGON ((0 0, -2 0, 0 -2, 0 0))
        2               LINESTRING (0 1, 1 1)
        3               LINESTRING (1 1, 3 0)
        4                         POINT (0 1)
        dtype: geometry

        We can check if each geometry of GeoSeries touches a single
        geometry:

        >>> line = LineString([(0, 0), (-1, -2)])
        >>> s.touches(line)
        0    True
        1    True
        2    True
        3    True
        dtype: bool

        We can also check two GeoSeries against each other, row by row.
        The GeoSeries above have different indices. We can either align both GeoSeries
        based on index values and compare elements with the same index using
        ``align=True`` or ignore index and compare elements based on their matching
        order using ``align=False``:

        >>> s.touches(s2, align=True)
        0    False
        1     True
        2     True
        3    False
        4    False
        dtype: bool

        >>> s.touches(s2, align=False)
        0     True
        1    False
        2     True
        3    False
        dtype: bool

        Notes
        -----
        This method works in a row-wise manner. It does not check if an element
        of one GeoSeries ``touches`` *any* element of the other one.

        See also
        --------
        GeoSeries.overlaps
        GeoSeries.intersects

        """

        other_series = self._make_series_of_val(other)
        spark_expr = stp.ST_Touches(F.col("L"), F.col("R"))
        result = self._row_wise_operation(
            spark_expr,
            other_series,
            align,
            default_val=False,
        )
        return to_bool(result)

    def within(self, other, align=None) -> pspd.Series:
        """Returns a ``Series`` of ``dtype('bool')`` with value ``True`` for
        each aligned geometry that is within `other`.

        An object is said to be within `other` if at least one of its points is located
        in the `interior` and no points are located in the `exterior` of the other.
        If either object is empty, this operation returns ``False``.

        This is the inverse of `contains` in the sense that the
        expression ``a.within(b) == b.contains(a)`` always evaluates to
        ``True``.

        Note: Sedona's behavior may also differ from Geopandas for GeometryCollections and for geometries that are equal.

        The operation works on a 1-to-1 row-wise manner.

        Parameters
        ----------
        other : GeoSeries or geometric object
            The GeoSeries (elementwise) or geometric object to test if each
            geometry is within.
        align : bool | None (default None)
            If True, automatically aligns GeoSeries based on their indices. None defaults to True.
            If False, the order of elements is preserved.

        Returns
        -------
        Series (bool)


        Examples
        --------
        >>> from shapely.geometry import Polygon, LineString, Point
        >>> s = GeoSeries(
        ...     [
        ...         Polygon([(0, 0), (2, 2), (0, 2)]),
        ...         Polygon([(0, 0), (1, 2), (0, 2)]),
        ...         LineString([(0, 0), (0, 2)]),
        ...         Point(0, 1),
        ...     ],
        ... )
        >>> s2 = GeoSeries(
        ...     [
        ...         Polygon([(0, 0), (1, 1), (0, 1)]),
        ...         LineString([(0, 0), (0, 2)]),
        ...         LineString([(0, 0), (0, 1)]),
        ...         Point(0, 1),
        ...     ],
        ...     index=range(1, 5),
        ... )

        >>> s
        0    POLYGON ((0 0, 2 2, 0 2, 0 0))
        1    POLYGON ((0 0, 1 2, 0 2, 0 0))
        2             LINESTRING (0 0, 0 2)
        3                       POINT (0 1)
        dtype: geometry

        >>> s2
        1    POLYGON ((0 0, 1 1, 0 1, 0 0))
        2             LINESTRING (0 0, 0 2)
        3             LINESTRING (0 0, 0 1)
        4                       POINT (0 1)
        dtype: geometry

        We can check if each geometry of GeoSeries is within a single
        geometry:

        >>> polygon = Polygon([(0, 0), (2, 2), (0, 2)])
        >>> s.within(polygon)
        0     True
        1     True
        2    False
        3    False
        dtype: bool

        We can also check two GeoSeries against each other, row by row.
        The GeoSeries above have different indices. We can either align both GeoSeries
        based on index values and compare elements with the same index using
        ``align=True`` or ignore index and compare elements based on their matching
        order using ``align=False``:

        >>> s2.within(s)
        0    False
        1    False
        2     True
        3    False
        4    False
        dtype: bool

        >>> s2.within(s, align=False)
        1     True
        2    False
        3     True
        4     True
        dtype: bool

        Notes
        -----
        This method works in a row-wise manner. It does not check if an element
        of one GeoSeries is ``within`` any element of the other one.

        See also
        --------
        GeoSeries.contains
        """

        other_series = self._make_series_of_val(other)
        spark_expr = stp.ST_Within(F.col("L"), F.col("R"))
        result = self._row_wise_operation(
            spark_expr,
            other_series,
            align,
            default_val=False,
        )
        return to_bool(result)

    def covers(self, other, align=None) -> pspd.Series:
        """
        Returns a ``Series`` of ``dtype('bool')`` with value ``True`` for
        each aligned geometry that is entirely covering `other`.

        An object A is said to cover another object B if no points of B lie
        in the exterior of A.
        If either object is empty, this operation returns ``False``.

        Note: Sedona's implementation instead returns False for identical geometries.
        Sedona's behavior may also differ from Geopandas for GeometryCollections.

        The operation works on a 1-to-1 row-wise manner.

        See
        https://lin-ear-th-inking.blogspot.com/2007/06/subtleties-of-ogc-covers-spatial.html
        for reference.

        Parameters
        ----------
        other : Geoseries or geometric object
            The Geoseries (elementwise) or geometric object to check is being covered.
        align : bool | None (default None)
            If True, automatically aligns GeoSeries based on their indices. None defaults to True.
            If False, the order of elements is preserved.

        Returns
        -------
        Series (bool)

        Examples
        --------
        >>> from shapely.geometry import Polygon, LineString, Point
        >>> s = GeoSeries(
        ...     [
        ...         Polygon([(0, 0), (2, 0), (2, 2), (0, 2)]),
        ...         Polygon([(0, 0), (2, 2), (0, 2)]),
        ...         LineString([(0, 0), (2, 2)]),
        ...         Point(0, 0),
        ...     ],
        ... )
        >>> s2 = GeoSeries(
        ...     [
        ...         Polygon([(0.5, 0.5), (1.5, 0.5), (1.5, 1.5), (0.5, 1.5)]),
        ...         Polygon([(0, 0), (2, 0), (2, 2), (0, 2)]),
        ...         LineString([(1, 1), (1.5, 1.5)]),
        ...         Point(0, 0),
        ...     ],
        ...     index=range(1, 5),
        ... )

        >>> s
        0    POLYGON ((0 0, 2 0, 2 2, 0 2, 0 0))
        1         POLYGON ((0 0, 2 2, 0 2, 0 0))
        2                  LINESTRING (0 0, 2 2)
        3                            POINT (0 0)
        dtype: geometry

        >>> s2
        1    POLYGON ((0.5 0.5, 1.5 0.5, 1.5 1.5, 0.5 1.5, ...
        2                  POLYGON ((0 0, 2 0, 2 2, 0 2, 0 0))
        3                            LINESTRING (1 1, 1.5 1.5)
        4                                          POINT (0 0)
        dtype: geometry

        We can check if each geometry of GeoSeries covers a single
        geometry:

        >>> poly = Polygon([(0, 0), (2, 0), (2, 2), (0, 2)])
        >>> s.covers(poly)
        0     True
        1    False
        2    False
        3    False
        dtype: bool

        We can also check two GeoSeries against each other, row by row.
        The GeoSeries above have different indices. We can either align both GeoSeries
        based on index values and compare elements with the same index using
        ``align=True`` or ignore index and compare elements based on their matching
        order using ``align=False``:

        >>> s.covers(s2, align=True)
        0    False
        1    False
        2    False
        3    False
        4    False
        dtype: bool

        >>> s.covers(s2, align=False)
        0     True
        1    False
        2     True
        3     True
        dtype: bool

        Notes
        -----
        This method works in a row-wise manner. It does not check if an element
        of one GeoSeries ``covers`` any element of the other one.

        See also
        --------
        GeoSeries.covered_by
        GeoSeries.overlaps
        """

        other_series = self._make_series_of_val(other)
        spark_expr = stp.ST_Covers(F.col("L"), F.col("R"))
        result = self._row_wise_operation(
            spark_expr,
            other_series,
            align,
            default_val=False,
        )
        return to_bool(result)

    def covered_by(self, other, align=None) -> pspd.Series:
        """
        Returns a ``Series`` of ``dtype('bool')`` with value ``True`` for
        each aligned geometry that is entirely covered by `other`.

        An object A is said to cover another object B if no points of B lie
        in the exterior of A.

        Note: Sedona's implementation instead returns False for identical geometries.
        Sedona's behavior may differ from Geopandas for GeometryCollections.

        The operation works on a 1-to-1 row-wise manner.

        See
        https://lin-ear-th-inking.blogspot.com/2007/06/subtleties-of-ogc-covers-spatial.html
        for reference.

        Parameters
        ----------
        other : Geoseries or geometric object
            The Geoseries (elementwise) or geometric object to check is being covered.
        align : bool | None (default None)
            If True, automatically aligns GeoSeries based on their indices. None defaults to True.
            If False, the order of elements is preserved.

        Returns
        -------
        Series (bool)

        Examples
        --------
        >>> from shapely.geometry import Polygon, LineString, Point
        >>> s = GeoSeries(
        ...     [
        ...         Polygon([(0.5, 0.5), (1.5, 0.5), (1.5, 1.5), (0.5, 1.5)]),
        ...         Polygon([(0, 0), (2, 0), (2, 2), (0, 2)]),
        ...         LineString([(1, 1), (1.5, 1.5)]),
        ...         Point(0, 0),
        ...     ],
        ... )
        >>> s2 = GeoSeries(
        ...     [
        ...         Polygon([(0, 0), (2, 0), (2, 2), (0, 2)]),
        ...         Polygon([(0, 0), (2, 2), (0, 2)]),
        ...         LineString([(0, 0), (2, 2)]),
        ...         Point(0, 0),
        ...     ],
        ...     index=range(1, 5),
        ... )

        >>> s
        0    POLYGON ((0.5 0.5, 1.5 0.5, 1.5 1.5, 0.5 1.5, ...
        1                  POLYGON ((0 0, 2 0, 2 2, 0 2, 0 0))
        2                            LINESTRING (1 1, 1.5 1.5)
        3                                          POINT (0 0)
        dtype: geometry
        >>>

        >>> s2
        1    POLYGON ((0 0, 2 0, 2 2, 0 2, 0 0))
        2         POLYGON ((0 0, 2 2, 0 2, 0 0))
        3                  LINESTRING (0 0, 2 2)
        4                            POINT (0 0)
        dtype: geometry

        We can check if each geometry of GeoSeries is covered by a single
        geometry:

        >>> poly = Polygon([(0, 0), (2, 0), (2, 2), (0, 2)])
        >>> s.covered_by(poly)
        0    True
        1    True
        2    True
        3    True
        dtype: bool

        We can also check two GeoSeries against each other, row by row.
        The GeoSeries above have different indices. We can either align both GeoSeries
        based on index values and compare elements with the same index using
        ``align=True`` or ignore index and compare elements based on their matching
        order using ``align=False``:

        >>> s.covered_by(s2, align=True)
        0    False
        1     True
        2     True
        3     True
        4    False
        dtype: bool

        >>> s.covered_by(s2, align=False)
        0     True
        1    False
        2     True
        3     True
        dtype: bool

        Notes
        -----
        This method works in a row-wise manner. It does not check if an element
        of one GeoSeries is ``covered_by`` any element of the other one.

        See also
        --------
        GeoSeries.covers
        GeoSeries.overlaps
        """

        other_series = self._make_series_of_val(other)
        spark_expr = stp.ST_CoveredBy(F.col("L"), F.col("R"))
        result = self._row_wise_operation(
            spark_expr,
            other_series,
            align,
            default_val=False,
        )
        return to_bool(result)

    def distance(self, other, align=None) -> pspd.Series:
        """Returns a ``Series`` containing the distance to aligned `other`.

        The operation works on a 1-to-1 row-wise manner:

        Parameters
        ----------
        other : Geoseries or geometric object
            The Geoseries (elementwise) or geometric object to find the
            distance to.
        align : bool | None (default None)
            If True, automatically aligns GeoSeries based on their indices. None defaults to True.
            If False, the order of elements is preserved.

        Returns
        -------
        Series (float)

        Examples
        --------
        >>> from sedona.geopandas import GeoSeries
        >>> from shapely.geometry import Polygon, LineString, Point
        >>> s = GeoSeries(
        ...     [
        ...         Polygon([(0, 0), (1, 0), (1, 1)]),
        ...         Polygon([(0, 0), (-1, 0), (-1, 1)]),
        ...         LineString([(1, 1), (0, 0)]),
        ...         Point(0, 0),
        ...     ],
        ... )
        >>> s2 = GeoSeries(
        ...     [
        ...         Polygon([(0.5, 0.5), (1.5, 0.5), (1.5, 1.5), (0.5, 1.5)]),
        ...         Point(3, 1),
        ...         LineString([(1, 0), (2, 0)]),
        ...         Point(0, 1),
        ...     ],
        ...     index=range(1, 5),
        ... )

        >>> s
        0      POLYGON ((0 0, 1 0, 1 1, 0 0))
        1    POLYGON ((0 0, -1 0, -1 1, 0 0))
        2               LINESTRING (1 1, 0 0)
        3                         POINT (0 0)
        dtype: geometry

        >>> s2
        1    POLYGON ((0.5 0.5, 1.5 0.5, 1.5 1.5, 0.5 1.5, ...
        2                                          POINT (3 1)
        3                                LINESTRING (1 0, 2 0)
        4                                          POINT (0 1)
        dtype: geometry

        We can check the distance of each geometry of GeoSeries to a single
        geometry:

        >>> point = Point(-1, 0)
        >>> s.distance(point)
        0    1.0
        1    0.0
        2    1.0
        3    1.0
        dtype: float64

        We can also check two GeoSeries against each other, row by row.
        The GeoSeries above have different indices. We can either align both GeoSeries
        based on index values and use elements with the same index using
        ``align=True`` or ignore index and use elements based on their matching
        order using ``align=False``:

        >>> s.distance(s2, align=True)
        0         NaN
        1    0.707107
        2    2.000000
        3    1.000000
        4         NaN
        dtype: float64

        >>> s.distance(s2, align=False)
        0    0.000000
        1    3.162278
        2    0.707107
        3    1.000000
        dtype: float64
        """

        other_series = self._make_series_of_val(other)
        spark_expr = stf.ST_Distance(F.col("L"), F.col("R"))
        result = self._row_wise_operation(
            spark_expr,
            other_series,
            align,
            default_val=None,
        )
        return result

    def intersection(
        self, other: Union["GeoSeries", BaseGeometry], align: Union[bool, None] = None
    ) -> "GeoSeries":
        """Returns a ``GeoSeries`` of the intersection of points in each
        aligned geometry with `other`.

        The operation works on a 1-to-1 row-wise manner.

        Parameters
        ----------
        other : Geoseries or geometric object
            The Geoseries (elementwise) or geometric object to find the
            intersection with.
        align : bool | None (default None)
            If True, automatically aligns GeoSeries based on their indices. None defaults to True.
            If False, the order of elements is preserved.

        Returns
        -------
        GeoSeries

        Examples
        --------
        >>> from sedona.geopandas import GeoSeries
        >>> from shapely.geometry import Polygon, LineString, Point
        >>> s = GeoSeries(
        ...     [
        ...         Polygon([(0, 0), (2, 2), (0, 2)]),
        ...         Polygon([(0, 0), (2, 2), (0, 2)]),
        ...         LineString([(0, 0), (2, 2)]),
        ...         LineString([(2, 0), (0, 2)]),
        ...         Point(0, 1),
        ...     ],
        ... )
        >>> s2 = GeoSeries(
        ...     [
        ...         Polygon([(0, 0), (1, 1), (0, 1)]),
        ...         LineString([(1, 0), (1, 3)]),
        ...         LineString([(2, 0), (0, 2)]),
        ...         Point(1, 1),
        ...         Point(0, 1),
        ...     ],
        ...     index=range(1, 6),
        ... )

        >>> s
        0    POLYGON ((0 0, 2 2, 0 2, 0 0))
        1    POLYGON ((0 0, 2 2, 0 2, 0 0))
        2             LINESTRING (0 0, 2 2)
        3             LINESTRING (2 0, 0 2)
        4                       POINT (0 1)
        dtype: geometry

        >>> s2
        1    POLYGON ((0 0, 1 1, 0 1, 0 0))
        2             LINESTRING (1 0, 1 3)
        3             LINESTRING (2 0, 0 2)
        4                       POINT (1 1)
        5                       POINT (0 1)
        dtype: geometry

        We can also do intersection of each geometry and a single
        shapely geometry:

        >>> s.intersection(Polygon([(0, 0), (1, 1), (0, 1)]))
        0    POLYGON ((0 0, 0 1, 1 1, 0 0))
        1    POLYGON ((0 0, 0 1, 1 1, 0 0))
        2             LINESTRING (0 0, 1 1)
        3                       POINT (1 1)
        4                       POINT (0 1)
        dtype: geometry

        We can also check two GeoSeries against each other, row by row.
        The GeoSeries above have different indices. We can either align both GeoSeries
        based on index values and compare elements with the same index using
        ``align=True`` or ignore index and compare elements based on their matching
        order using ``align=False``:

        >>> s.intersection(s2, align=True)
        0                              None
        1    POLYGON ((0 0, 0 1, 1 1, 0 0))
        2                       POINT (1 1)
        3             LINESTRING (2 0, 0 2)
        4                       POINT EMPTY
        5                              None
        dtype: geometry

        >>> s.intersection(s2, align=False)
        0    POLYGON ((0 0, 0 1, 1 1, 0 0))
        1             LINESTRING (1 1, 1 2)
        2                       POINT (1 1)
        3                       POINT (1 1)
        4                       POINT (0 1)
        dtype: geometry


        See Also
        --------
        GeoSeries.difference
        GeoSeries.symmetric_difference
        GeoSeries.union
        """

        other_series = self._make_series_of_val(other)
        spark_expr = stf.ST_Intersection(F.col("L"), F.col("R"))
        result = self._row_wise_operation(
            spark_expr,
            other_series,
            align,
            returns_geom=True,
            default_val=None,
        )
        return result

    # def _row_wise_operation(
    #     self,
    #     select: str,
    #     other: Any,
    #     align: Union[bool, None],
    #     rename: str,
    #     returns_geom: bool = False,
    #     default_val: Union[str, None] = None,
    # ):
    #     """
    #     Helper function to perform a row-wise operation on two GeoSeries.
    #     The self column and other column are aliased to `L` and `R`, respectively.

    #     default_val : str or None (default "FALSE")
    #         The value to use if either L or R is null. If None, nulls are not handled.
    #     """
    #     from pyspark.sql.functions import col

    #     # Note: this is specifically False. None is valid since it defaults to True similar to geopandas
    #     index_col = (
    #         NATURAL_ORDER_COLUMN_NAME if align is False else SPARK_DEFAULT_INDEX_NAME
    #     )

    #     if isinstance(other, BaseGeometry):
    #         other = GeoSeries([other] * len(self))

    #     # e.g int input
    #     if not isinstance(other, pspd.Series):
    #         other = pspd.Series([other] * len(self))

    #     assert isinstance(other, pspd.Series), f"Invalid type for other: {type(other)}"

    #     # This code assumes there is only one index (SPARK_DEFAULT_INDEX_NAME)
    #     # and would need to be updated if Sedona later supports multi-index
    #     df = self._internal.spark_frame.select(
    #         col(self.get_first_geometry_column()).alias("L"),
    #         # For the left side:
    #         # - We always select NATURAL_ORDER_COLUMN_NAME, to avoid having to regenerate it in the result
    #         # - We always select SPARK_DEFAULT_INDEX_NAME, to retain series index info
    #         col(NATURAL_ORDER_COLUMN_NAME),
    #         col(SPARK_DEFAULT_INDEX_NAME),
    #     )
    #     other_df = other._internal.spark_frame.select(
    #         col(_get_series_col_name(other)).alias("R"),
    #         # for the right side, we only need the column that we are joining on
    #         col(index_col),
    #     )
    #     joined_df = df.join(other_df, on=index_col, how="outer")

    #     if default_val is not None:
    #         # ps.Series.fillna() doesn't always work for the output for some reason
    #         # so we manually handle the nulls here.
    #         select = f"""
    #             CASE
    #                 WHEN `L` IS NULL OR `R` IS NULL THEN {default_val}
    #                 ELSE {select}
    #             END
    #         """

    #     return self._query_geometry_column(
    #         select,
    #         cols=["L", "R"],
    #         rename=rename,
    #         df=joined_df,
    #         returns_geom=returns_geom,
    #     )

    def _row_wise_operation(
        self,
        spark_col: PySparkColumn,
        other: Any,
        align: Union[bool, None],
        returns_geom: bool = False,
        default_val: Any = None,
    ):
        """
        Helper function to perform a row-wise operation on two GeoSeries.
        The self column and other column are aliased to `L` and `R`, respectively.

        default_val : str or None (default "FALSE")
            The value to use if either L or R is null. If None, nulls are not handled.
        """
        from pyspark.sql.functions import col

        # Note: this is specifically False. None is valid since it defaults to True similar to geopandas
        index_col = (
            NATURAL_ORDER_COLUMN_NAME if align is False else SPARK_DEFAULT_INDEX_NAME
        )

<<<<<<< HEAD
        assert isinstance(other, pspd.Series), f"Invalid type for other: {type(other)}"
=======
        if not isinstance(other, pspd.Series):
            # generator instead of a in-memory list
            data = [other for _ in range(len(self))]

            # e.g int, Geom, etc
            other = (
                GeoSeries(data)
                if isinstance(other, BaseGeometry)
                else pspd.Series(data)
            )

            # To make sure the result is the same length, we set natural column as the index
            # in case the index is not the default range index from 0.
            # Alternatively, we could create 'other' using the same index as self,
            # but that would require index=self.index.to_pandas() which is less scalable.
            index_col = NATURAL_ORDER_COLUMN_NAME
>>>>>>> 7a799252

        # This code assumes there is only one index (SPARK_DEFAULT_INDEX_NAME)
        # and would need to be updated if Sedona later supports multi-index

        df = self._internal.spark_frame.select(
            self.spark.column.alias("L"),
            # For the left side:
            # - We always select NATURAL_ORDER_COLUMN_NAME, to avoid having to regenerate it in the result
            # - We always select SPARK_DEFAULT_INDEX_NAME, to retain series index info
            col(NATURAL_ORDER_COLUMN_NAME),
            col(SPARK_DEFAULT_INDEX_NAME),
        )
        other_df = other._internal.spark_frame.select(
            other.spark.column.alias("R"),
            # for the right side, we only need the column that we are joining on
            col(index_col),
        )

        joined_df = df.join(other_df, on=index_col, how="outer")

        if default_val is not None:
            # ps.Series.fillna() doesn't always work for the output for some reason
            # so we manually handle the nulls here.
            spark_col = F.when(
                F.col("L").isNull() | F.col("R").isNull(),
                default_val,
            ).otherwise(spark_col)
            # The above is equivalent to the following:
            f"""
                CASE
                    WHEN `L` IS NULL OR `R` IS NULL THEN {default_val}
                    ELSE {spark_col}
                END
            """

        return self._query_geometry_column(
            spark_col,
            joined_df,
            returns_geom=returns_geom,
        )

    def intersection_all(self):
        # Implementation of the abstract method
        raise NotImplementedError("This method is not implemented yet.")

    # ============================================================================
    # SPATIAL PREDICATES
    # ============================================================================

    def contains(self, other, align=None) -> pspd.Series:
        """Returns a ``Series`` of ``dtype('bool')`` with value ``True`` for
        each aligned geometry that contains `other`.

        An object is said to contain `other` if at least one point of `other` lies in
        the interior and no points of `other` lie in the exterior of the object.
        (Therefore, any given polygon does not contain its own boundary - there is not
        any point that lies in the interior.)
        If either object is empty, this operation returns ``False``.

        This is the inverse of `within` in the sense that the expression
        ``a.contains(b) == b.within(a)`` always evaluates to ``True``.

        Note: Sedona's implementation instead returns False for identical geometries.

        The operation works on a 1-to-1 row-wise manner.

        Parameters
        ----------
        other : GeoSeries or geometric object
            The GeoSeries (elementwise) or geometric object to test if it
            is contained.
        align : bool | None (default None)
            If True, automatically aligns GeoSeries based on their indices. None defaults to True.
            If False, the order of elements is preserved.

        Returns
        -------
        Series (bool)

        Examples
        --------

        >>> from sedona.geopandas import GeoSeries
        >>> from shapely.geometry import Polygon, LineString, Point
        >>> s = GeoSeries(
        ...     [
        ...         Polygon([(0, 0), (1, 1), (0, 1)]),
        ...         LineString([(0, 0), (0, 2)]),
        ...         LineString([(0, 0), (0, 1)]),
        ...         Point(0, 1),
        ...     ],
        ...     index=range(0, 4),
        ... )
        >>> s2 = GeoSeries(
        ...     [
        ...         Polygon([(0, 0), (2, 2), (0, 2)]),
        ...         Polygon([(0, 0), (1, 2), (0, 2)]),
        ...         LineString([(0, 0), (0, 2)]),
        ...         Point(0, 1),
        ...     ],
        ...     index=range(1, 5),
        ... )

        >>> s
        0    POLYGON ((0 0, 1 1, 0 1, 0 0))
        1             LINESTRING (0 0, 0 2)
        2             LINESTRING (0 0, 0 1)
        3                       POINT (0 1)
        dtype: geometry

        >>> s2
        1    POLYGON ((0 0, 2 2, 0 2, 0 0))
        2    POLYGON ((0 0, 1 2, 0 2, 0 0))
        3             LINESTRING (0 0, 0 2)
        4                       POINT (0 1)
        dtype: geometry

        We can check if each geometry of GeoSeries contains a single
        geometry:

        >>> point = Point(0, 1)
        >>> s.contains(point)
        0    False
        1     True
        2    False
        3     True
        dtype: bool

        We can also check two GeoSeries against each other, row by row.
        The GeoSeries above have different indices. We can either align both GeoSeries
        based on index values and compare elements with the same index using
        ``align=True`` or ignore index and compare elements based on their matching
        order using ``align=False``:

        >>> s2.contains(s, align=True)
        0    False
        1    False
        2    False
        3     True
        4    False
        dtype: bool

        >>> s2.contains(s, align=False)
        1     True
        2    False
        3     True
        4     True
        dtype: bool

        Notes
        -----
        This method works in a row-wise manner. It does not check if an element
        of one GeoSeries ``contains`` any element of the other one.

        See also
        --------
        GeoSeries.contains_properly
        GeoSeries.within
        """

        other = self._make_series_of_val(other)

        spark_col = stp.ST_Contains(F.col("L"), F.col("R"))
        result = self._row_wise_operation(
            spark_col,
            other,
            align,
            returns_geom=False,
            default_val=False,
        )
        return to_bool(result)

    def contains_properly(self, other, align=None):
        # Implementation of the abstract method
        raise NotImplementedError(
            _not_implemented_error(
                "contains_properly",
                "Tests if geometries properly contain other geometries (no boundary contact).",
            )
        )

    def buffer(
        self,
        distance,
        resolution=16,
        cap_style="round",
        join_style="round",
        mitre_limit=5.0,
        single_sided=False,
        **kwargs,
    ) -> "GeoSeries":
        """
        Returns a GeoSeries of geometries representing all points within a given distance of each geometric object.

        Parameters
        ----------
        distance : float
            The distance to buffer around each geometry.
        resolution : int, optional, default 16
            The resolution of the buffer around each geometry.
        cap_style : str, optional, default "round"
            The style of the buffer's cap (round, flat, or square).
        join_style : str, optional, default "round"
            The style of the buffer's join (round, mitre, or bevel).
        mitre_limit : float, optional, default 5.0
            The mitre limit for the buffer's join style.
        single_sided : bool, optional, default False
            Whether to create a single-sided buffer.

        Returns
        -------
        GeoSeries
            A GeoSeries of buffered geometries.
        """
        spark_col = stf.ST_Buffer(self.spark.column, distance)
        return self._query_geometry_column(
            spark_col,
            returns_geom=True,
        )

    def to_parquet(self, path, **kwargs):
        """
        Write the GeoSeries to a GeoParquet file.

        Parameters:
        - path: str
            The file path where the GeoParquet file will be written.
        - kwargs: Any
            Additional arguments to pass to the Sedona DataFrame output function.
        """

        result = self._query_geometry_column(self.spark.column)

        # Use the Spark DataFrame's write method to write to GeoParquet format
        result._internal.spark_frame.write.format("geoparquet").save(path, **kwargs)

    def sjoin(
        self,
        other,
        how="inner",
        predicate="intersects",
        lsuffix="left",
        rsuffix="right",
        distance=None,
        on_attribute=None,
        **kwargs,
    ):
        """
        Perform a spatial join between two GeoSeries.
        Parameters:
        - other: GeoSeries
        - how: str, default 'inner'
            The type of join to perform.
        - predicate: str, default 'intersects'
            The spatial predicate to use for the join.
        - lsuffix: str, default 'left'
            Suffix to apply to the left GeoSeries' column names.
        - rsuffix: str, default 'right'
            Suffix to apply to the right GeoSeries' column names.
        - distance: float, optional
            The distance threshold for the join.
        - on_attribute: str, optional
            The attribute to join on.
        - kwargs: Any
            Additional arguments to pass to the join function.
        Returns:
        - GeoSeries
        """
        from sedona.geopandas import sjoin

        # Implementation of the abstract method
        return sjoin(
            self,
            other,
            how,
            predicate,
            lsuffix,
            rsuffix,
            distance,
            on_attribute,
            **kwargs,
        )

    @property
    def geometry(self) -> "GeoSeries":
        return self

    @property
    def x(self) -> pspd.Series:
        """Return the x location of point geometries in a GeoSeries

        Returns
        -------
        pandas.Series

        Examples
        --------

        >>> from sedona.geopandas import GeoSeries
        >>> from shapely.geometry import Point
        >>> s = GeoSeries([Point(1, 1), Point(2, 2), Point(3, 3)])
        >>> s.x
        0    1.0
        1    2.0
        2    3.0
        dtype: float64

        See Also
        --------

        GeoSeries.y
        GeoSeries.z

        """
        spark_col = stf.ST_X(self.spark.column)
        return self._query_geometry_column(
            spark_col,
            returns_geom=False,
        )

    @property
    def y(self) -> pspd.Series:
        """Return the y location of point geometries in a GeoSeries

        Returns
        -------
        pandas.Series

        Examples
        --------

        >>> from sedona.geopandas import GeoSeries
        >>> from shapely.geometry import Point
        >>> s = GeoSeries([Point(1, 1), Point(2, 2), Point(3, 3)])
        >>> s.y
        0    1.0
        1    2.0
        2    3.0
        dtype: float64

        See Also
        --------

        GeoSeries.x
        GeoSeries.z
        GeoSeries.m

        """
        spark_col = stf.ST_Y(self.spark.column)
        return self._query_geometry_column(
            spark_col,
            returns_geom=False,
        )

    @property
    def z(self) -> pspd.Series:
        """Return the z location of point geometries in a GeoSeries

        Returns
        -------
        pandas.Series

        Examples
        --------

        >>> from sedona.geopandas import GeoSeries
        >>> from shapely.geometry import Point
        >>> s = GeoSeries([Point(1, 1, 1), Point(2, 2, 2), Point(3, 3, 3)])
        >>> s.z
        0    1.0
        1    2.0
        2    3.0
        dtype: float64

        See Also
        --------

        GeoSeries.x
        GeoSeries.y
        GeoSeries.m

        """
        spark_col = stf.ST_Z(self.spark.column)
        return self._query_geometry_column(
            spark_col,
            returns_geom=False,
        )

    @property
    def m(self) -> pspd.Series:
        raise NotImplementedError("GeoSeries.m() is not implemented yet.")

    # ============================================================================
    # CONSTRUCTION METHODS
    # ============================================================================

    @classmethod
    def from_file(
        cls, filename: Union[os.PathLike, typing.IO], **kwargs
    ) -> "GeoSeries":
        raise NotImplementedError(
            _not_implemented_error(
                "from_file",
                "Creates GeoSeries from geometry files (shapefile, GeoJSON, etc.).",
            )
        )

    @classmethod
    def from_wkb(
        cls,
        data,
        index=None,
        crs: Union[Any, None] = None,
        on_invalid="raise",
        **kwargs,
    ) -> "GeoSeries":
        r"""
        Alternate constructor to create a ``GeoSeries``
        from a list or array of WKB objects

        Parameters
        ----------
        data : array-like or Series
            Series, list or array of WKB objects
        index : array-like or Index
            The index for the GeoSeries.
        crs : value, optional
            Coordinate Reference System of the geometry objects. Can be anything
            accepted by
            :meth:`pyproj.CRS.from_user_input() <pyproj.crs.CRS.from_user_input>`,
            such as an authority string (eg "EPSG:4326") or a WKT string.
        on_invalid: {"raise", "warn", "ignore"}, default "raise"
            - raise: an exception will be raised if a WKB input geometry is invalid.
            - warn: a warning will be raised and invalid WKB geometries will be returned
              as None.
            - ignore: invalid WKB geometries will be returned as None without a warning.
            - fix: an effort is made to fix invalid input geometries (e.g. close
              unclosed rings). If this is not possible, they are returned as ``None``
              without a warning. Requires GEOS >= 3.11 and shapely >= 2.1.

        kwargs
            Additional arguments passed to the Series constructor,
            e.g. ``name``.

        Returns
        -------
        GeoSeries

        See Also
        --------
        GeoSeries.from_wkt

        Examples
        --------

        >>> wkbs = [
        ... (
        ...     b"\x01\x01\x00\x00\x00\x00\x00\x00\x00"
        ...     b"\x00\x00\xf0?\x00\x00\x00\x00\x00\x00\xf0?"
        ... ),
        ... (
        ...     b"\x01\x01\x00\x00\x00\x00\x00\x00\x00"
        ...     b"\x00\x00\x00@\x00\x00\x00\x00\x00\x00\x00@"
        ... ),
        ... (
        ...    b"\x01\x01\x00\x00\x00\x00\x00\x00\x00\x00"
        ...    b"\x00\x08@\x00\x00\x00\x00\x00\x00\x08@"
        ... ),
        ... ]
        >>> s = geopandas.GeoSeries.from_wkb(wkbs)
        >>> s
        0    POINT (1 1)
        1    POINT (2 2)
        2    POINT (3 3)
        dtype: geometry
        """
        if on_invalid != "raise":
            raise NotImplementedError(
                "GeoSeries.from_wkb(): only on_invalid='raise' is implemented"
            )

        from pyspark.sql.types import StructType, StructField, BinaryType

        schema = StructType([StructField("data", BinaryType(), True)])
        return cls._create_from_select(
            f"ST_GeomFromWKB(`data`)",
            data,
            schema,
            index,
            crs,
            **kwargs,
        )

    @classmethod
    def from_wkt(
        cls,
        data,
        index=None,
        crs: Union[Any, None] = None,
        on_invalid="raise",
        **kwargs,
    ) -> "GeoSeries":
        """
        Alternate constructor to create a ``GeoSeries``
        from a list or array of WKT objects

        Parameters
        ----------
        data : array-like, Series
            Series, list, or array of WKT objects
        index : array-like or Index
            The index for the GeoSeries.
        crs : value, optional
            Coordinate Reference System of the geometry objects. Can be anything
            accepted by
            :meth:`pyproj.CRS.from_user_input() <pyproj.crs.CRS.from_user_input>`,
            such as an authority string (eg "EPSG:4326") or a WKT string.
        on_invalid : {"raise", "warn", "ignore"}, default "raise"
            - raise: an exception will be raised if a WKT input geometry is invalid.
            - warn: a warning will be raised and invalid WKT geometries will be
              returned as ``None``.
            - ignore: invalid WKT geometries will be returned as ``None`` without a
              warning.
            - fix: an effort is made to fix invalid input geometries (e.g. close
              unclosed rings). If this is not possible, they are returned as ``None``
              without a warning. Requires GEOS >= 3.11 and shapely >= 2.1.

        kwargs
            Additional arguments passed to the Series constructor,
            e.g. ``name``.

        Returns
        -------
        GeoSeries

        See Also
        --------
        GeoSeries.from_wkb

        Examples
        --------

        >>> from sedona.geopandas import GeoSeries
        >>> wkts = [
        ... 'POINT (1 1)',
        ... 'POINT (2 2)',
        ... 'POINT (3 3)',
        ... ]
        >>> s = GeoSeries.from_wkt(wkts)
        >>> s
        0    POINT (1 1)
        1    POINT (2 2)
        2    POINT (3 3)
        dtype: geometry
        """
        if on_invalid != "raise":
            raise NotImplementedError(
                "GeoSeries.from_wkt(): only on_invalid='raise' is implemented"
            )

        from pyspark.sql.types import StructType, StructField, StringType

        schema = StructType([StructField("data", StringType(), True)])
        return cls._create_from_select(
            f"ST_GeomFromText(`data`)",
            data,
            schema,
            index,
            crs,
            **kwargs,
        )

    @classmethod
    def from_xy(cls, x, y, z=None, index=None, crs=None, **kwargs) -> "GeoSeries":
        """
        Alternate constructor to create a :class:`~geopandas.GeoSeries` of Point
        geometries from lists or arrays of x, y(, z) coordinates

        In case of geographic coordinates, it is assumed that longitude is captured
        by ``x`` coordinates and latitude by ``y``.

        Parameters
        ----------
        x, y, z : iterable
        index : array-like or Index, optional
            The index for the GeoSeries. If not given and all coordinate inputs
            are Series with an equal index, that index is used.
        crs : value, optional
            Coordinate Reference System of the geometry objects. Can be anything
            accepted by
            :meth:`pyproj.CRS.from_user_input() <pyproj.crs.CRS.from_user_input>`,
            such as an authority string (eg "EPSG:4326") or a WKT string.
        **kwargs
            Additional arguments passed to the Series constructor,
            e.g. ``name``.

        Returns
        -------
        GeoSeries

        See Also
        --------
        GeoSeries.from_wkt
        points_from_xy

        Examples
        --------

        >>> x = [2.5, 5, -3.0]
        >>> y = [0.5, 1, 1.5]
        >>> s = geopandas.GeoSeries.from_xy(x, y, crs="EPSG:4326")
        >>> s
        0    POINT (2.5 0.5)
        1    POINT (5 1)
        2    POINT (-3 1.5)
        dtype: geometry
        """
        from pyspark.sql.types import StructType, StructField, DoubleType

        schema = StructType(
            [StructField("x", DoubleType(), True), StructField("y", DoubleType(), True)]
        )

        # Spark doesn't automatically cast ints to floats for us
        x = [float(num) for num in x]
        y = [float(num) for num in y]
        z = [float(num) for num in z] if z else None

        if z:
            data = list(zip(x, y, z))
            select = f"ST_PointZ(`x`, `y`, `z`)"
            schema.add(StructField("z", DoubleType(), True))
        else:
            data = list(zip(x, y))
            select = f"ST_Point(`x`, `y`)"

        geoseries = cls._create_from_select(
            select,
            data,
            schema,
            index,
            crs,
            **kwargs,
        )

        if crs:
            from pyproj import CRS

            geoseries.crs = CRS.from_user_input(crs).to_epsg()

        return geoseries

    @classmethod
    def from_shapely(
        cls, data, index=None, crs: Union[Any, None] = None, **kwargs
    ) -> "GeoSeries":
        raise NotImplementedError(
            _not_implemented_error(
                "from_shapely", "Creates GeoSeries from Shapely geometry objects."
            )
        )

    @classmethod
    def from_arrow(cls, arr, **kwargs) -> "GeoSeries":
        raise NotImplementedError("GeoSeries.from_arrow() is not implemented yet.")

    @classmethod
    def _create_from_select(
        cls, select: str, data, schema, index, crs, **kwargs
    ) -> "GeoSeries":

        from pyspark.pandas.utils import default_session
        from pyspark.pandas.internal import InternalField
        import numpy as np

        if isinstance(data, list) and not isinstance(data[0], (tuple, list)):
            data = [(obj,) for obj in data]

        select = f"{select} as geometry"

        if isinstance(data, pspd.Series):
            spark_df = data._internal.spark_frame
            assert len(schema) == 1
            spark_df = spark_df.withColumnRenamed(
                _get_first_column_name(data), schema[0].name
            )
        else:
            spark_df = default_session().createDataFrame(data, schema=schema)

        spark_df = spark_df.selectExpr(select)

        internal = InternalFrame(
            spark_frame=spark_df,
            index_spark_columns=None,
            column_labels=[("geometry",)],
            data_spark_columns=[scol_for(spark_df, "geometry")],
            data_fields=[
                InternalField(np.dtype("object"), spark_df.schema["geometry"])
            ],
            column_label_names=[("geometry",)],
        )
        return GeoSeries(
            first_series(PandasOnSparkDataFrame(internal)),
            index,
            crs=crs,
            name=kwargs.get("name", None),
        )

    def to_file(
        self,
        filename: Union[os.PathLike, typing.IO],
        driver: Union[str, None] = None,
        index: Union[bool, None] = None,
        **kwargs,
    ):
        raise NotImplementedError("GeoSeries.to_file() is not implemented yet.")

    # ============================================================================
    # DATA ACCESS AND MANIPULATION
    # ============================================================================

    def isna(self) -> pspd.Series:
        """
        Detect missing values.

        Returns
        -------
        A boolean Series of the same size as the GeoSeries,
        True where a value is NA.

        Examples
        --------

        >>> from sedona.geopandas import GeoSeries
        >>> from shapely.geometry import Polygon
        >>> s = GeoSeries(
        ...     [Polygon([(0, 0), (1, 1), (0, 1)]), None, Polygon([])]
        ... )
        >>> s
        0    POLYGON ((0 0, 1 1, 0 1, 0 0))
        1                              None
        2                     POLYGON EMPTY
        dtype: geometry

        >>> s.isna()
        0    False
        1     True
        2    False
        dtype: bool

        See Also
        --------
        GeoSeries.notna : inverse of isna
        GeoSeries.is_empty : detect empty geometries
        """
        spark_expr = F.isnull(self.spark.column)
        result = self._query_geometry_column(
            spark_expr,
            returns_geom=False,
        )
        return to_bool(result)

    def isnull(self) -> pspd.Series:
        """Alias for `isna` method. See `isna` for more detail."""
        return self.isna()

    def notna(self) -> pspd.Series:
        """
        Detect non-missing values.

        Returns
        -------
        A boolean pandas Series of the same size as the GeoSeries,
        False where a value is NA.

        Examples
        --------

        >>> from sedona.geopandas import GeoSeries
        >>> from shapely.geometry import Polygon
        >>> s = GeoSeries(
        ...     [Polygon([(0, 0), (1, 1), (0, 1)]), None, Polygon([])]
        ... )
        >>> s
        0    POLYGON ((0 0, 1 1, 0 1, 0 0))
        1                              None
        2                     POLYGON EMPTY
        dtype: geometry

        >>> s.notna()
        0     True
        1    False
        2     True
        dtype: bool

        See Also
        --------
        GeoSeries.isna : inverse of notna
        GeoSeries.is_empty : detect empty geometries
        """
        spark_expr = F.isnotnull(self.spark.column)
        result = self._query_geometry_column(
            spark_expr,
            returns_geom=False,
        )
        return to_bool(result)

    def notnull(self) -> pspd.Series:
        """Alias for `notna` method. See `notna` for more detail."""
        return self.notna()

    def fillna(
        self, value=None, inplace: bool = False, limit=None, **kwargs
    ) -> Union["GeoSeries", None]:
        """
        Fill NA values with geometry (or geometries).

        Parameters
        ----------
        value : shapely geometry or GeoSeries, default None
            If None is passed, NA values will be filled with GEOMETRYCOLLECTION EMPTY.
            If a shapely geometry object is passed, it will be
            used to fill all missing values. If a ``GeoSeries`` or ``GeometryArray``
            are passed, missing values will be filled based on the corresponding index
            locations. If pd.NA or np.nan are passed, values will be filled with
            ``None`` (not GEOMETRYCOLLECTION EMPTY).
        limit : int, default None
            This is the maximum number of entries along the entire axis
            where NaNs will be filled. Must be greater than 0 if not None.

        Returns
        -------
        GeoSeries

        Examples
        --------

        >>> from sedona.geopandas import GeoSeries
        >>> from shapely.geometry import Polygon
        >>> s = GeoSeries(
        ...     [
        ...         Polygon([(0, 0), (1, 1), (0, 1)]),
        ...         None,
        ...         Polygon([(0, 0), (-1, 1), (0, -1)]),
        ...     ]
        ... )
        >>> s
        0      POLYGON ((0 0, 1 1, 0 1, 0 0))
        1                                None
        2    POLYGON ((0 0, -1 1, 0 -1, 0 0))
        dtype: geometry

        Filled with an empty polygon.

        >>> s.fillna()
        0      POLYGON ((0 0, 1 1, 0 1, 0 0))
        1            GEOMETRYCOLLECTION EMPTY
        2    POLYGON ((0 0, -1 1, 0 -1, 0 0))
        dtype: geometry

        Filled with a specific polygon.

        >>> s.fillna(Polygon([(0, 1), (2, 1), (1, 2)]))
        0      POLYGON ((0 0, 1 1, 0 1, 0 0))
        1      POLYGON ((0 1, 2 1, 1 2, 0 1))
        2    POLYGON ((0 0, -1 1, 0 -1, 0 0))
        dtype: geometry

        Filled with another GeoSeries.

        >>> from shapely.geometry import Point
        >>> s_fill = GeoSeries(
        ...     [
        ...         Point(0, 0),
        ...         Point(1, 1),
        ...         Point(2, 2),
        ...     ]
        ... )
        >>> s.fillna(s_fill)
        0      POLYGON ((0 0, 1 1, 0 1, 0 0))
        1                         POINT (1 1)
        2    POLYGON ((0 0, -1 1, 0 -1, 0 0))
        dtype: geometry

        See Also
        --------
        GeoSeries.isna : detect missing values
        """
        from shapely.geometry.base import BaseGeometry
        from geopandas.array import GeometryArray

        # TODO: Implement limit https://github.com/apache/sedona/issues/2068
        if limit:
            raise NotImplementedError(
                "GeoSeries.fillna() with limit is not implemented yet."
            )

        if pd.isna(value) == True or isinstance(value, BaseGeometry):
            if (
                value is not None and pd.isna(value) == True
            ):  # ie. value is np.nan or pd.NA:
                value = None
            else:
                if value is None:
                    from shapely.geometry import GeometryCollection

                    value = GeometryCollection()

            other = self._make_series_of_val(value)

        elif isinstance(value, (GeoSeries, GeometryArray, gpd.GeoSeries)):

            if not isinstance(value, GeoSeries):
                value = GeoSeries(value)

            # Replace all None's with empty geometries (this is a recursive call)
            other = value.fillna(None)

        else:
            raise ValueError(f"Invalid value type: {type(value)}")

        # Coalesce: If the value in L is null, use the corresponding value in R for that row
        spark_expr = F.coalesce(F.col("L"), F.col("R"))
        result = self._row_wise_operation(
            spark_expr,
            other,
            align=None,
            returns_geom=True,
            default_val=None,
        )

        if inplace:
            self._update_inplace(result)
            return None

        return result

    def explode(self, ignore_index=False, index_parts=False) -> "GeoSeries":
        raise NotImplementedError(
            _not_implemented_error(
                "explode",
                "Explodes multi-part geometries into separate single-part geometries.",
            )
        )

    def to_crs(
        self, crs: Union[Any, None] = None, epsg: Union[int, None] = None
    ) -> "GeoSeries":
        """Returns a ``GeoSeries`` with all geometries transformed to a new
        coordinate reference system.

        Transform all geometries in a GeoSeries to a different coordinate
        reference system.  The ``crs`` attribute on the current GeoSeries must
        be set.  Either ``crs`` or ``epsg`` may be specified for output.

        This method will transform all points in all objects.  It has no notion
        of projecting entire geometries.  All segments joining points are
        assumed to be lines in the current projection, not geodesics.  Objects
        crossing the dateline (or other projection boundary) will have
        undesirable behavior.

        Parameters
        ----------
        crs : pyproj.CRS, optional if `epsg` is specified
            The value can be anything accepted
            by :meth:`pyproj.CRS.from_user_input() <pyproj.crs.CRS.from_user_input>`,
            such as an authority string (eg "EPSG:4326") or a WKT string.
        epsg : int, optional if `crs` is specified
            EPSG code specifying output projection.

        Returns
        -------
        GeoSeries

        Examples
        --------
        >>> from shapely.geometry import Point
        >>> from sedona.geopandas import GeoSeries
        >>> geoseries = GeoSeries([Point(1, 1), Point(2, 2), Point(3, 3)], crs=4326)
        >>> geoseries.crs
        <Geographic 2D CRS: EPSG:4326>
        Name: WGS 84
        Axis Info [ellipsoidal]:
        - Lat[north]: Geodetic latitude (degree)
        - Lon[east]: Geodetic longitude (degree)
        Area of Use:
        - name: World
        - bounds: (-180.0, -90.0, 180.0, 90.0)
        Datum: World Geodetic System 1984
        - Ellipsoid: WGS 84
        - Prime Meridian: Greenwich

        >>> geoseries = geoseries.to_crs(3857)
        >>> print(geoseries)
        0    POINT (111319.491 111325.143)
        1    POINT (222638.982 222684.209)
        2    POINT (333958.472 334111.171)
        dtype: geometry
        >>> geoseries.crs
        <Projected CRS: EPSG:3857>
        Name: WGS 84 / Pseudo-Mercator
        Axis Info [cartesian]:
        - X[east]: Easting (metre)
        - Y[north]: Northing (metre)
        Area of Use:
        - name: World - 85°S to 85°N
        - bounds: (-180.0, -85.06, 180.0, 85.06)
        Coordinate Operation:
        - name: Popular Visualisation Pseudo-Mercator
        - method: Popular Visualisation Pseudo Mercator
        Datum: World Geodetic System 1984
        - Ellipsoid: WGS 84
        - Prime Meridian: Greenwich

        """

        from pyproj import CRS

        old_crs = self.crs
        if old_crs is None:
            raise ValueError(
                "Cannot transform naive geometries.  "
                "Please set a crs on the object first."
            )
        assert isinstance(old_crs, CRS)

        if crs is not None:
            crs = CRS.from_user_input(crs)
        elif epsg is not None:
            crs = CRS.from_epsg(epsg)
        else:
            raise ValueError("Must pass either crs or epsg.")

        # skip if the input CRS and output CRS are the exact same
        if old_crs.is_exact_same(crs):
            return self

        # col = self.get_first_geometry_column()
        # return self._query_geometry_column(
        #     f"ST_Transform(`{col}`, 'EPSG:{old_crs.to_epsg()}', 'EPSG:{crs.to_epsg()}')",
        #     col,
        #     "",
        # )
        spark_expr = stf.ST_Transform(
            self.spark.column,
            F.lit(f"EPSG:{old_crs.to_epsg()}"),
            F.lit(f"EPSG:{crs.to_epsg()}"),
        )
        return self._query_geometry_column(
            spark_expr,
        )

    @property
    def bounds(self) -> pspd.DataFrame:
        """Returns a ``DataFrame`` with columns ``minx``, ``miny``, ``maxx``,
        ``maxy`` values containing the bounds for each geometry.

        See ``GeoSeries.total_bounds`` for the limits of the entire series.

        Examples
        --------
        >>> from shapely.geometry import Point, Polygon, LineString
        >>> d = {'geometry': [Point(2, 1), Polygon([(0, 0), (1, 1), (1, 0)]),
        ... LineString([(0, 1), (1, 2)])]}
        >>> gdf = geopandas.GeoDataFrame(d, crs="EPSG:4326")
        >>> gdf.bounds
           minx  miny  maxx  maxy
        0   2.0   1.0   2.0   1.0
        1   0.0   0.0   1.0   1.0
        2   0.0   1.0   1.0   2.0

        You can assign the bounds to the ``GeoDataFrame`` as:

        >>> import pandas as pd
        >>> gdf = pd.concat([gdf, gdf.bounds], axis=1)
        >>> gdf
                                geometry  minx  miny  maxx  maxy
        0                     POINT (2 1)   2.0   1.0   2.0   1.0
        1  POLYGON ((0 0, 1 1, 1 0, 0 0))   0.0   0.0   1.0   1.0
        2           LINESTRING (0 1, 1 2)   0.0   1.0   1.0   2.0
        """
        col = self.get_first_geometry_column()

        selects = [
            f"ST_XMin(`{col}`) as minx",
            f"ST_YMin(`{col}`) as miny",
            f"ST_XMax(`{col}`) as maxx",
            f"ST_YMax(`{col}`) as maxy",
        ]

        df = self._internal.spark_frame

        data_type = df.schema[col].dataType

        if isinstance(data_type, BinaryType):
            selects = [
                select.replace(f"`{col}`", f"ST_GeomFromWKB(`{col}`)")
                for select in selects
            ]

        sdf = df.selectExpr(*selects)
        internal = InternalFrame(
            spark_frame=sdf,
            index_spark_columns=None,
            column_labels=[("minx",), ("miny",), ("maxx",), ("maxy",)],
            data_spark_columns=[
                scol_for(sdf, "minx"),
                scol_for(sdf, "miny"),
                scol_for(sdf, "maxx"),
                scol_for(sdf, "maxy"),
            ],
            column_label_names=None,
        )
        return pspd.DataFrame(internal)

    @property
    def total_bounds(self):
        """Returns a tuple containing ``minx``, ``miny``, ``maxx``, ``maxy``
        values for the bounds of the series as a whole.

        See ``GeoSeries.bounds`` for the bounds of the geometries contained in
        the series.

        Examples
        --------
        >>> from shapely.geometry import Point, Polygon, LineString
        >>> d = {'geometry': [Point(3, -1), Polygon([(0, 0), (1, 1), (1, 0)]),
        ... LineString([(0, 1), (1, 2)])]}
        >>> gdf = geopandas.GeoDataFrame(d, crs="EPSG:4326")
        >>> gdf.total_bounds
        array([ 0., -1.,  3.,  2.])
        """
        import numpy as np
        import warnings
        from pyspark.sql import functions as F

        if len(self) == 0:
            # numpy 'min' cannot handle empty arrays
            # TODO with numpy >= 1.15, the 'initial' argument can be used
            return np.array([np.nan, np.nan, np.nan, np.nan])
        ps_df = self.bounds
        with warnings.catch_warnings():
            # if all rows are empty geometry / none, nan is expected
            warnings.filterwarnings(
                "ignore", r"All-NaN slice encountered", RuntimeWarning
            )
            total_bounds_df = ps_df.agg(
                {
                    "minx": ["min"],
                    "miny": ["min"],
                    "maxx": ["max"],
                    "maxy": ["max"],
                }
            )

            return np.array(
                (
                    np.nanmin(total_bounds_df["minx"]["min"]),  # minx
                    np.nanmin(total_bounds_df["miny"]["min"]),  # miny
                    np.nanmax(total_bounds_df["maxx"]["max"]),  # maxx
                    np.nanmax(total_bounds_df["maxy"]["max"]),  # maxy
                )
            )

    def estimate_utm_crs(self, datum_name: str = "WGS 84") -> "CRS":
        """Returns the estimated UTM CRS based on the bounds of the dataset.

        .. versionadded:: 0.9

        .. note:: Requires pyproj 3+

        Parameters
        ----------
        datum_name : str, optional
            The name of the datum to use in the query. Default is WGS 84.

        Returns
        -------
        pyproj.CRS

        Examples
        --------
        >>> import geodatasets
        >>> df = geopandas.read_file(
        ...     geodatasets.get_path("geoda.chicago_commpop")
        ... )
        >>> df.geometry.values.estimate_utm_crs()  # doctest: +SKIP
        <Derived Projected CRS: EPSG:32616>
        Name: WGS 84 / UTM zone 16N
        Axis Info [cartesian]:
        - E[east]: Easting (metre)
        - N[north]: Northing (metre)
        Area of Use:
        - name: Between 90°W and 84°W, northern hemisphere between equator and 84°N,...
        - bounds: (-90.0, 0.0, -84.0, 84.0)
        Coordinate Operation:
        - name: UTM zone 16N
        - method: Transverse Mercator
        Datum: World Geodetic System 1984 ensemble
        - Ellipsoid: WGS 84
        - Prime Meridian: Greenwich
        """
        import numpy as np
        from pyproj import CRS
        from pyproj.aoi import AreaOfInterest
        from pyproj.database import query_utm_crs_info

        # This implementation replicates the implementation in geopandas's implementation exactly.
        # https://github.com/geopandas/geopandas/blob/main/geopandas/array.py
        # The only difference is that we use Sedona's total_bounds property which is more efficient and scalable
        # than the geopandas implementation. The rest of the implementation always executes on 4 points (minx, miny, maxx, maxy),
        # so the numpy and pyproj implementations are reasonable.

        if not self.crs:
            raise RuntimeError("crs must be set to estimate UTM CRS.")

        minx, miny, maxx, maxy = self.total_bounds
        if self.crs.is_geographic:
            x_center = np.mean([minx, maxx])
            y_center = np.mean([miny, maxy])
        # ensure using geographic coordinates
        else:
            from pyproj import Transformer
            from functools import lru_cache

            TransformerFromCRS = lru_cache(Transformer.from_crs)

            transformer = TransformerFromCRS(self.crs, "EPSG:4326", always_xy=True)
            minx, miny, maxx, maxy = transformer.transform_bounds(
                minx, miny, maxx, maxy
            )
            y_center = np.mean([miny, maxy])
            # crossed the antimeridian
            if minx > maxx:
                # shift maxx from [-180,180] to [0,360]
                # so both numbers are positive for center calculation
                # Example: -175 to 185
                maxx += 360
                x_center = np.mean([minx, maxx])
                # shift back to [-180,180]
                x_center = ((x_center + 180) % 360) - 180
            else:
                x_center = np.mean([minx, maxx])

        utm_crs_list = query_utm_crs_info(
            datum_name=datum_name,
            area_of_interest=AreaOfInterest(
                west_lon_degree=x_center,
                south_lat_degree=y_center,
                east_lon_degree=x_center,
                north_lat_degree=y_center,
            ),
        )
        try:
            return CRS.from_epsg(utm_crs_list[0].code)
        except IndexError:
            raise RuntimeError("Unable to determine UTM CRS")

    def to_json(
        self,
        show_bbox: bool = True,
        drop_id: bool = False,
        to_wgs84: bool = False,
        **kwargs,
    ) -> str:
        raise NotImplementedError("GeoSeries.to_json() is not implemented yet.")

    def to_wkb(self, hex: bool = False, **kwargs) -> pspd.Series:
        """
        Convert GeoSeries geometries to WKB

        Parameters
        ----------
        hex : bool
            If true, export the WKB as a hexadecimal string.
            The default is to return a binary bytes object.
        kwargs
            Additional keyword args will be passed to
            :func:`shapely.to_wkb`.

        Returns
        -------
        Series
            WKB representations of the geometries

        See also
        --------
        GeoSeries.to_wkt

        Examples
        --------
        >>> from shapely.geometry import Point, Polygon
        >>> s = GeoSeries(
        ...     [
        ...         Point(0, 0),
        ...         Polygon(),
        ...         Polygon([(0, 0), (1, 1), (1, 0)]),
        ...         None,
        ...     ]
        ... )

        >>> s.to_wkb()
        0    b'\x01\x01\x00\x00\x00\x00\x00\x00\x00\x00\x00...
        1              b'\x01\x03\x00\x00\x00\x00\x00\x00\x00'
        2    b'\x01\x03\x00\x00\x00\x01\x00\x00\x00\x04\x00...
        3                                                 None
        dtype: object

        >>> s.to_wkb(hex=True)
        0           010100000000000000000000000000000000000000
        1                                   010300000000000000
        2    0103000000010000000400000000000000000000000000...
        3                                                 None
        dtype: object

        """
        spark_expr = stf.ST_AsBinary(self.spark.column)

        if hex:
            spark_expr = F.hex(spark_expr)
        return self._query_geometry_column(
            spark_expr,
            returns_geom=False,
        )

    def to_wkt(self, **kwargs) -> pspd.Series:
        """
        Convert GeoSeries geometries to WKT

        Note: Using shapely < 1.0.0 may return different geometries for empty geometries.

        Parameters
        ----------
        kwargs
            Keyword args will be passed to :func:`shapely.to_wkt`.

        Returns
        -------
        Series
            WKT representations of the geometries

        Examples
        --------
        >>> from shapely.geometry import Point
        >>> s = GeoSeries([Point(1, 1), Point(2, 2), Point(3, 3)])
        >>> s
        0    POINT (1 1)
        1    POINT (2 2)
        2    POINT (3 3)
        dtype: geometry

        >>> s.to_wkt()
        0    POINT (1 1)
        1    POINT (2 2)
        2    POINT (3 3)
        dtype: object

        See also
        --------
        GeoSeries.to_wkb
        """
        spark_expr = stf.ST_AsText(self.spark.column)
        return self._query_geometry_column(
            spark_expr,
            returns_geom=False,
        )

    def to_arrow(self, geometry_encoding="WKB", interleaved=True, include_z=None):
        raise NotImplementedError("GeoSeries.to_arrow() is not implemented yet.")

    def clip(self, mask, keep_geom_type: bool = False, sort=False) -> "GeoSeries":
        raise NotImplementedError(
            _not_implemented_error(
                "clip", "Clips geometries to the bounds of a mask geometry."
            )
        )

    # -----------------------------------------------------------------------------
    # # Utils
    # -----------------------------------------------------------------------------

    def _update_inplace(self, result: "GeoSeries"):
        self.rename(result.name, inplace=True)
        self._update_anchor(result._anchor)

    # TODO: remove this method and call _get_series_col_name directly
    def get_first_geometry_column(self) -> str:
        return _get_series_col_name(self)

    def _make_series_of_val(self, value: Any) -> pspd.Series:
        if isinstance(value, BaseGeometry):
            return GeoSeries([value] * len(self))

        # e.g int input
        if not isinstance(value, pspd.Series):
            return pspd.Series([value] * len(self))
        else:
            return value


# -----------------------------------------------------------------------------
# # Utils
# -----------------------------------------------------------------------------


def _get_series_col_name(ps_series: pspd.Series) -> str:
    series_name = ps_series.name if ps_series.name else SPARK_DEFAULT_SERIES_NAME
    spark_col_names = set(ps_series._internal.spark_frame.columns)
    return series_name
    if series_name in spark_col_names:
        return series_name
    # Combining different frames (e.g in the GeoDataFrame.setitem method adds these prefixes
    # It's easier to check for them at read time than rename them at write time
    # For GeoDataFrame.setitem, the left ("this") side if not overridden, so we always prefer the right ("that") side
    # which is why it needs to come first in the if/elif/else sequence
    elif f"__that_{series_name}" in spark_col_names:
        return f"__that_{series_name}"
    elif f"__this_{series_name}" in spark_col_names:
        return f"__this_{series_name}"
    else:
        raise ValueError(
            f"Series name {series_name} not found in spark_col_names {spark_col_names}"
        )


def _get_first_column_name(series: pspd.Series) -> str:
    """
    Get the first column name of a Series.

    Parameters:
    - series: The input Series.

    Returns:
    - str: The first column name of the Series.
    """
    return next(
        field.name
        for field in series._internal.spark_frame.schema.fields
        if field.name not in (SPARK_DEFAULT_INDEX_NAME, NATURAL_ORDER_COLUMN_NAME)
    )


def _to_spark_pandas_df(ps_series: pspd.Series) -> pspd.DataFrame:
    return pspd.DataFrame(ps_series._psdf._internal)


def to_bool(ps_series: pspd.Series, default: bool = False) -> pspd.Series:
    """
    Cast a ps.Series to bool type if it's not one, converting None values to the default value.
    """
    if ps_series.dtype.name != "bool":
        # fill None values with the default value
        ps_series.fillna(default, inplace=True)

    return ps_series


def _to_geo_series(df: PandasOnSparkSeries) -> GeoSeries:
    """
    Get the first Series from the DataFrame.

    Parameters:
    - df: The input DataFrame.

    Returns:
    - GeoSeries: The first Series from the DataFrame.
    """
    return GeoSeries(data=df)<|MERGE_RESOLUTION|>--- conflicted
+++ resolved
@@ -3021,9 +3021,6 @@
             NATURAL_ORDER_COLUMN_NAME if align is False else SPARK_DEFAULT_INDEX_NAME
         )
 
-<<<<<<< HEAD
-        assert isinstance(other, pspd.Series), f"Invalid type for other: {type(other)}"
-=======
         if not isinstance(other, pspd.Series):
             # generator instead of a in-memory list
             data = [other for _ in range(len(self))]
@@ -3040,7 +3037,6 @@
             # Alternatively, we could create 'other' using the same index as self,
             # but that would require index=self.index.to_pandas() which is less scalable.
             index_col = NATURAL_ORDER_COLUMN_NAME
->>>>>>> 7a799252
 
         # This code assumes there is only one index (SPARK_DEFAULT_INDEX_NAME)
         # and would need to be updated if Sedona later supports multi-index
