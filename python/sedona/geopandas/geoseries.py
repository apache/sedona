# Licensed to the Apache Software Foundation (ASF) under one
# or more contributor license agreements.  See the NOTICE file
# distributed with this work for additional information
# regarding copyright ownership.  The ASF licenses this file
# to you under the Apache License, Version 2.0 (the
# "License"); you may not use this file except in compliance
# with the License.  You may obtain a copy of the License at
#
#   http://www.apache.org/licenses/LICENSE-2.0
#
# Unless required by applicable law or agreed to in writing,
# software distributed under the License is distributed on an
# "AS IS" BASIS, WITHOUT WARRANTIES OR CONDITIONS OF ANY
# KIND, either express or implied.  See the License for the
# specific language governing permissions and limitations
# under the License.

import os
import typing
from typing import Any, Union, Literal, List

import geopandas as gpd
import pandas as pd
import pyspark.pandas as pspd
import pyspark
from pyspark.pandas import Series as PandasOnSparkSeries
from pyspark.pandas.frame import DataFrame as PandasOnSparkDataFrame
from pyspark.pandas.internal import InternalFrame
from pyspark.pandas.series import first_series
from pyspark.pandas.utils import scol_for, log_advice
from pyspark.sql.types import BinaryType, NullType
from sedona.spark.sql.types import GeometryType

from sedona.spark.sql import st_aggregates as sta
from sedona.spark.sql import st_constructors as stc
from sedona.spark.sql import st_functions as stf
from sedona.spark.sql import st_predicates as stp

from pyspark.sql import Column as PySparkColumn
from pyspark.sql import functions as F

import shapely
from shapely.geometry.base import BaseGeometry

from sedona.geopandas._typing import Label
from sedona.geopandas.base import GeoFrame
from sedona.geopandas.geodataframe import GeoDataFrame
from sedona.geopandas.sindex import SpatialIndex
from packaging.version import parse as parse_version

from pyspark.pandas.internal import (
    SPARK_DEFAULT_INDEX_NAME,  # __index_level_0__
    NATURAL_ORDER_COLUMN_NAME,
    SPARK_DEFAULT_SERIES_NAME,  # '0'
)


# ============================================================================
# IMPLEMENTATION STATUS TRACKING
# ============================================================================

IMPLEMENTATION_STATUS = {
    "IMPLEMENTED": [
        "area",
        "buffer",
        "bounds",
        "centroid",
        "contains",
        "crs",
        "distance",
        "envelope",
        "geometry",
        "intersection",
        "intersects",
        "is_empty",
        "is_simple",
        "is_valid",
        "is_valid_reason",
        "length",
        "make_valid",
        "set_crs",
        "to_crs",
        "to_geopandas",
        "to_wkb",
        "to_wkt",
        "x",
        "y",
        "z",
        "has_z",
        "get_geometry",
        "boundary",
        "total_bounds",
        "estimate_utm_crs",
        "isna",
        "isnull",
        "notna",
        "notnull",
        "from_xy",
        "copy",
        "geom_type",
        "sindex",
    ],
    "NOT_IMPLEMENTED": [
        "clip",
        "contains_properly",
        "convex_hull",
        "count_coordinates",
        "count_geometries",
        "count_interior_rings",
        "explode",
        "force_2d",
        "force_3d",
        "from_file",
        "from_shapely",
        "from_arrow",
        "line_merge",
        "reverse",
        "segmentize",
        "to_json",
        "to_arrow",
        "to_file",
        "transform",
        "unary_union",
        "union_all",
        "intersection_all",
        "type",
        "is_ring",
        "is_ccw",
        "is_closed",
        "get_precision",
        "concave_hull",
        "delaunay_triangles",
        "voronoi_polygons",
        "minimum_rotated_rectangle",
        "exterior",
        "extract_unique_points",
        "offset_curve",
        "interiors",
        "remove_repeated_points",
        "set_precision",
        "representative_point",
        "minimum_bounding_circle",
        "minimum_bounding_radius",
        "minimum_clearance",
        "normalize",
        "m",
    ],
    "PARTIALLY_IMPLEMENTED": [
        "fillna",  # Limited parameter support (no 'limit' parameter)
        "from_wkb",
        "from_wkt",  # Limited error handling options (only 'raise' supported)
    ],
}

IMPLEMENTATION_PRIORITY = {
    "HIGH": [
        "contains",
        "contains_properly",
        "convex_hull",
        "explode",
        "clip",
        "from_shapely",
        "count_coordinates",
        "count_geometries",
        "is_ring",
        "is_closed",
        "reverse",
    ],
    "MEDIUM": [
        "force_2d",
        "force_3d",
        "transform",
        "segmentize",
        "line_merge",
        "unary_union",
        "union_all",
        "to_json",
        "from_file",
        "count_interior_rings",
    ],
    "LOW": [
        "delaunay_triangles",
        "voronoi_polygons",
        "minimum_bounding_circle",
        "representative_point",
        "extract_unique_points",
        "from_arrow",
        "to_arrow",
    ],
}


def _not_implemented_error(method_name: str, additional_info: str = "") -> str:
    """
    Generate a standardized NotImplementedError message.

    Parameters
    ----------
    method_name : str
        The name of the method that is not implemented.
    additional_info : str, optional
        Additional information about the method or workarounds.

    Returns
    -------
    str
        Formatted error message.
    """
    base_message = (
        f"GeoSeries.{method_name}() is not implemented yet.\n"
        f"This method will be added in a future release."
    )

    if additional_info:
        base_message += f"\n\n{additional_info}"

    workaround = (
        "\n\nTemporary workaround - use GeoPandas:\n"
        "  gpd_series = sedona_series.to_geopandas()\n"
        f"  result = gpd_series.{method_name}(...)\n"
        "  # Note: This will collect all data to the driver."
    )

    return base_message + workaround


class GeoSeries(GeoFrame, pspd.Series):
    """
    A pandas-on-Spark Series for geometric/spatial operations.

    GeoSeries extends pyspark.pandas.Series to provide spatial operations
    using Apache Sedona's spatial functions. It maintains compatibility
    with GeoPandas GeoSeries while operating on distributed datasets.

    Parameters
    ----------
    data : array-like, Iterable, dict, or scalar value
        Contains the data for the GeoSeries. Can be geometries, WKB bytes,
        or other GeoSeries/GeoDataFrame objects.
    index : array-like or Index (1d), optional
        Values must be hashable and have the same length as `data`.
    crs : pyproj.CRS, optional
        Coordinate Reference System for the geometries.
    dtype : dtype, optional
        Data type for the GeoSeries.
    name : str, optional
        Name of the GeoSeries.
    copy : bool, default False
        Whether to copy the input data.

    Attributes
    ----------
    crs : pyproj.CRS
        The Coordinate Reference System (CRS) for the geometries.
    area : Series
        Area of each geometry in CRS units.
    length : Series
        Length/perimeter of each geometry in CRS units.
    bounds : DataFrame
        Bounding box coordinates for each geometry.
    geometry : GeoSeries
        The geometry column (returns self).
    sindex : SpatialIndex
        Spatial index for the geometries.

    Methods
    -------
    buffer(distance)
        Buffer geometries by specified distance.
    intersection(other)
        Compute intersection with other geometries.
    intersects(other)
        Test if geometries intersect with other geometries.
    to_geopandas()
        Convert to GeoPandas GeoSeries.
    to_crs(crs)
        Transform geometries to a different CRS.
    set_crs(crs)
        Set the CRS without transforming geometries.

    Examples
    --------
    >>> from shapely.geometry import Point, Polygon
    >>> from sedona.geopandas import GeoSeries
    >>>
    >>> # Create from geometries
    >>> s = GeoSeries([Point(0, 0), Point(1, 1)], crs='EPSG:4326')
    >>> s
    0    POINT (0 0)
    1    POINT (1 1)
    dtype: geometry
    >>>
    >>> # Spatial operations
    >>> s.buffer(0.1).area
    0    0.031416
    1    0.031416
    dtype: float64
    >>>
    >>> # CRS operations
    >>> s_utm = s.to_crs('EPSG:32633')
    >>> s_utm.crs
    <Projected CRS: EPSG:32633>
    Name: WGS 84 / UTM zone 33N
    ...

    Notes
    -----
    This implementation differs from GeoPandas in several ways:
    - Uses Spark for distributed processing
    - Geometries are stored in WKB (Well-Known Binary) format internally
    - Some methods may have different performance characteristics
    - Not all GeoPandas methods are implemented yet (see IMPLEMENTATION_STATUS)

    Performance Considerations:
    - Operations are distributed across Spark cluster
    - Avoid calling .to_geopandas() on large datasets
    - Use .sample() for testing with large datasets

    See Also
    --------
    geopandas.GeoSeries : The GeoPandas equivalent
    sedona.geopandas.GeoDataFrame : DataFrame with geometry column
    """

    def __getitem__(self, key: Any) -> Any:
        return pspd.Series.__getitem__(self, key)

    def __repr__(self) -> str:
        """
        Return a string representation of the GeoSeries in WKT format.
        """
        gpd_series = self.to_geopandas()
        return gpd_series.__repr__()

    def __init__(
        self,
        data=None,
        index=None,
        dtype=None,
        name=None,
        copy=False,
        fastpath=False,
        crs=None,
        **kwargs,
    ):
        """
        Initialize a GeoSeries object.

        Parameters:
        - data: The input data for the GeoSeries. It can be a GeoDataFrame, GeoSeries, or pandas Series.
        - index: The index for the GeoSeries.
        - crs: Coordinate Reference System for the GeoSeries.
        - dtype: Data type for the GeoSeries.
        - name: Name of the GeoSeries.
        - copy: Whether to copy the input data.
        - fastpath: Internal parameter for fast initialization.

        Examples:
        >>> from shapely.geometry import Point
        >>> import geopandas as gpd
        >>> from sedona.geopandas import GeoSeries

        # Example 1: Initialize with GeoDataFrame
        >>> gdf = gpd.GeoDataFrame({'geometry': [Point(1, 1), Point(2, 2)]})
        >>> gs = GeoSeries(data=gdf)
        >>> print(gs)
        0    POINT (1 1)
        1    POINT (2 2)
        Name: geometry, dtype: geometry

        # Example 2: Initialize with GeoSeries
        >>> gseries = gpd.GeoSeries([Point(1, 1), Point(2, 2)])
        >>> gs = GeoSeries(data=gseries)
        >>> print(gs)
        0    POINT (1 1)
        1    POINT (2 2)
        dtype: geometry

        # Example 3: Initialize with pandas Series
        >>> pseries = pd.Series([Point(1, 1), Point(2, 2)])
        >>> gs = GeoSeries(data=pseries)
        >>> print(gs)
        0    POINT (1 1)
        1    POINT (2 2)
        dtype: geometry
        """
        assert data is not None

        self._anchor: GeoDataFrame
        self._col_label: Label

        if isinstance(
            data, (GeoDataFrame, GeoSeries, PandasOnSparkSeries, PandasOnSparkDataFrame)
        ):
            assert dtype is None
            assert name is None
            assert not copy
            assert not fastpath

            data_crs = None
            if hasattr(data, "crs"):
                data_crs = data.crs
            if data_crs is not None and crs is not None and data_crs != crs:
                raise ValueError(
                    "CRS mismatch between CRS of the passed geometries "
                    "and 'crs'. Use 'GeoSeries.set_crs(crs, "
                    "allow_override=True)' to overwrite CRS or "
                    "'GeoSeries.to_crs(crs)' to reproject geometries. "
                )

            # PySpark Pandas' ps.Series.__init__() does not construction from a
            # ps.Series input. For now, we manually implement the logic.

            index = data._col_label if index is None else index
            ps_df = pspd.DataFrame(data._anchor)

            super().__init__(
                data=ps_df,
                index=index,
                dtype=dtype,
                name=name,
                copy=copy,
                fastpath=fastpath,
            )
        else:
            if isinstance(data, pd.Series):
                assert index is None
                assert dtype is None
                assert name is None
                assert not copy
                assert not fastpath
                pd_series = data
            else:
                pd_series = pd.Series(
                    data=data,
                    index=index,
                    dtype=dtype,
                    name=name,
                    copy=copy,
                    fastpath=fastpath,
                )

            pd_series = pd_series.astype(object)

            # initialize the parent class pyspark Series with the pandas Series
            super().__init__(data=pd_series)

        # Ensure we're storing geometry types
        if (
            self.spark.data_type != GeometryType()
            and self.spark.data_type != NullType()
        ):
            raise TypeError(
                "Non geometry data passed to GeoSeries constructor, "
                f"received data of dtype '{self.spark.data_type.typeName()}'"
            )

        if crs:
            self.set_crs(crs, inplace=True)

    # ============================================================================
    # COORDINATE REFERENCE SYSTEM (CRS) OPERATIONS
    # ============================================================================

    @property
    def crs(self) -> Union["CRS", None]:
        """The Coordinate Reference System (CRS) as a ``pyproj.CRS`` object.

        Returns None if the CRS is not set, and to set the value it
        :getter: Returns a ``pyproj.CRS`` or None. When setting, the value
        can be anything accepted by
        :meth:`pyproj.CRS.from_user_input() <pyproj.crs.CRS.from_user_input>`,
        such as an authority string (eg "EPSG:4326") or a WKT string.

        Note: This assumes all records in the GeoSeries are assumed to have the same CRS.

        Examples
        --------
        >>> s.crs  # doctest: +SKIP
        <Geographic 2D CRS: EPSG:4326>
        Name: WGS 84
        Axis Info [ellipsoidal]:
        - Lat[north]: Geodetic latitude (degree)
        - Lon[east]: Geodetic longitude (degree)
        Area of Use:
        - name: World
        - bounds: (-180.0, -90.0, 180.0, 90.0)
        Datum: World Geodetic System 1984
        - Ellipsoid: WGS 84
        - Prime Meridian: Greenwich

        See Also
        --------
        GeoSeries.set_crs : assign CRS
        GeoSeries.to_crs : re-project to another CRS
        """
        from pyproj import CRS

        if len(self) == 0:
            return None

        spark_col = stf.ST_SRID(self.spark.column)
        tmp_series = self._query_geometry_column(
            spark_col,
            returns_geom=False,
        )

        # All geometries should have the same srid
        # so we just take the srid of the first non-null element
        first_idx = tmp_series.first_valid_index()
        srid = tmp_series[first_idx] if first_idx is not None else 0

        # Sedona returns 0 if doesn't exist
        return CRS.from_user_input(srid) if srid != 0 else None

    @crs.setter
    def crs(self, value: Union["CRS", None]):
        # Implementation of the abstract method
        self.set_crs(value, inplace=True)

    @typing.overload
    def set_crs(
        self,
        crs: Union[Any, None] = None,
        epsg: Union[int, None] = None,
        inplace: Literal[True] = True,
        allow_override: bool = False,
    ) -> None: ...

    @typing.overload
    def set_crs(
        self,
        crs: Union[Any, None] = None,
        epsg: Union[int, None] = None,
        inplace: Literal[False] = False,
        allow_override: bool = False,
    ) -> "GeoSeries": ...

    def set_crs(
        self,
        crs: Union[Any, None] = None,
        epsg: Union[int, None] = None,
        inplace: bool = False,
        allow_override: bool = False,
    ) -> Union["GeoSeries", None]:
        """
        Set the Coordinate Reference System (CRS) of a ``GeoSeries``.

        Pass ``None`` to remove CRS from the ``GeoSeries``.

        Notes
        -----
        The underlying geometries are not transformed to this CRS. To
        transform the geometries to a new CRS, use the ``to_crs`` method.

        Parameters
        ----------
        crs : pyproj.CRS | None, optional
            The value can be anything accepted
            by :meth:`pyproj.CRS.from_user_input() <pyproj.crs.CRS.from_user_input>`,
            such as an authority string (eg "EPSG:4326") or a WKT string.
        epsg : int, optional if `crs` is specified
            EPSG code specifying the projection.
        inplace : bool, default False
            If True, the CRS of the GeoSeries will be changed in place
            (while still returning the result) instead of making a copy of
            the GeoSeries.
        allow_override : bool, default False
            If the GeoSeries already has a CRS, allow to replace the
            existing CRS, even when both are not equal.

        Returns
        -------
        GeoSeries

        Examples
        --------
        >>> from sedona.geopandas import GeoSeries
        >>> from shapely.geometry import Point
        >>> s = GeoSeries([Point(1, 1), Point(2, 2), Point(3, 3)])
        >>> s
        0    POINT (1 1)
        1    POINT (2 2)
        2    POINT (3 3)
        dtype: geometry

        Setting CRS to a GeoSeries without one:

        >>> s.crs is None
        True

        >>> s = s.set_crs('epsg:3857')
        >>> s.crs  # doctest: +SKIP
        <Projected CRS: EPSG:3857>
        Name: WGS 84 / Pseudo-Mercator
        Axis Info [cartesian]:
        - X[east]: Easting (metre)
        - Y[north]: Northing (metre)
        Area of Use:
        - name: World - 85°S to 85°N
        - bounds: (-180.0, -85.06, 180.0, 85.06)
        Coordinate Operation:
        - name: Popular Visualisation Pseudo-Mercator
        - method: Popular Visualisation Pseudo Mercator
        Datum: World Geodetic System 1984
        - Ellipsoid: WGS 84
        - Prime Meridian: Greenwich

        Overriding existing CRS:

        >>> s = s.set_crs(4326, allow_override=True)

        Without ``allow_override=True``, ``set_crs`` returns an error if you try to
        override CRS.

        See Also
        --------
        GeoSeries.to_crs : re-project to another CRS

        """
        from pyproj import CRS

        if crs is not None:
            crs = CRS.from_user_input(crs)
        elif epsg is not None:
            crs = CRS.from_epsg(epsg)

        curr_crs = self.crs

        # If CRS is the same, do nothing
        if curr_crs == crs:
            return

        if not allow_override and curr_crs is not None and not curr_crs == crs:
            raise ValueError(
                "The GeoSeries already has a CRS which is not equal to the passed "
                "CRS. Specify 'allow_override=True' to allow replacing the existing "
                "CRS without doing any transformation. If you actually want to "
                "transform the geometries, use 'GeoSeries.to_crs' instead."
            )

        # 0 indicates no srid in sedona
        new_epsg = crs.to_epsg() if crs else 0

        spark_col = stf.ST_SetSRID(self.spark.column, new_epsg)
        result = self._query_geometry_column(spark_col)

        if inplace:
            self._update_inplace(result)
            return None

        return result

    # ============================================================================
    # INTERNAL HELPER METHODS
    # ============================================================================

    def _query_geometry_column(
        self,
        spark_col: PySparkColumn,
        df: pyspark.sql.DataFrame = None,
        returns_geom: bool = True,
        is_aggr: bool = False,
    ) -> Union["GeoSeries", pspd.Series]:
        """
        Helper method to query a single geometry column with a specified operation.

        Parameters
        ----------
        spark_col : str
            The query to apply to the geometry column.
        df : pyspark.sql.DataFrame
            The dataframe to query. If not provided, the internal dataframe will be used.
        returns_geom : bool, default True
            If True, the geometry column will be converted back to EWKB format.
        is_aggr : bool, default False
            If True, the query is an aggregation query.

        Returns
        -------
        GeoSeries
            A GeoSeries with the operation applied to the geometry column.
        """

        df = self._internal.spark_frame if df is None else df

        rename = self.name if self.name else SPARK_DEFAULT_SERIES_NAME

        col_expr = spark_col.alias(rename)

        exprs = [col_expr]

        index_spark_columns = []
        index_fields = []
        if not is_aggr:
            # We always select NATURAL_ORDER_COLUMN_NAME, to avoid having to regenerate it in the result
            # We always select SPARK_DEFAULT_INDEX_NAME, to retain series index info

            exprs.append(scol_for(df, SPARK_DEFAULT_INDEX_NAME))
            exprs.append(scol_for(df, NATURAL_ORDER_COLUMN_NAME))

            index_spark_columns = [scol_for(df, SPARK_DEFAULT_INDEX_NAME)]
            index_fields = [self._internal.index_fields[0]]
        # else if is_aggr, we don't select the index columns

        sdf = df.select(*exprs)

        internal = self._internal.copy(
            spark_frame=sdf,
            index_fields=index_fields,
            index_spark_columns=index_spark_columns,
            data_spark_columns=[scol_for(sdf, rename)],
            data_fields=[self._internal.data_fields[0].copy(name=rename)],
            column_label_names=[(rename,)],
        )
        ps_series = first_series(PandasOnSparkDataFrame(internal))

        # Convert spark series default name to pandas series default name (None) if needed
        series_name = None if rename == SPARK_DEFAULT_SERIES_NAME else rename
        ps_series = ps_series.rename(series_name)

        result = GeoSeries(ps_series) if returns_geom else ps_series
        return result

    # ============================================================================
    # CONVERSION AND SERIALIZATION METHODS
    # ============================================================================

    def to_geopandas(self) -> gpd.GeoSeries:
        """
        Convert the GeoSeries to a geopandas GeoSeries.

        Returns:
        - geopandas.GeoSeries: A geopandas GeoSeries.
        """
        from pyspark.pandas.utils import log_advice

        log_advice(
            "`to_geopandas` loads all data into the driver's memory. "
            "It should only be used if the resulting geopandas GeoSeries is expected to be small."
        )
        return self._to_geopandas()

    def _to_geopandas(self) -> gpd.GeoSeries:
        """
        Same as `to_geopandas()`, without issuing the advice log for internal usage.
        """
        pd_series = self._to_internal_pandas()
        return gpd.GeoSeries(pd_series, crs=self.crs)

    def to_spark_pandas(self) -> pspd.Series:
        return pspd.Series(pspd.DataFrame(self._psdf._internal))

    # ============================================================================
    # PROPERTIES AND ATTRIBUTES
    # ============================================================================

    @property
    def geometry(self) -> "GeoSeries":
        return self

    @property
    def sindex(self) -> SpatialIndex:
        """
        Returns a spatial index built from the geometries.

        Returns
        -------
        SpatialIndex
            The spatial index for this GeoDataFrame.

        Examples
        --------
        >>> from shapely.geometry import Point
        >>> from sedona.geopandas import GeoDataFrame
        >>>
        >>> gdf = GeoDataFrame([{"geometry": Point(1, 1), "value": 1},
        ...                     {"geometry": Point(2, 2), "value": 2}])
        >>> index = gdf.sindex
        >>> index.size
        2
        """
        geometry_column = _get_series_col_name(self)
        if geometry_column is None:
            raise ValueError("No geometry column found in GeoSeries")
        return SpatialIndex(self._internal.spark_frame, column_name=geometry_column)

    def copy(self, deep=False):
        """
        Make a copy of this GeoSeries object.

        Parameters:
        - deep: bool, default False
            If True, a deep copy of the data is made. Otherwise, a shallow copy is made.

        Returns:
        - GeoSeries: A copy of this GeoSeries object.

        Examples:
        >>> from shapely.geometry import Point
        >>> from sedona.geopandas import GeoSeries

        >>> gs = GeoSeries([Point(1, 1), Point(2, 2)])
        >>> gs_copy = gs.copy()
        >>> print(gs_copy)
        0    POINT (1 1)
        1    POINT (2 2)
        dtype: geometry
        """
        if deep:
            return GeoSeries(
                self._anchor.copy(), dtype=self.dtype, index=self._col_label
            )
        else:
            return self

    @property
    def area(self) -> pspd.Series:
        """
        Returns a Series containing the area of each geometry in the GeoSeries expressed in the units of the CRS.

        Returns
        -------
        Series
            A Series containing the area of each geometry.

        Examples
        --------
        >>> from shapely.geometry import Polygon
        >>> from sedona.geopandas import GeoSeries

        >>> gs = GeoSeries([Polygon([(0, 0), (1, 0), (1, 1), (0, 1)]), Polygon([(0, 0), (2, 0), (2, 2), (0, 2)])])
        >>> gs.area
        0    1.0
        1    4.0
        dtype: float64
        """

        spark_col = stf.ST_Area(self.spark.column)

        return self._query_geometry_column(
            spark_col,
            returns_geom=False,
        )

    @property
    def geom_type(self) -> pspd.Series:
        """
        Returns a series of strings specifying the geometry type of each geometry of each object.

        Note: Unlike Geopandas, Sedona returns LineString instead of LinearRing.

        Returns
        -------
        Series
            A Series containing the geometry type of each geometry.

        Examples
        --------
        >>> from shapely.geometry import Polygon, Point
        >>> from sedona.geopandas import GeoSeries

        >>> gs = GeoSeries([Polygon([(0, 0), (1, 0), (1, 1), (0, 1)]), Point(0, 0)])
        >>> gs.geom_type
        0    POLYGON
        1    POINT
        dtype: object
        """
        spark_col = stf.GeometryType(self.spark.column)
        result = self._query_geometry_column(
            spark_col,
            returns_geom=False,
        )

        # Sedona returns the string in all caps unlike Geopandas
        sgpd_to_gpg_name_map = {
            "POINT": "Point",
            "LINESTRING": "LineString",
            "POLYGON": "Polygon",
            "MULTIPOINT": "MultiPoint",
            "MULTILINESTRING": "MultiLineString",
            "MULTIPOLYGON": "MultiPolygon",
            "GEOMETRYCOLLECTION": "GeometryCollection",
        }
        result = result.map(lambda x: sgpd_to_gpg_name_map.get(x, x))
        return result

    @property
    def type(self):
        # Implementation of the abstract method
        raise NotImplementedError(
            _not_implemented_error("type", "Returns numeric geometry type codes.")
        )

    @property
    def length(self) -> pspd.Series:
        """
        Returns a Series containing the length of each geometry in the GeoSeries.

        In the case of a (Multi)Polygon it measures the length of its exterior (i.e. perimeter).

        For a GeometryCollection it measures sums the values for each of the individual geometries.

        Returns
        -------
        Series
            A Series containing the length of each geometry.

        Examples
        --------
        >>> from shapely.geometry import Polygon
        >>> from sedona.geopandas import GeoSeries

        >>> gs = GeoSeries([Point(0, 0), LineString([(0, 0), (1, 1)]), Polygon([(0, 0), (1, 0), (1, 1)]), GeometryCollection([Point(0, 0), LineString([(0, 0), (1, 1)]), Polygon([(0, 0), (1, 0), (1, 1)])])])
        >>> gs.length
        0    0.000000
        1    1.414214
        2    3.414214
        3    4.828427
        dtype: float64
        """

        spark_expr = (
            F.when(
                stf.GeometryType(self.spark.column).isin(
                    ["LINESTRING", "MULTILINESTRING"]
                ),
                stf.ST_Length(self.spark.column),
            )
            .when(
                stf.GeometryType(self.spark.column).isin(["POLYGON", "MULTIPOLYGON"]),
                stf.ST_Perimeter(self.spark.column),
            )
            .when(
                stf.GeometryType(self.spark.column).isin(["POINT", "MULTIPOINT"]),
                0.0,
            )
            .when(
                stf.GeometryType(self.spark.column).isin(["GEOMETRYCOLLECTION"]),
                stf.ST_Length(self.spark.column) + stf.ST_Perimeter(self.spark.column),
            )
        )
        return self._query_geometry_column(
            spark_expr,
            returns_geom=False,
        )

    @property
    def is_valid(self) -> pspd.Series:
        """Returns a ``Series`` of ``dtype('bool')`` with value ``True`` for
        geometries that are valid.

        Examples
        --------

        An example with one invalid polygon (a bowtie geometry crossing itself)
        and one missing geometry:

        >>> from sedona.geopandas import GeoSeries
        >>> from shapely.geometry import Polygon
        >>> s = GeoSeries(
        ...     [
        ...         Polygon([(0, 0), (1, 1), (0, 1)]),
        ...         Polygon([(0,0), (1, 1), (1, 0), (0, 1)]),  # bowtie geometry
        ...         Polygon([(0, 0), (2, 2), (2, 0)]),
        ...         None
        ...     ]
        ... )
        >>> s
        0         POLYGON ((0 0, 1 1, 0 1, 0 0))
        1    POLYGON ((0 0, 1 1, 1 0, 0 1, 0 0))
        2         POLYGON ((0 0, 2 2, 2 0, 0 0))
        3                                   None
        dtype: geometry

        >>> s.is_valid
        0     True
        1    False
        2     True
        3    False
        dtype: bool

        See also
        --------
        GeoSeries.is_valid_reason : reason for invalidity
        """

        spark_col = stf.ST_IsValid(self.spark.column)
        result = self._query_geometry_column(
            spark_col,
            returns_geom=False,
        )
        return to_bool(result)

    def is_valid_reason(self) -> pspd.Series:
        """Returns a ``Series`` of strings with the reason for invalidity of
        each geometry.

        Examples
        --------

        An example with one invalid polygon (a bowtie geometry crossing itself)
        and one missing geometry:

        >>> from sedona.geopandas import GeoSeries
        >>> from shapely.geometry import Polygon
        >>> s = GeoSeries(
        ...     [
        ...         Polygon([(0, 0), (1, 1), (0, 1)]),
        ...         Polygon([(0,0), (1, 1), (1, 0), (0, 1)]),  # bowtie geometry
        ...         Polygon([(0, 0), (2, 2), (2, 0)]),
        ...         Polygon([(0, 0), (2, 0), (1, 1), (2, 2), (0, 2), (1, 1), (0, 0)]),
        ...         None
        ...     ]
        ... )
        >>> s
        0         POLYGON ((0 0, 1 1, 0 1, 0 0))
        1    POLYGON ((0 0, 1 1, 1 0, 0 1, 0 0))
        2         POLYGON ((0 0, 2 2, 2 0, 0 0))
        3                                   None
        dtype: geometry

        >>> s.is_valid_reason()
        0    Valid Geometry
        1    Self-intersection at or near point (0.5, 0.5, NaN)
        2    Valid Geometry
        3    Ring Self-intersection at or near point (1.0, 1.0)
        4    None
        dtype: object

        See also
        --------
        GeoSeries.is_valid : detect invalid geometries
        GeoSeries.make_valid : fix invalid geometries
        """
        spark_col = stf.ST_IsValidReason(self.spark.column)
        return self._query_geometry_column(
            spark_col,
            returns_geom=False,
        )

    @property
    def is_empty(self) -> pspd.Series:
        """
        Returns a ``Series`` of ``dtype('bool')`` with value ``True`` for
        empty geometries.

        Examples
        --------
        An example of a GeoDataFrame with one empty point, one point and one missing
        value:

        >>> from sedona.geopandas import GeoSeries
        >>> from shapely.geometry import Point
        >>> geoseries = GeoSeries([Point(), Point(2, 1), None], crs="EPSG:4326")
        >>> geoseries
        0  POINT EMPTY
        1  POINT (2 1)
        2         None

        >>> geoseries.is_empty
        0     True
        1    False
        2    False
        dtype: bool

        See Also
        --------
        GeoSeries.isna : detect missing values
        """
        spark_expr = stf.ST_IsEmpty(self.spark.column)
        result = self._query_geometry_column(
            spark_expr,
            returns_geom=False,
        )
        return to_bool(result)

    def count_coordinates(self):
        # Implementation of the abstract method
        raise NotImplementedError(
            _not_implemented_error(
                "count_coordinates",
                "Counts the number of coordinate tuples in each geometry.",
            )
        )

    def count_geometries(self):
        # Implementation of the abstract method
        raise NotImplementedError(
            _not_implemented_error(
                "count_geometries",
                "Counts the number of geometries in each multi-geometry or collection.",
            )
        )

    def count_interior_rings(self):
        # Implementation of the abstract method
        raise NotImplementedError(
            _not_implemented_error(
                "count_interior_rings",
                "Counts the number of interior rings (holes) in each polygon.",
            )
        )

    def dwithin(self, other, distance, align=None):
        """Returns a ``Series`` of ``dtype('bool')`` with value ``True`` for
        each aligned geometry that is within a set distance from ``other``.

        The operation works on a 1-to-1 row-wise manner:

        Parameters
        ----------
        other : GeoSeries or geometric object
            The GeoSeries (elementwise) or geometric object to test for
            equality.
        distance : float, np.array, pd.Series
            Distance(s) to test if each geometry is within. A scalar distance will be
            applied to all geometries. An array or Series will be applied elementwise.
            If np.array or pd.Series are used then it must have same length as the
            GeoSeries.
        align : bool | None (default None)
            If True, automatically aligns GeoSeries based on their indices.
            If False, the order of elements is preserved. None defaults to True.

        Returns
        -------
        Series (bool)

        Examples
        --------
        >>> from sedona.geopandas import GeoSeries
        >>> from shapely.geometry import Polygon, LineString, Point
        >>> s = GeoSeries(
        ...     [
        ...         Polygon([(0, 0), (1, 1), (0, 1)]),
        ...         LineString([(0, 0), (0, 2)]),
        ...         LineString([(0, 0), (0, 1)]),
        ...         Point(0, 1),
        ...     ],
        ...     index=range(0, 4),
        ... )
        >>> s2 = GeoSeries(
        ...     [
        ...         Polygon([(1, 0), (4, 2), (2, 2)]),
        ...         Polygon([(2, 0), (3, 2), (2, 2)]),
        ...         LineString([(2, 0), (2, 2)]),
        ...         Point(1, 1),
        ...     ],
        ...     index=range(1, 5),
        ... )

        >>> s
        0    POLYGON ((0 0, 1 1, 0 1, 0 0))
        1             LINESTRING (0 0, 0 2)
        2             LINESTRING (0 0, 0 1)
        3                       POINT (0 1)
        dtype: geometry

        >>> s2
        1    POLYGON ((1 0, 4 2, 2 2, 1 0))
        2    POLYGON ((2 0, 3 2, 2 2, 2 0))
        3             LINESTRING (2 0, 2 2)
        4                       POINT (1 1)
        dtype: geometry

        We can check if each geometry of GeoSeries contains a single
        geometry:

        >>> point = Point(0, 1)
        >>> s2.dwithin(point, 1.8)
        1     True
        2    False
        3    False
        4     True
        dtype: bool

        We can also check two GeoSeries against each other, row by row.
        The GeoSeries above have different indices. We can either align both GeoSeries
        based on index values and compare elements with the same index using
        ``align=True`` or ignore index and compare elements based on their matching
        order using ``align=False``:

        >>> s.dwithin(s2, distance=1, align=True)
        0    False
        1     True
        2    False
        3    False
        4    False
        dtype: bool

        >>> s.dwithin(s2, distance=1, align=False)
        0     True
        1    False
        2    False
        3     True
        dtype: bool

        Notes
        -----
        This method works in a row-wise manner. It does not check if an element
        of one GeoSeries is within the set distance of *any* element of the other one.

        See also
        --------
        GeoSeries.within
        """

        if not isinstance(distance, (float, int)):
            raise NotImplementedError(
                "Array-like distance for dwithin not implemented yet."
            )

        other_series, extended = self._make_series_of_val(other)
        align = False if extended else align

        spark_expr = stp.ST_DWithin(F.col("L"), F.col("R"), F.lit(distance))
        return self._row_wise_operation(
            spark_expr,
            other_series,
            align=align,
            returns_geom=False,
            default_val=False,
        )

    def difference(self, other, align=None) -> "GeoSeries":
        """Returns a ``GeoSeries`` of the points in each aligned geometry that
        are not in `other`.

        The operation works on a 1-to-1 row-wise manner:

        Unlike Geopandas, Sedona does not support this operation for GeometryCollections.

        Parameters
        ----------
        other : Geoseries or geometric object
            The Geoseries (elementwise) or geometric object to find the
            difference to.
        align : bool | None (default None)
            If True, automatically aligns GeoSeries based on their indices. None defaults to True.
            If False, the order of elements is preserved.

        Returns
        -------
        GeoSeries

        Examples
        --------
        >>> from sedona.geopandas import GeoSeries
        >>> from shapely.geometry import Polygon, LineString, Point
        >>> s = GeoSeries(
        ...     [
        ...         Polygon([(0, 0), (2, 2), (0, 2)]),
        ...         Polygon([(0, 0), (2, 2), (0, 2)]),
        ...         LineString([(0, 0), (2, 2)]),
        ...         LineString([(2, 0), (0, 2)]),
        ...         Point(0, 1),
        ...     ],
        ... )
        >>> s2 = GeoSeries(
        ...     [
        ...         Polygon([(0, 0), (1, 1), (0, 1)]),
        ...         LineString([(1, 0), (1, 3)]),
        ...         LineString([(2, 0), (0, 2)]),
        ...         Point(1, 1),
        ...         Point(0, 1),
        ...     ],
        ...     index=range(1, 6),
        ... )

        >>> s
        0    POLYGON ((0 0, 2 2, 0 2, 0 0))
        1    POLYGON ((0 0, 2 2, 0 2, 0 0))
        2             LINESTRING (0 0, 2 2)
        3             LINESTRING (2 0, 0 2)
        4                       POINT (0 1)
        dtype: geometry

        >>> s2
        1    POLYGON ((0 0, 1 1, 0 1, 0 0))
        2             LINESTRING (1 0, 1 3)
        3             LINESTRING (2 0, 0 2)
        4                       POINT (1 1)
        5                       POINT (0 1)
        dtype: geometry

        We can do difference of each geometry and a single
        shapely geometry:

        >>> s.difference(Polygon([(0, 0), (1, 1), (0, 1)]))
        0       POLYGON ((0 2, 2 2, 1 1, 0 1, 0 2))
        1         POLYGON ((0 2, 2 2, 1 1, 0 1, 0 2))
        2                       LINESTRING (1 1, 2 2)
        3    MULTILINESTRING ((2 0, 1 1), (1 1, 0 2))
        4                                 POINT EMPTY
        dtype: geometry

        We can also check two GeoSeries against each other, row by row.
        The GeoSeries above have different indices. We can either align both GeoSeries
        based on index values and compare elements with the same index using
        ``align=True`` or ignore index and compare elements based on their matching
        order using ``align=False``:

        >>> s.difference(s2, align=True)
        0                                        None
        1         POLYGON ((0 2, 2 2, 1 1, 0 1, 0 2))
        2    MULTILINESTRING ((0 0, 1 1), (1 1, 2 2))
        3                            LINESTRING EMPTY
        4                                 POINT (0 1)
        5                                        None
        dtype: geometry

        >>> s.difference(s2, align=False)
        0         POLYGON ((0 2, 2 2, 1 1, 0 1, 0 2))
        1    POLYGON ((0 0, 0 2, 1 2, 2 2, 1 1, 0 0))
        2    MULTILINESTRING ((0 0, 1 1), (1 1, 2 2))
        3                       LINESTRING (2 0, 0 2)
        4                                 POINT EMPTY
        dtype: geometry

        See Also
        --------
        GeoSeries.symmetric_difference
        GeoSeries.union
        GeoSeries.intersection
        """

        other_series, extended = self._make_series_of_val(other)
        align = False if extended else align

        spark_expr = stf.ST_Difference(F.col("L"), F.col("R"))
        return self._row_wise_operation(
            spark_expr,
            other_series,
            align=align,
            returns_geom=True,
        )

    @property
    def is_simple(self) -> pspd.Series:
        """Returns a ``Series`` of ``dtype('bool')`` with value ``True`` for
        geometries that do not cross themselves.

        This is meaningful only for `LineStrings` and `LinearRings`.

        Examples
        --------
        >>> from sedona.geopandas import GeoSeries
        >>> from shapely.geometry import LineString
        >>> s = GeoSeries(
        ...     [
        ...         LineString([(0, 0), (1, 1), (1, -1), (0, 1)]),
        ...         LineString([(0, 0), (1, 1), (1, -1)]),
        ...     ]
        ... )
        >>> s
        0    LINESTRING (0 0, 1 1, 1 -1, 0 1)
        1         LINESTRING (0 0, 1 1, 1 -1)
        dtype: geometry

        >>> s.is_simple
        0    False
        1     True
        dtype: bool
        """
        spark_expr = stf.ST_IsSimple(self.spark.column)
        result = self._query_geometry_column(
            spark_expr,
            returns_geom=False,
        )
        return to_bool(result)

    @property
    def is_ring(self):
        # Implementation of the abstract method
        raise NotImplementedError(
            _not_implemented_error(
                "is_ring", "Tests if LineString geometries are closed rings."
            )
        )

    @property
    def is_ccw(self):
        # Implementation of the abstract method
        raise NotImplementedError(
            _not_implemented_error(
                "is_ccw",
                "Tests if LinearRing geometries are oriented counter-clockwise.",
            )
        )

    @property
    def is_closed(self):
        # Implementation of the abstract method
        raise NotImplementedError(
            _not_implemented_error(
                "is_closed",
                "Tests if LineString geometries are closed (start equals end point).",
            )
        )

    @property
    def has_z(self) -> pspd.Series:
        """Returns a ``Series`` of ``dtype('bool')`` with value ``True`` for
        features that have a z-component.

        Notes
        -----
        Every operation in GeoPandas is planar, i.e. the potential third
        dimension is not taken into account.

        Examples
        --------
        >>> from sedona.geopandas import GeoSeries
        >>> from shapely.geometry import Point
        >>> s = GeoSeries(
        ...     [
        ...         Point(0, 1),
        ...         Point(0, 1, 2),
        ...     ]
        ... )
        >>> s
        0        POINT (0 1)
        1    POINT Z (0 1 2)
        dtype: geometry

        >>> s.has_z
        0    False
        1     True
        dtype: bool
        """
        spark_expr = stf.ST_HasZ(self.spark.column)
        return self._query_geometry_column(
            spark_expr,
            returns_geom=False,
        )

    def get_precision(self):
        # Implementation of the abstract method
        raise NotImplementedError("This method is not implemented yet.")

    def get_geometry(self, index) -> "GeoSeries":
        """Returns the n-th geometry from a collection of geometries (0-indexed).

        If the index is non-negative, it returns the geometry at that index.
        If the index is negative, it counts backward from the end of the collection (e.g., -1 returns the last geometry).
        Returns None if the index is out of bounds.

        Note: Simple geometries act as length-1 collections

        Note: Using Shapely < 2.0, may lead to different results for empty simple geometries due to how
        shapely interprets them.

        Parameters
        ----------
        index : int or array_like
            Position of a geometry to be retrieved within its collection

        Returns
        -------
        GeoSeries

        Notes
        -----
        Simple geometries act as collections of length 1. Any out-of-range index value
        returns None.

        Examples
        --------
        >>> from shapely.geometry import Point, MultiPoint, GeometryCollection
        >>> s = geopandas.GeoSeries(
        ...     [
        ...         Point(0, 0),
        ...         MultiPoint([(0, 0), (1, 1), (0, 1), (1, 0)]),
        ...         GeometryCollection(
        ...             [MultiPoint([(0, 0), (1, 1), (0, 1), (1, 0)]), Point(0, 1)]
        ...         ),
        ...         Polygon(),
        ...         GeometryCollection(),
        ...     ]
        ... )
        >>> s
        0                                          POINT (0 0)
        1              MULTIPOINT ((0 0), (1 1), (0 1), (1 0))
        2    GEOMETRYCOLLECTION (MULTIPOINT ((0 0), (1 1), ...
        3                                        POLYGON EMPTY
        4                             GEOMETRYCOLLECTION EMPTY
        dtype: geometry

        >>> s.get_geometry(0)
        0                                POINT (0 0)
        1                                POINT (0 0)
        2    MULTIPOINT ((0 0), (1 1), (0 1), (1 0))
        3                              POLYGON EMPTY
        4                                       None
        dtype: geometry

        >>> s.get_geometry(1)
        0           None
        1    POINT (1 1)
        2    POINT (0 1)
        3           None
        4           None
        dtype: geometry

        >>> s.get_geometry(-1)
        0    POINT (0 0)
        1    POINT (1 0)
        2    POINT (0 1)
        3  POLYGON EMPTY
        4           None
        dtype: geometry

        """

        # Sedona errors on negative indexes, so we use a case statement to handle it ourselves
        spark_expr = stf.ST_GeometryN(
            F.col("L"),
            F.when(
                stf.ST_NumGeometries(F.col("L")) + F.col("R") < 0,
                None,
            )
            .when(F.col("R") < 0, stf.ST_NumGeometries(F.col("L")) + F.col("R"))
            .otherwise(F.col("R")),
        )

        other, _ = self._make_series_of_val(index)

        # align = False either way
        align = False

        return self._row_wise_operation(
            spark_expr,
            other,
            align=align,
            returns_geom=True,
            default_val=None,
        )

    @property
    def boundary(self) -> "GeoSeries":
        """Returns a ``GeoSeries`` of lower dimensional objects representing
        each geometry's set-theoretic `boundary`.

        Examples
        --------

        >>> from sedona.geopandas import GeoSeries
        >>> from shapely.geometry import Polygon, LineString, Point
        >>> s = GeoSeries(
        ...     [
        ...         Polygon([(0, 0), (1, 1), (0, 1)]),
        ...         LineString([(0, 0), (1, 1), (1, 0)]),
        ...         Point(0, 0),
        ...     ]
        ... )
        >>> s
        0    POLYGON ((0 0, 1 1, 0 1, 0 0))
        1        LINESTRING (0 0, 1 1, 1 0)
        2                       POINT (0 0)
        dtype: geometry

        >>> s.boundary
        0    LINESTRING (0 0, 1 1, 0 1, 0 0)
        1          MULTIPOINT ((0 0), (1 0))
        2           GEOMETRYCOLLECTION EMPTY
        dtype: geometry

        See also
        --------
        GeoSeries.exterior : outer boundary (without interior rings)

        """
        # Geopandas and shapely return NULL for GeometryCollections, so we handle it separately
        # https://shapely.readthedocs.io/en/stable/reference/shapely.boundary.html
        spark_expr = F.when(
            stf.GeometryType(self.spark.column).isin(["GEOMETRYCOLLECTION"]),
            None,
        ).otherwise(stf.ST_Boundary(self.spark.column))
        return self._query_geometry_column(
            spark_expr,
        )

    @property
    def centroid(self) -> "GeoSeries":
        """Returns a ``GeoSeries`` of points representing the centroid of each
        geometry.

        Note that centroid does not have to be on or within original geometry.

        Examples
        --------

        >>> from sedona.geopandas import GeoSeries
        >>> from shapely.geometry import Polygon, LineString, Point
        >>> s = GeoSeries(
        ...     [
        ...         Polygon([(0, 0), (1, 1), (0, 1)]),
        ...         LineString([(0, 0), (1, 1), (1, 0)]),
        ...         Point(0, 0),
        ...     ]
        ... )
        >>> s
        0    POLYGON ((0 0, 1 1, 0 1, 0 0))
        1        LINESTRING (0 0, 1 1, 1 0)
        2                       POINT (0 0)
        dtype: geometry

        >>> s.centroid
        0    POINT (0.33333 0.66667)
        1        POINT (0.70711 0.5)
        2                POINT (0 0)
        dtype: geometry

        See also
        --------
        GeoSeries.representative_point : point guaranteed to be within each geometry
        """
        spark_expr = stf.ST_Centroid(self.spark.column)
        return self._query_geometry_column(
            spark_expr,
            returns_geom=True,
        )

    def concave_hull(self, ratio=0.0, allow_holes=False):
        # Implementation of the abstract method
        raise NotImplementedError("This method is not implemented yet.")

    @property
    def convex_hull(self):
        # Implementation of the abstract method
        raise NotImplementedError(
            _not_implemented_error(
                "convex_hull", "Computes the convex hull of each geometry."
            )
        )

    def delaunay_triangles(self, tolerance=0.0, only_edges=False):
        # Implementation of the abstract method
        raise NotImplementedError("This method is not implemented yet.")

    def voronoi_polygons(self, tolerance=0.0, extend_to=None, only_edges=False):
        # Implementation of the abstract method
        raise NotImplementedError("This method is not implemented yet.")

    @property
    def envelope(self) -> "GeoSeries":
        """Returns a ``GeoSeries`` of geometries representing the envelope of
        each geometry.

        The envelope of a geometry is the bounding rectangle. That is, the
        point or smallest rectangular polygon (with sides parallel to the
        coordinate axes) that contains the geometry.

        Examples
        --------

        >>> from sedona.geopandas import GeoSeries
        >>> from shapely.geometry import Polygon, LineString, Point, MultiPoint
        >>> s = GeoSeries(
        ...     [
        ...         Polygon([(0, 0), (1, 1), (0, 1)]),
        ...         LineString([(0, 0), (1, 1), (1, 0)]),
        ...         MultiPoint([(0, 0), (1, 1)]),
        ...         Point(0, 0),
        ...     ]
        ... )
        >>> s
        0    POLYGON ((0 0, 1 1, 0 1, 0 0))
        1        LINESTRING (0 0, 1 1, 1 0)
        2         MULTIPOINT ((0 0), (1 1))
        3                       POINT (0 0)
        dtype: geometry

        >>> s.envelope
        0    POLYGON ((0 0, 1 0, 1 1, 0 1, 0 0))
        1    POLYGON ((0 0, 1 0, 1 1, 0 1, 0 0))
        2    POLYGON ((0 0, 1 0, 1 1, 0 1, 0 0))
        3                            POINT (0 0)
        dtype: geometry

        See also
        --------
        GeoSeries.convex_hull : convex hull geometry
        """
        spark_expr = stf.ST_Envelope(self.spark.column)
        return self._query_geometry_column(
            spark_expr,
            returns_geom=True,
        )

    def minimum_rotated_rectangle(self):
        # Implementation of the abstract method
        raise NotImplementedError("This method is not implemented yet.")

    @property
    def exterior(self):
        # Implementation of the abstract method
        raise NotImplementedError("This method is not implemented yet.")

    def extract_unique_points(self):
        # Implementation of the abstract method
        raise NotImplementedError("This method is not implemented yet.")

    def offset_curve(self, distance, quad_segs=8, join_style="round", mitre_limit=5.0):
        # Implementation of the abstract method
        raise NotImplementedError("This method is not implemented yet.")

    @property
    def interiors(self):
        # Implementation of the abstract method
        raise NotImplementedError("This method is not implemented yet.")

    def remove_repeated_points(self, tolerance=0.0):
        # Implementation of the abstract method
        raise NotImplementedError("This method is not implemented yet.")

    def set_precision(self, grid_size, mode="valid_output"):
        # Implementation of the abstract method
        raise NotImplementedError("This method is not implemented yet.")

    def representative_point(self):
        # Implementation of the abstract method
        raise NotImplementedError("This method is not implemented yet.")

    def minimum_bounding_circle(self):
        # Implementation of the abstract method
        raise NotImplementedError("This method is not implemented yet.")

    def minimum_bounding_radius(self):
        # Implementation of the abstract method
        raise NotImplementedError("This method is not implemented yet.")

    def minimum_clearance(self):
        # Implementation of the abstract method
        raise NotImplementedError("This method is not implemented yet.")

    def normalize(self):
        # Implementation of the abstract method
        raise NotImplementedError("This method is not implemented yet.")

    def make_valid(self, *, method="linework", keep_collapsed=True) -> "GeoSeries":
        """Repairs invalid geometries.

        Returns a ``GeoSeries`` with valid geometries.

        If the input geometry is already valid, then it will be preserved.
        In many cases, in order to create a valid geometry, the input
        geometry must be split into multiple parts or multiple geometries.
        If the geometry must be split into multiple parts of the same type
        to be made valid, then a multi-part geometry will be returned
        (e.g. a MultiPolygon).
        If the geometry must be split into multiple parts of different types
        to be made valid, then a GeometryCollection will be returned.

        In Sedona, only the 'structure' method is available:

        * the 'structure' algorithm tries to reason from the structure of the
          input to find the 'correct' repair: exterior rings bound area,
          interior holes exclude area. It first makes all rings valid, then
          shells are merged and holes are subtracted from the shells to
          generate valid result. It assumes that holes and shells are correctly
          categorized in the input geometry.

        Parameters
        ----------
        method : {'linework', 'structure'}, default 'linework'
            Algorithm to use when repairing geometry. Sedona Geopandas only supports the 'structure' method.
            The default method is "linework" to match compatibility with Geopandas, but it must be explicitly set to
            'structure' to use the Sedona implementation.

        keep_collapsed : bool, default True
            For the 'structure' method, True will keep components that have
            collapsed into a lower dimensionality. For example, a ring
            collapsing to a line, or a line collapsing to a point.

        Examples
        --------

        >>> from sedona.geopandas import GeoSeries
        >>> from shapely.geometry import MultiPolygon, Polygon, LineString, Point
        >>> s = GeoSeries(
        ...     [
        ...         Polygon([(0, 0), (0, 2), (1, 1), (2, 2), (2, 0), (1, 1), (0, 0)]),
        ...         Polygon([(0, 2), (0, 1), (2, 0), (0, 0), (0, 2)]),
        ...         LineString([(0, 0), (1, 1), (1, 0)]),
        ...     ],
        ... )
        >>> s
        0    POLYGON ((0 0, 0 2, 1 1, 2 2, 2 0, 1 1, 0 0))
        1              POLYGON ((0 2, 0 1, 2 0, 0 0, 0 2))
        2                       LINESTRING (0 0, 1 1, 1 0)
        dtype: geometry

        >>> s.make_valid()
        0    MULTIPOLYGON (((1 1, 0 0, 0 2, 1 1)), ((2 0, 1...
        1                       POLYGON ((0 1, 2 0, 0 0, 0 1))
        2                           LINESTRING (0 0, 1 1, 1 0)
        dtype: geometry
        """

        if method != "structure":
            raise ValueError(
                "Sedona only supports the 'structure' method for make_valid"
            )

        spark_expr = stf.ST_MakeValid(self.spark.column, keep_collapsed)
        return self._query_geometry_column(
            spark_expr,
            returns_geom=True,
        )

    def reverse(self):
        # Implementation of the abstract method
        raise NotImplementedError("This method is not implemented yet.")

    def segmentize(self, max_segment_length):
        # Implementation of the abstract method
        raise NotImplementedError("This method is not implemented yet.")

    def transform(self, transformation, include_z=False):
        # Implementation of the abstract method
        raise NotImplementedError("This method is not implemented yet.")

    def force_2d(self):
        # Implementation of the abstract method
        raise NotImplementedError("This method is not implemented yet.")

    def force_3d(self, z=0):
        # Implementation of the abstract method
        raise NotImplementedError("This method is not implemented yet.")

    def line_merge(self, directed=False):
        # Implementation of the abstract method
        raise NotImplementedError("This method is not implemented yet.")

    # ============================================================================
    # GEOMETRIC OPERATIONS
    # ============================================================================

    @property
    def unary_union(self):
        # Implementation of the abstract method
        raise NotImplementedError("This method is not implemented yet.")

    def union_all(self, method="unary", grid_size=None) -> BaseGeometry:
        """Returns a geometry containing the union of all geometries in the
        ``GeoSeries``.

        Sedona does not support the method or grid_size argument, so the user does not need to manually
        decide the algorithm being used.

        Parameters
        ----------
        method : str (default ``"unary"``)
            Not supported in Sedona.

        grid_size : float, default None
            Not supported in Sedona.

        Examples
        --------

        >>> from sedona.geopandas import GeoSeries
        >>> from shapely.geometry import box
        >>> s = GeoSeries([box(0, 0, 1, 1), box(0, 0, 2, 2)])
        >>> s
        0    POLYGON ((1 0, 1 1, 0 1, 0 0, 1 0))
        1    POLYGON ((2 0, 2 2, 0 2, 0 0, 2 0))
        dtype: geometry

        >>> s.union_all()
        <POLYGON ((0 1, 0 2, 2 2, 2 0, 1 0, 0 0, 0 1))>
        """
        if grid_size is not None:
            raise NotImplementedError("Sedona does not support the grid_size argument")
        if method != "unary":
            import warnings

            warnings.warn(
                f"Sedona does not support manually specifying different union methods. Ignoring non-default method argument of {method}"
            )

        if len(self) == 0:
            # While it's not explicitly defined in geopandas docs, this is what geopandas returns for empty GeoSeries
            # If it ever changes for some reason, we'll catch that with the test
            from shapely.geometry import GeometryCollection

            return GeometryCollection()

        spark_expr = sta.ST_Union_Aggr(self.spark.column)
        tmp = self._query_geometry_column(spark_expr, returns_geom=False, is_aggr=True)

        ps_series = tmp.take([0])
        geom = ps_series.iloc[0]
        return geom

    def crosses(self, other, align=None) -> pspd.Series:
        """Returns a ``Series`` of ``dtype('bool')`` with value ``True`` for
        each aligned geometry that cross `other`.

        An object is said to cross `other` if its `interior` intersects the
        `interior` of the other but does not contain it, and the dimension of
        the intersection is less than the dimension of the one or the other.

        Note: Unlike Geopandas, Sedona's implementation always return NULL when GeometryCollection is involved.

        The operation works on a 1-to-1 row-wise manner.

        Parameters
        ----------
        other : GeoSeries or geometric object
            The GeoSeries (elementwise) or geometric object to test if is
            crossed.
        align : bool | None (default None)
            If True, automatically aligns GeoSeries based on their indices. None defaults to True.
            If False, the order of elements is preserved.

        Returns
        -------
        Series (bool)

        Examples
        --------

        >>> from sedona.geopandas import GeoSeries
        >>> from shapely.geometry import Polygon, LineString, Point
        >>> s = GeoSeries(
        ...     [
        ...         Polygon([(0, 0), (2, 2), (0, 2)]),
        ...         LineString([(0, 0), (2, 2)]),
        ...         LineString([(2, 0), (0, 2)]),
        ...         Point(0, 1),
        ...     ],
        ... )
        >>> s2 = GeoSeries(
        ...     [
        ...         LineString([(1, 0), (1, 3)]),
        ...         LineString([(2, 0), (0, 2)]),
        ...         Point(1, 1),
        ...         Point(0, 1),
        ...     ],
        ...     index=range(1, 5),
        ... )

        >>> s
        0    POLYGON ((0 0, 2 2, 0 2, 0 0))
        1             LINESTRING (0 0, 2 2)
        2             LINESTRING (2 0, 0 2)
        3                       POINT (0 1)
        dtype: geometry
        >>> s2
        1    LINESTRING (1 0, 1 3)
        2    LINESTRING (2 0, 0 2)
        3              POINT (1 1)
        4              POINT (0 1)
        dtype: geometry

        We can check if each geometry of GeoSeries crosses a single
        geometry:

        >>> line = LineString([(-1, 1), (3, 1)])
        >>> s.crosses(line)
        0     True
        1     True
        2     True
        3    False
        dtype: bool

        We can also check two GeoSeries against each other, row by row.
        The GeoSeries above have different indices. We can either align both GeoSeries
        based on index values and compare elements with the same index using
        ``align=True`` or ignore index and compare elements based on their matching
        order using ``align=False``:

        >>> s.crosses(s2, align=True)
        0    False
        1     True
        2    False
        3    False
        4    False
        dtype: bool

        >>> s.crosses(s2, align=False)
        0     True
        1     True
        2    False
        3    False
        dtype: bool

        Notice that a line does not cross a point that it contains.

        Notes
        -----
        This method works in a row-wise manner. It does not check if an element
        of one GeoSeries ``crosses`` *any* element of the other one.

        See also
        --------
        GeoSeries.disjoint
        GeoSeries.intersects

        """
        # Sedona does not support GeometryCollection (errors), so we return NULL for now to avoid error
        other_series, extended = self._make_series_of_val(other)
        align = False if extended else align

        spark_expr = F.when(
            (stf.GeometryType(F.col("L")) == "GEOMETRYCOLLECTION")
            | (stf.GeometryType(F.col("R")) == "GEOMETRYCOLLECTION"),
            None,
        ).otherwise(stp.ST_Crosses(F.col("L"), F.col("R")))
        result = self._row_wise_operation(
            spark_expr,
            other_series,
            align,
            default_val=False,
        )

        return to_bool(result)

    def disjoint(self, other, align=None):
        # Implementation of the abstract method
        raise NotImplementedError("This method is not implemented yet.")

    def intersects(
        self, other: Union["GeoSeries", BaseGeometry], align: Union[bool, None] = None
    ) -> pspd.Series:
        """Returns a ``Series`` of ``dtype('bool')`` with value ``True`` for
        each aligned geometry that intersects `other`.

        An object is said to intersect `other` if its `boundary` and `interior`
        intersects in any way with those of the other.

        The operation works on a 1-to-1 row-wise manner.

        Parameters
        ----------
        other : GeoSeries or geometric object
            The GeoSeries (elementwise) or geometric object to test if is
            intersected.
        align : bool | None (default None)
            If True, automatically aligns GeoSeries based on their indices. None defaults to True.
            If False, the order of elements is preserved.

        Returns
        -------
        Series (bool)

        Examples
        --------
        >>> from sedona.geopandas import GeoSeries
        >>> from shapely.geometry import Polygon, LineString, Point
        >>> s = GeoSeries(
        ...     [
        ...         Polygon([(0, 0), (2, 2), (0, 2)]),
        ...         LineString([(0, 0), (2, 2)]),
        ...         LineString([(2, 0), (0, 2)]),
        ...         Point(0, 1),
        ...     ],
        ... )
        >>> s2 = GeoSeries(
        ...     [
        ...         LineString([(1, 0), (1, 3)]),
        ...         LineString([(2, 0), (0, 2)]),
        ...         Point(1, 1),
        ...         Point(0, 1),
        ...     ],
        ...     index=range(1, 5),
        ... )

        >>> s
        0    POLYGON ((0 0, 2 2, 0 2, 0 0))
        1             LINESTRING (0 0, 2 2)
        2             LINESTRING (2 0, 0 2)
        3                       POINT (0 1)
        dtype: geometry

        >>> s2
        1    LINESTRING (1 0, 1 3)
        2    LINESTRING (2 0, 0 2)
        3              POINT (1 1)
        4              POINT (0 1)
        dtype: geometry

        We can check if each geometry of GeoSeries crosses a single
        geometry:

        >>> line = LineString([(-1, 1), (3, 1)])
        >>> s.intersects(line)
        0    True
        1    True
        2    True
        3    True
        dtype: bool

        We can also check two GeoSeries against each other, row by row.
        The GeoSeries above have different indices. We can either align both GeoSeries
        based on index values and compare elements with the same index using
        ``align=True`` or ignore index and compare elements based on their matching
        order using ``align=False``:

        >>> s.intersects(s2, align=True)
        0    False
        1     True
        2     True
        3    False
        4    False
        dtype: bool

        >>> s.intersects(s2, align=False)
        0    True
        1    True
        2    True
        3    True
        dtype: bool

        Notes
        -----
        This method works in a row-wise manner. It does not check if an element
        of one GeoSeries ``crosses`` *any* element of the other one.

        See also
        --------
        GeoSeries.disjoint
        GeoSeries.crosses
        GeoSeries.touches
        GeoSeries.intersection
        """

        other_series, extended = self._make_series_of_val(other)
        align = False if extended else align

        spark_expr = stp.ST_Intersects(F.col("L"), F.col("R"))
        result = self._row_wise_operation(
            spark_expr,
            other_series,
            align,
            default_val=False,
        )
        return to_bool(result)

    def overlaps(self, other, align=None) -> pspd.Series:
        """Returns True for all aligned geometries that overlap other, else False.

        In the original Geopandas, Geometries overlap if they have more than one but not all
        points in common, have the same dimension, and the intersection of the
        interiors of the geometries has the same dimension as the geometries
        themselves.

        However, in Sedona, we return True in the case where the geometries points match.

        Note: Sedona's behavior may also differ from Geopandas for GeometryCollections.

        The operation works on a 1-to-1 row-wise manner.

        Parameters
        ----------
        other : GeoSeries or geometric object
            The GeoSeries (elementwise) or geometric object to test if
            overlaps.
        align : bool | None (default None)
            If True, automatically aligns GeoSeries based on their indices. None defaults to True.
            If False, the order of elements is preserved.

        Returns
        -------
        Series (bool)

        Examples
        --------
        >>> from sedona.geopandas import GeoSeries
        >>> from shapely.geometry import Polygon, LineString, MultiPoint, Point
        >>> s = GeoSeries(
        ...     [
        ...         Polygon([(0, 0), (2, 2), (0, 2)]),
        ...         Polygon([(0, 0), (2, 2), (0, 2)]),
        ...         LineString([(0, 0), (2, 2)]),
        ...         MultiPoint([(0, 0), (0, 1)]),
        ...     ],
        ... )
        >>> s2 = GeoSeries(
        ...     [
        ...         Polygon([(0, 0), (2, 0), (0, 2)]),
        ...         LineString([(0, 1), (1, 1)]),
        ...         LineString([(1, 1), (3, 3)]),
        ...         Point(0, 1),
        ...     ],
        ... )

        We can check if each geometry of GeoSeries overlaps a single
        geometry:

        >>> polygon = Polygon([(0, 0), (1, 0), (1, 1), (0, 1)])
        >>> s.overlaps(polygon)
        0     True
        1     True
        2    False
        3    False
        dtype: bool

        We can also check two GeoSeries against each other, row by row.
        The GeoSeries above have different indices. We align both GeoSeries
        based on index values and compare elements with the same index.

        >>> s.overlaps(s2)
        0    False
        1     True
        2    False
        3    False
        4    False
        dtype: bool

        >>> s.overlaps(s2, align=False)
        0     True
        1    False
        2     True
        3    False
        dtype: bool

        Notes
        -----
        This method works in a row-wise manner. It does not check if an element
        of one GeoSeries ``overlaps`` *any* element of the other one.

        See also
        --------
        GeoSeries.crosses
        GeoSeries.intersects

        """
        # Note: We cannot efficiently match geopandas behavior because Sedona's ST_Overlaps returns True for equal geometries
        # ST_Overlaps(`L`, `R`) AND ST_Equals(`L`, `R`) does not work because ST_Equals errors on invalid geometries

        other_series, extended = self._make_series_of_val(other)
        align = False if extended else align

        spark_expr = stp.ST_Overlaps(F.col("L"), F.col("R"))
        result = self._row_wise_operation(
            spark_expr,
            other_series,
            align,
            default_val=False,
        )
        return to_bool(result)

    def touches(self, other, align=None) -> pspd.Series:
        """Returns a ``Series`` of ``dtype('bool')`` with value ``True`` for
        each aligned geometry that touches `other`.

        An object is said to touch `other` if it has at least one point in
        common with `other` and its interior does not intersect with any part
        of the other. Overlapping features therefore do not touch.

        Note: Sedona's behavior may also differ from Geopandas for GeometryCollections.

        The operation works on a 1-to-1 row-wise manner.

        Parameters
        ----------
        other : GeoSeries or geometric object
            The GeoSeries (elementwise) or geometric object to test if is
            touched.
        align : bool | None (default None)
            If True, automatically aligns GeoSeries based on their indices. None defaults to True.
            If False, the order of elements is preserved.

        Returns
        -------
        Series (bool)

        Examples
        --------
        >>> from shapely.geometry import Polygon, LineString, MultiPoint, Point
        >>> s = GeoSeries(
        ...     [
        ...         Polygon([(0, 0), (2, 2), (0, 2)]),
        ...         Polygon([(0, 0), (2, 2), (0, 2)]),
        ...         LineString([(0, 0), (2, 2)]),
        ...         MultiPoint([(0, 0), (0, 1)]),
        ...     ],
        ... )
        >>> s2 = GeoSeries(
        ...     [
        ...         Polygon([(0, 0), (-2, 0), (0, -2)]),
        ...         LineString([(0, 1), (1, 1)]),
        ...         LineString([(1, 1), (3, 0)]),
        ...         Point(0, 1),
        ...     ],
        ...     index=range(1, 5),
        ... )

        >>> s
        0    POLYGON ((0 0, 2 2, 0 2, 0 0))
        1    POLYGON ((0 0, 2 2, 0 2, 0 0))
        2             LINESTRING (0 0, 2 2)
        3         MULTIPOINT ((0 0), (0 1))
        dtype: geometry

        >>> s2
        1    POLYGON ((0 0, -2 0, 0 -2, 0 0))
        2               LINESTRING (0 1, 1 1)
        3               LINESTRING (1 1, 3 0)
        4                         POINT (0 1)
        dtype: geometry

        We can check if each geometry of GeoSeries touches a single
        geometry:

        >>> line = LineString([(0, 0), (-1, -2)])
        >>> s.touches(line)
        0    True
        1    True
        2    True
        3    True
        dtype: bool

        We can also check two GeoSeries against each other, row by row.
        The GeoSeries above have different indices. We can either align both GeoSeries
        based on index values and compare elements with the same index using
        ``align=True`` or ignore index and compare elements based on their matching
        order using ``align=False``:

        >>> s.touches(s2, align=True)
        0    False
        1     True
        2     True
        3    False
        4    False
        dtype: bool

        >>> s.touches(s2, align=False)
        0     True
        1    False
        2     True
        3    False
        dtype: bool

        Notes
        -----
        This method works in a row-wise manner. It does not check if an element
        of one GeoSeries ``touches`` *any* element of the other one.

        See also
        --------
        GeoSeries.overlaps
        GeoSeries.intersects

        """

        other_series, extended = self._make_series_of_val(other)
        align = False if extended else align

        spark_expr = stp.ST_Touches(F.col("L"), F.col("R"))
        result = self._row_wise_operation(
            spark_expr,
            other_series,
            align,
            default_val=False,
        )
        return to_bool(result)

    def within(self, other, align=None) -> pspd.Series:
        """Returns a ``Series`` of ``dtype('bool')`` with value ``True`` for
        each aligned geometry that is within `other`.

        An object is said to be within `other` if at least one of its points is located
        in the `interior` and no points are located in the `exterior` of the other.
        If either object is empty, this operation returns ``False``.

        This is the inverse of `contains` in the sense that the
        expression ``a.within(b) == b.contains(a)`` always evaluates to
        ``True``.

        Note: Sedona's behavior may also differ from Geopandas for GeometryCollections and for geometries that are equal.

        The operation works on a 1-to-1 row-wise manner.

        Parameters
        ----------
        other : GeoSeries or geometric object
            The GeoSeries (elementwise) or geometric object to test if each
            geometry is within.
        align : bool | None (default None)
            If True, automatically aligns GeoSeries based on their indices. None defaults to True.
            If False, the order of elements is preserved.

        Returns
        -------
        Series (bool)


        Examples
        --------
        >>> from shapely.geometry import Polygon, LineString, Point
        >>> s = GeoSeries(
        ...     [
        ...         Polygon([(0, 0), (2, 2), (0, 2)]),
        ...         Polygon([(0, 0), (1, 2), (0, 2)]),
        ...         LineString([(0, 0), (0, 2)]),
        ...         Point(0, 1),
        ...     ],
        ... )
        >>> s2 = GeoSeries(
        ...     [
        ...         Polygon([(0, 0), (1, 1), (0, 1)]),
        ...         LineString([(0, 0), (0, 2)]),
        ...         LineString([(0, 0), (0, 1)]),
        ...         Point(0, 1),
        ...     ],
        ...     index=range(1, 5),
        ... )

        >>> s
        0    POLYGON ((0 0, 2 2, 0 2, 0 0))
        1    POLYGON ((0 0, 1 2, 0 2, 0 0))
        2             LINESTRING (0 0, 0 2)
        3                       POINT (0 1)
        dtype: geometry

        >>> s2
        1    POLYGON ((0 0, 1 1, 0 1, 0 0))
        2             LINESTRING (0 0, 0 2)
        3             LINESTRING (0 0, 0 1)
        4                       POINT (0 1)
        dtype: geometry

        We can check if each geometry of GeoSeries is within a single
        geometry:

        >>> polygon = Polygon([(0, 0), (2, 2), (0, 2)])
        >>> s.within(polygon)
        0     True
        1     True
        2    False
        3    False
        dtype: bool

        We can also check two GeoSeries against each other, row by row.
        The GeoSeries above have different indices. We can either align both GeoSeries
        based on index values and compare elements with the same index using
        ``align=True`` or ignore index and compare elements based on their matching
        order using ``align=False``:

        >>> s2.within(s)
        0    False
        1    False
        2     True
        3    False
        4    False
        dtype: bool

        >>> s2.within(s, align=False)
        1     True
        2    False
        3     True
        4     True
        dtype: bool

        Notes
        -----
        This method works in a row-wise manner. It does not check if an element
        of one GeoSeries is ``within`` any element of the other one.

        See also
        --------
        GeoSeries.contains
        """

        other_series, extended = self._make_series_of_val(other)
        align = False if extended else align

        spark_expr = stp.ST_Within(F.col("L"), F.col("R"))
        result = self._row_wise_operation(
            spark_expr,
            other_series,
            align,
            default_val=False,
        )
        return to_bool(result)

    def covers(self, other, align=None) -> pspd.Series:
        """
        Returns a ``Series`` of ``dtype('bool')`` with value ``True`` for
        each aligned geometry that is entirely covering `other`.

        An object A is said to cover another object B if no points of B lie
        in the exterior of A.
        If either object is empty, this operation returns ``False``.

        Note: Sedona's implementation instead returns False for identical geometries.
        Sedona's behavior may also differ from Geopandas for GeometryCollections.

        The operation works on a 1-to-1 row-wise manner.

        See
        https://lin-ear-th-inking.blogspot.com/2007/06/subtleties-of-ogc-covers-spatial.html
        for reference.

        Parameters
        ----------
        other : Geoseries or geometric object
            The Geoseries (elementwise) or geometric object to check is being covered.
        align : bool | None (default None)
            If True, automatically aligns GeoSeries based on their indices. None defaults to True.
            If False, the order of elements is preserved.

        Returns
        -------
        Series (bool)

        Examples
        --------
        >>> from shapely.geometry import Polygon, LineString, Point
        >>> s = GeoSeries(
        ...     [
        ...         Polygon([(0, 0), (2, 0), (2, 2), (0, 2)]),
        ...         Polygon([(0, 0), (2, 2), (0, 2)]),
        ...         LineString([(0, 0), (2, 2)]),
        ...         Point(0, 0),
        ...     ],
        ... )
        >>> s2 = GeoSeries(
        ...     [
        ...         Polygon([(0.5, 0.5), (1.5, 0.5), (1.5, 1.5), (0.5, 1.5)]),
        ...         Polygon([(0, 0), (2, 0), (2, 2), (0, 2)]),
        ...         LineString([(1, 1), (1.5, 1.5)]),
        ...         Point(0, 0),
        ...     ],
        ...     index=range(1, 5),
        ... )

        >>> s
        0    POLYGON ((0 0, 2 0, 2 2, 0 2, 0 0))
        1         POLYGON ((0 0, 2 2, 0 2, 0 0))
        2                  LINESTRING (0 0, 2 2)
        3                            POINT (0 0)
        dtype: geometry

        >>> s2
        1    POLYGON ((0.5 0.5, 1.5 0.5, 1.5 1.5, 0.5 1.5, ...
        2                  POLYGON ((0 0, 2 0, 2 2, 0 2, 0 0))
        3                            LINESTRING (1 1, 1.5 1.5)
        4                                          POINT (0 0)
        dtype: geometry

        We can check if each geometry of GeoSeries covers a single
        geometry:

        >>> poly = Polygon([(0, 0), (2, 0), (2, 2), (0, 2)])
        >>> s.covers(poly)
        0     True
        1    False
        2    False
        3    False
        dtype: bool

        We can also check two GeoSeries against each other, row by row.
        The GeoSeries above have different indices. We can either align both GeoSeries
        based on index values and compare elements with the same index using
        ``align=True`` or ignore index and compare elements based on their matching
        order using ``align=False``:

        >>> s.covers(s2, align=True)
        0    False
        1    False
        2    False
        3    False
        4    False
        dtype: bool

        >>> s.covers(s2, align=False)
        0     True
        1    False
        2     True
        3     True
        dtype: bool

        Notes
        -----
        This method works in a row-wise manner. It does not check if an element
        of one GeoSeries ``covers`` any element of the other one.

        See also
        --------
        GeoSeries.covered_by
        GeoSeries.overlaps
        """

        other_series, extended = self._make_series_of_val(other)
        align = False if extended else align

        spark_expr = stp.ST_Covers(F.col("L"), F.col("R"))
        result = self._row_wise_operation(
            spark_expr,
            other_series,
            align,
            default_val=False,
        )
        return to_bool(result)

    def covered_by(self, other, align=None) -> pspd.Series:
        """
        Returns a ``Series`` of ``dtype('bool')`` with value ``True`` for
        each aligned geometry that is entirely covered by `other`.

        An object A is said to cover another object B if no points of B lie
        in the exterior of A.

        Note: Sedona's implementation instead returns False for identical geometries.
        Sedona's behavior may differ from Geopandas for GeometryCollections.

        The operation works on a 1-to-1 row-wise manner.

        See
        https://lin-ear-th-inking.blogspot.com/2007/06/subtleties-of-ogc-covers-spatial.html
        for reference.

        Parameters
        ----------
        other : Geoseries or geometric object
            The Geoseries (elementwise) or geometric object to check is being covered.
        align : bool | None (default None)
            If True, automatically aligns GeoSeries based on their indices. None defaults to True.
            If False, the order of elements is preserved.

        Returns
        -------
        Series (bool)

        Examples
        --------
        >>> from shapely.geometry import Polygon, LineString, Point
        >>> s = GeoSeries(
        ...     [
        ...         Polygon([(0.5, 0.5), (1.5, 0.5), (1.5, 1.5), (0.5, 1.5)]),
        ...         Polygon([(0, 0), (2, 0), (2, 2), (0, 2)]),
        ...         LineString([(1, 1), (1.5, 1.5)]),
        ...         Point(0, 0),
        ...     ],
        ... )
        >>> s2 = GeoSeries(
        ...     [
        ...         Polygon([(0, 0), (2, 0), (2, 2), (0, 2)]),
        ...         Polygon([(0, 0), (2, 2), (0, 2)]),
        ...         LineString([(0, 0), (2, 2)]),
        ...         Point(0, 0),
        ...     ],
        ...     index=range(1, 5),
        ... )

        >>> s
        0    POLYGON ((0.5 0.5, 1.5 0.5, 1.5 1.5, 0.5 1.5, ...
        1                  POLYGON ((0 0, 2 0, 2 2, 0 2, 0 0))
        2                            LINESTRING (1 1, 1.5 1.5)
        3                                          POINT (0 0)
        dtype: geometry
        >>>

        >>> s2
        1    POLYGON ((0 0, 2 0, 2 2, 0 2, 0 0))
        2         POLYGON ((0 0, 2 2, 0 2, 0 0))
        3                  LINESTRING (0 0, 2 2)
        4                            POINT (0 0)
        dtype: geometry

        We can check if each geometry of GeoSeries is covered by a single
        geometry:

        >>> poly = Polygon([(0, 0), (2, 0), (2, 2), (0, 2)])
        >>> s.covered_by(poly)
        0    True
        1    True
        2    True
        3    True
        dtype: bool

        We can also check two GeoSeries against each other, row by row.
        The GeoSeries above have different indices. We can either align both GeoSeries
        based on index values and compare elements with the same index using
        ``align=True`` or ignore index and compare elements based on their matching
        order using ``align=False``:

        >>> s.covered_by(s2, align=True)
        0    False
        1     True
        2     True
        3     True
        4    False
        dtype: bool

        >>> s.covered_by(s2, align=False)
        0     True
        1    False
        2     True
        3     True
        dtype: bool

        Notes
        -----
        This method works in a row-wise manner. It does not check if an element
        of one GeoSeries is ``covered_by`` any element of the other one.

        See also
        --------
        GeoSeries.covers
        GeoSeries.overlaps
        """

        other_series, extended = self._make_series_of_val(other)
        align = False if extended else align

        spark_expr = stp.ST_CoveredBy(F.col("L"), F.col("R"))
        result = self._row_wise_operation(
            spark_expr,
            other_series,
            align,
            default_val=False,
        )
        return to_bool(result)

    def distance(self, other, align=None) -> pspd.Series:
        """Returns a ``Series`` containing the distance to aligned `other`.

        The operation works on a 1-to-1 row-wise manner:

        Parameters
        ----------
        other : Geoseries or geometric object
            The Geoseries (elementwise) or geometric object to find the
            distance to.
        align : bool | None (default None)
            If True, automatically aligns GeoSeries based on their indices. None defaults to True.
            If False, the order of elements is preserved.

        Returns
        -------
        Series (float)

        Examples
        --------
        >>> from sedona.geopandas import GeoSeries
        >>> from shapely.geometry import Polygon, LineString, Point
        >>> s = GeoSeries(
        ...     [
        ...         Polygon([(0, 0), (1, 0), (1, 1)]),
        ...         Polygon([(0, 0), (-1, 0), (-1, 1)]),
        ...         LineString([(1, 1), (0, 0)]),
        ...         Point(0, 0),
        ...     ],
        ... )
        >>> s2 = GeoSeries(
        ...     [
        ...         Polygon([(0.5, 0.5), (1.5, 0.5), (1.5, 1.5), (0.5, 1.5)]),
        ...         Point(3, 1),
        ...         LineString([(1, 0), (2, 0)]),
        ...         Point(0, 1),
        ...     ],
        ...     index=range(1, 5),
        ... )

        >>> s
        0      POLYGON ((0 0, 1 0, 1 1, 0 0))
        1    POLYGON ((0 0, -1 0, -1 1, 0 0))
        2               LINESTRING (1 1, 0 0)
        3                         POINT (0 0)
        dtype: geometry

        >>> s2
        1    POLYGON ((0.5 0.5, 1.5 0.5, 1.5 1.5, 0.5 1.5, ...
        2                                          POINT (3 1)
        3                                LINESTRING (1 0, 2 0)
        4                                          POINT (0 1)
        dtype: geometry

        We can check the distance of each geometry of GeoSeries to a single
        geometry:

        >>> point = Point(-1, 0)
        >>> s.distance(point)
        0    1.0
        1    0.0
        2    1.0
        3    1.0
        dtype: float64

        We can also check two GeoSeries against each other, row by row.
        The GeoSeries above have different indices. We can either align both GeoSeries
        based on index values and use elements with the same index using
        ``align=True`` or ignore index and use elements based on their matching
        order using ``align=False``:

        >>> s.distance(s2, align=True)
        0         NaN
        1    0.707107
        2    2.000000
        3    1.000000
        4         NaN
        dtype: float64

        >>> s.distance(s2, align=False)
        0    0.000000
        1    3.162278
        2    0.707107
        3    1.000000
        dtype: float64
        """

        other_series, extended = self._make_series_of_val(other)
        align = False if extended else align

        spark_expr = stf.ST_Distance(F.col("L"), F.col("R"))
        result = self._row_wise_operation(
            spark_expr,
            other_series,
            align,
            default_val=None,
        )
        return result

    def intersection(
        self, other: Union["GeoSeries", BaseGeometry], align: Union[bool, None] = None
    ) -> "GeoSeries":
        """Returns a ``GeoSeries`` of the intersection of points in each
        aligned geometry with `other`.

        The operation works on a 1-to-1 row-wise manner.

        Parameters
        ----------
        other : Geoseries or geometric object
            The Geoseries (elementwise) or geometric object to find the
            intersection with.
        align : bool | None (default None)
            If True, automatically aligns GeoSeries based on their indices. None defaults to True.
            If False, the order of elements is preserved.

        Returns
        -------
        GeoSeries

        Examples
        --------
        >>> from sedona.geopandas import GeoSeries
        >>> from shapely.geometry import Polygon, LineString, Point
        >>> s = GeoSeries(
        ...     [
        ...         Polygon([(0, 0), (2, 2), (0, 2)]),
        ...         Polygon([(0, 0), (2, 2), (0, 2)]),
        ...         LineString([(0, 0), (2, 2)]),
        ...         LineString([(2, 0), (0, 2)]),
        ...         Point(0, 1),
        ...     ],
        ... )
        >>> s2 = GeoSeries(
        ...     [
        ...         Polygon([(0, 0), (1, 1), (0, 1)]),
        ...         LineString([(1, 0), (1, 3)]),
        ...         LineString([(2, 0), (0, 2)]),
        ...         Point(1, 1),
        ...         Point(0, 1),
        ...     ],
        ...     index=range(1, 6),
        ... )

        >>> s
        0    POLYGON ((0 0, 2 2, 0 2, 0 0))
        1    POLYGON ((0 0, 2 2, 0 2, 0 0))
        2             LINESTRING (0 0, 2 2)
        3             LINESTRING (2 0, 0 2)
        4                       POINT (0 1)
        dtype: geometry

        >>> s2
        1    POLYGON ((0 0, 1 1, 0 1, 0 0))
        2             LINESTRING (1 0, 1 3)
        3             LINESTRING (2 0, 0 2)
        4                       POINT (1 1)
        5                       POINT (0 1)
        dtype: geometry

        We can also do intersection of each geometry and a single
        shapely geometry:

        >>> s.intersection(Polygon([(0, 0), (1, 1), (0, 1)]))
        0    POLYGON ((0 0, 0 1, 1 1, 0 0))
        1    POLYGON ((0 0, 0 1, 1 1, 0 0))
        2             LINESTRING (0 0, 1 1)
        3                       POINT (1 1)
        4                       POINT (0 1)
        dtype: geometry

        We can also check two GeoSeries against each other, row by row.
        The GeoSeries above have different indices. We can either align both GeoSeries
        based on index values and compare elements with the same index using
        ``align=True`` or ignore index and compare elements based on their matching
        order using ``align=False``:

        >>> s.intersection(s2, align=True)
        0                              None
        1    POLYGON ((0 0, 0 1, 1 1, 0 0))
        2                       POINT (1 1)
        3             LINESTRING (2 0, 0 2)
        4                       POINT EMPTY
        5                              None
        dtype: geometry

        >>> s.intersection(s2, align=False)
        0    POLYGON ((0 0, 0 1, 1 1, 0 0))
        1             LINESTRING (1 1, 1 2)
        2                       POINT (1 1)
        3                       POINT (1 1)
        4                       POINT (0 1)
        dtype: geometry


        See Also
        --------
        GeoSeries.difference
        GeoSeries.symmetric_difference
        GeoSeries.union
        """

        other_series, extended = self._make_series_of_val(other)
        align = False if extended else align

        spark_expr = stf.ST_Intersection(F.col("L"), F.col("R"))
        result = self._row_wise_operation(
            spark_expr,
            other_series,
            align,
            returns_geom=True,
            default_val=None,
        )
        return result

    def snap(self, other, tolerance, align=None) -> "GeoSeries":
        """Snap the vertices and segments of the geometry to vertices of the reference.

        Vertices and segments of the input geometry are snapped to vertices of the
        reference geometry, returning a new geometry; the input geometries are not
        modified. The result geometry is the input geometry with the vertices and
        segments snapped. If no snapping occurs then the input geometry is returned
        unchanged. The tolerance is used to control where snapping is performed.

        Where possible, this operation tries to avoid creating invalid geometries;
        however, it does not guarantee that output geometries will be valid. It is
        the responsibility of the caller to check for and handle invalid geometries.

        Because too much snapping can result in invalid geometries being created,
        heuristics are used to determine the number and location of snapped
        vertices that are likely safe to snap. These heuristics may omit
        some potential snaps that are otherwise within the tolerance.

        Note: Sedona's result may differ slightly from geopandas's snap() result
        because of small differences between the underlying engines being used.

        The operation works in a 1-to-1 row-wise manner:

        Parameters
        ----------
        other : GeoSeries or geometric object
            The Geoseries (elementwise) or geometric object to snap to.
        tolerance : float or array like
            Maximum distance between vertices that shall be snapped
        align : bool | None (default None)
            If True, automatically aligns GeoSeries based on their indices. None defaults to True.
            If False, the order of elements is preserved.

        Returns
        -------
        GeoSeries

        Examples
        --------
        >>> from sedona.geopandas import GeoSeries
        >>> from shapely import Polygon, LineString, Point
        >>> s = GeoSeries(
        ...     [
        ...         Point(0.5, 2.5),
        ...         LineString([(0.1, 0.1), (0.49, 0.51), (1.01, 0.89)]),
        ...         Polygon([(0, 0), (0, 10), (10, 10), (10, 0), (0, 0)]),
        ...     ],
        ... )
        >>> s
        0                               POINT (0.5 2.5)
        1    LINESTRING (0.1 0.1, 0.49 0.51, 1.01 0.89)
        2       POLYGON ((0 0, 0 10, 10 10, 10 0, 0 0))
        dtype: geometry

        >>> s2 = GeoSeries(
        ...     [
        ...         Point(0, 2),
        ...         LineString([(0, 0), (0.5, 0.5), (1.0, 1.0)]),
        ...         Point(8, 10),
        ...     ],
        ...     index=range(1, 4),
        ... )
        >>> s2
        1                       POINT (0 2)
        2    LINESTRING (0 0, 0.5 0.5, 1 1)
        3                      POINT (8 10)
        dtype: geometry

        We can snap each geometry to a single shapely geometry:

        >>> s.snap(Point(0, 2), tolerance=1)
        0                                     POINT (0 2)
        1      LINESTRING (0.1 0.1, 0.49 0.51, 1.01 0.89)
        2    POLYGON ((0 0, 0 2, 0 10, 10 10, 10 0, 0 0))
        dtype: geometry

        We can also snap two GeoSeries to each other, row by row.
        The GeoSeries above have different indices. We can either align both GeoSeries
        based on index values and snap elements with the same index using
        ``align=True`` or ignore index and snap elements based on their matching
        order using ``align=False``:

        >>> s.snap(s2, tolerance=1, align=True)
        0                                                 None
        1           LINESTRING (0.1 0.1, 0.49 0.51, 1.01 0.89)
        2    POLYGON ((0.5 0.5, 1 1, 0 10, 10 10, 10 0, 0.5...
        3                                                 None
        dtype: geometry

        >>> s.snap(s2, tolerance=1, align=False)
        0                                      POINT (0 2)
        1                   LINESTRING (0 0, 0.5 0.5, 1 1)
        2    POLYGON ((0 0, 0 10, 8 10, 10 10, 10 0, 0 0))
        dtype: geometry
        """
        if not isinstance(tolerance, (float, int)):
            raise NotImplementedError(
                "Array-like values for tolerance are not supported yet."
            )

        # Both sgpd and gpd implementations simply call the snap functions
        # in JTS and GEOs, respectively. The results often differ slightly, but these
        # must be differences inside of the engines themselves.

        other_series, extended = self._make_series_of_val(other)
        align = False if extended else align

        spark_expr = stf.ST_Snap(F.col("L"), F.col("R"), tolerance)
        result = self._row_wise_operation(
            spark_expr,
            other_series,
            align,
            returns_geom=True,
        )
        return result

    def _row_wise_operation(
        self,
        spark_col: PySparkColumn,
        other: pspd.Series,
        align: Union[bool, None],
        returns_geom: bool = False,
        default_val: Any = None,
    ):
        """
        Helper function to perform a row-wise operation on two GeoSeries.
        The self column and other column are aliased to `L` and `R`, respectively.

        align : bool or None (default None)
            If True, automatically aligns GeoSeries based on their indices. None defaults to True.
            If False, the order of elements is preserved.
            Note: align should also be set to False when 'other' a geoseries created from a single object
            (e.g. GeoSeries([Point(0, 0) * len(self)])), so that we align based on natural ordering in case
            the index is not the default range index from 0.
            Alternatively, we could create 'other' using the same index as self,
            but that would require index=self.index.to_pandas() which is less scalable.

        default_val : str or None (default "FALSE")
            The value to use if either L or R is null. If None, nulls are not handled.
        """
        from pyspark.sql.functions import col

        # Note: this is specifically False. None is valid since it defaults to True similar to geopandas
        index_col = (
            NATURAL_ORDER_COLUMN_NAME if align is False else SPARK_DEFAULT_INDEX_NAME
        )

        # This code assumes there is only one index (SPARK_DEFAULT_INDEX_NAME)
        # and would need to be updated if Sedona later supports multi-index

        df = self._internal.spark_frame.select(
            self.spark.column.alias("L"),
            # For the left side:
            # - We always select NATURAL_ORDER_COLUMN_NAME, to avoid having to regenerate it in the result
            # - We always select SPARK_DEFAULT_INDEX_NAME, to retain series index info
            col(NATURAL_ORDER_COLUMN_NAME),
            col(SPARK_DEFAULT_INDEX_NAME),
        )
        other_df = other._internal.spark_frame.select(
            other.spark.column.alias("R"),
            # for the right side, we only need the column that we are joining on
            col(index_col),
        )

        joined_df = df.join(other_df, on=index_col, how="outer")

        if default_val is not None:
            # ps.Series.fillna() doesn't always work for the output for some reason
            # so we manually handle the nulls here.
            spark_col = F.when(
                F.col("L").isNull() | F.col("R").isNull(),
                default_val,
            ).otherwise(spark_col)
            # The above is equivalent to the following:
            f"""
                CASE
                    WHEN `L` IS NULL OR `R` IS NULL THEN {default_val}
                    ELSE {spark_col}
                END
            """

        return self._query_geometry_column(
            spark_col,
            joined_df,
            returns_geom=returns_geom,
        )

    def intersection_all(self):
        # Implementation of the abstract method
        raise NotImplementedError("This method is not implemented yet.")

    # ============================================================================
    # SPATIAL PREDICATES
    # ============================================================================

    def contains(self, other, align=None) -> pspd.Series:
        """Returns a ``Series`` of ``dtype('bool')`` with value ``True`` for
        each aligned geometry that contains `other`.

        An object is said to contain `other` if at least one point of `other` lies in
        the interior and no points of `other` lie in the exterior of the object.
        (Therefore, any given polygon does not contain its own boundary - there is not
        any point that lies in the interior.)
        If either object is empty, this operation returns ``False``.

        This is the inverse of `within` in the sense that the expression
        ``a.contains(b) == b.within(a)`` always evaluates to ``True``.

        Note: Sedona's implementation instead returns False for identical geometries.

        The operation works on a 1-to-1 row-wise manner.

        Parameters
        ----------
        other : GeoSeries or geometric object
            The GeoSeries (elementwise) or geometric object to test if it
            is contained.
        align : bool | None (default None)
            If True, automatically aligns GeoSeries based on their indices. None defaults to True.
            If False, the order of elements is preserved.

        Returns
        -------
        Series (bool)

        Examples
        --------

        >>> from sedona.geopandas import GeoSeries
        >>> from shapely.geometry import Polygon, LineString, Point
        >>> s = GeoSeries(
        ...     [
        ...         Polygon([(0, 0), (1, 1), (0, 1)]),
        ...         LineString([(0, 0), (0, 2)]),
        ...         LineString([(0, 0), (0, 1)]),
        ...         Point(0, 1),
        ...     ],
        ...     index=range(0, 4),
        ... )
        >>> s2 = GeoSeries(
        ...     [
        ...         Polygon([(0, 0), (2, 2), (0, 2)]),
        ...         Polygon([(0, 0), (1, 2), (0, 2)]),
        ...         LineString([(0, 0), (0, 2)]),
        ...         Point(0, 1),
        ...     ],
        ...     index=range(1, 5),
        ... )

        >>> s
        0    POLYGON ((0 0, 1 1, 0 1, 0 0))
        1             LINESTRING (0 0, 0 2)
        2             LINESTRING (0 0, 0 1)
        3                       POINT (0 1)
        dtype: geometry

        >>> s2
        1    POLYGON ((0 0, 2 2, 0 2, 0 0))
        2    POLYGON ((0 0, 1 2, 0 2, 0 0))
        3             LINESTRING (0 0, 0 2)
        4                       POINT (0 1)
        dtype: geometry

        We can check if each geometry of GeoSeries contains a single
        geometry:

        >>> point = Point(0, 1)
        >>> s.contains(point)
        0    False
        1     True
        2    False
        3     True
        dtype: bool

        We can also check two GeoSeries against each other, row by row.
        The GeoSeries above have different indices. We can either align both GeoSeries
        based on index values and compare elements with the same index using
        ``align=True`` or ignore index and compare elements based on their matching
        order using ``align=False``:

        >>> s2.contains(s, align=True)
        0    False
        1    False
        2    False
        3     True
        4    False
        dtype: bool

        >>> s2.contains(s, align=False)
        1     True
        2    False
        3     True
        4     True
        dtype: bool

        Notes
        -----
        This method works in a row-wise manner. It does not check if an element
        of one GeoSeries ``contains`` any element of the other one.

        See also
        --------
        GeoSeries.contains_properly
        GeoSeries.within
        """

        other, extended = self._make_series_of_val(other)
        align = False if extended else align

        spark_col = stp.ST_Contains(F.col("L"), F.col("R"))
        result = self._row_wise_operation(
            spark_col,
            other,
            align,
            returns_geom=False,
            default_val=False,
        )
        return to_bool(result)

    def contains_properly(self, other, align=None):
        # Implementation of the abstract method
        raise NotImplementedError(
            _not_implemented_error(
                "contains_properly",
                "Tests if geometries properly contain other geometries (no boundary contact).",
            )
        )

    def buffer(
        self,
        distance,
        resolution=16,
        cap_style="round",
        join_style="round",
        mitre_limit=5.0,
        single_sided=False,
        **kwargs,
    ) -> "GeoSeries":
        """
        Returns a GeoSeries of geometries representing all points within a given distance of each geometric object.

        Parameters
        ----------
        distance : float
            The distance to buffer around each geometry.
        resolution : int, optional, default 16
            The resolution of the buffer around each geometry.
        cap_style : str, optional, default "round"
            The style of the buffer's cap (round, flat, or square).
        join_style : str, optional, default "round"
            The style of the buffer's join (round, mitre, or bevel).
        mitre_limit : float, optional, default 5.0
            The mitre limit for the buffer's join style.
        single_sided : bool, optional, default False
            Whether to create a single-sided buffer.

        Returns
        -------
        GeoSeries
            A GeoSeries of buffered geometries.
        """
        spark_col = stf.ST_Buffer(self.spark.column, distance)
        return self._query_geometry_column(
            spark_col,
            returns_geom=True,
        )

    def simplify(self, tolerance=None, preserve_topology=True) -> "GeoSeries":
        """Returns a ``GeoSeries`` containing a simplified representation of
        each geometry.

        The algorithm (Douglas-Peucker) recursively splits the original line
        into smaller parts and connects these parts' endpoints
        by a straight line. Then, it removes all points whose distance
        to the straight line is smaller than `tolerance`. It does not
        move any points and it always preserves endpoints of
        the original line or polygon.
        See https://shapely.readthedocs.io/en/latest/manual.html#object.simplify
        for details

        Simplifies individual geometries independently, without considering
        the topology of a potential polygonal coverage. If you would like to treat
        the ``GeoSeries`` as a coverage and simplify its edges, while preserving the
        coverage topology, see :meth:`simplify_coverage`.

        Parameters
        ----------
        tolerance : float
            All parts of a simplified geometry will be no more than
            `tolerance` distance from the original. It has the same units
            as the coordinate reference system of the GeoSeries.
            For example, using `tolerance=100` in a projected CRS with meters
            as units means a distance of 100 meters in reality.
        preserve_topology: bool (default True)
            False uses a quicker algorithm, but may produce self-intersecting
            or otherwise invalid geometries.

        Notes
        -----
        Invalid geometric objects may result from simplification that does not
        preserve topology and simplification may be sensitive to the order of
        coordinates: two geometries differing only in order of coordinates may be
        simplified differently.

        See also
        --------
        simplify_coverage : simplify geometries using coverage simplification

        Examples
        --------
        >>> from sedona.geopandas import GeoSeries
        >>> from shapely.geometry import Point, LineString
        >>> s = GeoSeries(
        ...     [Point(0, 0).buffer(1), LineString([(0, 0), (1, 10), (0, 20)])]
        ... )
        >>> s
        0    POLYGON ((1 0, 0.99518 -0.09802, 0.98079 -0.19...
        1                         LINESTRING (0 0, 1 10, 0 20)
        dtype: geometry

        >>> s.simplify(1)
        0    POLYGON ((0 1, 0 -1, -1 0, 0 1))
        1              LINESTRING (0 0, 0 20)
        dtype: geometry
        """

        spark_expr = (
            stf.ST_SimplifyPreserveTopology(self.spark.column, tolerance)
            if preserve_topology
            else stf.ST_Simplify(self.spark.column, tolerance)
        )

        return self._query_geometry_column(spark_expr)

    def to_parquet(self, path, **kwargs):
        """
        Write the GeoSeries to a GeoParquet file.

        Parameters:
        - path: str
            The file path where the GeoParquet file will be written.
        - kwargs: Any
            Additional arguments to pass to the Sedona DataFrame output function.
        """

        result = self._query_geometry_column(self.spark.column)

        # Use the Spark DataFrame's write method to write to GeoParquet format
        result._internal.spark_frame.write.format("geoparquet").save(path, **kwargs)

    def sjoin(
        self,
        other,
        how="inner",
        predicate="intersects",
        lsuffix="left",
        rsuffix="right",
        distance=None,
        on_attribute=None,
        **kwargs,
    ):
        """
        Perform a spatial join between two GeoSeries.
        Parameters:
        - other: GeoSeries
        - how: str, default 'inner'
            The type of join to perform.
        - predicate: str, default 'intersects'
            The spatial predicate to use for the join.
        - lsuffix: str, default 'left'
            Suffix to apply to the left GeoSeries' column names.
        - rsuffix: str, default 'right'
            Suffix to apply to the right GeoSeries' column names.
        - distance: float, optional
            The distance threshold for the join.
        - on_attribute: str, optional
            The attribute to join on.
        - kwargs: Any
            Additional arguments to pass to the join function.
        Returns:
        - GeoSeries
        """
        from sedona.geopandas import sjoin

        # Implementation of the abstract method
        return sjoin(
            self,
            other,
            how,
            predicate,
            lsuffix,
            rsuffix,
            distance,
            on_attribute,
            **kwargs,
        )

    @property
    def geometry(self) -> "GeoSeries":
        return self

    @property
    def x(self) -> pspd.Series:
        """Return the x location of point geometries in a GeoSeries

        Returns
        -------
        pandas.Series

        Examples
        --------

        >>> from sedona.geopandas import GeoSeries
        >>> from shapely.geometry import Point
        >>> s = GeoSeries([Point(1, 1), Point(2, 2), Point(3, 3)])
        >>> s.x
        0    1.0
        1    2.0
        2    3.0
        dtype: float64

        See Also
        --------

        GeoSeries.y
        GeoSeries.z

        """
        spark_col = stf.ST_X(self.spark.column)
        return self._query_geometry_column(
            spark_col,
            returns_geom=False,
        )

    @property
    def y(self) -> pspd.Series:
        """Return the y location of point geometries in a GeoSeries

        Returns
        -------
        pandas.Series

        Examples
        --------

        >>> from sedona.geopandas import GeoSeries
        >>> from shapely.geometry import Point
        >>> s = GeoSeries([Point(1, 1), Point(2, 2), Point(3, 3)])
        >>> s.y
        0    1.0
        1    2.0
        2    3.0
        dtype: float64

        See Also
        --------

        GeoSeries.x
        GeoSeries.z
        GeoSeries.m

        """
        spark_col = stf.ST_Y(self.spark.column)
        return self._query_geometry_column(
            spark_col,
            returns_geom=False,
        )

    @property
    def z(self) -> pspd.Series:
        """Return the z location of point geometries in a GeoSeries

        Returns
        -------
        pandas.Series

        Examples
        --------

        >>> from sedona.geopandas import GeoSeries
        >>> from shapely.geometry import Point
        >>> s = GeoSeries([Point(1, 1, 1), Point(2, 2, 2), Point(3, 3, 3)])
        >>> s.z
        0    1.0
        1    2.0
        2    3.0
        dtype: float64

        See Also
        --------

        GeoSeries.x
        GeoSeries.y
        GeoSeries.m

        """
        spark_col = stf.ST_Z(self.spark.column)
        return self._query_geometry_column(
            spark_col,
            returns_geom=False,
        )

    @property
    def m(self) -> pspd.Series:
        raise NotImplementedError("GeoSeries.m() is not implemented yet.")

    # ============================================================================
    # CONSTRUCTION METHODS
    # ============================================================================

    @classmethod
    def from_file(
        cls, filename: Union[os.PathLike, typing.IO], **kwargs
    ) -> "GeoSeries":
        raise NotImplementedError(
            _not_implemented_error(
                "from_file",
                "Creates GeoSeries from geometry files (shapefile, GeoJSON, etc.).",
            )
        )

    @classmethod
    def from_wkb(
        cls,
        data,
        index=None,
        crs: Union[Any, None] = None,
        on_invalid="raise",
        **kwargs,
    ) -> "GeoSeries":
        r"""
        Alternate constructor to create a ``GeoSeries``
        from a list or array of WKB objects

        Parameters
        ----------
        data : array-like or Series
            Series, list or array of WKB objects
        index : array-like or Index
            The index for the GeoSeries.
        crs : value, optional
            Coordinate Reference System of the geometry objects. Can be anything
            accepted by
            :meth:`pyproj.CRS.from_user_input() <pyproj.crs.CRS.from_user_input>`,
            such as an authority string (eg "EPSG:4326") or a WKT string.
        on_invalid: {"raise", "warn", "ignore"}, default "raise"
            - raise: an exception will be raised if a WKB input geometry is invalid.
            - warn: a warning will be raised and invalid WKB geometries will be returned
              as None.
            - ignore: invalid WKB geometries will be returned as None without a warning.
            - fix: an effort is made to fix invalid input geometries (e.g. close
              unclosed rings). If this is not possible, they are returned as ``None``
              without a warning. Requires GEOS >= 3.11 and shapely >= 2.1.

        kwargs
            Additional arguments passed to the Series constructor,
            e.g. ``name``.

        Returns
        -------
        GeoSeries

        See Also
        --------
        GeoSeries.from_wkt

        Examples
        --------

        >>> wkbs = [
        ... (
        ...     b"\x01\x01\x00\x00\x00\x00\x00\x00\x00"
        ...     b"\x00\x00\xf0?\x00\x00\x00\x00\x00\x00\xf0?"
        ... ),
        ... (
        ...     b"\x01\x01\x00\x00\x00\x00\x00\x00\x00"
        ...     b"\x00\x00\x00@\x00\x00\x00\x00\x00\x00\x00@"
        ... ),
        ... (
        ...    b"\x01\x01\x00\x00\x00\x00\x00\x00\x00\x00"
        ...    b"\x00\x08@\x00\x00\x00\x00\x00\x00\x08@"
        ... ),
        ... ]
        >>> s = geopandas.GeoSeries.from_wkb(wkbs)
        >>> s
        0    POINT (1 1)
        1    POINT (2 2)
        2    POINT (3 3)
        dtype: geometry
        """
        if on_invalid != "raise":
            raise NotImplementedError(
                "GeoSeries.from_wkb(): only on_invalid='raise' is implemented"
            )

        from pyspark.sql.types import StructType, StructField, BinaryType

        schema = StructType([StructField("data", BinaryType(), True)])
        return cls._create_from_select(
            f"ST_GeomFromWKB(`data`)",
            data,
            schema,
            index,
            crs,
            **kwargs,
        )

    @classmethod
    def from_wkt(
        cls,
        data,
        index=None,
        crs: Union[Any, None] = None,
        on_invalid="raise",
        **kwargs,
    ) -> "GeoSeries":
        """
        Alternate constructor to create a ``GeoSeries``
        from a list or array of WKT objects

        Parameters
        ----------
        data : array-like, Series
            Series, list, or array of WKT objects
        index : array-like or Index
            The index for the GeoSeries.
        crs : value, optional
            Coordinate Reference System of the geometry objects. Can be anything
            accepted by
            :meth:`pyproj.CRS.from_user_input() <pyproj.crs.CRS.from_user_input>`,
            such as an authority string (eg "EPSG:4326") or a WKT string.
        on_invalid : {"raise", "warn", "ignore"}, default "raise"
            - raise: an exception will be raised if a WKT input geometry is invalid.
            - warn: a warning will be raised and invalid WKT geometries will be
              returned as ``None``.
            - ignore: invalid WKT geometries will be returned as ``None`` without a
              warning.
            - fix: an effort is made to fix invalid input geometries (e.g. close
              unclosed rings). If this is not possible, they are returned as ``None``
              without a warning. Requires GEOS >= 3.11 and shapely >= 2.1.

        kwargs
            Additional arguments passed to the Series constructor,
            e.g. ``name``.

        Returns
        -------
        GeoSeries

        See Also
        --------
        GeoSeries.from_wkb

        Examples
        --------

        >>> from sedona.geopandas import GeoSeries
        >>> wkts = [
        ... 'POINT (1 1)',
        ... 'POINT (2 2)',
        ... 'POINT (3 3)',
        ... ]
        >>> s = GeoSeries.from_wkt(wkts)
        >>> s
        0    POINT (1 1)
        1    POINT (2 2)
        2    POINT (3 3)
        dtype: geometry
        """
        if on_invalid != "raise":
            raise NotImplementedError(
                "GeoSeries.from_wkt(): only on_invalid='raise' is implemented"
            )

        from pyspark.sql.types import StructType, StructField, StringType

        schema = StructType([StructField("data", StringType(), True)])
        return cls._create_from_select(
            f"ST_GeomFromText(`data`)",
            data,
            schema,
            index,
            crs,
            **kwargs,
        )

    @classmethod
    def from_xy(cls, x, y, z=None, index=None, crs=None, **kwargs) -> "GeoSeries":
        """
        Alternate constructor to create a :class:`~geopandas.GeoSeries` of Point
        geometries from lists or arrays of x, y(, z) coordinates

        In case of geographic coordinates, it is assumed that longitude is captured
        by ``x`` coordinates and latitude by ``y``.

        Parameters
        ----------
        x, y, z : iterable
        index : array-like or Index, optional
            The index for the GeoSeries. If not given and all coordinate inputs
            are Series with an equal index, that index is used.
        crs : value, optional
            Coordinate Reference System of the geometry objects. Can be anything
            accepted by
            :meth:`pyproj.CRS.from_user_input() <pyproj.crs.CRS.from_user_input>`,
            such as an authority string (eg "EPSG:4326") or a WKT string.
        **kwargs
            Additional arguments passed to the Series constructor,
            e.g. ``name``.

        Returns
        -------
        GeoSeries

        See Also
        --------
        GeoSeries.from_wkt
        points_from_xy

        Examples
        --------

        >>> x = [2.5, 5, -3.0]
        >>> y = [0.5, 1, 1.5]
        >>> s = geopandas.GeoSeries.from_xy(x, y, crs="EPSG:4326")
        >>> s
        0    POINT (2.5 0.5)
        1    POINT (5 1)
        2    POINT (-3 1.5)
        dtype: geometry
        """
        from pyspark.sql.types import StructType, StructField, DoubleType

        schema = StructType(
            [StructField("x", DoubleType(), True), StructField("y", DoubleType(), True)]
        )

        # Spark doesn't automatically cast ints to floats for us
        x = [float(num) for num in x]
        y = [float(num) for num in y]
        z = [float(num) for num in z] if z else None

        if z:
            data = list(zip(x, y, z))
            select = f"ST_PointZ(`x`, `y`, `z`)"
            schema.add(StructField("z", DoubleType(), True))
        else:
            data = list(zip(x, y))
            select = f"ST_Point(`x`, `y`)"

        geoseries = cls._create_from_select(
            select,
            data,
            schema,
            index,
            crs,
            **kwargs,
        )

        if crs:
            from pyproj import CRS

            geoseries.crs = CRS.from_user_input(crs).to_epsg()

        return geoseries

    @classmethod
    def from_shapely(
        cls, data, index=None, crs: Union[Any, None] = None, **kwargs
    ) -> "GeoSeries":
        raise NotImplementedError(
            _not_implemented_error(
                "from_shapely", "Creates GeoSeries from Shapely geometry objects."
            )
        )

    @classmethod
    def from_arrow(cls, arr, **kwargs) -> "GeoSeries":
        """
        Construct a GeoSeries from a Arrow array object with a GeoArrow
        extension type.

        See https://geoarrow.org/ for details on the GeoArrow specification.

        This functions accepts any Arrow array object implementing
        the `Arrow PyCapsule Protocol`_ (i.e. having an ``__arrow_c_array__``
        method).

        .. _Arrow PyCapsule Protocol: https://arrow.apache.org/docs/format/CDataInterface/PyCapsuleInterface.html

        Note: Requires geopandas versions >= 1.0.0 to use with Sedona.

        Parameters
        ----------
        arr : pyarrow.Array, Arrow array
            Any array object implementing the Arrow PyCapsule Protocol
            (i.e. has an ``__arrow_c_array__`` or ``__arrow_c_stream__``
            method). The type of the array should be one of the
            geoarrow geometry types.
        **kwargs
            Other parameters passed to the GeoSeries constructor.

        Returns
        -------
        GeoSeries

        See Also
        --------
        GeoSeries.to_arrow
        GeoDataFrame.from_arrow

        Examples
        --------

        >>> from sedona.geopandas import GeoSeries
        >>> import geoarrow.pyarrow as ga
        >>> array = ga.as_geoarrow([None, "POLYGON ((0 0, 1 1, 0 1, 0 0))", "LINESTRING (0 0, -1 1, 0 -1)"])
        >>> geoseries = GeoSeries.from_arrow(array)
        >>> geoseries
        0                              None
        1    POLYGON ((0 0, 1 1, 0 1, 0 0))
        2      LINESTRING (0 0, -1 1, 0 -1)
        dtype: geometry

        """
        gpd_series = gpd.GeoSeries.from_arrow(arr, **kwargs)
        return GeoSeries(gpd_series)

    @classmethod
    def _create_from_select(
        cls, select: str, data, schema, index, crs, **kwargs
    ) -> "GeoSeries":

        from pyspark.pandas.utils import default_session
        from pyspark.pandas.internal import InternalField
        import numpy as np

        if isinstance(data, list) and not isinstance(data[0], (tuple, list)):
            data = [(obj,) for obj in data]

        select = f"{select} as geometry"

        if isinstance(data, pspd.Series):
            spark_df = data._internal.spark_frame
            assert len(schema) == 1
            spark_df = spark_df.withColumnRenamed(
                _get_series_col_name(data), schema[0].name
            )
        else:
            spark_df = default_session().createDataFrame(data, schema=schema)

        spark_df = spark_df.selectExpr(select)

        internal = InternalFrame(
            spark_frame=spark_df,
            index_spark_columns=None,
            column_labels=[("geometry",)],
            data_spark_columns=[scol_for(spark_df, "geometry")],
            data_fields=[
                InternalField(np.dtype("object"), spark_df.schema["geometry"])
            ],
            column_label_names=[("geometry",)],
        )
        return GeoSeries(
            first_series(PandasOnSparkDataFrame(internal)),
            index,
            crs=crs,
            name=kwargs.get("name", None),
        )

    def to_file(
        self,
        filename: Union[os.PathLike, typing.IO],
        driver: Union[str, None] = None,
        index: Union[bool, None] = None,
        **kwargs,
    ):
        raise NotImplementedError("GeoSeries.to_file() is not implemented yet.")

    # ============================================================================
    # DATA ACCESS AND MANIPULATION
    # ============================================================================

    def isna(self) -> pspd.Series:
        """
        Detect missing values.

        Returns
        -------
        A boolean Series of the same size as the GeoSeries,
        True where a value is NA.

        Examples
        --------

        >>> from sedona.geopandas import GeoSeries
        >>> from shapely.geometry import Polygon
        >>> s = GeoSeries(
        ...     [Polygon([(0, 0), (1, 1), (0, 1)]), None, Polygon([])]
        ... )
        >>> s
        0    POLYGON ((0 0, 1 1, 0 1, 0 0))
        1                              None
        2                     POLYGON EMPTY
        dtype: geometry

        >>> s.isna()
        0    False
        1     True
        2    False
        dtype: bool

        See Also
        --------
        GeoSeries.notna : inverse of isna
        GeoSeries.is_empty : detect empty geometries
        """
        spark_expr = F.isnull(self.spark.column)
        result = self._query_geometry_column(
            spark_expr,
            returns_geom=False,
        )
        return to_bool(result)

    def isnull(self) -> pspd.Series:
        """Alias for `isna` method. See `isna` for more detail."""
        return self.isna()

    def notna(self) -> pspd.Series:
        """
        Detect non-missing values.

        Returns
        -------
        A boolean pandas Series of the same size as the GeoSeries,
        False where a value is NA.

        Examples
        --------

        >>> from sedona.geopandas import GeoSeries
        >>> from shapely.geometry import Polygon
        >>> s = GeoSeries(
        ...     [Polygon([(0, 0), (1, 1), (0, 1)]), None, Polygon([])]
        ... )
        >>> s
        0    POLYGON ((0 0, 1 1, 0 1, 0 0))
        1                              None
        2                     POLYGON EMPTY
        dtype: geometry

        >>> s.notna()
        0     True
        1    False
        2     True
        dtype: bool

        See Also
        --------
        GeoSeries.isna : inverse of notna
        GeoSeries.is_empty : detect empty geometries
        """
        # After Sedona's minimum spark version is 3.5.0, we can use F.isnotnull(self.spark.column) instead
        spark_expr = ~F.isnull(self.spark.column)
        result = self._query_geometry_column(
            spark_expr,
            returns_geom=False,
        )
        return to_bool(result)

    def notnull(self) -> pspd.Series:
        """Alias for `notna` method. See `notna` for more detail."""
        return self.notna()

    def fillna(
        self, value=None, inplace: bool = False, limit=None, **kwargs
    ) -> Union["GeoSeries", None]:
        """
        Fill NA values with geometry (or geometries).

        Parameters
        ----------
        value : shapely geometry or GeoSeries, default None
            If None is passed, NA values will be filled with GEOMETRYCOLLECTION EMPTY.
            If a shapely geometry object is passed, it will be
            used to fill all missing values. If a ``GeoSeries`` or ``GeometryArray``
            are passed, missing values will be filled based on the corresponding index
            locations. If pd.NA or np.nan are passed, values will be filled with
            ``None`` (not GEOMETRYCOLLECTION EMPTY).
        limit : int, default None
            This is the maximum number of entries along the entire axis
            where NaNs will be filled. Must be greater than 0 if not None.

        Returns
        -------
        GeoSeries

        Examples
        --------

        >>> from sedona.geopandas import GeoSeries
        >>> from shapely.geometry import Polygon
        >>> s = GeoSeries(
        ...     [
        ...         Polygon([(0, 0), (1, 1), (0, 1)]),
        ...         None,
        ...         Polygon([(0, 0), (-1, 1), (0, -1)]),
        ...     ]
        ... )
        >>> s
        0      POLYGON ((0 0, 1 1, 0 1, 0 0))
        1                                None
        2    POLYGON ((0 0, -1 1, 0 -1, 0 0))
        dtype: geometry

        Filled with an empty polygon.

        >>> s.fillna()
        0      POLYGON ((0 0, 1 1, 0 1, 0 0))
        1            GEOMETRYCOLLECTION EMPTY
        2    POLYGON ((0 0, -1 1, 0 -1, 0 0))
        dtype: geometry

        Filled with a specific polygon.

        >>> s.fillna(Polygon([(0, 1), (2, 1), (1, 2)]))
        0      POLYGON ((0 0, 1 1, 0 1, 0 0))
        1      POLYGON ((0 1, 2 1, 1 2, 0 1))
        2    POLYGON ((0 0, -1 1, 0 -1, 0 0))
        dtype: geometry

        Filled with another GeoSeries.

        >>> from shapely.geometry import Point
        >>> s_fill = GeoSeries(
        ...     [
        ...         Point(0, 0),
        ...         Point(1, 1),
        ...         Point(2, 2),
        ...     ]
        ... )
        >>> s.fillna(s_fill)
        0      POLYGON ((0 0, 1 1, 0 1, 0 0))
        1                         POINT (1 1)
        2    POLYGON ((0 0, -1 1, 0 -1, 0 0))
        dtype: geometry

        See Also
        --------
        GeoSeries.isna : detect missing values
        """
        from shapely.geometry.base import BaseGeometry
        from geopandas.array import GeometryArray

        # TODO: Implement limit https://github.com/apache/sedona/issues/2068
        if limit:
            raise NotImplementedError(
                "GeoSeries.fillna() with limit is not implemented yet."
            )

        align = True

        if pd.isna(value) == True or isinstance(value, BaseGeometry):
            if (
                value is not None and pd.isna(value) == True
            ):  # ie. value is np.nan or pd.NA:
                value = None
            else:
                if value is None:
                    from shapely.geometry import GeometryCollection

                    value = GeometryCollection()

            other, extended = self._make_series_of_val(value)
            align = False if extended else align

        elif isinstance(value, (GeoSeries, GeometryArray, gpd.GeoSeries)):

            if not isinstance(value, GeoSeries):
                value = GeoSeries(value)

            # Replace all None's with empty geometries (this is a recursive call)
            other = value.fillna(None)

        else:
            raise ValueError(f"Invalid value type: {type(value)}")

        # Coalesce: If the value in L is null, use the corresponding value in R for that row
        spark_expr = F.coalesce(F.col("L"), F.col("R"))
        result = self._row_wise_operation(
            spark_expr,
            other,
            align=align,
            returns_geom=True,
            default_val=None,
        )

        if inplace:
            self._update_inplace(result)
            return None

        return result

    def explode(self, ignore_index=False, index_parts=False) -> "GeoSeries":
        raise NotImplementedError(
            _not_implemented_error(
                "explode",
                "Explodes multi-part geometries into separate single-part geometries.",
            )
        )

    def to_crs(
        self, crs: Union[Any, None] = None, epsg: Union[int, None] = None
    ) -> "GeoSeries":
        """Returns a ``GeoSeries`` with all geometries transformed to a new
        coordinate reference system.

        Transform all geometries in a GeoSeries to a different coordinate
        reference system.  The ``crs`` attribute on the current GeoSeries must
        be set.  Either ``crs`` or ``epsg`` may be specified for output.

        This method will transform all points in all objects.  It has no notion
        of projecting entire geometries.  All segments joining points are
        assumed to be lines in the current projection, not geodesics.  Objects
        crossing the dateline (or other projection boundary) will have
        undesirable behavior.

        Parameters
        ----------
        crs : pyproj.CRS, optional if `epsg` is specified
            The value can be anything accepted
            by :meth:`pyproj.CRS.from_user_input() <pyproj.crs.CRS.from_user_input>`,
            such as an authority string (eg "EPSG:4326") or a WKT string.
        epsg : int, optional if `crs` is specified
            EPSG code specifying output projection.

        Returns
        -------
        GeoSeries

        Examples
        --------
        >>> from shapely.geometry import Point
        >>> from sedona.geopandas import GeoSeries
        >>> geoseries = GeoSeries([Point(1, 1), Point(2, 2), Point(3, 3)], crs=4326)
        >>> geoseries.crs
        <Geographic 2D CRS: EPSG:4326>
        Name: WGS 84
        Axis Info [ellipsoidal]:
        - Lat[north]: Geodetic latitude (degree)
        - Lon[east]: Geodetic longitude (degree)
        Area of Use:
        - name: World
        - bounds: (-180.0, -90.0, 180.0, 90.0)
        Datum: World Geodetic System 1984
        - Ellipsoid: WGS 84
        - Prime Meridian: Greenwich

        >>> geoseries = geoseries.to_crs(3857)
        >>> print(geoseries)
        0    POINT (111319.491 111325.143)
        1    POINT (222638.982 222684.209)
        2    POINT (333958.472 334111.171)
        dtype: geometry
        >>> geoseries.crs
        <Projected CRS: EPSG:3857>
        Name: WGS 84 / Pseudo-Mercator
        Axis Info [cartesian]:
        - X[east]: Easting (metre)
        - Y[north]: Northing (metre)
        Area of Use:
        - name: World - 85°S to 85°N
        - bounds: (-180.0, -85.06, 180.0, 85.06)
        Coordinate Operation:
        - name: Popular Visualisation Pseudo-Mercator
        - method: Popular Visualisation Pseudo Mercator
        Datum: World Geodetic System 1984
        - Ellipsoid: WGS 84
        - Prime Meridian: Greenwich

        """

        from pyproj import CRS

        old_crs = self.crs
        if old_crs is None:
            raise ValueError(
                "Cannot transform naive geometries.  "
                "Please set a crs on the object first."
            )
        assert isinstance(old_crs, CRS)

        if crs is not None:
            crs = CRS.from_user_input(crs)
        elif epsg is not None:
            crs = CRS.from_epsg(epsg)
        else:
            raise ValueError("Must pass either crs or epsg.")

        # skip if the input CRS and output CRS are the exact same
        if old_crs.is_exact_same(crs):
            return self

        spark_expr = stf.ST_Transform(
            self.spark.column,
            F.lit(f"EPSG:{old_crs.to_epsg()}"),
            F.lit(f"EPSG:{crs.to_epsg()}"),
        )
        return self._query_geometry_column(
            spark_expr,
        )

    @property
    def bounds(self) -> pspd.DataFrame:
        """Returns a ``DataFrame`` with columns ``minx``, ``miny``, ``maxx``,
        ``maxy`` values containing the bounds for each geometry.

        See ``GeoSeries.total_bounds`` for the limits of the entire series.

        Examples
        --------
        >>> from shapely.geometry import Point, Polygon, LineString
        >>> d = {'geometry': [Point(2, 1), Polygon([(0, 0), (1, 1), (1, 0)]),
        ... LineString([(0, 1), (1, 2)])]}
        >>> gdf = geopandas.GeoDataFrame(d, crs="EPSG:4326")
        >>> gdf.bounds
           minx  miny  maxx  maxy
        0   2.0   1.0   2.0   1.0
        1   0.0   0.0   1.0   1.0
        2   0.0   1.0   1.0   2.0

        You can assign the bounds to the ``GeoDataFrame`` as:

        >>> import pandas as pd
        >>> gdf = pd.concat([gdf, gdf.bounds], axis=1)
        >>> gdf
                                geometry  minx  miny  maxx  maxy
        0                     POINT (2 1)   2.0   1.0   2.0   1.0
        1  POLYGON ((0 0, 1 1, 1 0, 0 0))   0.0   0.0   1.0   1.0
        2           LINESTRING (0 1, 1 2)   0.0   1.0   1.0   2.0
        """
        selects = [
            stf.ST_XMin(self.spark.column).alias("minx"),
            stf.ST_YMin(self.spark.column).alias("miny"),
            stf.ST_XMax(self.spark.column).alias("maxx"),
            stf.ST_YMax(self.spark.column).alias("maxy"),
        ]

        df = self._internal.spark_frame

        sdf = df.select(*selects)
        internal = InternalFrame(
            spark_frame=sdf,
            index_spark_columns=None,
            column_labels=[("minx",), ("miny",), ("maxx",), ("maxy",)],
            data_spark_columns=[
                scol_for(sdf, "minx"),
                scol_for(sdf, "miny"),
                scol_for(sdf, "maxx"),
                scol_for(sdf, "maxy"),
            ],
            column_label_names=None,
        )
        return pspd.DataFrame(internal)

    @property
    def total_bounds(self):
        """Returns a tuple containing ``minx``, ``miny``, ``maxx``, ``maxy``
        values for the bounds of the series as a whole.

        See ``GeoSeries.bounds`` for the bounds of the geometries contained in
        the series.

        Examples
        --------
        >>> from shapely.geometry import Point, Polygon, LineString
        >>> d = {'geometry': [Point(3, -1), Polygon([(0, 0), (1, 1), (1, 0)]),
        ... LineString([(0, 1), (1, 2)])]}
        >>> gdf = geopandas.GeoDataFrame(d, crs="EPSG:4326")
        >>> gdf.total_bounds
        array([ 0., -1.,  3.,  2.])
        """
        import numpy as np
        import warnings
        from pyspark.sql import functions as F

        if len(self) == 0:
            # numpy 'min' cannot handle empty arrays
            # TODO with numpy >= 1.15, the 'initial' argument can be used
            return np.array([np.nan, np.nan, np.nan, np.nan])
        ps_df = self.bounds
        with warnings.catch_warnings():
            # if all rows are empty geometry / none, nan is expected
            warnings.filterwarnings(
                "ignore", r"All-NaN slice encountered", RuntimeWarning
            )
            total_bounds_df = ps_df.agg(
                {
                    "minx": ["min"],
                    "miny": ["min"],
                    "maxx": ["max"],
                    "maxy": ["max"],
                }
            )

            return np.array(
                (
                    np.nanmin(total_bounds_df["minx"]["min"]),  # minx
                    np.nanmin(total_bounds_df["miny"]["min"]),  # miny
                    np.nanmax(total_bounds_df["maxx"]["max"]),  # maxx
                    np.nanmax(total_bounds_df["maxy"]["max"]),  # maxy
                )
            )

    def estimate_utm_crs(self, datum_name: str = "WGS 84") -> "CRS":
        """Returns the estimated UTM CRS based on the bounds of the dataset.

        .. versionadded:: 0.9

        .. note:: Requires pyproj 3+

        Parameters
        ----------
        datum_name : str, optional
            The name of the datum to use in the query. Default is WGS 84.

        Returns
        -------
        pyproj.CRS

        Examples
        --------
        >>> import geodatasets
        >>> df = geopandas.read_file(
        ...     geodatasets.get_path("geoda.chicago_commpop")
        ... )
        >>> df.geometry.values.estimate_utm_crs()  # doctest: +SKIP
        <Derived Projected CRS: EPSG:32616>
        Name: WGS 84 / UTM zone 16N
        Axis Info [cartesian]:
        - E[east]: Easting (metre)
        - N[north]: Northing (metre)
        Area of Use:
        - name: Between 90°W and 84°W, northern hemisphere between equator and 84°N,...
        - bounds: (-90.0, 0.0, -84.0, 84.0)
        Coordinate Operation:
        - name: UTM zone 16N
        - method: Transverse Mercator
        Datum: World Geodetic System 1984 ensemble
        - Ellipsoid: WGS 84
        - Prime Meridian: Greenwich
        """
        import numpy as np
        from pyproj import CRS
        from pyproj.aoi import AreaOfInterest
        from pyproj.database import query_utm_crs_info

        # This implementation replicates the implementation in geopandas's implementation exactly.
        # https://github.com/geopandas/geopandas/blob/main/geopandas/array.py
        # The only difference is that we use Sedona's total_bounds property which is more efficient and scalable
        # than the geopandas implementation. The rest of the implementation always executes on 4 points (minx, miny, maxx, maxy),
        # so the numpy and pyproj implementations are reasonable.

        if not self.crs:
            raise RuntimeError("crs must be set to estimate UTM CRS.")

        minx, miny, maxx, maxy = self.total_bounds
        if self.crs.is_geographic:
            x_center = np.mean([minx, maxx])
            y_center = np.mean([miny, maxy])
        # ensure using geographic coordinates
        else:
            from pyproj import Transformer
            from functools import lru_cache

            TransformerFromCRS = lru_cache(Transformer.from_crs)

            transformer = TransformerFromCRS(self.crs, "EPSG:4326", always_xy=True)
            minx, miny, maxx, maxy = transformer.transform_bounds(
                minx, miny, maxx, maxy
            )
            y_center = np.mean([miny, maxy])
            # crossed the antimeridian
            if minx > maxx:
                # shift maxx from [-180,180] to [0,360]
                # so both numbers are positive for center calculation
                # Example: -175 to 185
                maxx += 360
                x_center = np.mean([minx, maxx])
                # shift back to [-180,180]
                x_center = ((x_center + 180) % 360) - 180
            else:
                x_center = np.mean([minx, maxx])

        utm_crs_list = query_utm_crs_info(
            datum_name=datum_name,
            area_of_interest=AreaOfInterest(
                west_lon_degree=x_center,
                south_lat_degree=y_center,
                east_lon_degree=x_center,
                north_lat_degree=y_center,
            ),
        )
        try:
            return CRS.from_epsg(utm_crs_list[0].code)
        except IndexError:
            raise RuntimeError("Unable to determine UTM CRS")

    def to_json(
        self,
        show_bbox: bool = True,
        drop_id: bool = False,
        to_wgs84: bool = False,
        **kwargs,
    ) -> str:
        """
        Returns a GeoJSON string representation of the GeoSeries.

        Parameters
        ----------
        show_bbox : bool, optional, default: True
            Include bbox (bounds) in the geojson
        drop_id : bool, default: False
            Whether to retain the index of the GeoSeries as the id property
            in the generated GeoJSON. Default is False, but may want True
            if the index is just arbitrary row numbers.
        to_wgs84: bool, optional, default: False
            If the CRS is set on the active geometry column it is exported as
            WGS84 (EPSG:4326) to meet the `2016 GeoJSON specification
            <https://tools.ietf.org/html/rfc7946>`_.
            Set to True to force re-projection and set to False to ignore CRS. False by
            default.

        *kwargs* that will be passed to json.dumps().

<<<<<<< HEAD
        Note: Unlike geopandas, Sedona's implementation will specify replace 'LinearRing'
=======
        Note: Unlike geopandas, Sedona's implementation will replace 'LinearRing'
>>>>>>> db2e2bf8
        with 'LineString' in the GeoJSON output.

        Returns
        -------
        JSON string

        Examples
        --------
        >>> from sedona.geopandas import GeoSeries
        >>> from shapely.geometry import Point
        >>> s = GeoSeries([Point(1, 1), Point(2, 2), Point(3, 3)])
        >>> s
        0    POINT (1 1)
        1    POINT (2 2)
        2    POINT (3 3)
        dtype: geometry

        >>> s.to_json()
        '{"type": "FeatureCollection", "features": [{"id": "0", "type": "Feature", "pr\
operties": {}, "geometry": {"type": "Point", "coordinates": [1.0, 1.0]}, "bbox": [1.0,\
 1.0, 1.0, 1.0]}, {"id": "1", "type": "Feature", "properties": {}, "geometry": {"type"\
: "Point", "coordinates": [2.0, 2.0]}, "bbox": [2.0, 2.0, 2.0, 2.0]}, {"id": "2", "typ\
e": "Feature", "properties": {}, "geometry": {"type": "Point", "coordinates": [3.0, 3.\
0]}, "bbox": [3.0, 3.0, 3.0, 3.0]}], "bbox": [1.0, 1.0, 3.0, 3.0]}'

        See Also
        --------
        GeoSeries.to_file : write GeoSeries to file
        """
        return self._to_geoframe(name="geometry").to_json(
            na="null", show_bbox=show_bbox, drop_id=drop_id, to_wgs84=to_wgs84, **kwargs
        )

    def to_wkb(self, hex: bool = False, **kwargs) -> pspd.Series:
        """
        Convert GeoSeries geometries to WKB

        Parameters
        ----------
        hex : bool
            If true, export the WKB as a hexadecimal string.
            The default is to return a binary bytes object.
        kwargs
            Additional keyword args will be passed to
            :func:`shapely.to_wkb`.

        Returns
        -------
        Series
            WKB representations of the geometries

        See also
        --------
        GeoSeries.to_wkt

        Examples
        --------
        >>> from shapely.geometry import Point, Polygon
        >>> s = GeoSeries(
        ...     [
        ...         Point(0, 0),
        ...         Polygon(),
        ...         Polygon([(0, 0), (1, 1), (1, 0)]),
        ...         None,
        ...     ]
        ... )

        >>> s.to_wkb()
        0    b'\x01\x01\x00\x00\x00\x00\x00\x00\x00\x00\x00...
        1              b'\x01\x03\x00\x00\x00\x00\x00\x00\x00'
        2    b'\x01\x03\x00\x00\x00\x01\x00\x00\x00\x04\x00...
        3                                                 None
        dtype: object

        >>> s.to_wkb(hex=True)
        0           010100000000000000000000000000000000000000
        1                                   010300000000000000
        2    0103000000010000000400000000000000000000000000...
        3                                                 None
        dtype: object

        """
        spark_expr = stf.ST_AsBinary(self.spark.column)

        if hex:
            spark_expr = F.hex(spark_expr)
        return self._query_geometry_column(
            spark_expr,
            returns_geom=False,
        )

    def to_wkt(self, **kwargs) -> pspd.Series:
        """
        Convert GeoSeries geometries to WKT

        Note: Using shapely < 1.0.0 may return different geometries for empty geometries.

        Parameters
        ----------
        kwargs
            Keyword args will be passed to :func:`shapely.to_wkt`.

        Returns
        -------
        Series
            WKT representations of the geometries

        Examples
        --------
        >>> from shapely.geometry import Point
        >>> s = GeoSeries([Point(1, 1), Point(2, 2), Point(3, 3)])
        >>> s
        0    POINT (1 1)
        1    POINT (2 2)
        2    POINT (3 3)
        dtype: geometry

        >>> s.to_wkt()
        0    POINT (1 1)
        1    POINT (2 2)
        2    POINT (3 3)
        dtype: object

        See also
        --------
        GeoSeries.to_wkb
        """
        spark_expr = stf.ST_AsText(self.spark.column)
        return self._query_geometry_column(
            spark_expr,
            returns_geom=False,
        )

    def to_arrow(self, geometry_encoding="WKB", interleaved=True, include_z=None):
        """Encode a GeoSeries to GeoArrow format.

        See https://geoarrow.org/ for details on the GeoArrow specification.

        This functions returns a generic Arrow array object implementing
        the `Arrow PyCapsule Protocol`_ (i.e. having an ``__arrow_c_array__``
        method). This object can then be consumed by your Arrow implementation
        of choice that supports this protocol.

        .. _Arrow PyCapsule Protocol: https://arrow.apache.org/docs/format/CDataInterface/PyCapsuleInterface.html

        Note: Requires geopandas versions >= 1.0.0 to use with Sedona.

        Parameters
        ----------
        geometry_encoding : {'WKB', 'geoarrow' }, default 'WKB'
            The GeoArrow encoding to use for the data conversion.
        interleaved : bool, default True
            Only relevant for 'geoarrow' encoding. If True, the geometries'
            coordinates are interleaved in a single fixed size list array.
            If False, the coordinates are stored as separate arrays in a
            struct type.
        include_z : bool, default None
            Only relevant for 'geoarrow' encoding (for WKB, the dimensionality
            of the individual geometries is preserved).
            If False, return 2D geometries. If True, include the third dimension
            in the output (if a geometry has no third dimension, the z-coordinates
            will be NaN). By default, will infer the dimensionality from the
            input geometries. Note that this inference can be unreliable with
            empty geometries (for a guaranteed result, it is recommended to
            specify the keyword).

        Returns
        -------
        GeoArrowArray
            A generic Arrow array object with geometry data encoded to GeoArrow.

        Examples
        --------
        >>> from sedona.geopandas import GeoSeries
        >>> from shapely.geometry import Point
        >>> gser = GeoSeries([Point(1, 2), Point(2, 1)])
        >>> gser
        0    POINT (1 2)
        1    POINT (2 1)
        dtype: geometry

        >>> arrow_array = gser.to_arrow()
        >>> arrow_array
        <geopandas.io._geoarrow.GeoArrowArray object at ...>

        The returned array object needs to be consumed by a library implementing
        the Arrow PyCapsule Protocol. For example, wrapping the data as a
        pyarrow.Array (requires pyarrow >= 14.0):

        >>> import pyarrow as pa
        >>> array = pa.array(arrow_array)
        >>> array
        <pyarrow.lib.BinaryArray object at ...>
        [
          0101000000000000000000F03F0000000000000040,
          01010000000000000000000040000000000000F03F
        ]

        """
        # Because this function returns the arrow array in memory, we simply rely on geopandas's implementation.
        # This also returns a geopandas specific data type, which can be converted to an actual pyarrow array,
        # so there is no direct Sedona equivalent. This way we also get all of the arguments implemented for free.
        return self.to_geopandas().to_arrow(
            geometry_encoding=geometry_encoding,
            interleaved=interleaved,
            include_z=include_z,
        )

    def clip(self, mask, keep_geom_type: bool = False, sort=False) -> "GeoSeries":
        raise NotImplementedError(
            _not_implemented_error(
                "clip", "Clips geometries to the bounds of a mask geometry."
            )
        )

    # -----------------------------------------------------------------------------
    # # Utils
    # -----------------------------------------------------------------------------

    def _update_inplace(self, result: "GeoSeries"):
        self.rename(result.name, inplace=True)
        self._update_anchor(result._anchor)

    def _make_series_of_val(self, value: Any):
        """
        A helper method to turn single objects into series (ps.Series or GeoSeries when possible)
        Returns:
            tuple[pspd.Series, bool]:
                - The series of the value
                - Whether returned value was a single object extended into a series (useful for row-wise 'align' parameter)
        """
        # generator instead of a in-memory list
        if not isinstance(value, pspd.Series):
            lst = [value for _ in range(len(self))]
            if isinstance(value, BaseGeometry):
                return GeoSeries(lst), True
            else:
                # e.g int input
                return pspd.Series(lst), True
        else:
            return value, False

    def _to_geoframe(self, name=None):
        if name is not None:
            renamed = self.rename(name)
        elif self._column_label is None:
            renamed = self.rename("geometry")
        else:
            renamed = self
        return GeoDataFrame(pspd.DataFrame(renamed._internal))


# -----------------------------------------------------------------------------
# # Utils
# -----------------------------------------------------------------------------


def _get_series_col_name(ps_series: pspd.Series) -> str:
    return ps_series.name if ps_series.name else SPARK_DEFAULT_SERIES_NAME


def to_bool(ps_series: pspd.Series, default: bool = False) -> pspd.Series:
    """
    Cast a ps.Series to bool type if it's not one, converting None values to the default value.
    """
    if ps_series.dtype.name != "bool":
        # fill None values with the default value
        ps_series.fillna(default, inplace=True)

    return ps_series


def _to_geo_series(df: PandasOnSparkSeries) -> GeoSeries:
    """
    Get the first Series from the DataFrame.

    Parameters:
    - df: The input DataFrame.

    Returns:
    - GeoSeries: The first Series from the DataFrame.
    """
    return GeoSeries(data=df)<|MERGE_RESOLUTION|>--- conflicted
+++ resolved
@@ -4468,11 +4468,7 @@
 
         *kwargs* that will be passed to json.dumps().
 
-<<<<<<< HEAD
-        Note: Unlike geopandas, Sedona's implementation will specify replace 'LinearRing'
-=======
         Note: Unlike geopandas, Sedona's implementation will replace 'LinearRing'
->>>>>>> db2e2bf8
         with 'LineString' in the GeoJSON output.
 
         Returns
