--- conflicted
+++ resolved
@@ -361,7 +361,6 @@
         # Find the first column with BinaryType or GeometryType
         first_col = self.get_first_geometry_column()  # TODO: fixme
 
-<<<<<<< HEAD
         # Handle both positional and keyword arguments
         all_args = list(args)
         for k, v in kwargs.items():
@@ -401,45 +400,6 @@
             A GeoSeries with the operation applied to the geometry column.
         """
         if not col:
-=======
-        if first_col:
-            data_type = self._internal.spark_frame.schema[first_col].dataType
-
-            # Handle both positional and keyword arguments
-            all_args = list(args)
-            for k, v in kwargs.items():
-                all_args.append(v)
-
-            # Join all arguments as comma-separated values
-            params = ""
-            if all_args:
-                params_list = [
-                    str(arg) if isinstance(arg, (int, float)) else repr(arg)
-                    for arg in all_args
-                ]
-                params = f", {', '.join(params_list)}"
-
-            rename = first_col if not rename else rename
-
-            if isinstance(data_type, BinaryType):
-                sql_expr = (
-                    f"{operation}(ST_GeomFromWKB(`{first_col}`){params}) as `{rename}`"
-                )
-            else:
-                sql_expr = f"{operation}(`{first_col}`{params}) as `{rename}`"
-
-            sdf = self._internal.spark_frame.selectExpr(sql_expr)
-            internal = InternalFrame(
-                spark_frame=sdf,
-                index_spark_columns=None,
-                column_labels=[self._column_label],
-                data_spark_columns=[scol_for(sdf, rename)],
-                data_fields=[self._internal.data_fields[0]],
-                column_label_names=self._internal.column_label_names,
-            )
-            return _to_geo_series(first_series(PandasOnSparkDataFrame(internal)))
-        else:
->>>>>>> cf011021
             raise ValueError("No valid geometry column found.")
 
         data_type = self._internal.spark_frame.schema[col].dataType
