# Licensed to the Apache Software Foundation (ASF) under one
# or more contributor license agreements.  See the NOTICE file
# distributed with this work for additional information
# regarding copyright ownership.  The ASF licenses this file
# to you under the Apache License, Version 2.0 (the
# "License"); you may not use this file except in compliance
# with the License.  You may obtain a copy of the License at
#
#   http://www.apache.org/licenses/LICENSE-2.0
#
# Unless required by applicable law or agreed to in writing,
# software distributed under the License is distributed on an
# "AS IS" BASIS, WITHOUT WARRANTIES OR CONDITIONS OF ANY
# KIND, either express or implied.  See the License for the
# specific language governing permissions and limitations
# under the License.

import os
import typing
from typing import Any, Union, Literal, List

import geopandas as gpd
import pandas as pd
import pyspark.pandas as pspd
import pyspark
from pyspark.pandas import Series as PandasOnSparkSeries
from pyspark.pandas.frame import DataFrame as PandasOnSparkDataFrame
from pyspark.pandas.internal import InternalFrame
from pyspark.pandas.series import first_series
from pyspark.pandas.utils import scol_for, log_advice
from pyspark.sql.types import BinaryType, NullType
from sedona.spark.sql.types import GeometryType

from sedona.spark.sql import st_aggregates as sta
from sedona.spark.sql import st_constructors as stc
from sedona.spark.sql import st_functions as stf
from sedona.spark.sql import st_predicates as stp

from pyspark.sql import Column as PySparkColumn
from pyspark.sql import functions as F

import shapely
from shapely.geometry.base import BaseGeometry

from sedona.geopandas._typing import Label
from sedona.geopandas.base import GeoFrame
from sedona.geopandas.geodataframe import GeoDataFrame
from sedona.geopandas.sindex import SpatialIndex
from packaging.version import parse as parse_version

from pyspark.pandas.internal import (
    SPARK_DEFAULT_INDEX_NAME,  # __index_level_0__
    NATURAL_ORDER_COLUMN_NAME,
    SPARK_DEFAULT_SERIES_NAME,  # '0'
)


# ============================================================================
# IMPLEMENTATION STATUS TRACKING
# ============================================================================

IMPLEMENTATION_STATUS = {
    "IMPLEMENTED": [
        "area",
        "buffer",
        "bounds",
        "centroid",
        "contains",
        "crs",
        "distance",
        "envelope",
        "geometry",
        "intersection",
        "intersects",
        "is_empty",
        "is_simple",
        "is_valid",
        "is_valid_reason",
        "length",
        "make_valid",
        "set_crs",
        "to_crs",
        "to_geopandas",
        "to_wkb",
        "to_wkt",
        "x",
        "y",
        "z",
        "has_z",
        "get_geometry",
        "boundary",
        "total_bounds",
        "estimate_utm_crs",
        "isna",
        "isnull",
        "notna",
        "notnull",
        "from_xy",
        "copy",
        "geom_type",
        "sindex",
    ],
    "NOT_IMPLEMENTED": [
        "clip",
        "contains_properly",
        "convex_hull",
        "count_coordinates",
        "count_geometries",
        "count_interior_rings",
        "explode",
        "force_2d",
        "force_3d",
        "from_file",
        "from_shapely",
        "from_arrow",
        "line_merge",
        "reverse",
        "segmentize",
        "to_json",
        "to_arrow",
        "to_file",
        "transform",
        "unary_union",
        "union_all",
        "intersection_all",
        "type",
        "is_ring",
        "is_ccw",
        "is_closed",
        "get_precision",
        "concave_hull",
        "delaunay_triangles",
        "voronoi_polygons",
        "minimum_rotated_rectangle",
        "exterior",
        "extract_unique_points",
        "offset_curve",
        "interiors",
        "remove_repeated_points",
        "set_precision",
        "representative_point",
        "minimum_bounding_circle",
        "minimum_bounding_radius",
        "minimum_clearance",
        "normalize",
        "m",
    ],
    "PARTIALLY_IMPLEMENTED": [
        "fillna",  # Limited parameter support (no 'limit' parameter)
        "from_wkb",
        "from_wkt",  # Limited error handling options (only 'raise' supported)
    ],
}

IMPLEMENTATION_PRIORITY = {
    "HIGH": [
        "contains",
        "contains_properly",
        "convex_hull",
        "explode",
        "clip",
        "from_shapely",
        "count_coordinates",
        "count_geometries",
        "is_ring",
        "is_closed",
        "reverse",
    ],
    "MEDIUM": [
        "force_2d",
        "force_3d",
        "transform",
        "segmentize",
        "line_merge",
        "unary_union",
        "union_all",
        "to_json",
        "from_file",
        "count_interior_rings",
    ],
    "LOW": [
        "delaunay_triangles",
        "voronoi_polygons",
        "minimum_bounding_circle",
        "representative_point",
        "extract_unique_points",
        "from_arrow",
        "to_arrow",
    ],
}


def _not_implemented_error(method_name: str, additional_info: str = "") -> str:
    """
    Generate a standardized NotImplementedError message.

    Parameters
    ----------
    method_name : str
        The name of the method that is not implemented.
    additional_info : str, optional
        Additional information about the method or workarounds.

    Returns
    -------
    str
        Formatted error message.
    """
    base_message = (
        f"GeoSeries.{method_name}() is not implemented yet.\n"
        f"This method will be added in a future release."
    )

    if additional_info:
        base_message += f"\n\n{additional_info}"

    workaround = (
        "\n\nTemporary workaround - use GeoPandas:\n"
        "  gpd_series = sedona_series.to_geopandas()\n"
        f"  result = gpd_series.{method_name}(...)\n"
        "  # Note: This will collect all data to the driver."
    )

    return base_message + workaround


class GeoSeries(GeoFrame, pspd.Series):
    """
    A pandas-on-Spark Series for geometric/spatial operations.

    GeoSeries extends pyspark.pandas.Series to provide spatial operations
    using Apache Sedona's spatial functions. It maintains compatibility
    with GeoPandas GeoSeries while operating on distributed datasets.

    Parameters
    ----------
    data : array-like, Iterable, dict, or scalar value
        Contains the data for the GeoSeries. Can be geometries, WKB bytes,
        or other GeoSeries/GeoDataFrame objects.
    index : array-like or Index (1d), optional
        Values must be hashable and have the same length as `data`.
    crs : pyproj.CRS, optional
        Coordinate Reference System for the geometries.
    dtype : dtype, optional
        Data type for the GeoSeries.
    name : str, optional
        Name of the GeoSeries.
    copy : bool, default False
        Whether to copy the input data.

    Attributes
    ----------
    crs : pyproj.CRS
        The Coordinate Reference System (CRS) for the geometries.
    area : Series
        Area of each geometry in CRS units.
    length : Series
        Length/perimeter of each geometry in CRS units.
    bounds : DataFrame
        Bounding box coordinates for each geometry.
    geometry : GeoSeries
        The geometry column (returns self).
    sindex : SpatialIndex
        Spatial index for the geometries.

    Methods
    -------
    buffer(distance)
        Buffer geometries by specified distance.
    intersection(other)
        Compute intersection with other geometries.
    intersects(other)
        Test if geometries intersect with other geometries.
    to_geopandas()
        Convert to GeoPandas GeoSeries.
    to_crs(crs)
        Transform geometries to a different CRS.
    set_crs(crs)
        Set the CRS without transforming geometries.

    Examples
    --------
    >>> from shapely.geometry import Point, Polygon
    >>> from sedona.geopandas import GeoSeries
    >>>
    >>> # Create from geometries
    >>> s = GeoSeries([Point(0, 0), Point(1, 1)], crs='EPSG:4326')
    >>> s
    0    POINT (0 0)
    1    POINT (1 1)
    dtype: geometry
    >>>
    >>> # Spatial operations
    >>> s.buffer(0.1).area
    0    0.031416
    1    0.031416
    dtype: float64
    >>>
    >>> # CRS operations
    >>> s_utm = s.to_crs('EPSG:32633')
    >>> s_utm.crs
    <Projected CRS: EPSG:32633>
    Name: WGS 84 / UTM zone 33N
    ...

    Notes
    -----
    This implementation differs from GeoPandas in several ways:
    - Uses Spark for distributed processing
    - Geometries are stored in WKB (Well-Known Binary) format internally
    - Some methods may have different performance characteristics
    - Not all GeoPandas methods are implemented yet (see IMPLEMENTATION_STATUS)

    Performance Considerations:
    - Operations are distributed across Spark cluster
    - Avoid calling .to_geopandas() on large datasets
    - Use .sample() for testing with large datasets

    See Also
    --------
    geopandas.GeoSeries : The GeoPandas equivalent
    sedona.geopandas.GeoDataFrame : DataFrame with geometry column
    """

    def __getitem__(self, key: Any) -> Any:
        return pspd.Series.__getitem__(self, key)

    def __repr__(self) -> str:
        """
        Return a string representation of the GeoSeries in WKT format.
        """
        gpd_series = self.to_geopandas()
        return gpd_series.__repr__()

    def __init__(
        self,
        data=None,
        index=None,
        dtype=None,
        name=None,
        copy=False,
        fastpath=False,
        crs=None,
        **kwargs,
    ):
        """
        Initialize a GeoSeries object.

        Parameters:
        - data: The input data for the GeoSeries. It can be a GeoDataFrame, GeoSeries, or pandas Series.
        - index: The index for the GeoSeries.
        - crs: Coordinate Reference System for the GeoSeries.
        - dtype: Data type for the GeoSeries.
        - name: Name of the GeoSeries.
        - copy: Whether to copy the input data.
        - fastpath: Internal parameter for fast initialization.

        Examples:
        >>> from shapely.geometry import Point
        >>> import geopandas as gpd
        >>> from sedona.geopandas import GeoSeries

        # Example 1: Initialize with GeoDataFrame
        >>> gdf = gpd.GeoDataFrame({'geometry': [Point(1, 1), Point(2, 2)]})
        >>> gs = GeoSeries(data=gdf)
        >>> print(gs)
        0    POINT (1 1)
        1    POINT (2 2)
        Name: geometry, dtype: geometry

        # Example 2: Initialize with GeoSeries
        >>> gseries = gpd.GeoSeries([Point(1, 1), Point(2, 2)])
        >>> gs = GeoSeries(data=gseries)
        >>> print(gs)
        0    POINT (1 1)
        1    POINT (2 2)
        dtype: geometry

        # Example 3: Initialize with pandas Series
        >>> pseries = pd.Series([Point(1, 1), Point(2, 2)])
        >>> gs = GeoSeries(data=pseries)
        >>> print(gs)
        0    POINT (1 1)
        1    POINT (2 2)
        dtype: geometry
        """
        assert data is not None

        self._anchor: GeoDataFrame
        self._col_label: Label

        if isinstance(
            data, (GeoDataFrame, GeoSeries, PandasOnSparkSeries, PandasOnSparkDataFrame)
        ):
            assert dtype is None
            assert name is None
            assert not copy
            assert not fastpath

            data_crs = None
            if hasattr(data, "crs"):
                data_crs = data.crs
            if data_crs is not None and crs is not None and data_crs != crs:
                raise ValueError(
                    "CRS mismatch between CRS of the passed geometries "
                    "and 'crs'. Use 'GeoSeries.set_crs(crs, "
                    "allow_override=True)' to overwrite CRS or "
                    "'GeoSeries.to_crs(crs)' to reproject geometries. "
                )

            # PySpark Pandas' ps.Series.__init__() does not construction from a
            # ps.Series input. For now, we manually implement the logic.

            index = data._col_label if index is None else index
            ps_df = pspd.DataFrame(data._anchor)

            super().__init__(
                data=ps_df,
                index=index,
                dtype=dtype,
                name=name,
                copy=copy,
                fastpath=fastpath,
            )
        else:
            if isinstance(data, pd.Series):
                assert index is None
                assert dtype is None
                assert name is None
                assert not copy
                assert not fastpath
                pd_series = data
            else:
                pd_series = pd.Series(
                    data=data,
                    index=index,
                    dtype=dtype,
                    name=name,
                    copy=copy,
                    fastpath=fastpath,
                )

            # initialize the parent class pyspark Series with the pandas Series
            super().__init__(data=pd_series)

        # Ensure we're storing geometry types
        if (
            self.spark.data_type != GeometryType()
            and self.spark.data_type != NullType()
        ):
            raise TypeError(
                "Non geometry data passed to GeoSeries constructor, "
                f"received data of dtype '{self.spark.data_type.typeName()}'"
            )

        if crs:
            self.set_crs(crs, inplace=True)

    # ============================================================================
    # COORDINATE REFERENCE SYSTEM (CRS) OPERATIONS
    # ============================================================================

    @property
    def crs(self) -> Union["CRS", None]:
        """The Coordinate Reference System (CRS) as a ``pyproj.CRS`` object.

        Returns None if the CRS is not set, and to set the value it
        :getter: Returns a ``pyproj.CRS`` or None. When setting, the value
        can be anything accepted by
        :meth:`pyproj.CRS.from_user_input() <pyproj.crs.CRS.from_user_input>`,
        such as an authority string (eg "EPSG:4326") or a WKT string.

        Note: This assumes all records in the GeoSeries are assumed to have the same CRS.

        Examples
        --------
        >>> s.crs  # doctest: +SKIP
        <Geographic 2D CRS: EPSG:4326>
        Name: WGS 84
        Axis Info [ellipsoidal]:
        - Lat[north]: Geodetic latitude (degree)
        - Lon[east]: Geodetic longitude (degree)
        Area of Use:
        - name: World
        - bounds: (-180.0, -90.0, 180.0, 90.0)
        Datum: World Geodetic System 1984
        - Ellipsoid: WGS 84
        - Prime Meridian: Greenwich

        See Also
        --------
        GeoSeries.set_crs : assign CRS
        GeoSeries.to_crs : re-project to another CRS
        """
        from pyproj import CRS

        if len(self) == 0:
            return None

        spark_col = stf.ST_SRID(self.spark.column)
<<<<<<< HEAD
        tmp = self._query_geometry_column(
=======
        tmp_series = self._query_geometry_column(
>>>>>>> a34c3f83
            spark_col,
            returns_geom=False,
        )

<<<<<<< HEAD
        ps_series = tmp.take([0])
        srid = ps_series.iloc[0]
=======
        # All geometries should have the same srid
        # so we just take the srid of the first non-null element
        first_idx = tmp_series.first_valid_index()
        srid = tmp_series[first_idx] if first_idx is not None else 0
>>>>>>> a34c3f83

        # Sedona returns 0 if doesn't exist
        return CRS.from_user_input(srid) if srid != 0 else None

    @crs.setter
    def crs(self, value: Union["CRS", None]):
        # Implementation of the abstract method
        self.set_crs(value, inplace=True)

    @typing.overload
    def set_crs(
        self,
        crs: Union[Any, None] = None,
        epsg: Union[int, None] = None,
        inplace: Literal[True] = True,
        allow_override: bool = False,
    ) -> None: ...

    @typing.overload
    def set_crs(
        self,
        crs: Union[Any, None] = None,
        epsg: Union[int, None] = None,
        inplace: Literal[False] = False,
        allow_override: bool = False,
    ) -> "GeoSeries": ...

    def set_crs(
        self,
        crs: Union[Any, None] = None,
        epsg: Union[int, None] = None,
        inplace: bool = False,
        allow_override: bool = False,
    ) -> Union["GeoSeries", None]:
        """
        Set the Coordinate Reference System (CRS) of a ``GeoSeries``.

        Pass ``None`` to remove CRS from the ``GeoSeries``.

        Notes
        -----
        The underlying geometries are not transformed to this CRS. To
        transform the geometries to a new CRS, use the ``to_crs`` method.

        Parameters
        ----------
        crs : pyproj.CRS | None, optional
            The value can be anything accepted
            by :meth:`pyproj.CRS.from_user_input() <pyproj.crs.CRS.from_user_input>`,
            such as an authority string (eg "EPSG:4326") or a WKT string.
        epsg : int, optional if `crs` is specified
            EPSG code specifying the projection.
        inplace : bool, default False
            If True, the CRS of the GeoSeries will be changed in place
            (while still returning the result) instead of making a copy of
            the GeoSeries.
        allow_override : bool, default False
            If the GeoSeries already has a CRS, allow to replace the
            existing CRS, even when both are not equal.

        Returns
        -------
        GeoSeries

        Examples
        --------
        >>> from sedona.geopandas import GeoSeries
        >>> from shapely.geometry import Point
        >>> s = GeoSeries([Point(1, 1), Point(2, 2), Point(3, 3)])
        >>> s
        0    POINT (1 1)
        1    POINT (2 2)
        2    POINT (3 3)
        dtype: geometry

        Setting CRS to a GeoSeries without one:

        >>> s.crs is None
        True

        >>> s = s.set_crs('epsg:3857')
        >>> s.crs  # doctest: +SKIP
        <Projected CRS: EPSG:3857>
        Name: WGS 84 / Pseudo-Mercator
        Axis Info [cartesian]:
        - X[east]: Easting (metre)
        - Y[north]: Northing (metre)
        Area of Use:
        - name: World - 85°S to 85°N
        - bounds: (-180.0, -85.06, 180.0, 85.06)
        Coordinate Operation:
        - name: Popular Visualisation Pseudo-Mercator
        - method: Popular Visualisation Pseudo Mercator
        Datum: World Geodetic System 1984
        - Ellipsoid: WGS 84
        - Prime Meridian: Greenwich

        Overriding existing CRS:

        >>> s = s.set_crs(4326, allow_override=True)

        Without ``allow_override=True``, ``set_crs`` returns an error if you try to
        override CRS.

        See Also
        --------
        GeoSeries.to_crs : re-project to another CRS

        """
        from pyproj import CRS

        if crs is not None:
            crs = CRS.from_user_input(crs)
        elif epsg is not None:
            crs = CRS.from_epsg(epsg)

        curr_crs = self.crs

        # If CRS is the same, do nothing
        if curr_crs == crs:
            return

        if not allow_override and curr_crs is not None and not curr_crs == crs:
            raise ValueError(
                "The GeoSeries already has a CRS which is not equal to the passed "
                "CRS. Specify 'allow_override=True' to allow replacing the existing "
                "CRS without doing any transformation. If you actually want to "
                "transform the geometries, use 'GeoSeries.to_crs' instead."
            )

        # 0 indicates no srid in sedona
        new_epsg = crs.to_epsg() if crs else 0

        spark_col = stf.ST_SetSRID(self.spark.column, new_epsg)
        result = self._query_geometry_column(spark_col)

        if inplace:
            self._update_inplace(result)
            return None

        return result

    # ============================================================================
    # INTERNAL HELPER METHODS
    # ============================================================================

    def _query_geometry_column(
        self,
        spark_col: PySparkColumn,
        df: pyspark.sql.DataFrame = None,
        returns_geom: bool = True,
        is_aggr: bool = False,
    ) -> Union["GeoSeries", pspd.Series]:
        """
        Helper method to query a single geometry column with a specified operation.

        Parameters
        ----------
        spark_col : str
            The query to apply to the geometry column.
        df : pyspark.sql.DataFrame
            The dataframe to query. If not provided, the internal dataframe will be used.
        returns_geom : bool, default True
            If True, the geometry column will be converted back to EWKB format.
        is_aggr : bool, default False
            If True, the query is an aggregation query.

        Returns
        -------
        GeoSeries
            A GeoSeries with the operation applied to the geometry column.
        """

        df = self._internal.spark_frame if df is None else df

        rename = self.name if self.name else SPARK_DEFAULT_SERIES_NAME

        col_expr = spark_col.alias(rename)

        exprs = [col_expr]

        index_spark_columns = []
        index_fields = []
        if not is_aggr:
            # We always select NATURAL_ORDER_COLUMN_NAME, to avoid having to regenerate it in the result
            # We always select SPARK_DEFAULT_INDEX_NAME, to retain series index info

            exprs.append(scol_for(df, SPARK_DEFAULT_INDEX_NAME))
            exprs.append(scol_for(df, NATURAL_ORDER_COLUMN_NAME))

<<<<<<< HEAD
            # exprs.append(SPARK_DEFAULT_INDEX_NAME)
            # exprs.append(NATURAL_ORDER_COLUMN_NAME)
=======
>>>>>>> a34c3f83
            index_spark_columns = [scol_for(df, SPARK_DEFAULT_INDEX_NAME)]
            index_fields = [self._internal.index_fields[0]]
        # else if is_aggr, we don't select the index columns

        sdf = df.select(*exprs)

        internal = self._internal.copy(
            spark_frame=sdf,
            index_fields=index_fields,
            index_spark_columns=index_spark_columns,
            data_spark_columns=[scol_for(sdf, rename)],
            data_fields=[self._internal.data_fields[0].copy(name=rename)],
            column_label_names=[(rename,)],
        )
        ps_series = first_series(PandasOnSparkDataFrame(internal))

        # Convert spark series default name to pandas series default name (None) if needed
        series_name = None if rename == SPARK_DEFAULT_SERIES_NAME else rename
        ps_series = ps_series.rename(series_name)

        result = GeoSeries(ps_series) if returns_geom else ps_series
        return result

    # ============================================================================
    # CONVERSION AND SERIALIZATION METHODS
    # ============================================================================

    def to_geopandas(self) -> gpd.GeoSeries:
        """
        Convert the GeoSeries to a geopandas GeoSeries.

        Returns:
        - geopandas.GeoSeries: A geopandas GeoSeries.
        """
        from pyspark.pandas.utils import log_advice

        log_advice(
            "`to_geopandas` loads all data into the driver's memory. "
            "It should only be used if the resulting geopandas GeoSeries is expected to be small."
        )
        return self._to_geopandas()

    def _to_geopandas(self) -> gpd.GeoSeries:
        """
        Same as `to_geopandas()`, without issuing the advice log for internal usage.
        """
        pd_series = self._to_internal_pandas()
        return gpd.GeoSeries(pd_series, crs=self.crs)

    def to_spark_pandas(self) -> pspd.Series:
        return pspd.Series(pspd.DataFrame(self._psdf._internal))

    # ============================================================================
    # PROPERTIES AND ATTRIBUTES
    # ============================================================================

    @property
    def geometry(self) -> "GeoSeries":
        return self

    @property
    def sindex(self) -> SpatialIndex:
        """
        Returns a spatial index built from the geometries.

        Returns
        -------
        SpatialIndex
            The spatial index for this GeoDataFrame.

        Examples
        --------
        >>> from shapely.geometry import Point
        >>> from sedona.geopandas import GeoDataFrame
        >>>
        >>> gdf = GeoDataFrame([{"geometry": Point(1, 1), "value": 1},
        ...                     {"geometry": Point(2, 2), "value": 2}])
        >>> index = gdf.sindex
        >>> index.size
        2
        """
        geometry_column = _get_series_col_name(self)
        if geometry_column is None:
            raise ValueError("No geometry column found in GeoSeries")
        return SpatialIndex(self._internal.spark_frame, column_name=geometry_column)

    def copy(self, deep=False):
        """
        Make a copy of this GeoSeries object.

        Parameters:
        - deep: bool, default False
            If True, a deep copy of the data is made. Otherwise, a shallow copy is made.

        Returns:
        - GeoSeries: A copy of this GeoSeries object.

        Examples:
        >>> from shapely.geometry import Point
        >>> from sedona.geopandas import GeoSeries

        >>> gs = GeoSeries([Point(1, 1), Point(2, 2)])
        >>> gs_copy = gs.copy()
        >>> print(gs_copy)
        0    POINT (1 1)
        1    POINT (2 2)
        dtype: geometry
        """
        if deep:
            return GeoSeries(
                self._anchor.copy(), dtype=self.dtype, index=self._col_label
            )
        else:
            return self

    @property
    def area(self) -> pspd.Series:
        """
        Returns a Series containing the area of each geometry in the GeoSeries expressed in the units of the CRS.

        Returns
        -------
        Series
            A Series containing the area of each geometry.

        Examples
        --------
        >>> from shapely.geometry import Polygon
        >>> from sedona.geopandas import GeoSeries

        >>> gs = GeoSeries([Polygon([(0, 0), (1, 0), (1, 1), (0, 1)]), Polygon([(0, 0), (2, 0), (2, 2), (0, 2)])])
        >>> gs.area
        0    1.0
        1    4.0
        dtype: float64
        """

        spark_col = stf.ST_Area(self.spark.column)

        return self._query_geometry_column(
            spark_col,
            returns_geom=False,
        )

    @property
    def geom_type(self) -> pspd.Series:
        """
        Returns a series of strings specifying the geometry type of each geometry of each object.

        Note: Unlike Geopandas, Sedona returns LineString instead of LinearRing.

        Returns
        -------
        Series
            A Series containing the geometry type of each geometry.

        Examples
        --------
        >>> from shapely.geometry import Polygon, Point
        >>> from sedona.geopandas import GeoSeries

        >>> gs = GeoSeries([Polygon([(0, 0), (1, 0), (1, 1), (0, 1)]), Point(0, 0)])
        >>> gs.geom_type
        0    POLYGON
        1    POINT
        dtype: object
        """
        spark_col = stf.GeometryType(self.spark.column)
        result = self._query_geometry_column(
            spark_col,
            returns_geom=False,
        )

        # Sedona returns the string in all caps unlike Geopandas
        sgpd_to_gpg_name_map = {
            "POINT": "Point",
            "LINESTRING": "LineString",
            "POLYGON": "Polygon",
            "MULTIPOINT": "MultiPoint",
            "MULTILINESTRING": "MultiLineString",
            "MULTIPOLYGON": "MultiPolygon",
            "GEOMETRYCOLLECTION": "GeometryCollection",
        }
        result = result.map(lambda x: sgpd_to_gpg_name_map.get(x, x))
        return result

    @property
    def type(self):
        # Implementation of the abstract method
        raise NotImplementedError(
            _not_implemented_error("type", "Returns numeric geometry type codes.")
        )

    @property
    def length(self) -> pspd.Series:
        """
        Returns a Series containing the length of each geometry in the GeoSeries.

        In the case of a (Multi)Polygon it measures the length of its exterior (i.e. perimeter).

        For a GeometryCollection it measures sums the values for each of the individual geometries.

        Returns
        -------
        Series
            A Series containing the length of each geometry.

        Examples
        --------
        >>> from shapely.geometry import Polygon
        >>> from sedona.geopandas import GeoSeries

        >>> gs = GeoSeries([Point(0, 0), LineString([(0, 0), (1, 1)]), Polygon([(0, 0), (1, 0), (1, 1)]), GeometryCollection([Point(0, 0), LineString([(0, 0), (1, 1)]), Polygon([(0, 0), (1, 0), (1, 1)])])])
        >>> gs.length
        0    0.000000
        1    1.414214
        2    3.414214
        3    4.828427
        dtype: float64
        """

<<<<<<< HEAD
        """
            CASE
                WHEN GeometryType(`{col}`) IN ('LINESTRING', 'MULTILINESTRING') THEN ST_Length(`{col}`)
                WHEN GeometryType(`{col}`) IN ('POLYGON', 'MULTIPOLYGON') THEN ST_Perimeter(`{col}`)
                WHEN GeometryType(`{col}`) IN ('POINT', 'MULTIPOINT') THEN 0.0
                WHEN GeometryType(`{col}`) IN ('GEOMETRYCOLLECTION') THEN ST_Length(`{col}`) + ST_Perimeter(`{col}`)
        END"""

=======
>>>>>>> a34c3f83
        spark_expr = (
            F.when(
                stf.GeometryType(self.spark.column).isin(
                    ["LINESTRING", "MULTILINESTRING"]
                ),
                stf.ST_Length(self.spark.column),
            )
            .when(
                stf.GeometryType(self.spark.column).isin(["POLYGON", "MULTIPOLYGON"]),
                stf.ST_Perimeter(self.spark.column),
            )
            .when(
                stf.GeometryType(self.spark.column).isin(["POINT", "MULTIPOINT"]),
                0.0,
            )
            .when(
                stf.GeometryType(self.spark.column).isin(["GEOMETRYCOLLECTION"]),
                stf.ST_Length(self.spark.column) + stf.ST_Perimeter(self.spark.column),
            )
        )
        return self._query_geometry_column(
            spark_expr,
            returns_geom=False,
        )

    @property
    def is_valid(self) -> pspd.Series:
        """Returns a ``Series`` of ``dtype('bool')`` with value ``True`` for
        geometries that are valid.

        Examples
        --------

        An example with one invalid polygon (a bowtie geometry crossing itself)
        and one missing geometry:

        >>> from sedona.geopandas import GeoSeries
        >>> from shapely.geometry import Polygon
        >>> s = GeoSeries(
        ...     [
        ...         Polygon([(0, 0), (1, 1), (0, 1)]),
        ...         Polygon([(0,0), (1, 1), (1, 0), (0, 1)]),  # bowtie geometry
        ...         Polygon([(0, 0), (2, 2), (2, 0)]),
        ...         None
        ...     ]
        ... )
        >>> s
        0         POLYGON ((0 0, 1 1, 0 1, 0 0))
        1    POLYGON ((0 0, 1 1, 1 0, 0 1, 0 0))
        2         POLYGON ((0 0, 2 2, 2 0, 0 0))
        3                                   None
        dtype: geometry

        >>> s.is_valid
        0     True
        1    False
        2     True
        3    False
        dtype: bool

        See also
        --------
        GeoSeries.is_valid_reason : reason for invalidity
        """

        spark_col = stf.ST_IsValid(self.spark.column)
        result = self._query_geometry_column(
            spark_col,
            returns_geom=False,
        )
        return to_bool(result)

    def is_valid_reason(self) -> pspd.Series:
        """Returns a ``Series`` of strings with the reason for invalidity of
        each geometry.

        Examples
        --------

        An example with one invalid polygon (a bowtie geometry crossing itself)
        and one missing geometry:

        >>> from sedona.geopandas import GeoSeries
        >>> from shapely.geometry import Polygon
        >>> s = GeoSeries(
        ...     [
        ...         Polygon([(0, 0), (1, 1), (0, 1)]),
        ...         Polygon([(0,0), (1, 1), (1, 0), (0, 1)]),  # bowtie geometry
        ...         Polygon([(0, 0), (2, 2), (2, 0)]),
        ...         Polygon([(0, 0), (2, 0), (1, 1), (2, 2), (0, 2), (1, 1), (0, 0)]),
        ...         None
        ...     ]
        ... )
        >>> s
        0         POLYGON ((0 0, 1 1, 0 1, 0 0))
        1    POLYGON ((0 0, 1 1, 1 0, 0 1, 0 0))
        2         POLYGON ((0 0, 2 2, 2 0, 0 0))
        3                                   None
        dtype: geometry

        >>> s.is_valid_reason()
        0    Valid Geometry
        1    Self-intersection at or near point (0.5, 0.5, NaN)
        2    Valid Geometry
        3    Ring Self-intersection at or near point (1.0, 1.0)
        4    None
        dtype: object

        See also
        --------
        GeoSeries.is_valid : detect invalid geometries
        GeoSeries.make_valid : fix invalid geometries
        """
        spark_col = stf.ST_IsValidReason(self.spark.column)
        return self._query_geometry_column(
            spark_col,
            returns_geom=False,
        )

    @property
    def is_empty(self) -> pspd.Series:
        """
        Returns a ``Series`` of ``dtype('bool')`` with value ``True`` for
        empty geometries.

        Examples
        --------
        An example of a GeoDataFrame with one empty point, one point and one missing
        value:

        >>> from sedona.geopandas import GeoSeries
        >>> from shapely.geometry import Point
        >>> geoseries = GeoSeries([Point(), Point(2, 1), None], crs="EPSG:4326")
        >>> geoseries
        0  POINT EMPTY
        1  POINT (2 1)
        2         None

        >>> geoseries.is_empty
        0     True
        1    False
        2    False
        dtype: bool

        See Also
        --------
        GeoSeries.isna : detect missing values
        """
        spark_expr = stf.ST_IsEmpty(self.spark.column)
        result = self._query_geometry_column(
            spark_expr,
            returns_geom=False,
        )
        return to_bool(result)

    def count_coordinates(self):
        # Implementation of the abstract method
        raise NotImplementedError(
            _not_implemented_error(
                "count_coordinates",
                "Counts the number of coordinate tuples in each geometry.",
            )
        )

    def count_geometries(self):
        # Implementation of the abstract method
        raise NotImplementedError(
            _not_implemented_error(
                "count_geometries",
                "Counts the number of geometries in each multi-geometry or collection.",
            )
        )

    def count_interior_rings(self):
        # Implementation of the abstract method
        raise NotImplementedError(
            _not_implemented_error(
                "count_interior_rings",
                "Counts the number of interior rings (holes) in each polygon.",
            )
        )

    def dwithin(self, other, distance, align=None):
        """Returns a ``Series`` of ``dtype('bool')`` with value ``True`` for
        each aligned geometry that is within a set distance from ``other``.

        The operation works on a 1-to-1 row-wise manner:

        Parameters
        ----------
        other : GeoSeries or geometric object
            The GeoSeries (elementwise) or geometric object to test for
            equality.
        distance : float, np.array, pd.Series
            Distance(s) to test if each geometry is within. A scalar distance will be
            applied to all geometries. An array or Series will be applied elementwise.
            If np.array or pd.Series are used then it must have same length as the
            GeoSeries.
        align : bool | None (default None)
            If True, automatically aligns GeoSeries based on their indices.
            If False, the order of elements is preserved. None defaults to True.

        Returns
        -------
        Series (bool)

        Examples
        --------
        >>> from sedona.geopandas import GeoSeries
        >>> from shapely.geometry import Polygon, LineString, Point
        >>> s = GeoSeries(
        ...     [
        ...         Polygon([(0, 0), (1, 1), (0, 1)]),
        ...         LineString([(0, 0), (0, 2)]),
        ...         LineString([(0, 0), (0, 1)]),
        ...         Point(0, 1),
        ...     ],
        ...     index=range(0, 4),
        ... )
        >>> s2 = GeoSeries(
        ...     [
        ...         Polygon([(1, 0), (4, 2), (2, 2)]),
        ...         Polygon([(2, 0), (3, 2), (2, 2)]),
        ...         LineString([(2, 0), (2, 2)]),
        ...         Point(1, 1),
        ...     ],
        ...     index=range(1, 5),
        ... )

        >>> s
        0    POLYGON ((0 0, 1 1, 0 1, 0 0))
        1             LINESTRING (0 0, 0 2)
        2             LINESTRING (0 0, 0 1)
        3                       POINT (0 1)
        dtype: geometry

        >>> s2
        1    POLYGON ((1 0, 4 2, 2 2, 1 0))
        2    POLYGON ((2 0, 3 2, 2 2, 2 0))
        3             LINESTRING (2 0, 2 2)
        4                       POINT (1 1)
        dtype: geometry

        We can check if each geometry of GeoSeries contains a single
        geometry:

        >>> point = Point(0, 1)
        >>> s2.dwithin(point, 1.8)
        1     True
        2    False
        3    False
        4     True
        dtype: bool

        We can also check two GeoSeries against each other, row by row.
        The GeoSeries above have different indices. We can either align both GeoSeries
        based on index values and compare elements with the same index using
        ``align=True`` or ignore index and compare elements based on their matching
        order using ``align=False``:

        >>> s.dwithin(s2, distance=1, align=True)
        0    False
        1     True
        2    False
        3    False
        4    False
        dtype: bool

        >>> s.dwithin(s2, distance=1, align=False)
        0     True
        1    False
        2    False
        3     True
        dtype: bool

        Notes
        -----
        This method works in a row-wise manner. It does not check if an element
        of one GeoSeries is within the set distance of *any* element of the other one.

        See also
        --------
        GeoSeries.within
        """

        if not isinstance(distance, (float, int)):
            raise NotImplementedError(
                "Array-like distance for dwithin not implemented yet."
            )

        other_series, extended = self._make_series_of_val(other)
        align = False if extended else align

        spark_expr = stp.ST_DWithin(F.col("L"), F.col("R"), F.lit(distance))
        return self._row_wise_operation(
            spark_expr,
            other_series,
            align=align,
            returns_geom=False,
            default_val=False,
        )

    def difference(self, other, align=None) -> "GeoSeries":
        """Returns a ``GeoSeries`` of the points in each aligned geometry that
        are not in `other`.

        The operation works on a 1-to-1 row-wise manner:

        Unlike Geopandas, Sedona does not support this operation for GeometryCollections.

        Parameters
        ----------
        other : Geoseries or geometric object
            The Geoseries (elementwise) or geometric object to find the
            difference to.
        align : bool | None (default None)
            If True, automatically aligns GeoSeries based on their indices. None defaults to True.
            If False, the order of elements is preserved.

        Returns
        -------
        GeoSeries

        Examples
        --------
        >>> from sedona.geopandas import GeoSeries
        >>> from shapely.geometry import Polygon, LineString, Point
        >>> s = GeoSeries(
        ...     [
        ...         Polygon([(0, 0), (2, 2), (0, 2)]),
        ...         Polygon([(0, 0), (2, 2), (0, 2)]),
        ...         LineString([(0, 0), (2, 2)]),
        ...         LineString([(2, 0), (0, 2)]),
        ...         Point(0, 1),
        ...     ],
        ... )
        >>> s2 = GeoSeries(
        ...     [
        ...         Polygon([(0, 0), (1, 1), (0, 1)]),
        ...         LineString([(1, 0), (1, 3)]),
        ...         LineString([(2, 0), (0, 2)]),
        ...         Point(1, 1),
        ...         Point(0, 1),
        ...     ],
        ...     index=range(1, 6),
        ... )

        >>> s
        0    POLYGON ((0 0, 2 2, 0 2, 0 0))
        1    POLYGON ((0 0, 2 2, 0 2, 0 0))
        2             LINESTRING (0 0, 2 2)
        3             LINESTRING (2 0, 0 2)
        4                       POINT (0 1)
        dtype: geometry

        >>> s2
        1    POLYGON ((0 0, 1 1, 0 1, 0 0))
        2             LINESTRING (1 0, 1 3)
        3             LINESTRING (2 0, 0 2)
        4                       POINT (1 1)
        5                       POINT (0 1)
        dtype: geometry

        We can do difference of each geometry and a single
        shapely geometry:

        >>> s.difference(Polygon([(0, 0), (1, 1), (0, 1)]))
        0       POLYGON ((0 2, 2 2, 1 1, 0 1, 0 2))
        1         POLYGON ((0 2, 2 2, 1 1, 0 1, 0 2))
        2                       LINESTRING (1 1, 2 2)
        3    MULTILINESTRING ((2 0, 1 1), (1 1, 0 2))
        4                                 POINT EMPTY
        dtype: geometry

        We can also check two GeoSeries against each other, row by row.
        The GeoSeries above have different indices. We can either align both GeoSeries
        based on index values and compare elements with the same index using
        ``align=True`` or ignore index and compare elements based on their matching
        order using ``align=False``:

        >>> s.difference(s2, align=True)
        0                                        None
        1         POLYGON ((0 2, 2 2, 1 1, 0 1, 0 2))
        2    MULTILINESTRING ((0 0, 1 1), (1 1, 2 2))
        3                            LINESTRING EMPTY
        4                                 POINT (0 1)
        5                                        None
        dtype: geometry

        >>> s.difference(s2, align=False)
        0         POLYGON ((0 2, 2 2, 1 1, 0 1, 0 2))
        1    POLYGON ((0 0, 0 2, 1 2, 2 2, 1 1, 0 0))
        2    MULTILINESTRING ((0 0, 1 1), (1 1, 2 2))
        3                       LINESTRING (2 0, 0 2)
        4                                 POINT EMPTY
        dtype: geometry

        See Also
        --------
        GeoSeries.symmetric_difference
        GeoSeries.union
        GeoSeries.intersection
        """

        other_series, extended = self._make_series_of_val(other)
        align = False if extended else align

        spark_expr = stf.ST_Difference(F.col("L"), F.col("R"))
        return self._row_wise_operation(
            spark_expr,
            other_series,
            align=align,
            returns_geom=True,
        )

    @property
    def is_simple(self) -> pspd.Series:
        """Returns a ``Series`` of ``dtype('bool')`` with value ``True`` for
        geometries that do not cross themselves.

        This is meaningful only for `LineStrings` and `LinearRings`.

        Examples
        --------
        >>> from sedona.geopandas import GeoSeries
        >>> from shapely.geometry import LineString
        >>> s = GeoSeries(
        ...     [
        ...         LineString([(0, 0), (1, 1), (1, -1), (0, 1)]),
        ...         LineString([(0, 0), (1, 1), (1, -1)]),
        ...     ]
        ... )
        >>> s
        0    LINESTRING (0 0, 1 1, 1 -1, 0 1)
        1         LINESTRING (0 0, 1 1, 1 -1)
        dtype: geometry

        >>> s.is_simple
        0    False
        1     True
        dtype: bool
        """
        spark_expr = stf.ST_IsSimple(self.spark.column)
        result = self._query_geometry_column(
            spark_expr,
            returns_geom=False,
        )
        return to_bool(result)

    @property
    def is_ring(self):
        # Implementation of the abstract method
        raise NotImplementedError(
            _not_implemented_error(
                "is_ring", "Tests if LineString geometries are closed rings."
            )
        )

    @property
    def is_ccw(self):
        # Implementation of the abstract method
        raise NotImplementedError(
            _not_implemented_error(
                "is_ccw",
                "Tests if LinearRing geometries are oriented counter-clockwise.",
            )
        )

    @property
    def is_closed(self):
        # Implementation of the abstract method
        raise NotImplementedError(
            _not_implemented_error(
                "is_closed",
                "Tests if LineString geometries are closed (start equals end point).",
            )
        )

    @property
    def has_z(self) -> pspd.Series:
        """Returns a ``Series`` of ``dtype('bool')`` with value ``True`` for
        features that have a z-component.

        Notes
        -----
        Every operation in GeoPandas is planar, i.e. the potential third
        dimension is not taken into account.

        Examples
        --------
        >>> from sedona.geopandas import GeoSeries
        >>> from shapely.geometry import Point
        >>> s = GeoSeries(
        ...     [
        ...         Point(0, 1),
        ...         Point(0, 1, 2),
        ...     ]
        ... )
        >>> s
        0        POINT (0 1)
        1    POINT Z (0 1 2)
        dtype: geometry

        >>> s.has_z
        0    False
        1     True
        dtype: bool
        """
        spark_expr = stf.ST_HasZ(self.spark.column)
        return self._query_geometry_column(
            spark_expr,
            returns_geom=False,
        )

    def get_precision(self):
        # Implementation of the abstract method
        raise NotImplementedError("This method is not implemented yet.")

    def get_geometry(self, index) -> "GeoSeries":
        """Returns the n-th geometry from a collection of geometries (0-indexed).

        If the index is non-negative, it returns the geometry at that index.
        If the index is negative, it counts backward from the end of the collection (e.g., -1 returns the last geometry).
        Returns None if the index is out of bounds.

        Note: Simple geometries act as length-1 collections

        Note: Using Shapely < 2.0, may lead to different results for empty simple geometries due to how
        shapely interprets them.

        Parameters
        ----------
        index : int or array_like
            Position of a geometry to be retrieved within its collection

        Returns
        -------
        GeoSeries

        Notes
        -----
        Simple geometries act as collections of length 1. Any out-of-range index value
        returns None.

        Examples
        --------
        >>> from shapely.geometry import Point, MultiPoint, GeometryCollection
        >>> s = geopandas.GeoSeries(
        ...     [
        ...         Point(0, 0),
        ...         MultiPoint([(0, 0), (1, 1), (0, 1), (1, 0)]),
        ...         GeometryCollection(
        ...             [MultiPoint([(0, 0), (1, 1), (0, 1), (1, 0)]), Point(0, 1)]
        ...         ),
        ...         Polygon(),
        ...         GeometryCollection(),
        ...     ]
        ... )
        >>> s
        0                                          POINT (0 0)
        1              MULTIPOINT ((0 0), (1 1), (0 1), (1 0))
        2    GEOMETRYCOLLECTION (MULTIPOINT ((0 0), (1 1), ...
        3                                        POLYGON EMPTY
        4                             GEOMETRYCOLLECTION EMPTY
        dtype: geometry

        >>> s.get_geometry(0)
        0                                POINT (0 0)
        1                                POINT (0 0)
        2    MULTIPOINT ((0 0), (1 1), (0 1), (1 0))
        3                              POLYGON EMPTY
        4                                       None
        dtype: geometry

        >>> s.get_geometry(1)
        0           None
        1    POINT (1 1)
        2    POINT (0 1)
        3           None
        4           None
        dtype: geometry

        >>> s.get_geometry(-1)
        0    POINT (0 0)
        1    POINT (1 0)
        2    POINT (0 1)
        3  POLYGON EMPTY
        4           None
        dtype: geometry

        """

        # Sedona errors on negative indexes, so we use a case statement to handle it ourselves
<<<<<<< HEAD
        """
        ST_GeometryN(
            `L`,
            CASE
                WHEN ST_NumGeometries(`L`) + `R` < 0 THEN NULL
                WHEN `R` < 0 THEN ST_NumGeometries(`L`) + `R`
                ELSE `R`
            END
        )
        """
        spark_expr = stf.ST_GeometryN(
            F.col("L"),
            F.when(
                stf.ST_NumGeometries(F.col("L")) + F.col("R") < 0,
                None,
            )
            .when(F.col("R") < 0, stf.ST_NumGeometries(F.col("L")) + F.col("R"))
            .otherwise(F.col("R")),
        )
=======
        spark_expr = stf.ST_GeometryN(
            F.col("L"),
            F.when(
                stf.ST_NumGeometries(F.col("L")) + F.col("R") < 0,
                None,
            )
            .when(F.col("R") < 0, stf.ST_NumGeometries(F.col("L")) + F.col("R"))
            .otherwise(F.col("R")),
        )
>>>>>>> a34c3f83

        other, _ = self._make_series_of_val(index)

        # align = False either way
        align = False

        return self._row_wise_operation(
            spark_expr,
            other,
            align=align,
            returns_geom=True,
            default_val=None,
        )

    @property
    def boundary(self) -> "GeoSeries":
        """Returns a ``GeoSeries`` of lower dimensional objects representing
        each geometry's set-theoretic `boundary`.

        Examples
        --------

        >>> from sedona.geopandas import GeoSeries
        >>> from shapely.geometry import Polygon, LineString, Point
        >>> s = GeoSeries(
        ...     [
        ...         Polygon([(0, 0), (1, 1), (0, 1)]),
        ...         LineString([(0, 0), (1, 1), (1, 0)]),
        ...         Point(0, 0),
        ...     ]
        ... )
        >>> s
        0    POLYGON ((0 0, 1 1, 0 1, 0 0))
        1        LINESTRING (0 0, 1 1, 1 0)
        2                       POINT (0 0)
        dtype: geometry

        >>> s.boundary
        0    LINESTRING (0 0, 1 1, 0 1, 0 0)
        1          MULTIPOINT ((0 0), (1 0))
        2           GEOMETRYCOLLECTION EMPTY
        dtype: geometry

        See also
        --------
        GeoSeries.exterior : outer boundary (without interior rings)

        """
        # Geopandas and shapely return NULL for GeometryCollections, so we handle it separately
        # https://shapely.readthedocs.io/en/stable/reference/shapely.boundary.html
<<<<<<< HEAD
        """
            CASE
                WHEN GeometryType(`{col}`) IN ('GEOMETRYCOLLECTION') THEN NULL
                ELSE ST_Boundary(`{col}`)
            END
        """
=======
>>>>>>> a34c3f83
        spark_expr = F.when(
            stf.GeometryType(self.spark.column).isin(["GEOMETRYCOLLECTION"]),
            None,
        ).otherwise(stf.ST_Boundary(self.spark.column))
        return self._query_geometry_column(
            spark_expr,
        )

    @property
    def centroid(self) -> "GeoSeries":
        """Returns a ``GeoSeries`` of points representing the centroid of each
        geometry.

        Note that centroid does not have to be on or within original geometry.

        Examples
        --------

        >>> from sedona.geopandas import GeoSeries
        >>> from shapely.geometry import Polygon, LineString, Point
        >>> s = GeoSeries(
        ...     [
        ...         Polygon([(0, 0), (1, 1), (0, 1)]),
        ...         LineString([(0, 0), (1, 1), (1, 0)]),
        ...         Point(0, 0),
        ...     ]
        ... )
        >>> s
        0    POLYGON ((0 0, 1 1, 0 1, 0 0))
        1        LINESTRING (0 0, 1 1, 1 0)
        2                       POINT (0 0)
        dtype: geometry

        >>> s.centroid
        0    POINT (0.33333 0.66667)
        1        POINT (0.70711 0.5)
        2                POINT (0 0)
        dtype: geometry

        See also
        --------
        GeoSeries.representative_point : point guaranteed to be within each geometry
        """
        spark_expr = stf.ST_Centroid(self.spark.column)
        return self._query_geometry_column(
            spark_expr,
            returns_geom=True,
        )

    def concave_hull(self, ratio=0.0, allow_holes=False):
        # Implementation of the abstract method
        raise NotImplementedError("This method is not implemented yet.")

    @property
    def convex_hull(self):
        # Implementation of the abstract method
        raise NotImplementedError(
            _not_implemented_error(
                "convex_hull", "Computes the convex hull of each geometry."
            )
        )

    def delaunay_triangles(self, tolerance=0.0, only_edges=False):
        # Implementation of the abstract method
        raise NotImplementedError("This method is not implemented yet.")

    def voronoi_polygons(self, tolerance=0.0, extend_to=None, only_edges=False):
        # Implementation of the abstract method
        raise NotImplementedError("This method is not implemented yet.")

    @property
    def envelope(self) -> "GeoSeries":
        """Returns a ``GeoSeries`` of geometries representing the envelope of
        each geometry.

        The envelope of a geometry is the bounding rectangle. That is, the
        point or smallest rectangular polygon (with sides parallel to the
        coordinate axes) that contains the geometry.

        Examples
        --------

        >>> from sedona.geopandas import GeoSeries
        >>> from shapely.geometry import Polygon, LineString, Point, MultiPoint
        >>> s = GeoSeries(
        ...     [
        ...         Polygon([(0, 0), (1, 1), (0, 1)]),
        ...         LineString([(0, 0), (1, 1), (1, 0)]),
        ...         MultiPoint([(0, 0), (1, 1)]),
        ...         Point(0, 0),
        ...     ]
        ... )
        >>> s
        0    POLYGON ((0 0, 1 1, 0 1, 0 0))
        1        LINESTRING (0 0, 1 1, 1 0)
        2         MULTIPOINT ((0 0), (1 1))
        3                       POINT (0 0)
        dtype: geometry

        >>> s.envelope
        0    POLYGON ((0 0, 1 0, 1 1, 0 1, 0 0))
        1    POLYGON ((0 0, 1 0, 1 1, 0 1, 0 0))
        2    POLYGON ((0 0, 1 0, 1 1, 0 1, 0 0))
        3                            POINT (0 0)
        dtype: geometry

        See also
        --------
        GeoSeries.convex_hull : convex hull geometry
        """
        spark_expr = stf.ST_Envelope(self.spark.column)
        return self._query_geometry_column(
            spark_expr,
            returns_geom=True,
        )

    def minimum_rotated_rectangle(self):
        # Implementation of the abstract method
        raise NotImplementedError("This method is not implemented yet.")

    @property
    def exterior(self):
        # Implementation of the abstract method
        raise NotImplementedError("This method is not implemented yet.")

    def extract_unique_points(self):
        # Implementation of the abstract method
        raise NotImplementedError("This method is not implemented yet.")

    def offset_curve(self, distance, quad_segs=8, join_style="round", mitre_limit=5.0):
        # Implementation of the abstract method
        raise NotImplementedError("This method is not implemented yet.")

    @property
    def interiors(self):
        # Implementation of the abstract method
        raise NotImplementedError("This method is not implemented yet.")

    def remove_repeated_points(self, tolerance=0.0):
        # Implementation of the abstract method
        raise NotImplementedError("This method is not implemented yet.")

    def set_precision(self, grid_size, mode="valid_output"):
        # Implementation of the abstract method
        raise NotImplementedError("This method is not implemented yet.")

    def representative_point(self):
        # Implementation of the abstract method
        raise NotImplementedError("This method is not implemented yet.")

    def minimum_bounding_circle(self):
        # Implementation of the abstract method
        raise NotImplementedError("This method is not implemented yet.")

    def minimum_bounding_radius(self):
        # Implementation of the abstract method
        raise NotImplementedError("This method is not implemented yet.")

    def minimum_clearance(self):
        # Implementation of the abstract method
        raise NotImplementedError("This method is not implemented yet.")

    def normalize(self):
        # Implementation of the abstract method
        raise NotImplementedError("This method is not implemented yet.")

    def make_valid(self, *, method="linework", keep_collapsed=True) -> "GeoSeries":
        """Repairs invalid geometries.

        Returns a ``GeoSeries`` with valid geometries.

        If the input geometry is already valid, then it will be preserved.
        In many cases, in order to create a valid geometry, the input
        geometry must be split into multiple parts or multiple geometries.
        If the geometry must be split into multiple parts of the same type
        to be made valid, then a multi-part geometry will be returned
        (e.g. a MultiPolygon).
        If the geometry must be split into multiple parts of different types
        to be made valid, then a GeometryCollection will be returned.

        In Sedona, only the 'structure' method is available:

        * the 'structure' algorithm tries to reason from the structure of the
          input to find the 'correct' repair: exterior rings bound area,
          interior holes exclude area. It first makes all rings valid, then
          shells are merged and holes are subtracted from the shells to
          generate valid result. It assumes that holes and shells are correctly
          categorized in the input geometry.

        Parameters
        ----------
        method : {'linework', 'structure'}, default 'linework'
            Algorithm to use when repairing geometry. Sedona Geopandas only supports the 'structure' method.
            The default method is "linework" to match compatibility with Geopandas, but it must be explicitly set to
            'structure' to use the Sedona implementation.

        keep_collapsed : bool, default True
            For the 'structure' method, True will keep components that have
            collapsed into a lower dimensionality. For example, a ring
            collapsing to a line, or a line collapsing to a point.

        Examples
        --------

        >>> from sedona.geopandas import GeoSeries
        >>> from shapely.geometry import MultiPolygon, Polygon, LineString, Point
        >>> s = GeoSeries(
        ...     [
        ...         Polygon([(0, 0), (0, 2), (1, 1), (2, 2), (2, 0), (1, 1), (0, 0)]),
        ...         Polygon([(0, 2), (0, 1), (2, 0), (0, 0), (0, 2)]),
        ...         LineString([(0, 0), (1, 1), (1, 0)]),
        ...     ],
        ... )
        >>> s
        0    POLYGON ((0 0, 0 2, 1 1, 2 2, 2 0, 1 1, 0 0))
        1              POLYGON ((0 2, 0 1, 2 0, 0 0, 0 2))
        2                       LINESTRING (0 0, 1 1, 1 0)
        dtype: geometry

        >>> s.make_valid()
        0    MULTIPOLYGON (((1 1, 0 0, 0 2, 1 1)), ((2 0, 1...
        1                       POLYGON ((0 1, 2 0, 0 0, 0 1))
        2                           LINESTRING (0 0, 1 1, 1 0)
        dtype: geometry
        """

        if method != "structure":
            raise ValueError(
                "Sedona only supports the 'structure' method for make_valid"
            )

        spark_expr = stf.ST_MakeValid(self.spark.column, keep_collapsed)
        return self._query_geometry_column(
            spark_expr,
            returns_geom=True,
        )

    def reverse(self):
        # Implementation of the abstract method
        raise NotImplementedError("This method is not implemented yet.")

    def segmentize(self, max_segment_length):
        # Implementation of the abstract method
        raise NotImplementedError("This method is not implemented yet.")

    def transform(self, transformation, include_z=False):
        # Implementation of the abstract method
        raise NotImplementedError("This method is not implemented yet.")

    def force_2d(self):
        # Implementation of the abstract method
        raise NotImplementedError("This method is not implemented yet.")

    def force_3d(self, z=0):
        # Implementation of the abstract method
        raise NotImplementedError("This method is not implemented yet.")

    def line_merge(self, directed=False):
        # Implementation of the abstract method
        raise NotImplementedError("This method is not implemented yet.")

    # ============================================================================
    # GEOMETRIC OPERATIONS
    # ============================================================================

    @property
    def unary_union(self):
        # Implementation of the abstract method
        raise NotImplementedError("This method is not implemented yet.")

    def union_all(self, method="unary", grid_size=None) -> BaseGeometry:
        """Returns a geometry containing the union of all geometries in the
        ``GeoSeries``.

        Sedona does not support the method or grid_size argument, so the user does not need to manually
        decide the algorithm being used.

        Parameters
        ----------
        method : str (default ``"unary"``)
            Not supported in Sedona.

        grid_size : float, default None
            Not supported in Sedona.

        Examples
        --------

        >>> from sedona.geopandas import GeoSeries
        >>> from shapely.geometry import box
        >>> s = GeoSeries([box(0, 0, 1, 1), box(0, 0, 2, 2)])
        >>> s
        0    POLYGON ((1 0, 1 1, 0 1, 0 0, 1 0))
        1    POLYGON ((2 0, 2 2, 0 2, 0 0, 2 0))
        dtype: geometry

        >>> s.union_all()
        <POLYGON ((0 1, 0 2, 2 2, 2 0, 1 0, 0 0, 0 1))>
        """
        if grid_size is not None:
            raise NotImplementedError("Sedona does not support the grid_size argument")
        if method != "unary":
            import warnings

            warnings.warn(
                f"Sedona does not support manually specifying different union methods. Ignoring non-default method argument of {method}"
            )

        if len(self) == 0:
            # While it's not explicitly defined in geopandas docs, this is what geopandas returns for empty GeoSeries
            # If it ever changes for some reason, we'll catch that with the test
            from shapely.geometry import GeometryCollection

            return GeometryCollection()

        spark_expr = sta.ST_Union_Aggr(self.spark.column)
        tmp = self._query_geometry_column(spark_expr, returns_geom=False, is_aggr=True)

        ps_series = tmp.take([0])
        geom = ps_series.iloc[0]
        return geom

    def crosses(self, other, align=None) -> pspd.Series:
        """Returns a ``Series`` of ``dtype('bool')`` with value ``True`` for
        each aligned geometry that cross `other`.

        An object is said to cross `other` if its `interior` intersects the
        `interior` of the other but does not contain it, and the dimension of
        the intersection is less than the dimension of the one or the other.

        Note: Unlike Geopandas, Sedona's implementation always return NULL when GeometryCollection is involved.

        The operation works on a 1-to-1 row-wise manner.

        Parameters
        ----------
        other : GeoSeries or geometric object
            The GeoSeries (elementwise) or geometric object to test if is
            crossed.
        align : bool | None (default None)
            If True, automatically aligns GeoSeries based on their indices. None defaults to True.
            If False, the order of elements is preserved.

        Returns
        -------
        Series (bool)

        Examples
        --------

        >>> from sedona.geopandas import GeoSeries
        >>> from shapely.geometry import Polygon, LineString, Point
        >>> s = GeoSeries(
        ...     [
        ...         Polygon([(0, 0), (2, 2), (0, 2)]),
        ...         LineString([(0, 0), (2, 2)]),
        ...         LineString([(2, 0), (0, 2)]),
        ...         Point(0, 1),
        ...     ],
        ... )
        >>> s2 = GeoSeries(
        ...     [
        ...         LineString([(1, 0), (1, 3)]),
        ...         LineString([(2, 0), (0, 2)]),
        ...         Point(1, 1),
        ...         Point(0, 1),
        ...     ],
        ...     index=range(1, 5),
        ... )

        >>> s
        0    POLYGON ((0 0, 2 2, 0 2, 0 0))
        1             LINESTRING (0 0, 2 2)
        2             LINESTRING (2 0, 0 2)
        3                       POINT (0 1)
        dtype: geometry
        >>> s2
        1    LINESTRING (1 0, 1 3)
        2    LINESTRING (2 0, 0 2)
        3              POINT (1 1)
        4              POINT (0 1)
        dtype: geometry

        We can check if each geometry of GeoSeries crosses a single
        geometry:

        >>> line = LineString([(-1, 1), (3, 1)])
        >>> s.crosses(line)
        0     True
        1     True
        2     True
        3    False
        dtype: bool

        We can also check two GeoSeries against each other, row by row.
        The GeoSeries above have different indices. We can either align both GeoSeries
        based on index values and compare elements with the same index using
        ``align=True`` or ignore index and compare elements based on their matching
        order using ``align=False``:

        >>> s.crosses(s2, align=True)
        0    False
        1     True
        2    False
        3    False
        4    False
        dtype: bool

        >>> s.crosses(s2, align=False)
        0     True
        1     True
        2    False
        3    False
        dtype: bool

        Notice that a line does not cross a point that it contains.

        Notes
        -----
        This method works in a row-wise manner. It does not check if an element
        of one GeoSeries ``crosses`` *any* element of the other one.

        See also
        --------
        GeoSeries.disjoint
        GeoSeries.intersects

        """
        # Sedona does not support GeometryCollection (errors), so we return NULL for now to avoid error
<<<<<<< HEAD
        """
        CASE
            WHEN GeometryType(`L`) == 'GEOMETRYCOLLECTION' OR GeometryType(`R`) == 'GEOMETRYCOLLECTION' THEN NULL
            ELSE ST_Crosses(`L`, `R`)
        END
        """
=======
>>>>>>> a34c3f83
        other_series, extended = self._make_series_of_val(other)
        align = False if extended else align

        spark_expr = F.when(
            (stf.GeometryType(F.col("L")) == "GEOMETRYCOLLECTION")
            | (stf.GeometryType(F.col("R")) == "GEOMETRYCOLLECTION"),
            None,
        ).otherwise(stp.ST_Crosses(F.col("L"), F.col("R")))
        result = self._row_wise_operation(
            spark_expr,
            other_series,
            align,
            default_val=False,
        )

<<<<<<< HEAD
        # result = self._row_wise_operation(
        #     select, other, align, rename="crosses", default_val="FALSE"
        # )
=======
>>>>>>> a34c3f83
        return to_bool(result)

    def disjoint(self, other, align=None):
        # Implementation of the abstract method
        raise NotImplementedError("This method is not implemented yet.")

    def intersects(
        self, other: Union["GeoSeries", BaseGeometry], align: Union[bool, None] = None
    ) -> pspd.Series:
        """Returns a ``Series`` of ``dtype('bool')`` with value ``True`` for
        each aligned geometry that intersects `other`.

        An object is said to intersect `other` if its `boundary` and `interior`
        intersects in any way with those of the other.

        The operation works on a 1-to-1 row-wise manner.

        Parameters
        ----------
        other : GeoSeries or geometric object
            The GeoSeries (elementwise) or geometric object to test if is
            intersected.
        align : bool | None (default None)
            If True, automatically aligns GeoSeries based on their indices. None defaults to True.
            If False, the order of elements is preserved.

        Returns
        -------
        Series (bool)

        Examples
        --------
        >>> from sedona.geopandas import GeoSeries
        >>> from shapely.geometry import Polygon, LineString, Point
        >>> s = GeoSeries(
        ...     [
        ...         Polygon([(0, 0), (2, 2), (0, 2)]),
        ...         LineString([(0, 0), (2, 2)]),
        ...         LineString([(2, 0), (0, 2)]),
        ...         Point(0, 1),
        ...     ],
        ... )
        >>> s2 = GeoSeries(
        ...     [
        ...         LineString([(1, 0), (1, 3)]),
        ...         LineString([(2, 0), (0, 2)]),
        ...         Point(1, 1),
        ...         Point(0, 1),
        ...     ],
        ...     index=range(1, 5),
        ... )

        >>> s
        0    POLYGON ((0 0, 2 2, 0 2, 0 0))
        1             LINESTRING (0 0, 2 2)
        2             LINESTRING (2 0, 0 2)
        3                       POINT (0 1)
        dtype: geometry

        >>> s2
        1    LINESTRING (1 0, 1 3)
        2    LINESTRING (2 0, 0 2)
        3              POINT (1 1)
        4              POINT (0 1)
        dtype: geometry

        We can check if each geometry of GeoSeries crosses a single
        geometry:

        >>> line = LineString([(-1, 1), (3, 1)])
        >>> s.intersects(line)
        0    True
        1    True
        2    True
        3    True
        dtype: bool

        We can also check two GeoSeries against each other, row by row.
        The GeoSeries above have different indices. We can either align both GeoSeries
        based on index values and compare elements with the same index using
        ``align=True`` or ignore index and compare elements based on their matching
        order using ``align=False``:

        >>> s.intersects(s2, align=True)
        0    False
        1     True
        2     True
        3    False
        4    False
        dtype: bool

        >>> s.intersects(s2, align=False)
        0    True
        1    True
        2    True
        3    True
        dtype: bool

        Notes
        -----
        This method works in a row-wise manner. It does not check if an element
        of one GeoSeries ``crosses`` *any* element of the other one.

        See also
        --------
        GeoSeries.disjoint
        GeoSeries.crosses
        GeoSeries.touches
        GeoSeries.intersection
        """

        other_series, extended = self._make_series_of_val(other)
        align = False if extended else align

        spark_expr = stp.ST_Intersects(F.col("L"), F.col("R"))
        result = self._row_wise_operation(
            spark_expr,
            other_series,
            align,
            default_val=False,
        )
        return to_bool(result)

    def overlaps(self, other, align=None) -> pspd.Series:
        """Returns True for all aligned geometries that overlap other, else False.

        In the original Geopandas, Geometries overlap if they have more than one but not all
        points in common, have the same dimension, and the intersection of the
        interiors of the geometries has the same dimension as the geometries
        themselves.

        However, in Sedona, we return True in the case where the geometries points match.

        Note: Sedona's behavior may also differ from Geopandas for GeometryCollections.

        The operation works on a 1-to-1 row-wise manner.

        Parameters
        ----------
        other : GeoSeries or geometric object
            The GeoSeries (elementwise) or geometric object to test if
            overlaps.
        align : bool | None (default None)
            If True, automatically aligns GeoSeries based on their indices. None defaults to True.
            If False, the order of elements is preserved.

        Returns
        -------
        Series (bool)

        Examples
        --------
        >>> from sedona.geopandas import GeoSeries
        >>> from shapely.geometry import Polygon, LineString, MultiPoint, Point
        >>> s = GeoSeries(
        ...     [
        ...         Polygon([(0, 0), (2, 2), (0, 2)]),
        ...         Polygon([(0, 0), (2, 2), (0, 2)]),
        ...         LineString([(0, 0), (2, 2)]),
        ...         MultiPoint([(0, 0), (0, 1)]),
        ...     ],
        ... )
        >>> s2 = GeoSeries(
        ...     [
        ...         Polygon([(0, 0), (2, 0), (0, 2)]),
        ...         LineString([(0, 1), (1, 1)]),
        ...         LineString([(1, 1), (3, 3)]),
        ...         Point(0, 1),
        ...     ],
        ... )

        We can check if each geometry of GeoSeries overlaps a single
        geometry:

        >>> polygon = Polygon([(0, 0), (1, 0), (1, 1), (0, 1)])
        >>> s.overlaps(polygon)
        0     True
        1     True
        2    False
        3    False
        dtype: bool

        We can also check two GeoSeries against each other, row by row.
        The GeoSeries above have different indices. We align both GeoSeries
        based on index values and compare elements with the same index.

        >>> s.overlaps(s2)
        0    False
        1     True
        2    False
        3    False
        4    False
        dtype: bool

        >>> s.overlaps(s2, align=False)
        0     True
        1    False
        2     True
        3    False
        dtype: bool

        Notes
        -----
        This method works in a row-wise manner. It does not check if an element
        of one GeoSeries ``overlaps`` *any* element of the other one.

        See also
        --------
        GeoSeries.crosses
        GeoSeries.intersects

        """
        # Note: We cannot efficiently match geopandas behavior because Sedona's ST_Overlaps returns True for equal geometries
        # ST_Overlaps(`L`, `R`) AND ST_Equals(`L`, `R`) does not work because ST_Equals errors on invalid geometries

        other_series, extended = self._make_series_of_val(other)
        align = False if extended else align

        spark_expr = stp.ST_Overlaps(F.col("L"), F.col("R"))
        result = self._row_wise_operation(
            spark_expr,
            other_series,
            align,
            default_val=False,
        )
        return to_bool(result)

    def touches(self, other, align=None) -> pspd.Series:
        """Returns a ``Series`` of ``dtype('bool')`` with value ``True`` for
        each aligned geometry that touches `other`.

        An object is said to touch `other` if it has at least one point in
        common with `other` and its interior does not intersect with any part
        of the other. Overlapping features therefore do not touch.

        Note: Sedona's behavior may also differ from Geopandas for GeometryCollections.

        The operation works on a 1-to-1 row-wise manner.

        Parameters
        ----------
        other : GeoSeries or geometric object
            The GeoSeries (elementwise) or geometric object to test if is
            touched.
        align : bool | None (default None)
            If True, automatically aligns GeoSeries based on their indices. None defaults to True.
            If False, the order of elements is preserved.

        Returns
        -------
        Series (bool)

        Examples
        --------
        >>> from shapely.geometry import Polygon, LineString, MultiPoint, Point
        >>> s = GeoSeries(
        ...     [
        ...         Polygon([(0, 0), (2, 2), (0, 2)]),
        ...         Polygon([(0, 0), (2, 2), (0, 2)]),
        ...         LineString([(0, 0), (2, 2)]),
        ...         MultiPoint([(0, 0), (0, 1)]),
        ...     ],
        ... )
        >>> s2 = GeoSeries(
        ...     [
        ...         Polygon([(0, 0), (-2, 0), (0, -2)]),
        ...         LineString([(0, 1), (1, 1)]),
        ...         LineString([(1, 1), (3, 0)]),
        ...         Point(0, 1),
        ...     ],
        ...     index=range(1, 5),
        ... )

        >>> s
        0    POLYGON ((0 0, 2 2, 0 2, 0 0))
        1    POLYGON ((0 0, 2 2, 0 2, 0 0))
        2             LINESTRING (0 0, 2 2)
        3         MULTIPOINT ((0 0), (0 1))
        dtype: geometry

        >>> s2
        1    POLYGON ((0 0, -2 0, 0 -2, 0 0))
        2               LINESTRING (0 1, 1 1)
        3               LINESTRING (1 1, 3 0)
        4                         POINT (0 1)
        dtype: geometry

        We can check if each geometry of GeoSeries touches a single
        geometry:

        >>> line = LineString([(0, 0), (-1, -2)])
        >>> s.touches(line)
        0    True
        1    True
        2    True
        3    True
        dtype: bool

        We can also check two GeoSeries against each other, row by row.
        The GeoSeries above have different indices. We can either align both GeoSeries
        based on index values and compare elements with the same index using
        ``align=True`` or ignore index and compare elements based on their matching
        order using ``align=False``:

        >>> s.touches(s2, align=True)
        0    False
        1     True
        2     True
        3    False
        4    False
        dtype: bool

        >>> s.touches(s2, align=False)
        0     True
        1    False
        2     True
        3    False
        dtype: bool

        Notes
        -----
        This method works in a row-wise manner. It does not check if an element
        of one GeoSeries ``touches`` *any* element of the other one.

        See also
        --------
        GeoSeries.overlaps
        GeoSeries.intersects

        """

        other_series, extended = self._make_series_of_val(other)
        align = False if extended else align

        spark_expr = stp.ST_Touches(F.col("L"), F.col("R"))
        result = self._row_wise_operation(
            spark_expr,
            other_series,
            align,
            default_val=False,
        )
        return to_bool(result)

    def within(self, other, align=None) -> pspd.Series:
        """Returns a ``Series`` of ``dtype('bool')`` with value ``True`` for
        each aligned geometry that is within `other`.

        An object is said to be within `other` if at least one of its points is located
        in the `interior` and no points are located in the `exterior` of the other.
        If either object is empty, this operation returns ``False``.

        This is the inverse of `contains` in the sense that the
        expression ``a.within(b) == b.contains(a)`` always evaluates to
        ``True``.

        Note: Sedona's behavior may also differ from Geopandas for GeometryCollections and for geometries that are equal.

        The operation works on a 1-to-1 row-wise manner.

        Parameters
        ----------
        other : GeoSeries or geometric object
            The GeoSeries (elementwise) or geometric object to test if each
            geometry is within.
        align : bool | None (default None)
            If True, automatically aligns GeoSeries based on their indices. None defaults to True.
            If False, the order of elements is preserved.

        Returns
        -------
        Series (bool)


        Examples
        --------
        >>> from shapely.geometry import Polygon, LineString, Point
        >>> s = GeoSeries(
        ...     [
        ...         Polygon([(0, 0), (2, 2), (0, 2)]),
        ...         Polygon([(0, 0), (1, 2), (0, 2)]),
        ...         LineString([(0, 0), (0, 2)]),
        ...         Point(0, 1),
        ...     ],
        ... )
        >>> s2 = GeoSeries(
        ...     [
        ...         Polygon([(0, 0), (1, 1), (0, 1)]),
        ...         LineString([(0, 0), (0, 2)]),
        ...         LineString([(0, 0), (0, 1)]),
        ...         Point(0, 1),
        ...     ],
        ...     index=range(1, 5),
        ... )

        >>> s
        0    POLYGON ((0 0, 2 2, 0 2, 0 0))
        1    POLYGON ((0 0, 1 2, 0 2, 0 0))
        2             LINESTRING (0 0, 0 2)
        3                       POINT (0 1)
        dtype: geometry

        >>> s2
        1    POLYGON ((0 0, 1 1, 0 1, 0 0))
        2             LINESTRING (0 0, 0 2)
        3             LINESTRING (0 0, 0 1)
        4                       POINT (0 1)
        dtype: geometry

        We can check if each geometry of GeoSeries is within a single
        geometry:

        >>> polygon = Polygon([(0, 0), (2, 2), (0, 2)])
        >>> s.within(polygon)
        0     True
        1     True
        2    False
        3    False
        dtype: bool

        We can also check two GeoSeries against each other, row by row.
        The GeoSeries above have different indices. We can either align both GeoSeries
        based on index values and compare elements with the same index using
        ``align=True`` or ignore index and compare elements based on their matching
        order using ``align=False``:

        >>> s2.within(s)
        0    False
        1    False
        2     True
        3    False
        4    False
        dtype: bool

        >>> s2.within(s, align=False)
        1     True
        2    False
        3     True
        4     True
        dtype: bool

        Notes
        -----
        This method works in a row-wise manner. It does not check if an element
        of one GeoSeries is ``within`` any element of the other one.

        See also
        --------
        GeoSeries.contains
        """

        other_series, extended = self._make_series_of_val(other)
        align = False if extended else align

        spark_expr = stp.ST_Within(F.col("L"), F.col("R"))
        result = self._row_wise_operation(
            spark_expr,
            other_series,
            align,
            default_val=False,
        )
        return to_bool(result)

    def covers(self, other, align=None) -> pspd.Series:
        """
        Returns a ``Series`` of ``dtype('bool')`` with value ``True`` for
        each aligned geometry that is entirely covering `other`.

        An object A is said to cover another object B if no points of B lie
        in the exterior of A.
        If either object is empty, this operation returns ``False``.

        Note: Sedona's implementation instead returns False for identical geometries.
        Sedona's behavior may also differ from Geopandas for GeometryCollections.

        The operation works on a 1-to-1 row-wise manner.

        See
        https://lin-ear-th-inking.blogspot.com/2007/06/subtleties-of-ogc-covers-spatial.html
        for reference.

        Parameters
        ----------
        other : Geoseries or geometric object
            The Geoseries (elementwise) or geometric object to check is being covered.
        align : bool | None (default None)
            If True, automatically aligns GeoSeries based on their indices. None defaults to True.
            If False, the order of elements is preserved.

        Returns
        -------
        Series (bool)

        Examples
        --------
        >>> from shapely.geometry import Polygon, LineString, Point
        >>> s = GeoSeries(
        ...     [
        ...         Polygon([(0, 0), (2, 0), (2, 2), (0, 2)]),
        ...         Polygon([(0, 0), (2, 2), (0, 2)]),
        ...         LineString([(0, 0), (2, 2)]),
        ...         Point(0, 0),
        ...     ],
        ... )
        >>> s2 = GeoSeries(
        ...     [
        ...         Polygon([(0.5, 0.5), (1.5, 0.5), (1.5, 1.5), (0.5, 1.5)]),
        ...         Polygon([(0, 0), (2, 0), (2, 2), (0, 2)]),
        ...         LineString([(1, 1), (1.5, 1.5)]),
        ...         Point(0, 0),
        ...     ],
        ...     index=range(1, 5),
        ... )

        >>> s
        0    POLYGON ((0 0, 2 0, 2 2, 0 2, 0 0))
        1         POLYGON ((0 0, 2 2, 0 2, 0 0))
        2                  LINESTRING (0 0, 2 2)
        3                            POINT (0 0)
        dtype: geometry

        >>> s2
        1    POLYGON ((0.5 0.5, 1.5 0.5, 1.5 1.5, 0.5 1.5, ...
        2                  POLYGON ((0 0, 2 0, 2 2, 0 2, 0 0))
        3                            LINESTRING (1 1, 1.5 1.5)
        4                                          POINT (0 0)
        dtype: geometry

        We can check if each geometry of GeoSeries covers a single
        geometry:

        >>> poly = Polygon([(0, 0), (2, 0), (2, 2), (0, 2)])
        >>> s.covers(poly)
        0     True
        1    False
        2    False
        3    False
        dtype: bool

        We can also check two GeoSeries against each other, row by row.
        The GeoSeries above have different indices. We can either align both GeoSeries
        based on index values and compare elements with the same index using
        ``align=True`` or ignore index and compare elements based on their matching
        order using ``align=False``:

        >>> s.covers(s2, align=True)
        0    False
        1    False
        2    False
        3    False
        4    False
        dtype: bool

        >>> s.covers(s2, align=False)
        0     True
        1    False
        2     True
        3     True
        dtype: bool

        Notes
        -----
        This method works in a row-wise manner. It does not check if an element
        of one GeoSeries ``covers`` any element of the other one.

        See also
        --------
        GeoSeries.covered_by
        GeoSeries.overlaps
        """

        other_series, extended = self._make_series_of_val(other)
        align = False if extended else align

        spark_expr = stp.ST_Covers(F.col("L"), F.col("R"))
        result = self._row_wise_operation(
            spark_expr,
            other_series,
            align,
            default_val=False,
        )
        return to_bool(result)

    def covered_by(self, other, align=None) -> pspd.Series:
        """
        Returns a ``Series`` of ``dtype('bool')`` with value ``True`` for
        each aligned geometry that is entirely covered by `other`.

        An object A is said to cover another object B if no points of B lie
        in the exterior of A.

        Note: Sedona's implementation instead returns False for identical geometries.
        Sedona's behavior may differ from Geopandas for GeometryCollections.

        The operation works on a 1-to-1 row-wise manner.

        See
        https://lin-ear-th-inking.blogspot.com/2007/06/subtleties-of-ogc-covers-spatial.html
        for reference.

        Parameters
        ----------
        other : Geoseries or geometric object
            The Geoseries (elementwise) or geometric object to check is being covered.
        align : bool | None (default None)
            If True, automatically aligns GeoSeries based on their indices. None defaults to True.
            If False, the order of elements is preserved.

        Returns
        -------
        Series (bool)

        Examples
        --------
        >>> from shapely.geometry import Polygon, LineString, Point
        >>> s = GeoSeries(
        ...     [
        ...         Polygon([(0.5, 0.5), (1.5, 0.5), (1.5, 1.5), (0.5, 1.5)]),
        ...         Polygon([(0, 0), (2, 0), (2, 2), (0, 2)]),
        ...         LineString([(1, 1), (1.5, 1.5)]),
        ...         Point(0, 0),
        ...     ],
        ... )
        >>> s2 = GeoSeries(
        ...     [
        ...         Polygon([(0, 0), (2, 0), (2, 2), (0, 2)]),
        ...         Polygon([(0, 0), (2, 2), (0, 2)]),
        ...         LineString([(0, 0), (2, 2)]),
        ...         Point(0, 0),
        ...     ],
        ...     index=range(1, 5),
        ... )

        >>> s
        0    POLYGON ((0.5 0.5, 1.5 0.5, 1.5 1.5, 0.5 1.5, ...
        1                  POLYGON ((0 0, 2 0, 2 2, 0 2, 0 0))
        2                            LINESTRING (1 1, 1.5 1.5)
        3                                          POINT (0 0)
        dtype: geometry
        >>>

        >>> s2
        1    POLYGON ((0 0, 2 0, 2 2, 0 2, 0 0))
        2         POLYGON ((0 0, 2 2, 0 2, 0 0))
        3                  LINESTRING (0 0, 2 2)
        4                            POINT (0 0)
        dtype: geometry

        We can check if each geometry of GeoSeries is covered by a single
        geometry:

        >>> poly = Polygon([(0, 0), (2, 0), (2, 2), (0, 2)])
        >>> s.covered_by(poly)
        0    True
        1    True
        2    True
        3    True
        dtype: bool

        We can also check two GeoSeries against each other, row by row.
        The GeoSeries above have different indices. We can either align both GeoSeries
        based on index values and compare elements with the same index using
        ``align=True`` or ignore index and compare elements based on their matching
        order using ``align=False``:

        >>> s.covered_by(s2, align=True)
        0    False
        1     True
        2     True
        3     True
        4    False
        dtype: bool

        >>> s.covered_by(s2, align=False)
        0     True
        1    False
        2     True
        3     True
        dtype: bool

        Notes
        -----
        This method works in a row-wise manner. It does not check if an element
        of one GeoSeries is ``covered_by`` any element of the other one.

        See also
        --------
        GeoSeries.covers
        GeoSeries.overlaps
        """

        other_series, extended = self._make_series_of_val(other)
        align = False if extended else align

        spark_expr = stp.ST_CoveredBy(F.col("L"), F.col("R"))
        result = self._row_wise_operation(
            spark_expr,
            other_series,
            align,
            default_val=False,
        )
        return to_bool(result)

    def distance(self, other, align=None) -> pspd.Series:
        """Returns a ``Series`` containing the distance to aligned `other`.

        The operation works on a 1-to-1 row-wise manner:

        Parameters
        ----------
        other : Geoseries or geometric object
            The Geoseries (elementwise) or geometric object to find the
            distance to.
        align : bool | None (default None)
            If True, automatically aligns GeoSeries based on their indices. None defaults to True.
            If False, the order of elements is preserved.

        Returns
        -------
        Series (float)

        Examples
        --------
        >>> from sedona.geopandas import GeoSeries
        >>> from shapely.geometry import Polygon, LineString, Point
        >>> s = GeoSeries(
        ...     [
        ...         Polygon([(0, 0), (1, 0), (1, 1)]),
        ...         Polygon([(0, 0), (-1, 0), (-1, 1)]),
        ...         LineString([(1, 1), (0, 0)]),
        ...         Point(0, 0),
        ...     ],
        ... )
        >>> s2 = GeoSeries(
        ...     [
        ...         Polygon([(0.5, 0.5), (1.5, 0.5), (1.5, 1.5), (0.5, 1.5)]),
        ...         Point(3, 1),
        ...         LineString([(1, 0), (2, 0)]),
        ...         Point(0, 1),
        ...     ],
        ...     index=range(1, 5),
        ... )

        >>> s
        0      POLYGON ((0 0, 1 0, 1 1, 0 0))
        1    POLYGON ((0 0, -1 0, -1 1, 0 0))
        2               LINESTRING (1 1, 0 0)
        3                         POINT (0 0)
        dtype: geometry

        >>> s2
        1    POLYGON ((0.5 0.5, 1.5 0.5, 1.5 1.5, 0.5 1.5, ...
        2                                          POINT (3 1)
        3                                LINESTRING (1 0, 2 0)
        4                                          POINT (0 1)
        dtype: geometry

        We can check the distance of each geometry of GeoSeries to a single
        geometry:

        >>> point = Point(-1, 0)
        >>> s.distance(point)
        0    1.0
        1    0.0
        2    1.0
        3    1.0
        dtype: float64

        We can also check two GeoSeries against each other, row by row.
        The GeoSeries above have different indices. We can either align both GeoSeries
        based on index values and use elements with the same index using
        ``align=True`` or ignore index and use elements based on their matching
        order using ``align=False``:

        >>> s.distance(s2, align=True)
        0         NaN
        1    0.707107
        2    2.000000
        3    1.000000
        4         NaN
        dtype: float64

        >>> s.distance(s2, align=False)
        0    0.000000
        1    3.162278
        2    0.707107
        3    1.000000
        dtype: float64
        """

        other_series, extended = self._make_series_of_val(other)
        align = False if extended else align

        spark_expr = stf.ST_Distance(F.col("L"), F.col("R"))
        result = self._row_wise_operation(
            spark_expr,
            other_series,
            align,
            default_val=None,
        )
        return result

    def intersection(
        self, other: Union["GeoSeries", BaseGeometry], align: Union[bool, None] = None
    ) -> "GeoSeries":
        """Returns a ``GeoSeries`` of the intersection of points in each
        aligned geometry with `other`.

        The operation works on a 1-to-1 row-wise manner.

        Parameters
        ----------
        other : Geoseries or geometric object
            The Geoseries (elementwise) or geometric object to find the
            intersection with.
        align : bool | None (default None)
            If True, automatically aligns GeoSeries based on their indices. None defaults to True.
            If False, the order of elements is preserved.

        Returns
        -------
        GeoSeries

        Examples
        --------
        >>> from sedona.geopandas import GeoSeries
        >>> from shapely.geometry import Polygon, LineString, Point
        >>> s = GeoSeries(
        ...     [
        ...         Polygon([(0, 0), (2, 2), (0, 2)]),
        ...         Polygon([(0, 0), (2, 2), (0, 2)]),
        ...         LineString([(0, 0), (2, 2)]),
        ...         LineString([(2, 0), (0, 2)]),
        ...         Point(0, 1),
        ...     ],
        ... )
        >>> s2 = GeoSeries(
        ...     [
        ...         Polygon([(0, 0), (1, 1), (0, 1)]),
        ...         LineString([(1, 0), (1, 3)]),
        ...         LineString([(2, 0), (0, 2)]),
        ...         Point(1, 1),
        ...         Point(0, 1),
        ...     ],
        ...     index=range(1, 6),
        ... )

        >>> s
        0    POLYGON ((0 0, 2 2, 0 2, 0 0))
        1    POLYGON ((0 0, 2 2, 0 2, 0 0))
        2             LINESTRING (0 0, 2 2)
        3             LINESTRING (2 0, 0 2)
        4                       POINT (0 1)
        dtype: geometry

        >>> s2
        1    POLYGON ((0 0, 1 1, 0 1, 0 0))
        2             LINESTRING (1 0, 1 3)
        3             LINESTRING (2 0, 0 2)
        4                       POINT (1 1)
        5                       POINT (0 1)
        dtype: geometry

        We can also do intersection of each geometry and a single
        shapely geometry:

        >>> s.intersection(Polygon([(0, 0), (1, 1), (0, 1)]))
        0    POLYGON ((0 0, 0 1, 1 1, 0 0))
        1    POLYGON ((0 0, 0 1, 1 1, 0 0))
        2             LINESTRING (0 0, 1 1)
        3                       POINT (1 1)
        4                       POINT (0 1)
        dtype: geometry

        We can also check two GeoSeries against each other, row by row.
        The GeoSeries above have different indices. We can either align both GeoSeries
        based on index values and compare elements with the same index using
        ``align=True`` or ignore index and compare elements based on their matching
        order using ``align=False``:

        >>> s.intersection(s2, align=True)
        0                              None
        1    POLYGON ((0 0, 0 1, 1 1, 0 0))
        2                       POINT (1 1)
        3             LINESTRING (2 0, 0 2)
        4                       POINT EMPTY
        5                              None
        dtype: geometry

        >>> s.intersection(s2, align=False)
        0    POLYGON ((0 0, 0 1, 1 1, 0 0))
        1             LINESTRING (1 1, 1 2)
        2                       POINT (1 1)
        3                       POINT (1 1)
        4                       POINT (0 1)
        dtype: geometry


        See Also
        --------
        GeoSeries.difference
        GeoSeries.symmetric_difference
        GeoSeries.union
        """

        other_series, extended = self._make_series_of_val(other)
        align = False if extended else align

        spark_expr = stf.ST_Intersection(F.col("L"), F.col("R"))
        result = self._row_wise_operation(
            spark_expr,
            other_series,
            align,
            returns_geom=True,
            default_val=None,
        )
        return result

    def _row_wise_operation(
        self,
        spark_col: PySparkColumn,
        other: pspd.Series,
        align: Union[bool, None],
        returns_geom: bool = False,
        default_val: Any = None,
    ):
        """
        Helper function to perform a row-wise operation on two GeoSeries.
        The self column and other column are aliased to `L` and `R`, respectively.

        align : bool or None (default None)
            If True, automatically aligns GeoSeries based on their indices. None defaults to True.
            If False, the order of elements is preserved.
            Note: align should also be set to False when 'other' a geoseries created from a single object
            (e.g. GeoSeries([Point(0, 0) * len(self)])), so that we align based on natural ordering in case
            the index is not the default range index from 0.
            Alternatively, we could create 'other' using the same index as self,
            but that would require index=self.index.to_pandas() which is less scalable.

        default_val : str or None (default "FALSE")
            The value to use if either L or R is null. If None, nulls are not handled.
        """
        from pyspark.sql.functions import col

        # Note: this is specifically False. None is valid since it defaults to True similar to geopandas
        index_col = (
            NATURAL_ORDER_COLUMN_NAME if align is False else SPARK_DEFAULT_INDEX_NAME
        )

        # This code assumes there is only one index (SPARK_DEFAULT_INDEX_NAME)
        # and would need to be updated if Sedona later supports multi-index

        df = self._internal.spark_frame.select(
            self.spark.column.alias("L"),
            # For the left side:
            # - We always select NATURAL_ORDER_COLUMN_NAME, to avoid having to regenerate it in the result
            # - We always select SPARK_DEFAULT_INDEX_NAME, to retain series index info
            col(NATURAL_ORDER_COLUMN_NAME),
            col(SPARK_DEFAULT_INDEX_NAME),
        )
        other_df = other._internal.spark_frame.select(
            other.spark.column.alias("R"),
            # for the right side, we only need the column that we are joining on
            col(index_col),
        )

        joined_df = df.join(other_df, on=index_col, how="outer")

        if default_val is not None:
            # ps.Series.fillna() doesn't always work for the output for some reason
            # so we manually handle the nulls here.
            spark_col = F.when(
                F.col("L").isNull() | F.col("R").isNull(),
                default_val,
            ).otherwise(spark_col)
            # The above is equivalent to the following:
            f"""
                CASE
                    WHEN `L` IS NULL OR `R` IS NULL THEN {default_val}
                    ELSE {spark_col}
                END
            """

        return self._query_geometry_column(
            spark_col,
            joined_df,
            returns_geom=returns_geom,
        )

    def intersection_all(self):
        # Implementation of the abstract method
        raise NotImplementedError("This method is not implemented yet.")

    # ============================================================================
    # SPATIAL PREDICATES
    # ============================================================================

    def contains(self, other, align=None) -> pspd.Series:
        """Returns a ``Series`` of ``dtype('bool')`` with value ``True`` for
        each aligned geometry that contains `other`.

        An object is said to contain `other` if at least one point of `other` lies in
        the interior and no points of `other` lie in the exterior of the object.
        (Therefore, any given polygon does not contain its own boundary - there is not
        any point that lies in the interior.)
        If either object is empty, this operation returns ``False``.

        This is the inverse of `within` in the sense that the expression
        ``a.contains(b) == b.within(a)`` always evaluates to ``True``.

        Note: Sedona's implementation instead returns False for identical geometries.

        The operation works on a 1-to-1 row-wise manner.

        Parameters
        ----------
        other : GeoSeries or geometric object
            The GeoSeries (elementwise) or geometric object to test if it
            is contained.
        align : bool | None (default None)
            If True, automatically aligns GeoSeries based on their indices. None defaults to True.
            If False, the order of elements is preserved.

        Returns
        -------
        Series (bool)

        Examples
        --------

        >>> from sedona.geopandas import GeoSeries
        >>> from shapely.geometry import Polygon, LineString, Point
        >>> s = GeoSeries(
        ...     [
        ...         Polygon([(0, 0), (1, 1), (0, 1)]),
        ...         LineString([(0, 0), (0, 2)]),
        ...         LineString([(0, 0), (0, 1)]),
        ...         Point(0, 1),
        ...     ],
        ...     index=range(0, 4),
        ... )
        >>> s2 = GeoSeries(
        ...     [
        ...         Polygon([(0, 0), (2, 2), (0, 2)]),
        ...         Polygon([(0, 0), (1, 2), (0, 2)]),
        ...         LineString([(0, 0), (0, 2)]),
        ...         Point(0, 1),
        ...     ],
        ...     index=range(1, 5),
        ... )

        >>> s
        0    POLYGON ((0 0, 1 1, 0 1, 0 0))
        1             LINESTRING (0 0, 0 2)
        2             LINESTRING (0 0, 0 1)
        3                       POINT (0 1)
        dtype: geometry

        >>> s2
        1    POLYGON ((0 0, 2 2, 0 2, 0 0))
        2    POLYGON ((0 0, 1 2, 0 2, 0 0))
        3             LINESTRING (0 0, 0 2)
        4                       POINT (0 1)
        dtype: geometry

        We can check if each geometry of GeoSeries contains a single
        geometry:

        >>> point = Point(0, 1)
        >>> s.contains(point)
        0    False
        1     True
        2    False
        3     True
        dtype: bool

        We can also check two GeoSeries against each other, row by row.
        The GeoSeries above have different indices. We can either align both GeoSeries
        based on index values and compare elements with the same index using
        ``align=True`` or ignore index and compare elements based on their matching
        order using ``align=False``:

        >>> s2.contains(s, align=True)
        0    False
        1    False
        2    False
        3     True
        4    False
        dtype: bool

        >>> s2.contains(s, align=False)
        1     True
        2    False
        3     True
        4     True
        dtype: bool

        Notes
        -----
        This method works in a row-wise manner. It does not check if an element
        of one GeoSeries ``contains`` any element of the other one.

        See also
        --------
        GeoSeries.contains_properly
        GeoSeries.within
        """

        other, extended = self._make_series_of_val(other)
        align = False if extended else align

        spark_col = stp.ST_Contains(F.col("L"), F.col("R"))
        result = self._row_wise_operation(
            spark_col,
            other,
            align,
            returns_geom=False,
            default_val=False,
        )
        return to_bool(result)

    def contains_properly(self, other, align=None):
        # Implementation of the abstract method
        raise NotImplementedError(
            _not_implemented_error(
                "contains_properly",
                "Tests if geometries properly contain other geometries (no boundary contact).",
            )
        )

    def buffer(
        self,
        distance,
        resolution=16,
        cap_style="round",
        join_style="round",
        mitre_limit=5.0,
        single_sided=False,
        **kwargs,
    ) -> "GeoSeries":
        """
        Returns a GeoSeries of geometries representing all points within a given distance of each geometric object.

        Parameters
        ----------
        distance : float
            The distance to buffer around each geometry.
        resolution : int, optional, default 16
            The resolution of the buffer around each geometry.
        cap_style : str, optional, default "round"
            The style of the buffer's cap (round, flat, or square).
        join_style : str, optional, default "round"
            The style of the buffer's join (round, mitre, or bevel).
        mitre_limit : float, optional, default 5.0
            The mitre limit for the buffer's join style.
        single_sided : bool, optional, default False
            Whether to create a single-sided buffer.

        Returns
        -------
        GeoSeries
            A GeoSeries of buffered geometries.
        """
        spark_col = stf.ST_Buffer(self.spark.column, distance)
        return self._query_geometry_column(
            spark_col,
            returns_geom=True,
        )

    def to_parquet(self, path, **kwargs):
        """
        Write the GeoSeries to a GeoParquet file.

        Parameters:
        - path: str
            The file path where the GeoParquet file will be written.
        - kwargs: Any
            Additional arguments to pass to the Sedona DataFrame output function.
        """

        result = self._query_geometry_column(self.spark.column)

        # Use the Spark DataFrame's write method to write to GeoParquet format
        result._internal.spark_frame.write.format("geoparquet").save(path, **kwargs)

    def sjoin(
        self,
        other,
        how="inner",
        predicate="intersects",
        lsuffix="left",
        rsuffix="right",
        distance=None,
        on_attribute=None,
        **kwargs,
    ):
        """
        Perform a spatial join between two GeoSeries.
        Parameters:
        - other: GeoSeries
        - how: str, default 'inner'
            The type of join to perform.
        - predicate: str, default 'intersects'
            The spatial predicate to use for the join.
        - lsuffix: str, default 'left'
            Suffix to apply to the left GeoSeries' column names.
        - rsuffix: str, default 'right'
            Suffix to apply to the right GeoSeries' column names.
        - distance: float, optional
            The distance threshold for the join.
        - on_attribute: str, optional
            The attribute to join on.
        - kwargs: Any
            Additional arguments to pass to the join function.
        Returns:
        - GeoSeries
        """
        from sedona.geopandas import sjoin

        # Implementation of the abstract method
        return sjoin(
            self,
            other,
            how,
            predicate,
            lsuffix,
            rsuffix,
            distance,
            on_attribute,
            **kwargs,
        )

    @property
    def geometry(self) -> "GeoSeries":
        return self

    @property
    def x(self) -> pspd.Series:
        """Return the x location of point geometries in a GeoSeries

        Returns
        -------
        pandas.Series

        Examples
        --------

        >>> from sedona.geopandas import GeoSeries
        >>> from shapely.geometry import Point
        >>> s = GeoSeries([Point(1, 1), Point(2, 2), Point(3, 3)])
        >>> s.x
        0    1.0
        1    2.0
        2    3.0
        dtype: float64

        See Also
        --------

        GeoSeries.y
        GeoSeries.z

        """
        spark_col = stf.ST_X(self.spark.column)
        return self._query_geometry_column(
            spark_col,
            returns_geom=False,
        )

    @property
    def y(self) -> pspd.Series:
        """Return the y location of point geometries in a GeoSeries

        Returns
        -------
        pandas.Series

        Examples
        --------

        >>> from sedona.geopandas import GeoSeries
        >>> from shapely.geometry import Point
        >>> s = GeoSeries([Point(1, 1), Point(2, 2), Point(3, 3)])
        >>> s.y
        0    1.0
        1    2.0
        2    3.0
        dtype: float64

        See Also
        --------

        GeoSeries.x
        GeoSeries.z
        GeoSeries.m

        """
        spark_col = stf.ST_Y(self.spark.column)
        return self._query_geometry_column(
            spark_col,
            returns_geom=False,
        )

    @property
    def z(self) -> pspd.Series:
        """Return the z location of point geometries in a GeoSeries

        Returns
        -------
        pandas.Series

        Examples
        --------

        >>> from sedona.geopandas import GeoSeries
        >>> from shapely.geometry import Point
        >>> s = GeoSeries([Point(1, 1, 1), Point(2, 2, 2), Point(3, 3, 3)])
        >>> s.z
        0    1.0
        1    2.0
        2    3.0
        dtype: float64

        See Also
        --------

        GeoSeries.x
        GeoSeries.y
        GeoSeries.m

        """
        spark_col = stf.ST_Z(self.spark.column)
        return self._query_geometry_column(
            spark_col,
            returns_geom=False,
        )

    @property
    def m(self) -> pspd.Series:
        raise NotImplementedError("GeoSeries.m() is not implemented yet.")

    # ============================================================================
    # CONSTRUCTION METHODS
    # ============================================================================

    @classmethod
    def from_file(
        cls, filename: Union[os.PathLike, typing.IO], **kwargs
    ) -> "GeoSeries":
        raise NotImplementedError(
            _not_implemented_error(
                "from_file",
                "Creates GeoSeries from geometry files (shapefile, GeoJSON, etc.).",
            )
        )

    @classmethod
    def from_wkb(
        cls,
        data,
        index=None,
        crs: Union[Any, None] = None,
        on_invalid="raise",
        **kwargs,
    ) -> "GeoSeries":
        r"""
        Alternate constructor to create a ``GeoSeries``
        from a list or array of WKB objects

        Parameters
        ----------
        data : array-like or Series
            Series, list or array of WKB objects
        index : array-like or Index
            The index for the GeoSeries.
        crs : value, optional
            Coordinate Reference System of the geometry objects. Can be anything
            accepted by
            :meth:`pyproj.CRS.from_user_input() <pyproj.crs.CRS.from_user_input>`,
            such as an authority string (eg "EPSG:4326") or a WKT string.
        on_invalid: {"raise", "warn", "ignore"}, default "raise"
            - raise: an exception will be raised if a WKB input geometry is invalid.
            - warn: a warning will be raised and invalid WKB geometries will be returned
              as None.
            - ignore: invalid WKB geometries will be returned as None without a warning.
            - fix: an effort is made to fix invalid input geometries (e.g. close
              unclosed rings). If this is not possible, they are returned as ``None``
              without a warning. Requires GEOS >= 3.11 and shapely >= 2.1.

        kwargs
            Additional arguments passed to the Series constructor,
            e.g. ``name``.

        Returns
        -------
        GeoSeries

        See Also
        --------
        GeoSeries.from_wkt

        Examples
        --------

        >>> wkbs = [
        ... (
        ...     b"\x01\x01\x00\x00\x00\x00\x00\x00\x00"
        ...     b"\x00\x00\xf0?\x00\x00\x00\x00\x00\x00\xf0?"
        ... ),
        ... (
        ...     b"\x01\x01\x00\x00\x00\x00\x00\x00\x00"
        ...     b"\x00\x00\x00@\x00\x00\x00\x00\x00\x00\x00@"
        ... ),
        ... (
        ...    b"\x01\x01\x00\x00\x00\x00\x00\x00\x00\x00"
        ...    b"\x00\x08@\x00\x00\x00\x00\x00\x00\x08@"
        ... ),
        ... ]
        >>> s = geopandas.GeoSeries.from_wkb(wkbs)
        >>> s
        0    POINT (1 1)
        1    POINT (2 2)
        2    POINT (3 3)
        dtype: geometry
        """
        if on_invalid != "raise":
            raise NotImplementedError(
                "GeoSeries.from_wkb(): only on_invalid='raise' is implemented"
            )

        from pyspark.sql.types import StructType, StructField, BinaryType

        schema = StructType([StructField("data", BinaryType(), True)])
        return cls._create_from_select(
            f"ST_GeomFromWKB(`data`)",
            data,
            schema,
            index,
            crs,
            **kwargs,
        )

    @classmethod
    def from_wkt(
        cls,
        data,
        index=None,
        crs: Union[Any, None] = None,
        on_invalid="raise",
        **kwargs,
    ) -> "GeoSeries":
        """
        Alternate constructor to create a ``GeoSeries``
        from a list or array of WKT objects

        Parameters
        ----------
        data : array-like, Series
            Series, list, or array of WKT objects
        index : array-like or Index
            The index for the GeoSeries.
        crs : value, optional
            Coordinate Reference System of the geometry objects. Can be anything
            accepted by
            :meth:`pyproj.CRS.from_user_input() <pyproj.crs.CRS.from_user_input>`,
            such as an authority string (eg "EPSG:4326") or a WKT string.
        on_invalid : {"raise", "warn", "ignore"}, default "raise"
            - raise: an exception will be raised if a WKT input geometry is invalid.
            - warn: a warning will be raised and invalid WKT geometries will be
              returned as ``None``.
            - ignore: invalid WKT geometries will be returned as ``None`` without a
              warning.
            - fix: an effort is made to fix invalid input geometries (e.g. close
              unclosed rings). If this is not possible, they are returned as ``None``
              without a warning. Requires GEOS >= 3.11 and shapely >= 2.1.

        kwargs
            Additional arguments passed to the Series constructor,
            e.g. ``name``.

        Returns
        -------
        GeoSeries

        See Also
        --------
        GeoSeries.from_wkb

        Examples
        --------

        >>> from sedona.geopandas import GeoSeries
        >>> wkts = [
        ... 'POINT (1 1)',
        ... 'POINT (2 2)',
        ... 'POINT (3 3)',
        ... ]
        >>> s = GeoSeries.from_wkt(wkts)
        >>> s
        0    POINT (1 1)
        1    POINT (2 2)
        2    POINT (3 3)
        dtype: geometry
        """
        if on_invalid != "raise":
            raise NotImplementedError(
                "GeoSeries.from_wkt(): only on_invalid='raise' is implemented"
            )

        from pyspark.sql.types import StructType, StructField, StringType

        schema = StructType([StructField("data", StringType(), True)])
        return cls._create_from_select(
            f"ST_GeomFromText(`data`)",
            data,
            schema,
            index,
            crs,
            **kwargs,
        )

    @classmethod
    def from_xy(cls, x, y, z=None, index=None, crs=None, **kwargs) -> "GeoSeries":
        """
        Alternate constructor to create a :class:`~geopandas.GeoSeries` of Point
        geometries from lists or arrays of x, y(, z) coordinates

        In case of geographic coordinates, it is assumed that longitude is captured
        by ``x`` coordinates and latitude by ``y``.

        Parameters
        ----------
        x, y, z : iterable
        index : array-like or Index, optional
            The index for the GeoSeries. If not given and all coordinate inputs
            are Series with an equal index, that index is used.
        crs : value, optional
            Coordinate Reference System of the geometry objects. Can be anything
            accepted by
            :meth:`pyproj.CRS.from_user_input() <pyproj.crs.CRS.from_user_input>`,
            such as an authority string (eg "EPSG:4326") or a WKT string.
        **kwargs
            Additional arguments passed to the Series constructor,
            e.g. ``name``.

        Returns
        -------
        GeoSeries

        See Also
        --------
        GeoSeries.from_wkt
        points_from_xy

        Examples
        --------

        >>> x = [2.5, 5, -3.0]
        >>> y = [0.5, 1, 1.5]
        >>> s = geopandas.GeoSeries.from_xy(x, y, crs="EPSG:4326")
        >>> s
        0    POINT (2.5 0.5)
        1    POINT (5 1)
        2    POINT (-3 1.5)
        dtype: geometry
        """
        from pyspark.sql.types import StructType, StructField, DoubleType

        schema = StructType(
            [StructField("x", DoubleType(), True), StructField("y", DoubleType(), True)]
        )

        # Spark doesn't automatically cast ints to floats for us
        x = [float(num) for num in x]
        y = [float(num) for num in y]
        z = [float(num) for num in z] if z else None

        if z:
            data = list(zip(x, y, z))
            select = f"ST_PointZ(`x`, `y`, `z`)"
            schema.add(StructField("z", DoubleType(), True))
        else:
            data = list(zip(x, y))
            select = f"ST_Point(`x`, `y`)"

        geoseries = cls._create_from_select(
            select,
            data,
            schema,
            index,
            crs,
            **kwargs,
        )

        if crs:
            from pyproj import CRS

            geoseries.crs = CRS.from_user_input(crs).to_epsg()

        return geoseries

    @classmethod
    def from_shapely(
        cls, data, index=None, crs: Union[Any, None] = None, **kwargs
    ) -> "GeoSeries":
        raise NotImplementedError(
            _not_implemented_error(
                "from_shapely", "Creates GeoSeries from Shapely geometry objects."
            )
        )

    @classmethod
    def from_arrow(cls, arr, **kwargs) -> "GeoSeries":
        """
        Construct a GeoSeries from a Arrow array object with a GeoArrow
        extension type.

        See https://geoarrow.org/ for details on the GeoArrow specification.

        This functions accepts any Arrow array object implementing
        the `Arrow PyCapsule Protocol`_ (i.e. having an ``__arrow_c_array__``
        method).

        .. _Arrow PyCapsule Protocol: https://arrow.apache.org/docs/format/CDataInterface/PyCapsuleInterface.html

        Note: Requires geopandas versions >= 1.0.0 to use with Sedona.

        Parameters
        ----------
        arr : pyarrow.Array, Arrow array
            Any array object implementing the Arrow PyCapsule Protocol
            (i.e. has an ``__arrow_c_array__`` or ``__arrow_c_stream__``
            method). The type of the array should be one of the
            geoarrow geometry types.
        **kwargs
            Other parameters passed to the GeoSeries constructor.

        Returns
        -------
        GeoSeries

        See Also
        --------
        GeoSeries.to_arrow
        GeoDataFrame.from_arrow

        Examples
        --------

        >>> from sedona.geopandas import GeoSeries
        >>> import geoarrow.pyarrow as ga
        >>> array = ga.as_geoarrow([None, "POLYGON ((0 0, 1 1, 0 1, 0 0))", "LINESTRING (0 0, -1 1, 0 -1)"])
        >>> geoseries = GeoSeries.from_arrow(array)
        >>> geoseries
        0                              None
        1    POLYGON ((0 0, 1 1, 0 1, 0 0))
        2      LINESTRING (0 0, -1 1, 0 -1)
        dtype: geometry

        """
        gpd_series = gpd.GeoSeries.from_arrow(arr, **kwargs)
        return GeoSeries(gpd_series)

    @classmethod
    def _create_from_select(
        cls, select: str, data, schema, index, crs, **kwargs
    ) -> "GeoSeries":

        from pyspark.pandas.utils import default_session
        from pyspark.pandas.internal import InternalField
        import numpy as np

        if isinstance(data, list) and not isinstance(data[0], (tuple, list)):
            data = [(obj,) for obj in data]

        select = f"{select} as geometry"

        if isinstance(data, pspd.Series):
            spark_df = data._internal.spark_frame
            assert len(schema) == 1
            spark_df = spark_df.withColumnRenamed(
                _get_series_col_name(data), schema[0].name
            )
        else:
            spark_df = default_session().createDataFrame(data, schema=schema)

        spark_df = spark_df.selectExpr(select)

        internal = InternalFrame(
            spark_frame=spark_df,
            index_spark_columns=None,
            column_labels=[("geometry",)],
            data_spark_columns=[scol_for(spark_df, "geometry")],
            data_fields=[
                InternalField(np.dtype("object"), spark_df.schema["geometry"])
            ],
            column_label_names=[("geometry",)],
        )
        return GeoSeries(
            first_series(PandasOnSparkDataFrame(internal)),
            index,
            crs=crs,
            name=kwargs.get("name", None),
        )

    def to_file(
        self,
        filename: Union[os.PathLike, typing.IO],
        driver: Union[str, None] = None,
        index: Union[bool, None] = None,
        **kwargs,
    ):
        raise NotImplementedError("GeoSeries.to_file() is not implemented yet.")

    # ============================================================================
    # DATA ACCESS AND MANIPULATION
    # ============================================================================

    def isna(self) -> pspd.Series:
        """
        Detect missing values.

        Returns
        -------
        A boolean Series of the same size as the GeoSeries,
        True where a value is NA.

        Examples
        --------

        >>> from sedona.geopandas import GeoSeries
        >>> from shapely.geometry import Polygon
        >>> s = GeoSeries(
        ...     [Polygon([(0, 0), (1, 1), (0, 1)]), None, Polygon([])]
        ... )
        >>> s
        0    POLYGON ((0 0, 1 1, 0 1, 0 0))
        1                              None
        2                     POLYGON EMPTY
        dtype: geometry

        >>> s.isna()
        0    False
        1     True
        2    False
        dtype: bool

        See Also
        --------
        GeoSeries.notna : inverse of isna
        GeoSeries.is_empty : detect empty geometries
        """
        spark_expr = F.isnull(self.spark.column)
        result = self._query_geometry_column(
            spark_expr,
            returns_geom=False,
        )
        return to_bool(result)

    def isnull(self) -> pspd.Series:
        """Alias for `isna` method. See `isna` for more detail."""
        return self.isna()

    def notna(self) -> pspd.Series:
        """
        Detect non-missing values.

        Returns
        -------
        A boolean pandas Series of the same size as the GeoSeries,
        False where a value is NA.

        Examples
        --------

        >>> from sedona.geopandas import GeoSeries
        >>> from shapely.geometry import Polygon
        >>> s = GeoSeries(
        ...     [Polygon([(0, 0), (1, 1), (0, 1)]), None, Polygon([])]
        ... )
        >>> s
        0    POLYGON ((0 0, 1 1, 0 1, 0 0))
        1                              None
        2                     POLYGON EMPTY
        dtype: geometry

        >>> s.notna()
        0     True
        1    False
        2     True
        dtype: bool

        See Also
        --------
        GeoSeries.isna : inverse of notna
        GeoSeries.is_empty : detect empty geometries
        """
<<<<<<< HEAD
        spark_expr = F.isnotnull(self.spark.column)
=======
        # After Sedona's minimum spark version is 3.5.0, we can use F.isnotnull(self.spark.column) instead
        spark_expr = ~F.isnull(self.spark.column)
>>>>>>> a34c3f83
        result = self._query_geometry_column(
            spark_expr,
            returns_geom=False,
        )
        return to_bool(result)

    def notnull(self) -> pspd.Series:
        """Alias for `notna` method. See `notna` for more detail."""
        return self.notna()

    def fillna(
        self, value=None, inplace: bool = False, limit=None, **kwargs
    ) -> Union["GeoSeries", None]:
        """
        Fill NA values with geometry (or geometries).

        Parameters
        ----------
        value : shapely geometry or GeoSeries, default None
            If None is passed, NA values will be filled with GEOMETRYCOLLECTION EMPTY.
            If a shapely geometry object is passed, it will be
            used to fill all missing values. If a ``GeoSeries`` or ``GeometryArray``
            are passed, missing values will be filled based on the corresponding index
            locations. If pd.NA or np.nan are passed, values will be filled with
            ``None`` (not GEOMETRYCOLLECTION EMPTY).
        limit : int, default None
            This is the maximum number of entries along the entire axis
            where NaNs will be filled. Must be greater than 0 if not None.

        Returns
        -------
        GeoSeries

        Examples
        --------

        >>> from sedona.geopandas import GeoSeries
        >>> from shapely.geometry import Polygon
        >>> s = GeoSeries(
        ...     [
        ...         Polygon([(0, 0), (1, 1), (0, 1)]),
        ...         None,
        ...         Polygon([(0, 0), (-1, 1), (0, -1)]),
        ...     ]
        ... )
        >>> s
        0      POLYGON ((0 0, 1 1, 0 1, 0 0))
        1                                None
        2    POLYGON ((0 0, -1 1, 0 -1, 0 0))
        dtype: geometry

        Filled with an empty polygon.

        >>> s.fillna()
        0      POLYGON ((0 0, 1 1, 0 1, 0 0))
        1            GEOMETRYCOLLECTION EMPTY
        2    POLYGON ((0 0, -1 1, 0 -1, 0 0))
        dtype: geometry

        Filled with a specific polygon.

        >>> s.fillna(Polygon([(0, 1), (2, 1), (1, 2)]))
        0      POLYGON ((0 0, 1 1, 0 1, 0 0))
        1      POLYGON ((0 1, 2 1, 1 2, 0 1))
        2    POLYGON ((0 0, -1 1, 0 -1, 0 0))
        dtype: geometry

        Filled with another GeoSeries.

        >>> from shapely.geometry import Point
        >>> s_fill = GeoSeries(
        ...     [
        ...         Point(0, 0),
        ...         Point(1, 1),
        ...         Point(2, 2),
        ...     ]
        ... )
        >>> s.fillna(s_fill)
        0      POLYGON ((0 0, 1 1, 0 1, 0 0))
        1                         POINT (1 1)
        2    POLYGON ((0 0, -1 1, 0 -1, 0 0))
        dtype: geometry

        See Also
        --------
        GeoSeries.isna : detect missing values
        """
        from shapely.geometry.base import BaseGeometry
        from geopandas.array import GeometryArray

        # TODO: Implement limit https://github.com/apache/sedona/issues/2068
        if limit:
            raise NotImplementedError(
                "GeoSeries.fillna() with limit is not implemented yet."
            )

        align = True

        if pd.isna(value) == True or isinstance(value, BaseGeometry):
            if (
                value is not None and pd.isna(value) == True
            ):  # ie. value is np.nan or pd.NA:
                value = None
            else:
                if value is None:
                    from shapely.geometry import GeometryCollection

                    value = GeometryCollection()

            other, extended = self._make_series_of_val(value)
            align = False if extended else align

        elif isinstance(value, (GeoSeries, GeometryArray, gpd.GeoSeries)):

            if not isinstance(value, GeoSeries):
                value = GeoSeries(value)

            # Replace all None's with empty geometries (this is a recursive call)
            other = value.fillna(None)

        else:
            raise ValueError(f"Invalid value type: {type(value)}")

        # Coalesce: If the value in L is null, use the corresponding value in R for that row
        spark_expr = F.coalesce(F.col("L"), F.col("R"))
        result = self._row_wise_operation(
            spark_expr,
            other,
            align=align,
            returns_geom=True,
            default_val=None,
        )

        if inplace:
            self._update_inplace(result)
            return None

        return result

    def explode(self, ignore_index=False, index_parts=False) -> "GeoSeries":
        raise NotImplementedError(
            _not_implemented_error(
                "explode",
                "Explodes multi-part geometries into separate single-part geometries.",
            )
        )

    def to_crs(
        self, crs: Union[Any, None] = None, epsg: Union[int, None] = None
    ) -> "GeoSeries":
        """Returns a ``GeoSeries`` with all geometries transformed to a new
        coordinate reference system.

        Transform all geometries in a GeoSeries to a different coordinate
        reference system.  The ``crs`` attribute on the current GeoSeries must
        be set.  Either ``crs`` or ``epsg`` may be specified for output.

        This method will transform all points in all objects.  It has no notion
        of projecting entire geometries.  All segments joining points are
        assumed to be lines in the current projection, not geodesics.  Objects
        crossing the dateline (or other projection boundary) will have
        undesirable behavior.

        Parameters
        ----------
        crs : pyproj.CRS, optional if `epsg` is specified
            The value can be anything accepted
            by :meth:`pyproj.CRS.from_user_input() <pyproj.crs.CRS.from_user_input>`,
            such as an authority string (eg "EPSG:4326") or a WKT string.
        epsg : int, optional if `crs` is specified
            EPSG code specifying output projection.

        Returns
        -------
        GeoSeries

        Examples
        --------
        >>> from shapely.geometry import Point
        >>> from sedona.geopandas import GeoSeries
        >>> geoseries = GeoSeries([Point(1, 1), Point(2, 2), Point(3, 3)], crs=4326)
        >>> geoseries.crs
        <Geographic 2D CRS: EPSG:4326>
        Name: WGS 84
        Axis Info [ellipsoidal]:
        - Lat[north]: Geodetic latitude (degree)
        - Lon[east]: Geodetic longitude (degree)
        Area of Use:
        - name: World
        - bounds: (-180.0, -90.0, 180.0, 90.0)
        Datum: World Geodetic System 1984
        - Ellipsoid: WGS 84
        - Prime Meridian: Greenwich

        >>> geoseries = geoseries.to_crs(3857)
        >>> print(geoseries)
        0    POINT (111319.491 111325.143)
        1    POINT (222638.982 222684.209)
        2    POINT (333958.472 334111.171)
        dtype: geometry
        >>> geoseries.crs
        <Projected CRS: EPSG:3857>
        Name: WGS 84 / Pseudo-Mercator
        Axis Info [cartesian]:
        - X[east]: Easting (metre)
        - Y[north]: Northing (metre)
        Area of Use:
        - name: World - 85°S to 85°N
        - bounds: (-180.0, -85.06, 180.0, 85.06)
        Coordinate Operation:
        - name: Popular Visualisation Pseudo-Mercator
        - method: Popular Visualisation Pseudo Mercator
        Datum: World Geodetic System 1984
        - Ellipsoid: WGS 84
        - Prime Meridian: Greenwich

        """

        from pyproj import CRS

        old_crs = self.crs
        if old_crs is None:
            raise ValueError(
                "Cannot transform naive geometries.  "
                "Please set a crs on the object first."
            )
        assert isinstance(old_crs, CRS)

        if crs is not None:
            crs = CRS.from_user_input(crs)
        elif epsg is not None:
            crs = CRS.from_epsg(epsg)
        else:
            raise ValueError("Must pass either crs or epsg.")

        # skip if the input CRS and output CRS are the exact same
        if old_crs.is_exact_same(crs):
            return self

        spark_expr = stf.ST_Transform(
            self.spark.column,
            F.lit(f"EPSG:{old_crs.to_epsg()}"),
            F.lit(f"EPSG:{crs.to_epsg()}"),
        )
        return self._query_geometry_column(
            spark_expr,
        )

    @property
    def bounds(self) -> pspd.DataFrame:
        """Returns a ``DataFrame`` with columns ``minx``, ``miny``, ``maxx``,
        ``maxy`` values containing the bounds for each geometry.

        See ``GeoSeries.total_bounds`` for the limits of the entire series.

        Examples
        --------
        >>> from shapely.geometry import Point, Polygon, LineString
        >>> d = {'geometry': [Point(2, 1), Polygon([(0, 0), (1, 1), (1, 0)]),
        ... LineString([(0, 1), (1, 2)])]}
        >>> gdf = geopandas.GeoDataFrame(d, crs="EPSG:4326")
        >>> gdf.bounds
           minx  miny  maxx  maxy
        0   2.0   1.0   2.0   1.0
        1   0.0   0.0   1.0   1.0
        2   0.0   1.0   1.0   2.0

        You can assign the bounds to the ``GeoDataFrame`` as:

        >>> import pandas as pd
        >>> gdf = pd.concat([gdf, gdf.bounds], axis=1)
        >>> gdf
                                geometry  minx  miny  maxx  maxy
        0                     POINT (2 1)   2.0   1.0   2.0   1.0
        1  POLYGON ((0 0, 1 1, 1 0, 0 0))   0.0   0.0   1.0   1.0
        2           LINESTRING (0 1, 1 2)   0.0   1.0   1.0   2.0
        """
        selects = [
            stf.ST_XMin(self.spark.column).alias("minx"),
            stf.ST_YMin(self.spark.column).alias("miny"),
            stf.ST_XMax(self.spark.column).alias("maxx"),
            stf.ST_YMax(self.spark.column).alias("maxy"),
        ]

        df = self._internal.spark_frame

        sdf = df.select(*selects)
        internal = InternalFrame(
            spark_frame=sdf,
            index_spark_columns=None,
            column_labels=[("minx",), ("miny",), ("maxx",), ("maxy",)],
            data_spark_columns=[
                scol_for(sdf, "minx"),
                scol_for(sdf, "miny"),
                scol_for(sdf, "maxx"),
                scol_for(sdf, "maxy"),
            ],
            column_label_names=None,
        )
        return pspd.DataFrame(internal)

    @property
    def total_bounds(self):
        """Returns a tuple containing ``minx``, ``miny``, ``maxx``, ``maxy``
        values for the bounds of the series as a whole.

        See ``GeoSeries.bounds`` for the bounds of the geometries contained in
        the series.

        Examples
        --------
        >>> from shapely.geometry import Point, Polygon, LineString
        >>> d = {'geometry': [Point(3, -1), Polygon([(0, 0), (1, 1), (1, 0)]),
        ... LineString([(0, 1), (1, 2)])]}
        >>> gdf = geopandas.GeoDataFrame(d, crs="EPSG:4326")
        >>> gdf.total_bounds
        array([ 0., -1.,  3.,  2.])
        """
        import numpy as np
        import warnings
        from pyspark.sql import functions as F

        if len(self) == 0:
            # numpy 'min' cannot handle empty arrays
            # TODO with numpy >= 1.15, the 'initial' argument can be used
            return np.array([np.nan, np.nan, np.nan, np.nan])
        ps_df = self.bounds
        with warnings.catch_warnings():
            # if all rows are empty geometry / none, nan is expected
            warnings.filterwarnings(
                "ignore", r"All-NaN slice encountered", RuntimeWarning
            )
            total_bounds_df = ps_df.agg(
                {
                    "minx": ["min"],
                    "miny": ["min"],
                    "maxx": ["max"],
                    "maxy": ["max"],
                }
            )

            return np.array(
                (
                    np.nanmin(total_bounds_df["minx"]["min"]),  # minx
                    np.nanmin(total_bounds_df["miny"]["min"]),  # miny
                    np.nanmax(total_bounds_df["maxx"]["max"]),  # maxx
                    np.nanmax(total_bounds_df["maxy"]["max"]),  # maxy
                )
            )

    def estimate_utm_crs(self, datum_name: str = "WGS 84") -> "CRS":
        """Returns the estimated UTM CRS based on the bounds of the dataset.

        .. versionadded:: 0.9

        .. note:: Requires pyproj 3+

        Parameters
        ----------
        datum_name : str, optional
            The name of the datum to use in the query. Default is WGS 84.

        Returns
        -------
        pyproj.CRS

        Examples
        --------
        >>> import geodatasets
        >>> df = geopandas.read_file(
        ...     geodatasets.get_path("geoda.chicago_commpop")
        ... )
        >>> df.geometry.values.estimate_utm_crs()  # doctest: +SKIP
        <Derived Projected CRS: EPSG:32616>
        Name: WGS 84 / UTM zone 16N
        Axis Info [cartesian]:
        - E[east]: Easting (metre)
        - N[north]: Northing (metre)
        Area of Use:
        - name: Between 90°W and 84°W, northern hemisphere between equator and 84°N,...
        - bounds: (-90.0, 0.0, -84.0, 84.0)
        Coordinate Operation:
        - name: UTM zone 16N
        - method: Transverse Mercator
        Datum: World Geodetic System 1984 ensemble
        - Ellipsoid: WGS 84
        - Prime Meridian: Greenwich
        """
        import numpy as np
        from pyproj import CRS
        from pyproj.aoi import AreaOfInterest
        from pyproj.database import query_utm_crs_info

        # This implementation replicates the implementation in geopandas's implementation exactly.
        # https://github.com/geopandas/geopandas/blob/main/geopandas/array.py
        # The only difference is that we use Sedona's total_bounds property which is more efficient and scalable
        # than the geopandas implementation. The rest of the implementation always executes on 4 points (minx, miny, maxx, maxy),
        # so the numpy and pyproj implementations are reasonable.

        if not self.crs:
            raise RuntimeError("crs must be set to estimate UTM CRS.")

        minx, miny, maxx, maxy = self.total_bounds
        if self.crs.is_geographic:
            x_center = np.mean([minx, maxx])
            y_center = np.mean([miny, maxy])
        # ensure using geographic coordinates
        else:
            from pyproj import Transformer
            from functools import lru_cache

            TransformerFromCRS = lru_cache(Transformer.from_crs)

            transformer = TransformerFromCRS(self.crs, "EPSG:4326", always_xy=True)
            minx, miny, maxx, maxy = transformer.transform_bounds(
                minx, miny, maxx, maxy
            )
            y_center = np.mean([miny, maxy])
            # crossed the antimeridian
            if minx > maxx:
                # shift maxx from [-180,180] to [0,360]
                # so both numbers are positive for center calculation
                # Example: -175 to 185
                maxx += 360
                x_center = np.mean([minx, maxx])
                # shift back to [-180,180]
                x_center = ((x_center + 180) % 360) - 180
            else:
                x_center = np.mean([minx, maxx])

        utm_crs_list = query_utm_crs_info(
            datum_name=datum_name,
            area_of_interest=AreaOfInterest(
                west_lon_degree=x_center,
                south_lat_degree=y_center,
                east_lon_degree=x_center,
                north_lat_degree=y_center,
            ),
        )
        try:
            return CRS.from_epsg(utm_crs_list[0].code)
        except IndexError:
            raise RuntimeError("Unable to determine UTM CRS")

    def to_json(
        self,
        show_bbox: bool = True,
        drop_id: bool = False,
        to_wgs84: bool = False,
        **kwargs,
    ) -> str:
        """
        Returns a GeoJSON string representation of the GeoSeries.

        Parameters
        ----------
        show_bbox : bool, optional, default: True
            Include bbox (bounds) in the geojson
        drop_id : bool, default: False
            Whether to retain the index of the GeoSeries as the id property
            in the generated GeoJSON. Default is False, but may want True
            if the index is just arbitrary row numbers.
        to_wgs84: bool, optional, default: False
            If the CRS is set on the active geometry column it is exported as
            WGS84 (EPSG:4326) to meet the `2016 GeoJSON specification
            <https://tools.ietf.org/html/rfc7946>`_.
            Set to True to force re-projection and set to False to ignore CRS. False by
            default.

        *kwargs* that will be passed to json.dumps().

        Returns
        -------
        JSON string

        Examples
        --------
        >>> from sedona.geopandas import GeoSeries
        >>> from shapely.geometry import Point
        >>> s = GeoSeries([Point(1, 1), Point(2, 2), Point(3, 3)])
        >>> s
        0    POINT (1 1)
        1    POINT (2 2)
        2    POINT (3 3)
        dtype: geometry

        >>> s.to_json()
        '{"type": "FeatureCollection", "features": [{"id": "0", "type": "Feature", "pr\
operties": {}, "geometry": {"type": "Point", "coordinates": [1.0, 1.0]}, "bbox": [1.0,\
 1.0, 1.0, 1.0]}, {"id": "1", "type": "Feature", "properties": {}, "geometry": {"type"\
: "Point", "coordinates": [2.0, 2.0]}, "bbox": [2.0, 2.0, 2.0, 2.0]}, {"id": "2", "typ\
e": "Feature", "properties": {}, "geometry": {"type": "Point", "coordinates": [3.0, 3.\
0]}, "bbox": [3.0, 3.0, 3.0, 3.0]}], "bbox": [1.0, 1.0, 3.0, 3.0]}'

        See Also
        --------
        GeoSeries.to_file : write GeoSeries to file
        """
        return self._to_geoframe(name="geometry").to_json(
            na="null", show_bbox=show_bbox, drop_id=drop_id, to_wgs84=to_wgs84, **kwargs
        )

    def to_wkb(self, hex: bool = False, **kwargs) -> pspd.Series:
        """
        Convert GeoSeries geometries to WKB

        Parameters
        ----------
        hex : bool
            If true, export the WKB as a hexadecimal string.
            The default is to return a binary bytes object.
        kwargs
            Additional keyword args will be passed to
            :func:`shapely.to_wkb`.

        Returns
        -------
        Series
            WKB representations of the geometries

        See also
        --------
        GeoSeries.to_wkt

        Examples
        --------
        >>> from shapely.geometry import Point, Polygon
        >>> s = GeoSeries(
        ...     [
        ...         Point(0, 0),
        ...         Polygon(),
        ...         Polygon([(0, 0), (1, 1), (1, 0)]),
        ...         None,
        ...     ]
        ... )

        >>> s.to_wkb()
        0    b'\x01\x01\x00\x00\x00\x00\x00\x00\x00\x00\x00...
        1              b'\x01\x03\x00\x00\x00\x00\x00\x00\x00'
        2    b'\x01\x03\x00\x00\x00\x01\x00\x00\x00\x04\x00...
        3                                                 None
        dtype: object

        >>> s.to_wkb(hex=True)
        0           010100000000000000000000000000000000000000
        1                                   010300000000000000
        2    0103000000010000000400000000000000000000000000...
        3                                                 None
        dtype: object

        """
        spark_expr = stf.ST_AsBinary(self.spark.column)

        if hex:
            spark_expr = F.hex(spark_expr)
        return self._query_geometry_column(
            spark_expr,
            returns_geom=False,
        )

    def to_wkt(self, **kwargs) -> pspd.Series:
        """
        Convert GeoSeries geometries to WKT

        Note: Using shapely < 1.0.0 may return different geometries for empty geometries.

        Parameters
        ----------
        kwargs
            Keyword args will be passed to :func:`shapely.to_wkt`.

        Returns
        -------
        Series
            WKT representations of the geometries

        Examples
        --------
        >>> from shapely.geometry import Point
        >>> s = GeoSeries([Point(1, 1), Point(2, 2), Point(3, 3)])
        >>> s
        0    POINT (1 1)
        1    POINT (2 2)
        2    POINT (3 3)
        dtype: geometry

        >>> s.to_wkt()
        0    POINT (1 1)
        1    POINT (2 2)
        2    POINT (3 3)
        dtype: object

        See also
        --------
        GeoSeries.to_wkb
        """
        spark_expr = stf.ST_AsText(self.spark.column)
        return self._query_geometry_column(
            spark_expr,
            returns_geom=False,
        )

    def to_arrow(self, geometry_encoding="WKB", interleaved=True, include_z=None):
        """Encode a GeoSeries to GeoArrow format.

        See https://geoarrow.org/ for details on the GeoArrow specification.

        This functions returns a generic Arrow array object implementing
        the `Arrow PyCapsule Protocol`_ (i.e. having an ``__arrow_c_array__``
        method). This object can then be consumed by your Arrow implementation
        of choice that supports this protocol.

        .. _Arrow PyCapsule Protocol: https://arrow.apache.org/docs/format/CDataInterface/PyCapsuleInterface.html

        Note: Requires geopandas versions >= 1.0.0 to use with Sedona.

        Parameters
        ----------
        geometry_encoding : {'WKB', 'geoarrow' }, default 'WKB'
            The GeoArrow encoding to use for the data conversion.
        interleaved : bool, default True
            Only relevant for 'geoarrow' encoding. If True, the geometries'
            coordinates are interleaved in a single fixed size list array.
            If False, the coordinates are stored as separate arrays in a
            struct type.
        include_z : bool, default None
            Only relevant for 'geoarrow' encoding (for WKB, the dimensionality
            of the individual geometries is preserved).
            If False, return 2D geometries. If True, include the third dimension
            in the output (if a geometry has no third dimension, the z-coordinates
            will be NaN). By default, will infer the dimensionality from the
            input geometries. Note that this inference can be unreliable with
            empty geometries (for a guaranteed result, it is recommended to
            specify the keyword).

        Returns
        -------
        GeoArrowArray
            A generic Arrow array object with geometry data encoded to GeoArrow.

        Examples
        --------
        >>> from sedona.geopandas import GeoSeries
        >>> from shapely.geometry import Point
        >>> gser = GeoSeries([Point(1, 2), Point(2, 1)])
        >>> gser
        0    POINT (1 2)
        1    POINT (2 1)
        dtype: geometry

        >>> arrow_array = gser.to_arrow()
        >>> arrow_array
        <geopandas.io._geoarrow.GeoArrowArray object at ...>

        The returned array object needs to be consumed by a library implementing
        the Arrow PyCapsule Protocol. For example, wrapping the data as a
        pyarrow.Array (requires pyarrow >= 14.0):

        >>> import pyarrow as pa
        >>> array = pa.array(arrow_array)
        >>> array
        <pyarrow.lib.BinaryArray object at ...>
        [
          0101000000000000000000F03F0000000000000040,
          01010000000000000000000040000000000000F03F
        ]

        """
        # Because this function returns the arrow array in memory, we simply rely on geopandas's implementation.
        # This also returns a geopandas specific data type, which can be converted to an actual pyarrow array,
        # so there is no direct Sedona equivalent. This way we also get all of the arguments implemented for free.
        return self.to_geopandas().to_arrow(
            geometry_encoding=geometry_encoding,
            interleaved=interleaved,
            include_z=include_z,
        )

    def clip(self, mask, keep_geom_type: bool = False, sort=False) -> "GeoSeries":
        raise NotImplementedError(
            _not_implemented_error(
                "clip", "Clips geometries to the bounds of a mask geometry."
            )
        )

    # -----------------------------------------------------------------------------
    # # Utils
    # -----------------------------------------------------------------------------

    def _update_inplace(self, result: "GeoSeries"):
        self.rename(result.name, inplace=True)
        self._update_anchor(result._anchor)

    def _make_series_of_val(self, value: Any):
        """
        A helper method to turn single objects into series (ps.Series or GeoSeries when possible)
        Returns:
            tuple[pspd.Series, bool]:
                - The series of the value
                - Whether returned value was a single object extended into a series (useful for row-wise 'align' parameter)
        """
        # generator instead of a in-memory list
        if not isinstance(value, pspd.Series):
            lst = [value for _ in range(len(self))]
            if isinstance(value, BaseGeometry):
                return GeoSeries(lst), True
            else:
                # e.g int input
                return pspd.Series(lst), True
        else:
            return value, False
<<<<<<< HEAD

    def _to_geoframe(self, name=None):
        if name is not None:
            renamed = self.rename(name)
        elif self._column_label is None:
            renamed = self.rename("geometry")
        else:
            renamed = self
        return GeoDataFrame(pspd.DataFrame(renamed._internal))
=======
>>>>>>> a34c3f83


# -----------------------------------------------------------------------------
# # Utils
# -----------------------------------------------------------------------------


def _get_series_col_name(ps_series: pspd.Series) -> str:
    return ps_series.name if ps_series.name else SPARK_DEFAULT_SERIES_NAME


def to_bool(ps_series: pspd.Series, default: bool = False) -> pspd.Series:
    """
    Cast a ps.Series to bool type if it's not one, converting None values to the default value.
    """
    if ps_series.dtype.name != "bool":
        # fill None values with the default value
        ps_series.fillna(default, inplace=True)

    return ps_series


def _to_geo_series(df: PandasOnSparkSeries) -> GeoSeries:
    """
    Get the first Series from the DataFrame.

    Parameters:
    - df: The input DataFrame.

    Returns:
    - GeoSeries: The first Series from the DataFrame.
    """
    return GeoSeries(data=df)<|MERGE_RESOLUTION|>--- conflicted
+++ resolved
@@ -498,24 +498,15 @@
             return None
 
         spark_col = stf.ST_SRID(self.spark.column)
-<<<<<<< HEAD
-        tmp = self._query_geometry_column(
-=======
         tmp_series = self._query_geometry_column(
->>>>>>> a34c3f83
             spark_col,
             returns_geom=False,
         )
 
-<<<<<<< HEAD
-        ps_series = tmp.take([0])
-        srid = ps_series.iloc[0]
-=======
         # All geometries should have the same srid
         # so we just take the srid of the first non-null element
         first_idx = tmp_series.first_valid_index()
         srid = tmp_series[first_idx] if first_idx is not None else 0
->>>>>>> a34c3f83
 
         # Sedona returns 0 if doesn't exist
         return CRS.from_user_input(srid) if srid != 0 else None
@@ -706,11 +697,6 @@
             exprs.append(scol_for(df, SPARK_DEFAULT_INDEX_NAME))
             exprs.append(scol_for(df, NATURAL_ORDER_COLUMN_NAME))
 
-<<<<<<< HEAD
-            # exprs.append(SPARK_DEFAULT_INDEX_NAME)
-            # exprs.append(NATURAL_ORDER_COLUMN_NAME)
-=======
->>>>>>> a34c3f83
             index_spark_columns = [scol_for(df, SPARK_DEFAULT_INDEX_NAME)]
             index_fields = [self._internal.index_fields[0]]
         # else if is_aggr, we don't select the index columns
@@ -932,17 +918,6 @@
         dtype: float64
         """
 
-<<<<<<< HEAD
-        """
-            CASE
-                WHEN GeometryType(`{col}`) IN ('LINESTRING', 'MULTILINESTRING') THEN ST_Length(`{col}`)
-                WHEN GeometryType(`{col}`) IN ('POLYGON', 'MULTIPOLYGON') THEN ST_Perimeter(`{col}`)
-                WHEN GeometryType(`{col}`) IN ('POINT', 'MULTIPOINT') THEN 0.0
-                WHEN GeometryType(`{col}`) IN ('GEOMETRYCOLLECTION') THEN ST_Length(`{col}`) + ST_Perimeter(`{col}`)
-        END"""
-
-=======
->>>>>>> a34c3f83
         spark_expr = (
             F.when(
                 stf.GeometryType(self.spark.column).isin(
@@ -1536,17 +1511,6 @@
         """
 
         # Sedona errors on negative indexes, so we use a case statement to handle it ourselves
-<<<<<<< HEAD
-        """
-        ST_GeometryN(
-            `L`,
-            CASE
-                WHEN ST_NumGeometries(`L`) + `R` < 0 THEN NULL
-                WHEN `R` < 0 THEN ST_NumGeometries(`L`) + `R`
-                ELSE `R`
-            END
-        )
-        """
         spark_expr = stf.ST_GeometryN(
             F.col("L"),
             F.when(
@@ -1556,17 +1520,6 @@
             .when(F.col("R") < 0, stf.ST_NumGeometries(F.col("L")) + F.col("R"))
             .otherwise(F.col("R")),
         )
-=======
-        spark_expr = stf.ST_GeometryN(
-            F.col("L"),
-            F.when(
-                stf.ST_NumGeometries(F.col("L")) + F.col("R") < 0,
-                None,
-            )
-            .when(F.col("R") < 0, stf.ST_NumGeometries(F.col("L")) + F.col("R"))
-            .otherwise(F.col("R")),
-        )
->>>>>>> a34c3f83
 
         other, _ = self._make_series_of_val(index)
 
@@ -1617,15 +1570,6 @@
         """
         # Geopandas and shapely return NULL for GeometryCollections, so we handle it separately
         # https://shapely.readthedocs.io/en/stable/reference/shapely.boundary.html
-<<<<<<< HEAD
-        """
-            CASE
-                WHEN GeometryType(`{col}`) IN ('GEOMETRYCOLLECTION') THEN NULL
-                ELSE ST_Boundary(`{col}`)
-            END
-        """
-=======
->>>>>>> a34c3f83
         spark_expr = F.when(
             stf.GeometryType(self.spark.column).isin(["GEOMETRYCOLLECTION"]),
             None,
@@ -2055,15 +1999,6 @@
 
         """
         # Sedona does not support GeometryCollection (errors), so we return NULL for now to avoid error
-<<<<<<< HEAD
-        """
-        CASE
-            WHEN GeometryType(`L`) == 'GEOMETRYCOLLECTION' OR GeometryType(`R`) == 'GEOMETRYCOLLECTION' THEN NULL
-            ELSE ST_Crosses(`L`, `R`)
-        END
-        """
-=======
->>>>>>> a34c3f83
         other_series, extended = self._make_series_of_val(other)
         align = False if extended else align
 
@@ -2079,12 +2014,6 @@
             default_val=False,
         )
 
-<<<<<<< HEAD
-        # result = self._row_wise_operation(
-        #     select, other, align, rename="crosses", default_val="FALSE"
-        # )
-=======
->>>>>>> a34c3f83
         return to_bool(result)
 
     def disjoint(self, other, align=None):
@@ -3881,12 +3810,8 @@
         GeoSeries.isna : inverse of notna
         GeoSeries.is_empty : detect empty geometries
         """
-<<<<<<< HEAD
-        spark_expr = F.isnotnull(self.spark.column)
-=======
         # After Sedona's minimum spark version is 3.5.0, we can use F.isnotnull(self.spark.column) instead
         spark_expr = ~F.isnull(self.spark.column)
->>>>>>> a34c3f83
         result = self._query_geometry_column(
             spark_expr,
             returns_geom=False,
@@ -4597,18 +4522,6 @@
                 return pspd.Series(lst), True
         else:
             return value, False
-<<<<<<< HEAD
-
-    def _to_geoframe(self, name=None):
-        if name is not None:
-            renamed = self.rename(name)
-        elif self._column_label is None:
-            renamed = self.rename("geometry")
-        else:
-            renamed = self
-        return GeoDataFrame(pspd.DataFrame(renamed._internal))
-=======
->>>>>>> a34c3f83
 
 
 # -----------------------------------------------------------------------------
