--- conflicted
+++ resolved
@@ -189,23 +189,12 @@
                     copy=copy,
                     fastpath=fastpath,
                 )
-<<<<<<< HEAD
-            # Make sure it's in byte format
-            if len(s) > 0 and isinstance(s.iloc[0], bytes):
-                pdf = pd.Series(s)
-            else:
-                gs = gpd.GeoSeries(s)
-                pdf = pd.Series(
-                    gs.apply(lambda geom: geom.wkb if geom is not None else None)
-                )
-=======
 
             try:
                 pdf = s.apply(try_geom_to_ewkb)
             except Exception as e:
                 raise TypeError(f"Non-geometry column passed to GeoSeries: {e}")
 
->>>>>>> 652db606
             # initialize the parent class pyspark Series with the pandas Series
             super().__init__(data=pdf)
 
