#  Licensed to the Apache Software Foundation (ASF) under one
#  or more contributor license agreements.  See the NOTICE file
#  distributed with this work for additional information
#  regarding copyright ownership.  The ASF licenses this file
#  to you under the Apache License, Version 2.0 (the
#  "License"); you may not use this file except in compliance
#  with the License.  You may obtain a copy of the License at
#
#    http://www.apache.org/licenses/LICENSE-2.0
#
#  Unless required by applicable law or agreed to in writing,
#  software distributed under the License is distributed on an
#  "AS IS" BASIS, WITHOUT WARRANTIES OR CONDITIONS OF ANY
#  KIND, either express or implied.  See the License for the
#  specific language governing permissions and limitations
#  under the License.

from functools import partial
from typing import Optional, Union

from pyspark.sql import Column

from sedona.sql.dataframe_api import call_sedona_function, ColumnOrName, ColumnOrNameOrNumber, validate_argument_types


__all__ = [
    "ST_3DDistance",
    "ST_AddPoint",
    "ST_Area",
    "ST_AreaSpheroid",
    "ST_AsBinary",
    "ST_AsEWKB",
    "ST_AsEWKT",
    "ST_AsGeoJSON",
    "ST_AsGML",
    "ST_AsKML",
    "ST_AsText",
    "ST_Azimuth",
    "ST_Boundary",
    "ST_Buffer",
    "ST_BuildArea",
    "ST_Centroid",
    "ST_Collect",
    "ST_CollectionExtract",
    "ST_ConcaveHull",
    "ST_ConvexHull",
    "ST_Difference",
    "ST_Dimension",
    "ST_Distance",
    "ST_DistanceSphere",
    "ST_DistanceSpheroid",
    "ST_Dump",
    "ST_DumpPoints",
    "ST_EndPoint",
    "ST_Envelope",
    "ST_ExteriorRing",
    "ST_FlipCoordinates",
    "ST_Force_2D",
    "ST_GeoHash",
    "ST_GeometricMedian",
    "ST_GeometryN",
    "ST_GeometryType",
    "ST_InteriorRingN",
    "ST_Intersection",
    "ST_IsClosed",
    "ST_IsEmpty",
    "ST_IsRing",
    "ST_IsSimple",
    "ST_IsValid",
    "ST_Length",
    "ST_LengthSpheroid",
    "ST_LineFromMultiPoint",
    "ST_LineInterpolatePoint",
    "ST_LineMerge",
    "ST_LineSubstring",
    "ST_MakePolygon",
    "ST_MakeValid",
    "ST_MinimumBoundingCircle",
    "ST_MinimumBoundingRadius",
    "ST_Multi",
    "ST_Normalize",
    "ST_NPoints",
    "ST_NDims",
    "ST_NumGeometries",
    "ST_NumInteriorRings",
    "ST_PointN",
    "ST_PointOnSurface",
    "ST_PrecisionReduce",
    "ST_RemovePoint",
    "ST_Reverse",
    "ST_S2CellIDs",
    "ST_SetPoint",
    "ST_SetSRID",
    "ST_SRID",
    "ST_Split",
    "ST_StartPoint",
    "ST_SubDivide",
    "ST_SubDivideExplode",
    "ST_SimplifyPreserveTopology",
    "ST_SymDifference",
    "ST_Transform",
    "ST_Union",
    "ST_X",
    "ST_XMax",
    "ST_XMin",
    "ST_Y",
    "ST_YMax",
    "ST_YMin",
    "ST_Z",
    "ST_ZMax",
    "ST_ZMin",
    "ST_NumPoints",
    "ST_Force3D",
    "ST_NRings",
    "ST_Translate",
<<<<<<< HEAD
    "ST_Affine",
=======
    "ST_BoundingDiagonal"
>>>>>>> 9669a838
]


_call_st_function = partial(call_sedona_function, "st_functions")


@validate_argument_types
def ST_3DDistance(a: ColumnOrName, b: ColumnOrName) -> Column:
    """Calculate the 3-dimensional minimum Cartesian distance between two geometry columns.

    :param a: One geometry column to use in the calculation.
    :type a: ColumnOrName
    :param b: Other geometry column to use in the calculation.
    :type b: ColumnOrName
    :return: Minimum cartesian distance between a and b as a double column.
    :rtype: Column
    """
    return _call_st_function("ST_3DDistance", (a, b))


@validate_argument_types
def ST_AddPoint(line_string: ColumnOrName, point: ColumnOrName, index: Optional[Union[ColumnOrName, int]] = None) -> Column:
    """Add a point to either the end of a linestring or a specified index.
    If index is not provided then point will be added to the end of line_string.

    :param line_string: Linestring geometry column to add point to.
    :type line_string: ColumnOrName
    :param point: Point geometry column to add to line_string.
    :type point: ColumnOrName
    :param index: 0-based index to insert point at in line_string, if None then point is appended to the end of line_string, defaults to None
    :type index: Optional[Union[ColumnOrName, int]], optional
    :return: Linestring geometry column with point added.
    :rtype: Column
    """
    args = (line_string, point) if index is None else (line_string, point, index)
    return _call_st_function("ST_AddPoint", args)


@validate_argument_types
def ST_Area(geometry: ColumnOrName) -> Column:
    """Calculate the area of a geometry.

    :param geometry: Geometry column to calculate the area of.
    :type geometry: ColumnOrName
    :return: Area of geometry as a double column.
    :rtype: Column
    """
    return _call_st_function("ST_Area", geometry)

@validate_argument_types
def ST_AreaSpheroid(geometry: ColumnOrName) -> Column:
    """Calculate the area of a geometry using WGS84 spheroid.

    :param geometry: Geometry column to calculate the area of.
    :type geometry: ColumnOrName
    :return: Area of geometry as a double column. Unit is meter.
    :rtype: Column
    """
    return _call_st_function("ST_AreaSpheroid", geometry)


@validate_argument_types
def ST_AsBinary(geometry: ColumnOrName) -> Column:
    """Generate the Well-Known Binary (WKB) representation of a geometry.

    :param geometry: Geometry column to generate WKB for.
    :type geometry: ColumnOrName
    :return: Well-Known Binary representation of geometry as a binary column.
    :rtype: Column
    """
    return _call_st_function("ST_AsBinary", geometry)


@validate_argument_types
def ST_AsEWKB(geometry: ColumnOrName) -> Column:
    """Generate the Extended Well-Known Binary representation of a geometry.
    As opposed to WKB, EWKB will include the SRID of the geometry.

    :param geometry: Geometry to generate EWKB for.
    :type geometry: ColumnOrName
    :return: Extended Well-Known Binary representation of geometry as a binary column.
    :rtype: Column
    """
    return _call_st_function("ST_AsEWKB", geometry)


@validate_argument_types
def ST_AsEWKT(geometry: ColumnOrName) -> Column:
    """Generate the Extended Well-Known Text representation of a geometry column.
    As opposed to WKT, EWKT will include the SRID of the geometry.

    :param geometry: Geometry column to generate EWKT for.
    :type geometry: ColumnOrName
    :return: Extended Well-Known Text representation of geometry as a string column.
    :rtype: Column
    """
    return _call_st_function("ST_AsEWKT", geometry)


@validate_argument_types
def ST_AsGeoJSON(geometry: ColumnOrName) -> Column:
    """Generate the GeoJSON style representation of a geometry column.

    :param geometry: Geometry column to generate GeoJSON for.
    :type geometry: ColumnOrName
    :return: GeoJSON representation of geometry as a string column.
    :rtype: Column
    """
    return _call_st_function("ST_AsGeoJSON", geometry)


@validate_argument_types
def ST_AsGML(geometry: ColumnOrName) -> Column:
    """Generate the Geography Markup Language (GML) representation of a
    geometry column.

    :param geometry: Geometry column to generate GML for.
    :type geometry: ColumnOrName
    :return: GML representation of geometry as a string column.
    :rtype: Column
    """
    return _call_st_function("ST_AsGML", geometry)


@validate_argument_types
def ST_AsKML(geometry: ColumnOrName) -> Column:
    """Generate the KML representation of a geometry column.

    :param geometry: Geometry column to generate KML for.
    :type geometry: ColumnOrName
    :return: KML representation of geometry as a string column.
    :rtype: Column
    """
    return _call_st_function("ST_AsKML", geometry)


@validate_argument_types
def ST_AsText(geometry: ColumnOrName) -> Column:
    """Generate the Well-Known Text (WKT) representation of a geometry column.

    :param geometry: Geometry column to generate WKT for.
    :type geometry: ColumnOrName
    :return: WKT representation of geometry as a string column.
    :rtype: Column
    """
    return _call_st_function("ST_AsText", geometry)


@validate_argument_types
def ST_Azimuth(point_a: ColumnOrName, point_b: ColumnOrName) -> Column:
    """Calculate the azimuth for two point columns in radians.

    :param point_a: One point geometry column to use for the calculation.
    :type point_a: ColumnOrName
    :param point_b: Other point geometry column to use for the calculation.
    :type point_b: ColumnOrName
    :return: Azimuth for point_a and point_b in radians as a double column.
    :rtype: Column
    """
    return _call_st_function("ST_Azimuth", (point_a, point_b))


@validate_argument_types
def ST_Boundary(geometry: ColumnOrName) -> Column:
    """Calculate the closure of the combinatorial boundary of a geometry column.

    :param geometry: Geometry column to calculate the boundary for.
    :type geometry: ColumnOrName
    :return: Boundary of the input geometry as a geometry column.
    :rtype: Column
    """
    return _call_st_function("ST_Boundary", geometry)


@validate_argument_types
def ST_Buffer(geometry: ColumnOrName, buffer: ColumnOrNameOrNumber) -> Column:
    """Calculate a geometry that represents all points whose distance from the
    input geometry column is equal to or less than a given amount.

    :param geometry: Input geometry column to buffer.
    :type geometry: ColumnOrName
    :param buffer: Either a column or value for the amount to buffer the input geometry by.
    :type buffer: ColumnOrNameOrNumber
    :return: Buffered geometry as a geometry column.
    :rtype: Column
    """
    return _call_st_function("ST_Buffer", (geometry, buffer))


@validate_argument_types
def ST_BuildArea(geometry: ColumnOrName) -> Column:
    """Generate a geometry described by the constituent linework of the input
    geometry column.

    :param geometry: Linestring or multilinestring geometry column to use as input.
    :type geometry: ColumnOrName
    :return: Area formed by geometry as a geometry column.
    :rtype: Column
    """
    return _call_st_function("ST_BuildArea", geometry)


@validate_argument_types
def ST_Centroid(geometry: ColumnOrName) -> Column:
    """Calculate the centroid of the given geometry column.

    :param geometry: Geometry column to calculate a centroid for.
    :type geometry: ColumnOrName
    :return: Centroid of geometry as a point geometry column.
    :rtype: Column
    """
    return _call_st_function("ST_Centroid", geometry)


@validate_argument_types
def ST_Collect(*geometries: ColumnOrName) -> Column:
    """Collect multiple geometry columns or an array of geometries into a single
    multi-geometry or geometry collection.

    :param geometries: Either a single geometry column that holds an array of geometries or multiple geometry columns.
    :return: If the types of geometries are homogeneous then a multi-geometry is returned, otherwise a geometry collection is returned.
    :rtype: Column
    """
    if len(geometries) == 1:
        return _call_st_function("ST_Collect", geometries)
    else:
        return _call_st_function("ST_Collect", [geometries])


@validate_argument_types
def ST_CollectionExtract(collection: ColumnOrName, geom_type: Optional[Union[ColumnOrName, int]] = None) -> Column:
    """Extract a specific type of geometry from a geometry collection column
    as a multi-geometry column.

    :param collection: Column for the geometry collection.
    :type collection: ColumnOrName
    :param geom_type: Type of geometry to extract where 1 is point, 2 is linestring, and 3 is polygon, if None then the highest dimension geometry is extracted, defaults to None
    :type geom_type: Optional[Union[ColumnOrName, int]], optional
    :return: Multi-geometry column containing all geometry from collection of the selected type.
    :rtype: Column
    """
    args = (collection,) if geom_type is None else (collection, geom_type)
    return _call_st_function("ST_CollectionExtract", args)


@validate_argument_types
def ST_ConcaveHull(geometry: ColumnOrName, pctConvex: Union[ColumnOrName, float], allowHoles: Optional[Union[ColumnOrName, bool]] = None) -> Column:
    """Generate the cancave hull of a geometry column.

    :param geometry: Geometry column to generate a cancave hull for.
    :type geometry: ColumnOrName
    :param pctConvex: value between 0 and 1, controls the concaveness of the computed hull.
    :type pctConvex: Union[ColumnOrName, float]
    :param allowHoles: The computed hull will not contain holes unless allowHoles is specified as true
    :type allowHoles: Optional[Union[ColumnOrName, bool]], optional
    :return: Concave hull of geometry as a geometry column.
    :rtype: Column
    """
    args = (geometry, pctConvex) if allowHoles is None else (geometry, pctConvex, allowHoles)
    return _call_st_function("ST_ConcaveHull", args)

@validate_argument_types
def ST_ConvexHull(geometry: ColumnOrName) -> Column:
    """Generate the convex hull of a geometry column.

    :param geometry: Geometry column to generate a convex hull for.
    :type geometry: ColumnOrName
    :return: Convex hull of geometry as a geometry column.
    :rtype: Column
    """
    return _call_st_function("ST_ConvexHull", geometry)

@validate_argument_types
def ST_Dimension(geometry: ColumnOrName):
    """Calculate the inherent dimension of a geometry column.

    :param geometry: Geometry column to calculate the dimension for.
    :type geometry: ColumnOrName
    :return: Dimension of geometry as an integer column.
    :rtype: Column
    """
    return _call_st_function("ST_Dimension", geometry)

@validate_argument_types
def ST_Difference(a: ColumnOrName, b: ColumnOrName) -> Column:
    """Calculate the difference of two geometry columns. This difference
    is not symmetric. It only returns the part of geometry a that is not
    in b.

    :param a: Geometry column to use in the calculation.
    :type a: ColumnOrName
    :param b: Geometry column to subtract from geometry column a.
    :type b: ColumnOrName
    :return: Part of geometry a that is not in b as a geometry column.
    :rtype: Column
    """
    return _call_st_function("ST_Difference", (a, b))


@validate_argument_types
def ST_Distance(a: ColumnOrName, b: ColumnOrName) -> Column:
    """Calculate the minimum cartesian distance between two geometry columns.

    :param a: Geometry column to use in the calculation.
    :type a: ColumnOrName
    :param b: Other geometry column to use in the calculation.
    :type b: ColumnOrName
    :return: Two-dimensional cartesian distance between a and b as a double column.
    :rtype: Column
    """
    return _call_st_function("ST_Distance", (a, b))

@validate_argument_types
def ST_DistanceSpheroid(a: ColumnOrName, b: ColumnOrName) -> Column:
    """Calculate the geodesic distance between two geometry columns using WGS84 spheroid.

    :param a: Geometry column to use in the calculation.
    :type a: ColumnOrName
    :param b: Other geometry column to use in the calculation.
    :type b: ColumnOrName
    :return: Two-dimensional geodesic distance between a and b as a double column. Unit is meter.
    :rtype: Column
    """
    return _call_st_function("ST_DistanceSpheroid", (a, b))

@validate_argument_types
def ST_DistanceSphere(a: ColumnOrName, b: ColumnOrName, radius: Optional[Union[ColumnOrName, float]] = 6371008.0) -> Column:
    """Calculate the haversine/great-circle distance between two geometry columns using a given radius.

    :param a: Geometry column to use in the calculation.
    :type a: ColumnOrName
    :param b: Other geometry column to use in the calculation.
    :type b: ColumnOrName
    :param radius: Radius of the sphere, defaults to 6371008.0
    :type radius: Optional[Union[ColumnOrName, float]], optional
    :return: Two-dimensional haversine/great-circle distance between a and b as a double column. Unit is meter.
    :rtype: Column
    """
    return _call_st_function("ST_DistanceSphere", (a, b, radius))

@validate_argument_types
def ST_Dump(geometry: ColumnOrName) -> Column:
    """Returns an array of geometries that are members of a multi-geometry
    or geometry collection column. If the input geometry is a regular geometry
    then the geometry is returned inside of a single element array.

    :param geometry: Geometry column to dump.
    :type geometry: ColumnOrName
    :return: Array of geometries column comprised of the members of geometry.
    :rtype: Column
    """
    return _call_st_function("ST_Dump", geometry)


@validate_argument_types
def ST_DumpPoints(geometry: ColumnOrName) -> Column:
    """Return the list of points of a geometry column. Specifically, return
    the vertices of the input geometry as an array.

    :param geometry: Geometry column to dump the points of.
    :type geometry: ColumnOrName
    :return: Array of point geometry column comprised of the vertices of geometry.
    :rtype: Column
    """
    return _call_st_function("ST_DumpPoints", geometry)


@validate_argument_types
def ST_EndPoint(line_string: ColumnOrName) -> Column:
    """Return the last point of a linestring geometry column.

    :param line_string: Linestring geometry column to get the end point of.
    :type line_string: ColumnOrName
    :return: The last point of the linestring geometry column as a point geometry column.
    :rtype: Column
    """
    return _call_st_function("ST_EndPoint", line_string)


@validate_argument_types
def ST_Envelope(geometry: ColumnOrName) -> Column:
    """Calculate the envelope boundary of a geometry column.

    :param geometry: Geometry column to calculate the envelope of.
    :type geometry: ColumnOrName
    :return: Envelope of geometry as a geometry column.
    :rtype: Column
    """
    return _call_st_function("ST_Envelope", geometry)


@validate_argument_types
def ST_ExteriorRing(polygon: ColumnOrName) -> Column:
    """Get a linestring representing the exterior ring of a polygon geometry
    column.

    :param polygon: Polygon geometry column to get the exterior ring of.
    :type polygon: ColumnOrName
    :return: Exterior ring of polygon as a linestring geometry column.
    :rtype: Column
    """
    return _call_st_function("ST_ExteriorRing", polygon)


@validate_argument_types
def ST_FlipCoordinates(geometry: ColumnOrName) -> Column:
    """Flip the X and Y coordinates of a geometry column.

    :param geometry: Geometry column to flip coordinates for.
    :type geometry: ColumnOrName
    :return: Geometry column identical to geometry except with flipped coordinates.
    :rtype: Column
    """
    return _call_st_function("ST_FlipCoordinates", geometry)


@validate_argument_types
def ST_Force_2D(geometry: ColumnOrName) -> Column:
    """Force the geometry column to only output two dimensional representations.

    :param geometry: Geometry column to force to be 2D.
    :type geometry: ColumnOrName
    :return: Geometry column identical to geometry except with only X and Y coordinates.
    :rtype: Column
    """
    return _call_st_function("ST_Force_2D", geometry)


@validate_argument_types
def ST_GeoHash(geometry: ColumnOrName, precision: Union[ColumnOrName, int]) -> Column:
    """Return the geohash of a geometry column at a given precision level.

    :param geometry: Geometry column to hash.
    :type geometry: ColumnOrName
    :param precision: Precision level to hash geometry at, given as an integer or an integer column.
    :type precision: Union[ColumnOrName, int]
    :return: Geohash of geometry as a string column.
    :rtype: Column
    """
    return _call_st_function("ST_GeoHash", (geometry, precision))

@validate_argument_types
def ST_GeometricMedian(geometry: ColumnOrName, tolerance: Optional[Union[ColumnOrName, float]] = 1e-6,
                       max_iter: Optional[Union[ColumnOrName, int]] = 1000,
                       fail_if_not_converged: Optional[Union[ColumnOrName, bool]] = False) -> Column:
    """Computes the approximate geometric median of a MultiPoint geometry using the Weiszfeld algorithm.
    The geometric median provides a centrality measure that is less sensitive to outlier points than the centroid.
    The algorithm will iterate until the distance change between successive iterations is less than the
    supplied `tolerance` parameter. If this condition has not been met after `maxIter` iterations, the function will
    produce an error and exit, unless `failIfNotConverged` is set to `false`. If a `tolerance` value is not provided,
    a default `tolerance` value is `1e-6`.

    :param geometry: MultiPoint or Point geometry.
    :type geometry: ColumnOrName
    :param tolerance: Distance limit change between successive iterations, defaults to 1e-6.
    :type tolerance: Optional[Union[ColumnOrName, float]], optional
    :param max_iter: Max number of iterations, defaults to 1000.
    :type max_iter: Optional[Union[ColumnOrName, int]], optional
    :param fail_if_not_converged: Generate error if not converged within given tolerance and number of iterations, defaults to False
    :type fail_if_not_converged: Optional[Union[ColumnOrName, boolean]], optional
    :return: Point geometry column.
    :rtype: Column
    """
    args = (geometry, tolerance, max_iter, fail_if_not_converged)
    return _call_st_function("ST_GeometricMedian", args)


@validate_argument_types
def ST_GeometryN(multi_geometry: ColumnOrName, n: Union[ColumnOrName, int]) -> Column:
    """Return the geometry at index n (0-th based) of a multi-geometry column.

    :param multi_geometry: Multi-geometry column to get from.
    :type multi_geometry: ColumnOrName
    :param n: Index to select, given as an integer or integer column, 0-th based index, returns null if index is greater than maximum index.
    :type n: Union[ColumnOrName, int]
    :return: Geometry located at index n in multi_geometry as a geometry column.
    :rtype: Column
    :raises ValueError: If
    """
    if isinstance(n, int) and n < 0:
        raise ValueError(f"Index n for ST_GeometryN must by >= 0: {n} < 0")
    return _call_st_function("ST_GeometryN", (multi_geometry, n))


@validate_argument_types
def ST_GeometryType(geometry: ColumnOrName) -> Column:
    """Return the type of geometry in a given geometry column.

    :param geometry: Geometry column to find the type for.
    :type geometry: ColumnOrName
    :return: Type of geometry as a string column.
    :rtype: Column
    """
    return _call_st_function("ST_GeometryType", geometry)


@validate_argument_types
def ST_InteriorRingN(polygon: ColumnOrName, n: Union[ColumnOrName, int]) -> Column:
    """Return the index n (0-th based) interior ring of a polygon geometry column.

    :param polygon: Polygon geometry column to get an interior ring from.
    :type polygon: ColumnOrName
    :param n: Index of interior ring to return as either an integer or integer column, 0-th based.
    :type n: Union[ColumnOrName, int]
    :raises ValueError: If n is an integer and less than 0.
    :return: Interior ring at index n as a linestring geometry column or null if n is greater than maximum index
    :rtype: Column
    """
    if isinstance(n, int) and n < 0:
        raise ValueError(f"Index n for ST_InteriorRingN must by >= 0: {n} < 0")
    return _call_st_function("ST_InteriorRingN", (polygon, n))


@validate_argument_types
def ST_Intersection(a: ColumnOrName, b: ColumnOrName) -> Column:
    """Calculate the intersection of two geometry columns.

    :param a: One geometry column to use in the calculation.
    :type a: ColumnOrName
    :param b: Other geometry column to use in the calculation.
    :type b: ColumnOrName
    :return: Intersection of a and b as a geometry column.
    :rtype: Column
    """
    return _call_st_function("ST_Intersection", (a, b))


@validate_argument_types
def ST_IsClosed(geometry: ColumnOrName) -> Column:
    """Check if the linestring in a geometry column is closed (its end point is equal to its start point).

    :param geometry: Linestring geometry column to check.
    :type geometry: ColumnOrName
    :return: True if geometry is closed and False otherwise as a boolean column.
    :rtype: Column
    """
    return _call_st_function("ST_IsClosed", geometry)


@validate_argument_types
def ST_IsEmpty(geometry: ColumnOrName) -> Column:
    """Check if the geometry in a geometry column is an empty geometry.

    :param geometry: Geometry column to check.
    :type geometry: ColumnOrName
    :return: True if the geometry is empty and False otherwise as a boolean column.
    :rtype: Column
    """
    return _call_st_function("ST_IsEmpty", geometry)


@validate_argument_types
def ST_IsRing(line_string: ColumnOrName) -> Column:
    """Check if a linestring geometry is both closed and simple.

    :param line_string: Linestring geometry column to check.
    :type line_string: ColumnOrName
    :return: True if the linestring is both closed and simple and False otherwise as a boolean column.
    :rtype: Column
    """
    return _call_st_function("ST_IsRing", line_string)


@validate_argument_types
def ST_IsSimple(geometry: ColumnOrName) -> Column:
    """Check if a geometry's only intersections are at boundary points.

    :param geometry: Geometry column to check in.
    :type geometry: ColumnOrName
    :return: True if geometry is simple and False otherwise as a boolean column.
    :rtype: Column
    """
    return _call_st_function("ST_IsSimple", geometry)


@validate_argument_types
def ST_IsValid(geometry: ColumnOrName) -> Column:
    """Check if a geometry is well formed.

    :param geometry: Geometry column to check in.
    :type geometry: ColumnOrName
    :return: True if geometry is well formed and False otherwise as a boolean column.
    :rtype: Column
    """
    return _call_st_function("ST_IsValid", geometry)


@validate_argument_types
def ST_Length(geometry: ColumnOrName) -> Column:
    """Calculate the length of a linestring geometry.

    :param geometry: Linestring geometry column to calculate length for.
    :type geometry: ColumnOrName
    :return: Length of geometry as a double column.
    :rtype: Column
    """
    return _call_st_function("ST_Length", geometry)

@validate_argument_types
def ST_LengthSpheroid(geometry: ColumnOrName) -> Column:
    """Calculate the perimeter of a geometry using WGS84 spheroid.

    :param geometry: Geometry column to calculate length for.
    :type geometry: ColumnOrName
    :return: perimeter of geometry as a double column. Unit is meter.
    :rtype: Column
    """
    return _call_st_function("ST_LengthSpheroid", geometry)

@validate_argument_types
def ST_LineFromMultiPoint(geometry: ColumnOrName) -> Column:
    """Creates a LineString from a MultiPoint geometry.

    :param geometry: MultiPoint geometry column to create LineString from.
    :type geometry: ColumnOrName
    :return: LineString geometry of a MultiPoint geometry column.
    :rtype: Column
    """
    return _call_st_function("ST_LineFromMultiPoint", geometry)


@validate_argument_types
def ST_LineInterpolatePoint(geometry: ColumnOrName, fraction: ColumnOrNameOrNumber) -> Column:
    """Calculate a point that is interpolated along a linestring.

    :param geometry: Linestring geometry column to interpolate from.
    :type geometry: ColumnOrName
    :param fraction: Fraction of total length along geometry to generate a point for.
    :type fraction: ColumnOrNameOrNumber
    :return: Interpolated point as a point geometry column.
    :rtype: Column
    """
    return _call_st_function("ST_LineInterpolatePoint", (geometry, fraction))


@validate_argument_types
def ST_LineMerge(multi_line_string: ColumnOrName) -> Column:
    """Sew together the constituent line work of a multilinestring into a
    single linestring.

    :param multi_line_string: Multilinestring geometry column to merge.
    :type multi_line_string: ColumnOrName
    :return: Linestring geometry column resulting from the merger of multi_line_string.
    :rtype: Column
    """
    return _call_st_function("ST_LineMerge", multi_line_string)


@validate_argument_types
def ST_LineSubstring(line_string: ColumnOrName, start_fraction: ColumnOrNameOrNumber, end_fraction: ColumnOrNameOrNumber) -> Column:
    """Generate a substring of a linestring geometry column.

    :param line_string: Linestring geometry column to generate from.
    :type line_string: ColumnOrName
    :param start_fraction: Fraction of linestring to start from for the resulting substring as either a number or numeric column.
    :type start_fraction: ColumnOrNameOrNumber
    :param end_fraction: Fraction of linestring to end at for the resulting substring as either a number or numeric column.
    :type end_fraction: ColumnOrNameOrNumber
    :return: Smaller linestring that runs from start_fraction to end_fraction of line_string as a linestring geometry column, will be null if either start_fraction or end_fraction are outside the interval [0, 1].
    :rtype: Column
    """
    return _call_st_function("ST_LineSubstring", (line_string, start_fraction, end_fraction))


@validate_argument_types
def ST_MakePolygon(line_string: ColumnOrName, holes: Optional[ColumnOrName] = None) -> Column:
    """Create a polygon geometry from a linestring describing the exterior ring as well as an array of linestrings describing holes.

    :param line_string: Closed linestring geometry column that describes the exterior ring of the polygon.
    :type line_string: ColumnOrName
    :param holes: Optional column for an array of closed geometry columns that describe holes in the polygon, defaults to None.
    :type holes: Optional[ColumnOrName], optional
    :return: Polygon geometry column created from the input linestrings.
    :rtype: Column
    """
    args = (line_string,) if holes is None else (line_string, holes)
    return _call_st_function("ST_MakePolygon", args)


@validate_argument_types
def ST_MakeValid(geometry: ColumnOrName, keep_collapsed: Optional[Union[ColumnOrName, bool]] = None) -> Column:
    """Convert an invalid geometry in a geometry column into a valid geometry.

    :param geometry: Geometry column that contains the invalid geometry.
    :type geometry: ColumnOrName
    :param keep_collapsed: If True then collapsed geometries are converted to empty geometries, otherwise they will be converted to valid geometries of a lower dimension, if None then the default value of False is used, defaults to None
    :type keep_collapsed: Optional[Union[ColumnOrName, bool]], optional
    :return: Geometry column that contains valid versions of the original geometry.
    :rtype: Column
    """
    args = (geometry,) if keep_collapsed is None else (geometry, keep_collapsed)
    return _call_st_function("ST_MakeValid", args)


@validate_argument_types
def ST_MinimumBoundingCircle(geometry: ColumnOrName, quadrant_segments: Optional[Union[ColumnOrName, int]] = None) -> Column:
    """Generate the minimum bounding circle that contains a geometry.

    :param geometry: Geometry column to generate minimum bounding circles for.
    :type geometry: ColumnOrName
    :param quadrant_segments: Number of quadrant segments to use, if None then use a default value, defaults to None
    :type quadrant_segments: Optional[Union[ColumnOrName, int]], optional
    :return: Geometry column that contains the minimum bounding circles.
    :rtype: Column
    """
    args = (geometry,) if quadrant_segments is None else (geometry, quadrant_segments)
    return _call_st_function("ST_MinimumBoundingCircle", args)


@validate_argument_types
def ST_MinimumBoundingRadius(geometry: ColumnOrName) -> Column:
    """Calculate the minimum bounding radius from the centroid of a geometry that will contain it.

    :param geometry: Geometry column to generate minimum bounding radii for.
    :type geometry: ColumnOrName
    :return: Struct column with a center field containing point geometry for the center of geometry and a radius field with a double value for the bounding radius.
    :rtype: Column
    """
    return _call_st_function("ST_MinimumBoundingRadius", geometry)


@validate_argument_types
def ST_Multi(geometry: ColumnOrName) -> Column:
    """Convert the geometry column into a multi-geometry column.

    :param geometry: Geometry column to convert.
    :type geometry: ColumnOrName
    :return: Multi-geometry form of geometry as a geometry column.
    :rtype: Column
    """
    return _call_st_function("ST_Multi", geometry)


@validate_argument_types
def ST_Normalize(geometry: ColumnOrName) -> Column:
    """Convert geometry in a geometry column to a canonical form.

    :param geometry: Geometry to convert.
    :type geometry: ColumnOrName
    :return: Geometry with points ordered in a canonical way as a geometry column.
    :rtype: Column
    """
    return _call_st_function("ST_Normalize", geometry)


@validate_argument_types
def ST_NPoints(geometry: ColumnOrName) -> Column:
    """Return the number of points contained in a geometry.

    :param geometry: Geometry column to return for.
    :type geometry: ColumnOrName
    :return: Number of points in a geometry column as an integer column.
    :rtype: Column
    """
    return _call_st_function("ST_NPoints", geometry)


@validate_argument_types
def ST_NDims(geometry: ColumnOrName) -> Column:
    """Return the number of dimensions contained in a geometry.

    :param geometry: Geometry column to return for.
    :type geometry: ColumnOrName
    :return: Number of dimensions in a geometry column as an integer column.
    :rtype: Column
    """
    return _call_st_function("ST_NDims", geometry)


@validate_argument_types
def ST_NumGeometries(geometry: ColumnOrName) -> Column:
    """Return the number of geometries contained in a multi-geometry.

    :param geometry: Multi-geometry column to return for.
    :type geometry: ColumnOrName
    :return: Number of geometries contained in a multi-geometry column as an integer column.
    :rtype: Column
    """
    return _call_st_function("ST_NumGeometries", geometry)


@validate_argument_types
def ST_NumInteriorRings(geometry: ColumnOrName) -> Column:
    """Return the number of interior rings contained in a polygon geometry.

    :param geometry: Polygon geometry column to return for.
    :type geometry: ColumnOrName
    :return: Number of interior rings polygons contain as an integer column.
    :rtype: Column
    """
    return _call_st_function("ST_NumInteriorRings", geometry)


@validate_argument_types
def ST_PointN(geometry: ColumnOrName, n: Union[ColumnOrName, int]) -> Column:
    """Get the n-th point (starts at 1) for a geometry.

    :param geometry: Geometry column to get the point from.
    :type geometry: ColumnOrName
    :param n: Index for the point to return, 1-based, negative values start from the end so -1 is the last point, values that are out of bounds return null.
    :type n: Union[ColumnOrName, int]
    :return: n-th point from the geometry as a point geometry column, or null if index is out of bounds.
    :rtype: Column
    """
    return _call_st_function("ST_PointN", (geometry, n))


@validate_argument_types
def ST_PointOnSurface(geometry: ColumnOrName) -> Column:
    """Get a point that is guaranteed to lie on the surface.

    :param geometry: Geometry column containing the Surface to get a point from.
    :type geometry: ColumnOrName
    :return: Point that lies on geometry as a point geometry column.
    :rtype: Column
    """
    return _call_st_function("ST_PointOnSurface", geometry)


@validate_argument_types
def ST_PrecisionReduce(geometry: ColumnOrName, precision: Union[ColumnOrName, int]) -> Column:
    """Reduce the precision of the coordinates in geometry to a specified number of decimal places.

    :param geometry: Geometry to reduce the precision of.
    :type geometry: ColumnOrName
    :param precision: Number of decimal places to reduce the precision to as either an integer or integer column, 0 reduces precision to whole numbers.
    :type precision: Union[ColumnOrName, int]
    :return: Geometry with precision reduced to the indicated number of decimal places as a geometry column, empty geometry if an invalid precision is passed.
    :rtype: Column
    """
    return _call_st_function("ST_PrecisionReduce", (geometry, precision))


@validate_argument_types
def ST_RemovePoint(line_string: ColumnOrName, index: Union[ColumnOrName, int]) -> Column:
    """Remove the specified point (0-th based) for a linestring geometry column.

    :param line_string: Linestring geometry column to remove the point from.
    :type line_string: ColumnOrName
    :param index: Index for the point to remove as either an integer or an integer column, 0-th based, negative numbers are ignored.
    :type index: Union[ColumnOrName, int]
    :return: Linestring geometry column with the specified point removed, or null if the index is out of bounds.
    :rtype: Column
    """
    return _call_st_function("ST_RemovePoint", (line_string, index))


@validate_argument_types
def ST_Reverse(geometry: ColumnOrName) -> Column:
    """Reverse the points for the geometry.

    :param geometry: Geometry column to reverse points for.
    :type geometry: ColumnOrName
    :return: Geometry with points in reverse order compared to the original.
    :rtype: Column
    """
    return _call_st_function("ST_Reverse", geometry)

@validate_argument_types
def ST_S2CellIDs(geometry: ColumnOrName, level: Union[ColumnOrName, int]) -> Column:
    """Cover Geometry with S2 Cells and return a List of Long type cell IDs
    :param geometry: Geometry column to generate cell IDs
    :type geometry: ColumnOrName
    :param level: value between 1 and 31, controls the size of the cells used for coverage. With a bigger level, the cells will be smaller, the coverage will be more accurate, but the result size will be exponentially increasing.
    :type level: int
    :return: List of cellIDs
    :rtype: List[long]
    """
    args = (geometry, level)
    return _call_st_function("ST_S2CellIDs", args)


@validate_argument_types
def ST_SetPoint(line_string: ColumnOrName, index: Union[ColumnOrName, int], point: ColumnOrName) -> Column:
    """Replace a point in a linestring.

    :param line_string: Linestring geometry column which contains the point to be replaced.
    :type line_string: ColumnOrName
    :param index: Index for the point to be replaced, 0-based, negative values start from the end so -1 is the last point.
    :type index: Union[ColumnOrName, int]
    :param point: Point geometry column to be newly set.
    :type point: ColumnOrName
    :return: Linestring geometry column with the replaced point, or null if the index is out of bounds.
    :rtype: Column
    """
    return _call_st_function("ST_SetPoint", (line_string, index, point))


@validate_argument_types
def ST_SetSRID(geometry: ColumnOrName, srid: Union[ColumnOrName, int]) -> Column:
    """Set the SRID for geometry.

    :param geometry: Geometry column to set SRID for.
    :type geometry: ColumnOrName
    :param srid: SRID to set as either an integer or an integer column.
    :type srid: Union[ColumnOrName, int]
    :return: Geometry column with SRID set to srid.
    :rtype: Column
    """
    return _call_st_function("ST_SetSRID", (geometry, srid))


@validate_argument_types
def ST_SRID(geometry: ColumnOrName) -> Column:
    """Get the SRID of geometry.

    :param geometry: Geometry column to get SRID from.
    :type geometry: ColumnOrName
    :return: SRID of geometry in the geometry column as an integer column.
    :rtype: Column
    """
    return _call_st_function("ST_SRID", geometry)


@validate_argument_types
def ST_StartPoint(line_string: ColumnOrName) -> Column:
    """Get the first point from a linestring.

    :param line_string: Linestring geometry column to get the first points for.
    :type line_string: ColumnOrName
    :return: First of the linestring geometry as a point geometry column.
    :rtype: Column
    """
    return _call_st_function("ST_StartPoint", line_string)


@validate_argument_types
def ST_SubDivide(geometry: ColumnOrName, max_vertices: Union[ColumnOrName, int]) -> Column:
    """Subdivide a geometry into an array of geometries with at maximum number of vertices in each.

    :param geometry: Geometry column to subdivide.
    :type geometry: ColumnOrName
    :param max_vertices: Maximum number of vertices to have in each subdivision.
    :type max_vertices: Union[ColumnOrName, int]
    :return: Array of geometries that represent the subdivision of the original geometry.
    :rtype: Column
    """
    return _call_st_function("ST_SubDivide", (geometry, max_vertices))


@validate_argument_types
def ST_SubDivideExplode(geometry: ColumnOrName, max_vertices: Union[ColumnOrName, int]) -> Column:
    """Same as ST_SubDivide except also explode the generated array into multiple rows.

    :param geometry: Geometry column to subdivide.
    :type geometry: ColumnOrName
    :param max_vertices: Maximum number of vertices to have in each subdivision.
    :type max_vertices: Union[ColumnOrName, int]
    :return: Individual geometries exploded from the returned array of ST_SubDivide.
    :rtype: Column
    """
    return _call_st_function("ST_SubDivideExplode", (geometry, max_vertices))


@validate_argument_types
def ST_SimplifyPreserveTopology(geometry: ColumnOrName, distance_tolerance: ColumnOrNameOrNumber) -> Column:
    """Simplify a geometry within a specified tolerance while preserving topological relationships.

    :param geometry: Geometry column to simplify.
    :type geometry: ColumnOrName
    :param distance_tolerance: Tolerance for merging points together to simplify the geometry as either a number or numeric column.
    :type distance_tolerance: ColumnOrNameOrNumber
    :return: Simplified geometry as a geometry column.
    :rtype: Column
    """
    return _call_st_function("ST_SimplifyPreserveTopology", (geometry, distance_tolerance))


@validate_argument_types
def ST_Split(input: ColumnOrName, blade: ColumnOrName) -> Column:
    """Split input geometry by the blade geometry.

    :param input: One geometry column to use.
    :type input: ColumnOrName
    :param blade: Other geometry column to use.
    :type blase: ColumnOrName
    :return: Multi-geometry representing the split of input by blade.
    :rtype: Column
    """
    return _call_st_function("ST_SymDifference", (input, blade))


@validate_argument_types
def ST_SymDifference(a: ColumnOrName, b: ColumnOrName) -> Column:
    """Calculate the symmetric difference of two geometries (the regions that are only in one of them).

    :param a: One geometry column to use.
    :type a: ColumnOrName
    :param b: Other geometry column to use.
    :type b: ColumnOrName
    :return: Geometry representing the symmetric difference of a and b as a geometry column.
    :rtype: Column
    """
    return _call_st_function("ST_SymDifference", (a, b))


@validate_argument_types
def ST_Transform(geometry: ColumnOrName, source_crs: ColumnOrName, target_crs: ColumnOrName, disable_error: Optional[Union[ColumnOrName, bool]] = None) -> Column:
    """Convert a geometry from one coordinate system to another coordinate system.

    :param geometry: Geometry column to convert.
    :type geometry: ColumnOrName
    :param source_crs: Original coordinate system for geometry as a string, a string constant must be wrapped as a string literal (using pyspark.sql.functions.lit).
    :type source_crs: ColumnOrName
    :param target_crs: Coordinate system geometry will be converted to as a string, a string constant must be wrapped as a string literal (using pyspark.sql.functions.lit).
    :type target_crs: ColumnOrName
    :param disable_error: Whether to disable the error "Bursa wolf parameters required", defaults to None
    :type disable_error: Optional[Union[ColumnOrName, bool]], optional
    :return: Geometry converted to the target coordinate system as an
    :rtype: Column
    """
    args = (geometry, source_crs, target_crs) if disable_error is None else (geometry, source_crs, target_crs, disable_error)
    return _call_st_function("ST_Transform", args)


@validate_argument_types
def ST_Union(a: ColumnOrName, b: ColumnOrName) -> Column:
    """Calculate the union of two geometries.

    :param a: One geometry column to use.
    :type a: ColumnOrName
    :param b: Other geometry column to use.
    :type b: ColumnOrName
    :return: Geometry representing the union of a and b as a geometry column.
    :rtype: Column
    """
    return _call_st_function("ST_Union", (a, b))


@validate_argument_types
def ST_X(point: ColumnOrName) -> Column:
    """Return the X coordinate of a point geometry.

    :param point: Point geometry column to get the coordinate for.
    :type point: ColumnOrName
    :return: X coordinate of the point geometry as a double column.
    :rtype: Column
    """
    return _call_st_function("ST_X", point)


@validate_argument_types
def ST_XMax(geometry: ColumnOrName) -> Column:
    """Calculate the maximum X coordinate for a geometry.

    :param geometry: Geometry column to get maximum X coordinate for.
    :type geometry: ColumnOrName
    :return: Maximum X coordinate for the geometry as a double column.
    :rtype: Column
    """
    return _call_st_function("ST_XMax", geometry)


@validate_argument_types
def ST_XMin(geometry: ColumnOrName) -> Column:
    """Calculate the minimum X coordinate for a geometry.

    :param geometry: Geometry column to get minimum X coordinate for.
    :type geometry: ColumnOrName
    :return: Minimum X coordinate for the geometry as a double column.
    :rtype: Column
    """
    return _call_st_function("ST_XMin", geometry)


@validate_argument_types
def ST_Y(point: ColumnOrName) -> Column:
    """Return the Y coordinate of a point geometry.

    :param point: Point geometry column to return the Y coordinate for.
    :type point: ColumnOrName
    :return: Y coordinate of the point geometry column as a double column.
    :rtype: Column
    """
    return _call_st_function("ST_Y", point)


@validate_argument_types
def ST_YMax(geometry: ColumnOrName) -> Column:
    """Calculate the maximum Y coordinate for a geometry.

    :param geometry: Geometry column to get the maximum Y coordinate for.
    :type geometry: ColumnOrName
    :return: Maximum Y coordinate for the geometry as a double column.
    :rtype: Column
    """
    return _call_st_function("ST_YMax", geometry)


@validate_argument_types
def ST_YMin(geometry: ColumnOrName) -> Column:
    """Calculate the minimum Y coordinate for a geometry.

    :param geometry: Geometry column to get the minimum Y coordinate for.
    :type geometry: ColumnOrName
    :return: Minimum Y coordinate for the geometry as a double column.
    :rtype: Column
    """
    return _call_st_function("ST_YMin", geometry)


@validate_argument_types
def ST_Z(point: ColumnOrName) -> Column:
    """Return the Z coordinate of a point geometry.

    :param point: Point geometry column to get the Z coordinate from.
    :type point: ColumnOrName
    :return: Z coordinate for the point geometry as a double column.
    :rtype: Column
    """
    return _call_st_function("ST_Z", point)

@validate_argument_types
def ST_ZMax(geometry: ColumnOrName) -> Column:
    """Return the maximum Z coordinate of a geometry.

    :param geometry: Geometry column to get the maximum Z coordinate from.
    :type geometry: ColumnOrName
    :return: Maximum Z coordinate for the geometry as a double column.
    :rtype: Column
    """
    return _call_st_function("ST_ZMax", geometry)

@validate_argument_types
def ST_ZMin(geometry: ColumnOrName) -> Column:
    """Return the minimum Z coordinate of a geometry.

    :param geometry: Geometry column to get the minimum Z coordinate from.
    :type geometry: ColumnOrName
    :return: Minimum Z coordinate for the geometry as a double column.
    :rtype: Column
    """
    return _call_st_function("ST_ZMin", geometry)
@validate_argument_types
def ST_NumPoints(geometry: ColumnOrName) -> Column:
    """Return the number of points in a LineString
    :param geometry: Geometry column to get number of points from.
    :type geometry: ColumnOrName
    :return: Number of points in a LineString as an integer column
    :rtype: Column
    """
    return _call_st_function("ST_NumPoints", geometry)

@validate_argument_types
def ST_Force3D(geometry: ColumnOrName, zValue: Optional[Union[ColumnOrName, float]] = 0.0) -> Column:
    """
    Return a geometry with a 3D coordinate of value 'zValue' forced upon it. No change happens if the geometry is already 3D
    :param zValue: Optional value of z coordinate to be potentially added, default value is 0.0
    :param geometry: Geometry column to make 3D
    :return: 3D geometry with either already present z coordinate if any, or zcoordinate with given zValue
    """
    args = (geometry, zValue)
    return _call_st_function("ST_Force3D", args)

@validate_argument_types
def ST_NRings(geometry: ColumnOrName) -> Column:
    """
    Returns the total number of rings in a Polygon or MultiPolygon. Compared to ST_NumInteriorRings, ST_NRings takes exterior rings into account as well.
    :param geometry: Geometry column to calculate rings for
    :return: Number of exterior rings + interior rings (if any) for the given Polygon or MultiPolygon
    """
    return _call_st_function("ST_NRings", geometry)
@validate_argument_types
def ST_Translate(geometry: ColumnOrName, deltaX: Union[ColumnOrName, float], deltaY: Union[ColumnOrName, float], deltaZ: Optional[Union[ColumnOrName, float]] = 0.0) -> Column:
    """
    Returns the geometry with x, y and z (if present) coordinates offset by given deltaX, deltaY, and deltaZ values.
    :param geometry: Geometry column whose coordinates are to be translated.
    :param deltaX: value by which to offset X coordinate.
    :param deltaY: value by which to offset Y coordinate.
    :param deltaZ: value by which to offset Z coordinate (if present).
    :return: The input geometry with its coordinates translated.
    """
    args = (geometry, deltaX, deltaY, deltaZ)
    return _call_st_function("ST_Translate", args)

@validate_argument_types
<<<<<<< HEAD
def ST_Affine(geometry: ColumnOrName, a: Union[ColumnOrName, float], b: Union[ColumnOrName, float], d: Union[ColumnOrName, float],
                e: Union[ColumnOrName, float], xOff: Union[ColumnOrName, float], yOff: Union[ColumnOrName, float], c: Optional[Union[ColumnOrName, float]] = None, f: Optional[Union[ColumnOrName, float]] = None,
                g: Optional[Union[ColumnOrName, float]] = None, h: Optional[Union[ColumnOrName, float]] = None,
                i: Optional[Union[ColumnOrName, float]] = None,  zOff: Optional[Union[ColumnOrName, float]] = None) -> Column:
    """
    Apply a 3D/2D affine tranformation to the given geometry
    x = a * x + b * y + c * z + xOff | x = a * x + b * y + xOff
    y = d * x + e * y + f * z + yOff | y = d * x + e * y + yOff
    z = g * x + h * y + i * z + zOff
    :param geometry: Geometry to apply affine transformation to
    :param a:
    :param b:
    :param c: Default 0.0
    :param d:
    :param e:
    :param f: Default 0.0
    :param g: Default 0.0
    :param h: Default 0.0
    :param i: Default 0.0
    :param xOff:
    :param yOff:
    :param zOff: Default 0.0
    :return: Geometry with affine transformation applied
    """
    args = (geometry, a, b, d, e, xOff, yOff, c, f, g, h, i, zOff)
    return _call_st_function("ST_Affine", args)

=======
def ST_BoundingDiagonal(geometry: ColumnOrName) -> Column:
    """
    Returns a LineString with the min/max values of each dimension of the bounding box of the given geometry as its
    start/end coordinates.
    :param geometry: Geometry to return bounding diagonal of.
    :return: LineString spanning min and max values of each dimension of the given geometry
    """

    return _call_st_function("ST_BoundingDiagonal", geometry)

@validate_argument_types
def ST_HausdorffDistance(g1: ColumnOrName, g2: ColumnOrName, densityFrac: Optional[Union[ColumnOrName, float]] = -1) -> Column:
    """
    Returns discretized (and hence approximate) hausdorff distance between two given geometries.
    Optionally, a distance fraction can also be provided which decreases the gap between actual and discretized hausforff distance
    :param g1:
    :param g2:
    :param densityFrac: Optional
    :return:
    """
    args = (g1, g2, densityFrac)
    return _call_st_function("ST_HausdorffDistance", args)
>>>>>>> 9669a838
<|MERGE_RESOLUTION|>--- conflicted
+++ resolved
@@ -113,11 +113,8 @@
     "ST_Force3D",
     "ST_NRings",
     "ST_Translate",
-<<<<<<< HEAD
     "ST_Affine",
-=======
     "ST_BoundingDiagonal"
->>>>>>> 9669a838
 ]
 
 
@@ -1294,7 +1291,6 @@
     return _call_st_function("ST_Translate", args)
 
 @validate_argument_types
-<<<<<<< HEAD
 def ST_Affine(geometry: ColumnOrName, a: Union[ColumnOrName, float], b: Union[ColumnOrName, float], d: Union[ColumnOrName, float],
                 e: Union[ColumnOrName, float], xOff: Union[ColumnOrName, float], yOff: Union[ColumnOrName, float], c: Optional[Union[ColumnOrName, float]] = None, f: Optional[Union[ColumnOrName, float]] = None,
                 g: Optional[Union[ColumnOrName, float]] = None, h: Optional[Union[ColumnOrName, float]] = None,
@@ -1322,7 +1318,7 @@
     args = (geometry, a, b, d, e, xOff, yOff, c, f, g, h, i, zOff)
     return _call_st_function("ST_Affine", args)
 
-=======
+
 def ST_BoundingDiagonal(geometry: ColumnOrName) -> Column:
     """
     Returns a LineString with the min/max values of each dimension of the bounding box of the given geometry as its
@@ -1344,5 +1340,4 @@
     :return:
     """
     args = (g1, g2, densityFrac)
-    return _call_st_function("ST_HausdorffDistance", args)
->>>>>>> 9669a838
+    return _call_st_function("ST_HausdorffDistance", args)