#  Licensed to the Apache Software Foundation (ASF) under one
#  or more contributor license agreements.  See the NOTICE file
#  distributed with this work for additional information
#  regarding copyright ownership.  The ASF licenses this file
#  to you under the Apache License, Version 2.0 (the
#  "License"); you may not use this file except in compliance
#  with the License.  You may obtain a copy of the License at
#
#    http://www.apache.org/licenses/LICENSE-2.0
#
#  Unless required by applicable law or agreed to in writing,
#  software distributed under the License is distributed on an
#  "AS IS" BASIS, WITHOUT WARRANTIES OR CONDITIONS OF ANY
#  KIND, either express or implied.  See the License for the
#  specific language governing permissions and limitations
#  under the License.

from functools import partial
from typing import Optional, Union

from pyspark.sql import Column

from sedona.sql.dataframe_api import call_sedona_function, ColumnOrName, ColumnOrNameOrNumber, validate_argument_types


__all__ = [
    "GeometryType",
    "ST_3DDistance",
    "ST_AddPoint",
    "ST_Area",
    "ST_AreaSpheroid",
    "ST_AsBinary",
    "ST_AsEWKB",
    "ST_AsEWKT",
    "ST_AsGeoJSON",
    "ST_AsGML",
    "ST_AsKML",
    "ST_AsText",
    "ST_Azimuth",
    "ST_Boundary",
    "ST_Buffer",
    "ST_BuildArea",
    "ST_Centroid",
    "ST_Collect",
    "ST_CollectionExtract",
    "ST_ConcaveHull",
    "ST_ConvexHull",
    "ST_Difference",
    "ST_Dimension",
    "ST_Distance",
    "ST_DistanceSphere",
    "ST_DistanceSpheroid",
    "ST_Dump",
    "ST_DumpPoints",
    "ST_EndPoint",
    "ST_Envelope",
    "ST_ExteriorRing",
    "ST_FlipCoordinates",
    "ST_Force_2D",
    "ST_GeoHash",
    "ST_GeometricMedian",
    "ST_GeometryN",
    "ST_GeometryType",
    "ST_InteriorRingN",
    "ST_Intersection",
    "ST_IsClosed",
    "ST_IsEmpty",
    "ST_IsRing",
    "ST_IsSimple",
    "ST_IsValid",
    "ST_Length",
    "ST_LengthSpheroid",
    "ST_LineFromMultiPoint",
    "ST_LineInterpolatePoint",
    "ST_LineMerge",
    "ST_LineSubstring",
    "ST_MakePolygon",
    "ST_MakeValid",
    "ST_MinimumBoundingCircle",
    "ST_MinimumBoundingRadius",
    "ST_Multi",
    "ST_Normalize",
    "ST_NPoints",
    "ST_NDims",
    "ST_NumGeometries",
    "ST_NumInteriorRings",
    "ST_PointN",
    "ST_PointOnSurface",
    "ST_PrecisionReduce",
    "ST_RemovePoint",
    "ST_Reverse",
    "ST_S2CellIDs",
    "ST_SetPoint",
    "ST_SetSRID",
    "ST_SRID",
    "ST_Split",
    "ST_StartPoint",
    "ST_SubDivide",
    "ST_SubDivideExplode",
    "ST_SimplifyPreserveTopology",
    "ST_SymDifference",
    "ST_Transform",
    "ST_Union",
    "ST_X",
    "ST_XMax",
    "ST_XMin",
    "ST_Y",
    "ST_YMax",
    "ST_YMin",
    "ST_Z",
    "ST_ZMax",
    "ST_ZMin",
    "ST_NumPoints",
    "ST_Force3D",
    "ST_NRings",
    "ST_Translate",
<<<<<<< HEAD
=======
    "ST_FrechetDistance",
>>>>>>> a768abd3
    "ST_Affine",
    "ST_BoundingDiagonal"
]


_call_st_function = partial(call_sedona_function, "st_functions")

@validate_argument_types
def GeometryType(geometry: ColumnOrName):
    """Return the type of the geometry as a string.
    This function also indicates if the geometry is measured, by returning a string of the form 'POINTM'.

    :param geometry: Geometry column to calculate the dimension for.
    :type geometry: ColumnOrName
    :return: Type of geometry as a string column.
    :rtype: Column
    """
    return _call_st_function("GeometryType", geometry)

@validate_argument_types
def ST_3DDistance(a: ColumnOrName, b: ColumnOrName) -> Column:
    """Calculate the 3-dimensional minimum Cartesian distance between two geometry columns.

    :param a: One geometry column to use in the calculation.
    :type a: ColumnOrName
    :param b: Other geometry column to use in the calculation.
    :type b: ColumnOrName
    :return: Minimum cartesian distance between a and b as a double column.
    :rtype: Column
    """
    return _call_st_function("ST_3DDistance", (a, b))


@validate_argument_types
def ST_AddPoint(line_string: ColumnOrName, point: ColumnOrName, index: Optional[Union[ColumnOrName, int]] = None) -> Column:
    """Add a point to either the end of a linestring or a specified index.
    If index is not provided then point will be added to the end of line_string.

    :param line_string: Linestring geometry column to add point to.
    :type line_string: ColumnOrName
    :param point: Point geometry column to add to line_string.
    :type point: ColumnOrName
    :param index: 0-based index to insert point at in line_string, if None then point is appended to the end of line_string, defaults to None
    :type index: Optional[Union[ColumnOrName, int]], optional
    :return: Linestring geometry column with point added.
    :rtype: Column
    """
    args = (line_string, point) if index is None else (line_string, point, index)
    return _call_st_function("ST_AddPoint", args)


@validate_argument_types
def ST_Area(geometry: ColumnOrName) -> Column:
    """Calculate the area of a geometry.

    :param geometry: Geometry column to calculate the area of.
    :type geometry: ColumnOrName
    :return: Area of geometry as a double column.
    :rtype: Column
    """
    return _call_st_function("ST_Area", geometry)

@validate_argument_types
def ST_AreaSpheroid(geometry: ColumnOrName) -> Column:
    """Calculate the area of a geometry using WGS84 spheroid.

    :param geometry: Geometry column to calculate the area of.
    :type geometry: ColumnOrName
    :return: Area of geometry as a double column. Unit is meter.
    :rtype: Column
    """
    return _call_st_function("ST_AreaSpheroid", geometry)


@validate_argument_types
def ST_AsBinary(geometry: ColumnOrName) -> Column:
    """Generate the Well-Known Binary (WKB) representation of a geometry.

    :param geometry: Geometry column to generate WKB for.
    :type geometry: ColumnOrName
    :return: Well-Known Binary representation of geometry as a binary column.
    :rtype: Column
    """
    return _call_st_function("ST_AsBinary", geometry)


@validate_argument_types
def ST_AsEWKB(geometry: ColumnOrName) -> Column:
    """Generate the Extended Well-Known Binary representation of a geometry.
    As opposed to WKB, EWKB will include the SRID of the geometry.

    :param geometry: Geometry to generate EWKB for.
    :type geometry: ColumnOrName
    :return: Extended Well-Known Binary representation of geometry as a binary column.
    :rtype: Column
    """
    return _call_st_function("ST_AsEWKB", geometry)


@validate_argument_types
def ST_AsEWKT(geometry: ColumnOrName) -> Column:
    """Generate the Extended Well-Known Text representation of a geometry column.
    As opposed to WKT, EWKT will include the SRID of the geometry.

    :param geometry: Geometry column to generate EWKT for.
    :type geometry: ColumnOrName
    :return: Extended Well-Known Text representation of geometry as a string column.
    :rtype: Column
    """
    return _call_st_function("ST_AsEWKT", geometry)


@validate_argument_types
def ST_AsGeoJSON(geometry: ColumnOrName) -> Column:
    """Generate the GeoJSON style representation of a geometry column.

    :param geometry: Geometry column to generate GeoJSON for.
    :type geometry: ColumnOrName
    :return: GeoJSON representation of geometry as a string column.
    :rtype: Column
    """
    return _call_st_function("ST_AsGeoJSON", geometry)


@validate_argument_types
def ST_AsGML(geometry: ColumnOrName) -> Column:
    """Generate the Geography Markup Language (GML) representation of a
    geometry column.

    :param geometry: Geometry column to generate GML for.
    :type geometry: ColumnOrName
    :return: GML representation of geometry as a string column.
    :rtype: Column
    """
    return _call_st_function("ST_AsGML", geometry)


@validate_argument_types
def ST_AsKML(geometry: ColumnOrName) -> Column:
    """Generate the KML representation of a geometry column.

    :param geometry: Geometry column to generate KML for.
    :type geometry: ColumnOrName
    :return: KML representation of geometry as a string column.
    :rtype: Column
    """
    return _call_st_function("ST_AsKML", geometry)


@validate_argument_types
def ST_AsText(geometry: ColumnOrName) -> Column:
    """Generate the Well-Known Text (WKT) representation of a geometry column.

    :param geometry: Geometry column to generate WKT for.
    :type geometry: ColumnOrName
    :return: WKT representation of geometry as a string column.
    :rtype: Column
    """
    return _call_st_function("ST_AsText", geometry)


@validate_argument_types
def ST_Azimuth(point_a: ColumnOrName, point_b: ColumnOrName) -> Column:
    """Calculate the azimuth for two point columns in radians.

    :param point_a: One point geometry column to use for the calculation.
    :type point_a: ColumnOrName
    :param point_b: Other point geometry column to use for the calculation.
    :type point_b: ColumnOrName
    :return: Azimuth for point_a and point_b in radians as a double column.
    :rtype: Column
    """
    return _call_st_function("ST_Azimuth", (point_a, point_b))


@validate_argument_types
def ST_Boundary(geometry: ColumnOrName) -> Column:
    """Calculate the closure of the combinatorial boundary of a geometry column.

    :param geometry: Geometry column to calculate the boundary for.
    :type geometry: ColumnOrName
    :return: Boundary of the input geometry as a geometry column.
    :rtype: Column
    """
    return _call_st_function("ST_Boundary", geometry)


@validate_argument_types
def ST_Buffer(geometry: ColumnOrName, buffer: ColumnOrNameOrNumber) -> Column:
    """Calculate a geometry that represents all points whose distance from the
    input geometry column is equal to or less than a given amount.

    :param geometry: Input geometry column to buffer.
    :type geometry: ColumnOrName
    :param buffer: Either a column or value for the amount to buffer the input geometry by.
    :type buffer: ColumnOrNameOrNumber
    :return: Buffered geometry as a geometry column.
    :rtype: Column
    """
    return _call_st_function("ST_Buffer", (geometry, buffer))


@validate_argument_types
def ST_BuildArea(geometry: ColumnOrName) -> Column:
    """Generate a geometry described by the constituent linework of the input
    geometry column.

    :param geometry: Linestring or multilinestring geometry column to use as input.
    :type geometry: ColumnOrName
    :return: Area formed by geometry as a geometry column.
    :rtype: Column
    """
    return _call_st_function("ST_BuildArea", geometry)


@validate_argument_types
def ST_Centroid(geometry: ColumnOrName) -> Column:
    """Calculate the centroid of the given geometry column.

    :param geometry: Geometry column to calculate a centroid for.
    :type geometry: ColumnOrName
    :return: Centroid of geometry as a point geometry column.
    :rtype: Column
    """
    return _call_st_function("ST_Centroid", geometry)


@validate_argument_types
def ST_Collect(*geometries: ColumnOrName) -> Column:
    """Collect multiple geometry columns or an array of geometries into a single
    multi-geometry or geometry collection.

    :param geometries: Either a single geometry column that holds an array of geometries or multiple geometry columns.
    :return: If the types of geometries are homogeneous then a multi-geometry is returned, otherwise a geometry collection is returned.
    :rtype: Column
    """
    if len(geometries) == 1:
        return _call_st_function("ST_Collect", geometries)
    else:
        return _call_st_function("ST_Collect", [geometries])


@validate_argument_types
def ST_CollectionExtract(collection: ColumnOrName, geom_type: Optional[Union[ColumnOrName, int]] = None) -> Column:
    """Extract a specific type of geometry from a geometry collection column
    as a multi-geometry column.

    :param collection: Column for the geometry collection.
    :type collection: ColumnOrName
    :param geom_type: Type of geometry to extract where 1 is point, 2 is linestring, and 3 is polygon, if None then the highest dimension geometry is extracted, defaults to None
    :type geom_type: Optional[Union[ColumnOrName, int]], optional
    :return: Multi-geometry column containing all geometry from collection of the selected type.
    :rtype: Column
    """
    args = (collection,) if geom_type is None else (collection, geom_type)
    return _call_st_function("ST_CollectionExtract", args)


@validate_argument_types
def ST_ConcaveHull(geometry: ColumnOrName, pctConvex: Union[ColumnOrName, float], allowHoles: Optional[Union[ColumnOrName, bool]] = None) -> Column:
    """Generate the cancave hull of a geometry column.

    :param geometry: Geometry column to generate a cancave hull for.
    :type geometry: ColumnOrName
    :param pctConvex: value between 0 and 1, controls the concaveness of the computed hull.
    :type pctConvex: Union[ColumnOrName, float]
    :param allowHoles: The computed hull will not contain holes unless allowHoles is specified as true
    :type allowHoles: Optional[Union[ColumnOrName, bool]], optional
    :return: Concave hull of geometry as a geometry column.
    :rtype: Column
    """
    args = (geometry, pctConvex) if allowHoles is None else (geometry, pctConvex, allowHoles)
    return _call_st_function("ST_ConcaveHull", args)

@validate_argument_types
def ST_ConvexHull(geometry: ColumnOrName) -> Column:
    """Generate the convex hull of a geometry column.

    :param geometry: Geometry column to generate a convex hull for.
    :type geometry: ColumnOrName
    :return: Convex hull of geometry as a geometry column.
    :rtype: Column
    """
    return _call_st_function("ST_ConvexHull", geometry)

@validate_argument_types
def ST_Dimension(geometry: ColumnOrName):
    """Calculate the inherent dimension of a geometry column.

    :param geometry: Geometry column to calculate the dimension for.
    :type geometry: ColumnOrName
    :return: Dimension of geometry as an integer column.
    :rtype: Column
    """
    return _call_st_function("ST_Dimension", geometry)

@validate_argument_types
def ST_Difference(a: ColumnOrName, b: ColumnOrName) -> Column:
    """Calculate the difference of two geometry columns. This difference
    is not symmetric. It only returns the part of geometry a that is not
    in b.

    :param a: Geometry column to use in the calculation.
    :type a: ColumnOrName
    :param b: Geometry column to subtract from geometry column a.
    :type b: ColumnOrName
    :return: Part of geometry a that is not in b as a geometry column.
    :rtype: Column
    """
    return _call_st_function("ST_Difference", (a, b))


@validate_argument_types
def ST_Distance(a: ColumnOrName, b: ColumnOrName) -> Column:
    """Calculate the minimum cartesian distance between two geometry columns.

    :param a: Geometry column to use in the calculation.
    :type a: ColumnOrName
    :param b: Other geometry column to use in the calculation.
    :type b: ColumnOrName
    :return: Two-dimensional cartesian distance between a and b as a double column.
    :rtype: Column
    """
    return _call_st_function("ST_Distance", (a, b))

@validate_argument_types
def ST_DistanceSpheroid(a: ColumnOrName, b: ColumnOrName) -> Column:
    """Calculate the geodesic distance between two geometry columns using WGS84 spheroid.

    :param a: Geometry column to use in the calculation.
    :type a: ColumnOrName
    :param b: Other geometry column to use in the calculation.
    :type b: ColumnOrName
    :return: Two-dimensional geodesic distance between a and b as a double column. Unit is meter.
    :rtype: Column
    """
    return _call_st_function("ST_DistanceSpheroid", (a, b))

@validate_argument_types
def ST_DistanceSphere(a: ColumnOrName, b: ColumnOrName, radius: Optional[Union[ColumnOrName, float]] = 6371008.0) -> Column:
    """Calculate the haversine/great-circle distance between two geometry columns using a given radius.

    :param a: Geometry column to use in the calculation.
    :type a: ColumnOrName
    :param b: Other geometry column to use in the calculation.
    :type b: ColumnOrName
    :param radius: Radius of the sphere, defaults to 6371008.0
    :type radius: Optional[Union[ColumnOrName, float]], optional
    :return: Two-dimensional haversine/great-circle distance between a and b as a double column. Unit is meter.
    :rtype: Column
    """
    return _call_st_function("ST_DistanceSphere", (a, b, radius))

@validate_argument_types
def ST_Dump(geometry: ColumnOrName) -> Column:
    """Returns an array of geometries that are members of a multi-geometry
    or geometry collection column. If the input geometry is a regular geometry
    then the geometry is returned inside of a single element array.

    :param geometry: Geometry column to dump.
    :type geometry: ColumnOrName
    :return: Array of geometries column comprised of the members of geometry.
    :rtype: Column
    """
    return _call_st_function("ST_Dump", geometry)


@validate_argument_types
def ST_DumpPoints(geometry: ColumnOrName) -> Column:
    """Return the list of points of a geometry column. Specifically, return
    the vertices of the input geometry as an array.

    :param geometry: Geometry column to dump the points of.
    :type geometry: ColumnOrName
    :return: Array of point geometry column comprised of the vertices of geometry.
    :rtype: Column
    """
    return _call_st_function("ST_DumpPoints", geometry)


@validate_argument_types
def ST_EndPoint(line_string: ColumnOrName) -> Column:
    """Return the last point of a linestring geometry column.

    :param line_string: Linestring geometry column to get the end point of.
    :type line_string: ColumnOrName
    :return: The last point of the linestring geometry column as a point geometry column.
    :rtype: Column
    """
    return _call_st_function("ST_EndPoint", line_string)


@validate_argument_types
def ST_Envelope(geometry: ColumnOrName) -> Column:
    """Calculate the envelope boundary of a geometry column.

    :param geometry: Geometry column to calculate the envelope of.
    :type geometry: ColumnOrName
    :return: Envelope of geometry as a geometry column.
    :rtype: Column
    """
    return _call_st_function("ST_Envelope", geometry)


@validate_argument_types
def ST_ExteriorRing(polygon: ColumnOrName) -> Column:
    """Get a linestring representing the exterior ring of a polygon geometry
    column.

    :param polygon: Polygon geometry column to get the exterior ring of.
    :type polygon: ColumnOrName
    :return: Exterior ring of polygon as a linestring geometry column.
    :rtype: Column
    """
    return _call_st_function("ST_ExteriorRing", polygon)


@validate_argument_types
def ST_FlipCoordinates(geometry: ColumnOrName) -> Column:
    """Flip the X and Y coordinates of a geometry column.

    :param geometry: Geometry column to flip coordinates for.
    :type geometry: ColumnOrName
    :return: Geometry column identical to geometry except with flipped coordinates.
    :rtype: Column
    """
    return _call_st_function("ST_FlipCoordinates", geometry)


@validate_argument_types
def ST_Force_2D(geometry: ColumnOrName) -> Column:
    """Force the geometry column to only output two dimensional representations.

    :param geometry: Geometry column to force to be 2D.
    :type geometry: ColumnOrName
    :return: Geometry column identical to geometry except with only X and Y coordinates.
    :rtype: Column
    """
    return _call_st_function("ST_Force_2D", geometry)


@validate_argument_types
def ST_GeoHash(geometry: ColumnOrName, precision: Union[ColumnOrName, int]) -> Column:
    """Return the geohash of a geometry column at a given precision level.

    :param geometry: Geometry column to hash.
    :type geometry: ColumnOrName
    :param precision: Precision level to hash geometry at, given as an integer or an integer column.
    :type precision: Union[ColumnOrName, int]
    :return: Geohash of geometry as a string column.
    :rtype: Column
    """
    return _call_st_function("ST_GeoHash", (geometry, precision))

@validate_argument_types
def ST_GeometricMedian(geometry: ColumnOrName, tolerance: Optional[Union[ColumnOrName, float]] = 1e-6,
                       max_iter: Optional[Union[ColumnOrName, int]] = 1000,
                       fail_if_not_converged: Optional[Union[ColumnOrName, bool]] = False) -> Column:
    """Computes the approximate geometric median of a MultiPoint geometry using the Weiszfeld algorithm.
    The geometric median provides a centrality measure that is less sensitive to outlier points than the centroid.
    The algorithm will iterate until the distance change between successive iterations is less than the
    supplied `tolerance` parameter. If this condition has not been met after `maxIter` iterations, the function will
    produce an error and exit, unless `failIfNotConverged` is set to `false`. If a `tolerance` value is not provided,
    a default `tolerance` value is `1e-6`.

    :param geometry: MultiPoint or Point geometry.
    :type geometry: ColumnOrName
    :param tolerance: Distance limit change between successive iterations, defaults to 1e-6.
    :type tolerance: Optional[Union[ColumnOrName, float]], optional
    :param max_iter: Max number of iterations, defaults to 1000.
    :type max_iter: Optional[Union[ColumnOrName, int]], optional
    :param fail_if_not_converged: Generate error if not converged within given tolerance and number of iterations, defaults to False
    :type fail_if_not_converged: Optional[Union[ColumnOrName, boolean]], optional
    :return: Point geometry column.
    :rtype: Column
    """
    args = (geometry, tolerance, max_iter, fail_if_not_converged)
    return _call_st_function("ST_GeometricMedian", args)


@validate_argument_types
def ST_GeometryN(multi_geometry: ColumnOrName, n: Union[ColumnOrName, int]) -> Column:
    """Return the geometry at index n (0-th based) of a multi-geometry column.

    :param multi_geometry: Multi-geometry column to get from.
    :type multi_geometry: ColumnOrName
    :param n: Index to select, given as an integer or integer column, 0-th based index, returns null if index is greater than maximum index.
    :type n: Union[ColumnOrName, int]
    :return: Geometry located at index n in multi_geometry as a geometry column.
    :rtype: Column
    :raises ValueError: If
    """
    if isinstance(n, int) and n < 0:
        raise ValueError(f"Index n for ST_GeometryN must by >= 0: {n} < 0")
    return _call_st_function("ST_GeometryN", (multi_geometry, n))


@validate_argument_types
def ST_GeometryType(geometry: ColumnOrName) -> Column:
    """Return the type of geometry in a given geometry column.

    :param geometry: Geometry column to find the type for.
    :type geometry: ColumnOrName
    :return: Type of geometry as a string column.
    :rtype: Column
    """
    return _call_st_function("ST_GeometryType", geometry)


@validate_argument_types
def ST_InteriorRingN(polygon: ColumnOrName, n: Union[ColumnOrName, int]) -> Column:
    """Return the index n (0-th based) interior ring of a polygon geometry column.

    :param polygon: Polygon geometry column to get an interior ring from.
    :type polygon: ColumnOrName
    :param n: Index of interior ring to return as either an integer or integer column, 0-th based.
    :type n: Union[ColumnOrName, int]
    :raises ValueError: If n is an integer and less than 0.
    :return: Interior ring at index n as a linestring geometry column or null if n is greater than maximum index
    :rtype: Column
    """
    if isinstance(n, int) and n < 0:
        raise ValueError(f"Index n for ST_InteriorRingN must by >= 0: {n} < 0")
    return _call_st_function("ST_InteriorRingN", (polygon, n))


@validate_argument_types
def ST_Intersection(a: ColumnOrName, b: ColumnOrName) -> Column:
    """Calculate the intersection of two geometry columns.

    :param a: One geometry column to use in the calculation.
    :type a: ColumnOrName
    :param b: Other geometry column to use in the calculation.
    :type b: ColumnOrName
    :return: Intersection of a and b as a geometry column.
    :rtype: Column
    """
    return _call_st_function("ST_Intersection", (a, b))


@validate_argument_types
def ST_IsClosed(geometry: ColumnOrName) -> Column:
    """Check if the linestring in a geometry column is closed (its end point is equal to its start point).

    :param geometry: Linestring geometry column to check.
    :type geometry: ColumnOrName
    :return: True if geometry is closed and False otherwise as a boolean column.
    :rtype: Column
    """
    return _call_st_function("ST_IsClosed", geometry)


@validate_argument_types
def ST_IsEmpty(geometry: ColumnOrName) -> Column:
    """Check if the geometry in a geometry column is an empty geometry.

    :param geometry: Geometry column to check.
    :type geometry: ColumnOrName
    :return: True if the geometry is empty and False otherwise as a boolean column.
    :rtype: Column
    """
    return _call_st_function("ST_IsEmpty", geometry)


@validate_argument_types
def ST_IsRing(line_string: ColumnOrName) -> Column:
    """Check if a linestring geometry is both closed and simple.

    :param line_string: Linestring geometry column to check.
    :type line_string: ColumnOrName
    :return: True if the linestring is both closed and simple and False otherwise as a boolean column.
    :rtype: Column
    """
    return _call_st_function("ST_IsRing", line_string)


@validate_argument_types
def ST_IsSimple(geometry: ColumnOrName) -> Column:
    """Check if a geometry's only intersections are at boundary points.

    :param geometry: Geometry column to check in.
    :type geometry: ColumnOrName
    :return: True if geometry is simple and False otherwise as a boolean column.
    :rtype: Column
    """
    return _call_st_function("ST_IsSimple", geometry)


@validate_argument_types
def ST_IsValid(geometry: ColumnOrName) -> Column:
    """Check if a geometry is well formed.

    :param geometry: Geometry column to check in.
    :type geometry: ColumnOrName
    :return: True if geometry is well formed and False otherwise as a boolean column.
    :rtype: Column
    """
    return _call_st_function("ST_IsValid", geometry)


@validate_argument_types
def ST_Length(geometry: ColumnOrName) -> Column:
    """Calculate the length of a linestring geometry.

    :param geometry: Linestring geometry column to calculate length for.
    :type geometry: ColumnOrName
    :return: Length of geometry as a double column.
    :rtype: Column
    """
    return _call_st_function("ST_Length", geometry)

@validate_argument_types
def ST_LengthSpheroid(geometry: ColumnOrName) -> Column:
    """Calculate the perimeter of a geometry using WGS84 spheroid.

    :param geometry: Geometry column to calculate length for.
    :type geometry: ColumnOrName
    :return: perimeter of geometry as a double column. Unit is meter.
    :rtype: Column
    """
    return _call_st_function("ST_LengthSpheroid", geometry)

@validate_argument_types
def ST_LineFromMultiPoint(geometry: ColumnOrName) -> Column:
    """Creates a LineString from a MultiPoint geometry.

    :param geometry: MultiPoint geometry column to create LineString from.
    :type geometry: ColumnOrName
    :return: LineString geometry of a MultiPoint geometry column.
    :rtype: Column
    """
    return _call_st_function("ST_LineFromMultiPoint", geometry)


@validate_argument_types
def ST_LineInterpolatePoint(geometry: ColumnOrName, fraction: ColumnOrNameOrNumber) -> Column:
    """Calculate a point that is interpolated along a linestring.

    :param geometry: Linestring geometry column to interpolate from.
    :type geometry: ColumnOrName
    :param fraction: Fraction of total length along geometry to generate a point for.
    :type fraction: ColumnOrNameOrNumber
    :return: Interpolated point as a point geometry column.
    :rtype: Column
    """
    return _call_st_function("ST_LineInterpolatePoint", (geometry, fraction))


@validate_argument_types
def ST_LineMerge(multi_line_string: ColumnOrName) -> Column:
    """Sew together the constituent line work of a multilinestring into a
    single linestring.

    :param multi_line_string: Multilinestring geometry column to merge.
    :type multi_line_string: ColumnOrName
    :return: Linestring geometry column resulting from the merger of multi_line_string.
    :rtype: Column
    """
    return _call_st_function("ST_LineMerge", multi_line_string)


@validate_argument_types
def ST_LineSubstring(line_string: ColumnOrName, start_fraction: ColumnOrNameOrNumber, end_fraction: ColumnOrNameOrNumber) -> Column:
    """Generate a substring of a linestring geometry column.

    :param line_string: Linestring geometry column to generate from.
    :type line_string: ColumnOrName
    :param start_fraction: Fraction of linestring to start from for the resulting substring as either a number or numeric column.
    :type start_fraction: ColumnOrNameOrNumber
    :param end_fraction: Fraction of linestring to end at for the resulting substring as either a number or numeric column.
    :type end_fraction: ColumnOrNameOrNumber
    :return: Smaller linestring that runs from start_fraction to end_fraction of line_string as a linestring geometry column, will be null if either start_fraction or end_fraction are outside the interval [0, 1].
    :rtype: Column
    """
    return _call_st_function("ST_LineSubstring", (line_string, start_fraction, end_fraction))


@validate_argument_types
def ST_MakePolygon(line_string: ColumnOrName, holes: Optional[ColumnOrName] = None) -> Column:
    """Create a polygon geometry from a linestring describing the exterior ring as well as an array of linestrings describing holes.

    :param line_string: Closed linestring geometry column that describes the exterior ring of the polygon.
    :type line_string: ColumnOrName
    :param holes: Optional column for an array of closed geometry columns that describe holes in the polygon, defaults to None.
    :type holes: Optional[ColumnOrName], optional
    :return: Polygon geometry column created from the input linestrings.
    :rtype: Column
    """
    args = (line_string,) if holes is None else (line_string, holes)
    return _call_st_function("ST_MakePolygon", args)


@validate_argument_types
def ST_MakeValid(geometry: ColumnOrName, keep_collapsed: Optional[Union[ColumnOrName, bool]] = None) -> Column:
    """Convert an invalid geometry in a geometry column into a valid geometry.

    :param geometry: Geometry column that contains the invalid geometry.
    :type geometry: ColumnOrName
    :param keep_collapsed: If True then collapsed geometries are converted to empty geometries, otherwise they will be converted to valid geometries of a lower dimension, if None then the default value of False is used, defaults to None
    :type keep_collapsed: Optional[Union[ColumnOrName, bool]], optional
    :return: Geometry column that contains valid versions of the original geometry.
    :rtype: Column
    """
    args = (geometry,) if keep_collapsed is None else (geometry, keep_collapsed)
    return _call_st_function("ST_MakeValid", args)


@validate_argument_types
def ST_MinimumBoundingCircle(geometry: ColumnOrName, quadrant_segments: Optional[Union[ColumnOrName, int]] = None) -> Column:
    """Generate the minimum bounding circle that contains a geometry.

    :param geometry: Geometry column to generate minimum bounding circles for.
    :type geometry: ColumnOrName
    :param quadrant_segments: Number of quadrant segments to use, if None then use a default value, defaults to None
    :type quadrant_segments: Optional[Union[ColumnOrName, int]], optional
    :return: Geometry column that contains the minimum bounding circles.
    :rtype: Column
    """
    args = (geometry,) if quadrant_segments is None else (geometry, quadrant_segments)
    return _call_st_function("ST_MinimumBoundingCircle", args)


@validate_argument_types
def ST_MinimumBoundingRadius(geometry: ColumnOrName) -> Column:
    """Calculate the minimum bounding radius from the centroid of a geometry that will contain it.

    :param geometry: Geometry column to generate minimum bounding radii for.
    :type geometry: ColumnOrName
    :return: Struct column with a center field containing point geometry for the center of geometry and a radius field with a double value for the bounding radius.
    :rtype: Column
    """
    return _call_st_function("ST_MinimumBoundingRadius", geometry)


@validate_argument_types
def ST_Multi(geometry: ColumnOrName) -> Column:
    """Convert the geometry column into a multi-geometry column.

    :param geometry: Geometry column to convert.
    :type geometry: ColumnOrName
    :return: Multi-geometry form of geometry as a geometry column.
    :rtype: Column
    """
    return _call_st_function("ST_Multi", geometry)


@validate_argument_types
def ST_Normalize(geometry: ColumnOrName) -> Column:
    """Convert geometry in a geometry column to a canonical form.

    :param geometry: Geometry to convert.
    :type geometry: ColumnOrName
    :return: Geometry with points ordered in a canonical way as a geometry column.
    :rtype: Column
    """
    return _call_st_function("ST_Normalize", geometry)


@validate_argument_types
def ST_NPoints(geometry: ColumnOrName) -> Column:
    """Return the number of points contained in a geometry.

    :param geometry: Geometry column to return for.
    :type geometry: ColumnOrName
    :return: Number of points in a geometry column as an integer column.
    :rtype: Column
    """
    return _call_st_function("ST_NPoints", geometry)


@validate_argument_types
def ST_NDims(geometry: ColumnOrName) -> Column:
    """Return the number of dimensions contained in a geometry.

    :param geometry: Geometry column to return for.
    :type geometry: ColumnOrName
    :return: Number of dimensions in a geometry column as an integer column.
    :rtype: Column
    """
    return _call_st_function("ST_NDims", geometry)


@validate_argument_types
def ST_NumGeometries(geometry: ColumnOrName) -> Column:
    """Return the number of geometries contained in a multi-geometry.

    :param geometry: Multi-geometry column to return for.
    :type geometry: ColumnOrName
    :return: Number of geometries contained in a multi-geometry column as an integer column.
    :rtype: Column
    """
    return _call_st_function("ST_NumGeometries", geometry)


@validate_argument_types
def ST_NumInteriorRings(geometry: ColumnOrName) -> Column:
    """Return the number of interior rings contained in a polygon geometry.

    :param geometry: Polygon geometry column to return for.
    :type geometry: ColumnOrName
    :return: Number of interior rings polygons contain as an integer column.
    :rtype: Column
    """
    return _call_st_function("ST_NumInteriorRings", geometry)


@validate_argument_types
def ST_PointN(geometry: ColumnOrName, n: Union[ColumnOrName, int]) -> Column:
    """Get the n-th point (starts at 1) for a geometry.

    :param geometry: Geometry column to get the point from.
    :type geometry: ColumnOrName
    :param n: Index for the point to return, 1-based, negative values start from the end so -1 is the last point, values that are out of bounds return null.
    :type n: Union[ColumnOrName, int]
    :return: n-th point from the geometry as a point geometry column, or null if index is out of bounds.
    :rtype: Column
    """
    return _call_st_function("ST_PointN", (geometry, n))


@validate_argument_types
def ST_PointOnSurface(geometry: ColumnOrName) -> Column:
    """Get a point that is guaranteed to lie on the surface.

    :param geometry: Geometry column containing the Surface to get a point from.
    :type geometry: ColumnOrName
    :return: Point that lies on geometry as a point geometry column.
    :rtype: Column
    """
    return _call_st_function("ST_PointOnSurface", geometry)


@validate_argument_types
def ST_PrecisionReduce(geometry: ColumnOrName, precision: Union[ColumnOrName, int]) -> Column:
    """Reduce the precision of the coordinates in geometry to a specified number of decimal places.

    :param geometry: Geometry to reduce the precision of.
    :type geometry: ColumnOrName
    :param precision: Number of decimal places to reduce the precision to as either an integer or integer column, 0 reduces precision to whole numbers.
    :type precision: Union[ColumnOrName, int]
    :return: Geometry with precision reduced to the indicated number of decimal places as a geometry column, empty geometry if an invalid precision is passed.
    :rtype: Column
    """
    return _call_st_function("ST_PrecisionReduce", (geometry, precision))


@validate_argument_types
def ST_RemovePoint(line_string: ColumnOrName, index: Union[ColumnOrName, int]) -> Column:
    """Remove the specified point (0-th based) for a linestring geometry column.

    :param line_string: Linestring geometry column to remove the point from.
    :type line_string: ColumnOrName
    :param index: Index for the point to remove as either an integer or an integer column, 0-th based, negative numbers are ignored.
    :type index: Union[ColumnOrName, int]
    :return: Linestring geometry column with the specified point removed, or null if the index is out of bounds.
    :rtype: Column
    """
    return _call_st_function("ST_RemovePoint", (line_string, index))


@validate_argument_types
def ST_Reverse(geometry: ColumnOrName) -> Column:
    """Reverse the points for the geometry.

    :param geometry: Geometry column to reverse points for.
    :type geometry: ColumnOrName
    :return: Geometry with points in reverse order compared to the original.
    :rtype: Column
    """
    return _call_st_function("ST_Reverse", geometry)

@validate_argument_types
def ST_S2CellIDs(geometry: ColumnOrName, level: Union[ColumnOrName, int]) -> Column:
    """Cover Geometry with S2 Cells and return a List of Long type cell IDs
    :param geometry: Geometry column to generate cell IDs
    :type geometry: ColumnOrName
    :param level: value between 1 and 31, controls the size of the cells used for coverage. With a bigger level, the cells will be smaller, the coverage will be more accurate, but the result size will be exponentially increasing.
    :type level: int
    :return: List of cellIDs
    :rtype: List[long]
    """
    args = (geometry, level)
    return _call_st_function("ST_S2CellIDs", args)


@validate_argument_types
def ST_SetPoint(line_string: ColumnOrName, index: Union[ColumnOrName, int], point: ColumnOrName) -> Column:
    """Replace a point in a linestring.

    :param line_string: Linestring geometry column which contains the point to be replaced.
    :type line_string: ColumnOrName
    :param index: Index for the point to be replaced, 0-based, negative values start from the end so -1 is the last point.
    :type index: Union[ColumnOrName, int]
    :param point: Point geometry column to be newly set.
    :type point: ColumnOrName
    :return: Linestring geometry column with the replaced point, or null if the index is out of bounds.
    :rtype: Column
    """
    return _call_st_function("ST_SetPoint", (line_string, index, point))


@validate_argument_types
def ST_SetSRID(geometry: ColumnOrName, srid: Union[ColumnOrName, int]) -> Column:
    """Set the SRID for geometry.

    :param geometry: Geometry column to set SRID for.
    :type geometry: ColumnOrName
    :param srid: SRID to set as either an integer or an integer column.
    :type srid: Union[ColumnOrName, int]
    :return: Geometry column with SRID set to srid.
    :rtype: Column
    """
    return _call_st_function("ST_SetSRID", (geometry, srid))


@validate_argument_types
def ST_SRID(geometry: ColumnOrName) -> Column:
    """Get the SRID of geometry.

    :param geometry: Geometry column to get SRID from.
    :type geometry: ColumnOrName
    :return: SRID of geometry in the geometry column as an integer column.
    :rtype: Column
    """
    return _call_st_function("ST_SRID", geometry)


@validate_argument_types
def ST_StartPoint(line_string: ColumnOrName) -> Column:
    """Get the first point from a linestring.

    :param line_string: Linestring geometry column to get the first points for.
    :type line_string: ColumnOrName
    :return: First of the linestring geometry as a point geometry column.
    :rtype: Column
    """
    return _call_st_function("ST_StartPoint", line_string)


@validate_argument_types
def ST_SubDivide(geometry: ColumnOrName, max_vertices: Union[ColumnOrName, int]) -> Column:
    """Subdivide a geometry into an array of geometries with at maximum number of vertices in each.

    :param geometry: Geometry column to subdivide.
    :type geometry: ColumnOrName
    :param max_vertices: Maximum number of vertices to have in each subdivision.
    :type max_vertices: Union[ColumnOrName, int]
    :return: Array of geometries that represent the subdivision of the original geometry.
    :rtype: Column
    """
    return _call_st_function("ST_SubDivide", (geometry, max_vertices))


@validate_argument_types
def ST_SubDivideExplode(geometry: ColumnOrName, max_vertices: Union[ColumnOrName, int]) -> Column:
    """Same as ST_SubDivide except also explode the generated array into multiple rows.

    :param geometry: Geometry column to subdivide.
    :type geometry: ColumnOrName
    :param max_vertices: Maximum number of vertices to have in each subdivision.
    :type max_vertices: Union[ColumnOrName, int]
    :return: Individual geometries exploded from the returned array of ST_SubDivide.
    :rtype: Column
    """
    return _call_st_function("ST_SubDivideExplode", (geometry, max_vertices))


@validate_argument_types
def ST_SimplifyPreserveTopology(geometry: ColumnOrName, distance_tolerance: ColumnOrNameOrNumber) -> Column:
    """Simplify a geometry within a specified tolerance while preserving topological relationships.

    :param geometry: Geometry column to simplify.
    :type geometry: ColumnOrName
    :param distance_tolerance: Tolerance for merging points together to simplify the geometry as either a number or numeric column.
    :type distance_tolerance: ColumnOrNameOrNumber
    :return: Simplified geometry as a geometry column.
    :rtype: Column
    """
    return _call_st_function("ST_SimplifyPreserveTopology", (geometry, distance_tolerance))


@validate_argument_types
def ST_Split(input: ColumnOrName, blade: ColumnOrName) -> Column:
    """Split input geometry by the blade geometry.

    :param input: One geometry column to use.
    :type input: ColumnOrName
    :param blade: Other geometry column to use.
    :type blase: ColumnOrName
    :return: Multi-geometry representing the split of input by blade.
    :rtype: Column
    """
    return _call_st_function("ST_SymDifference", (input, blade))


@validate_argument_types
def ST_SymDifference(a: ColumnOrName, b: ColumnOrName) -> Column:
    """Calculate the symmetric difference of two geometries (the regions that are only in one of them).

    :param a: One geometry column to use.
    :type a: ColumnOrName
    :param b: Other geometry column to use.
    :type b: ColumnOrName
    :return: Geometry representing the symmetric difference of a and b as a geometry column.
    :rtype: Column
    """
    return _call_st_function("ST_SymDifference", (a, b))


@validate_argument_types
def ST_Transform(geometry: ColumnOrName, source_crs: ColumnOrName, target_crs: ColumnOrName, disable_error: Optional[Union[ColumnOrName, bool]] = None) -> Column:
    """Convert a geometry from one coordinate system to another coordinate system.

    :param geometry: Geometry column to convert.
    :type geometry: ColumnOrName
    :param source_crs: Original coordinate system for geometry as a string, a string constant must be wrapped as a string literal (using pyspark.sql.functions.lit).
    :type source_crs: ColumnOrName
    :param target_crs: Coordinate system geometry will be converted to as a string, a string constant must be wrapped as a string literal (using pyspark.sql.functions.lit).
    :type target_crs: ColumnOrName
    :param disable_error: Whether to disable the error "Bursa wolf parameters required", defaults to None
    :type disable_error: Optional[Union[ColumnOrName, bool]], optional
    :return: Geometry converted to the target coordinate system as an
    :rtype: Column
    """
    args = (geometry, source_crs, target_crs) if disable_error is None else (geometry, source_crs, target_crs, disable_error)
    return _call_st_function("ST_Transform", args)


@validate_argument_types
def ST_Union(a: ColumnOrName, b: ColumnOrName) -> Column:
    """Calculate the union of two geometries.

    :param a: One geometry column to use.
    :type a: ColumnOrName
    :param b: Other geometry column to use.
    :type b: ColumnOrName
    :return: Geometry representing the union of a and b as a geometry column.
    :rtype: Column
    """
    return _call_st_function("ST_Union", (a, b))


@validate_argument_types
def ST_X(point: ColumnOrName) -> Column:
    """Return the X coordinate of a point geometry.

    :param point: Point geometry column to get the coordinate for.
    :type point: ColumnOrName
    :return: X coordinate of the point geometry as a double column.
    :rtype: Column
    """
    return _call_st_function("ST_X", point)


@validate_argument_types
def ST_XMax(geometry: ColumnOrName) -> Column:
    """Calculate the maximum X coordinate for a geometry.

    :param geometry: Geometry column to get maximum X coordinate for.
    :type geometry: ColumnOrName
    :return: Maximum X coordinate for the geometry as a double column.
    :rtype: Column
    """
    return _call_st_function("ST_XMax", geometry)


@validate_argument_types
def ST_XMin(geometry: ColumnOrName) -> Column:
    """Calculate the minimum X coordinate for a geometry.

    :param geometry: Geometry column to get minimum X coordinate for.
    :type geometry: ColumnOrName
    :return: Minimum X coordinate for the geometry as a double column.
    :rtype: Column
    """
    return _call_st_function("ST_XMin", geometry)


@validate_argument_types
def ST_Y(point: ColumnOrName) -> Column:
    """Return the Y coordinate of a point geometry.

    :param point: Point geometry column to return the Y coordinate for.
    :type point: ColumnOrName
    :return: Y coordinate of the point geometry column as a double column.
    :rtype: Column
    """
    return _call_st_function("ST_Y", point)


@validate_argument_types
def ST_YMax(geometry: ColumnOrName) -> Column:
    """Calculate the maximum Y coordinate for a geometry.

    :param geometry: Geometry column to get the maximum Y coordinate for.
    :type geometry: ColumnOrName
    :return: Maximum Y coordinate for the geometry as a double column.
    :rtype: Column
    """
    return _call_st_function("ST_YMax", geometry)


@validate_argument_types
def ST_YMin(geometry: ColumnOrName) -> Column:
    """Calculate the minimum Y coordinate for a geometry.

    :param geometry: Geometry column to get the minimum Y coordinate for.
    :type geometry: ColumnOrName
    :return: Minimum Y coordinate for the geometry as a double column.
    :rtype: Column
    """
    return _call_st_function("ST_YMin", geometry)


@validate_argument_types
def ST_Z(point: ColumnOrName) -> Column:
    """Return the Z coordinate of a point geometry.

    :param point: Point geometry column to get the Z coordinate from.
    :type point: ColumnOrName
    :return: Z coordinate for the point geometry as a double column.
    :rtype: Column
    """
    return _call_st_function("ST_Z", point)

@validate_argument_types
def ST_ZMax(geometry: ColumnOrName) -> Column:
    """Return the maximum Z coordinate of a geometry.

    :param geometry: Geometry column to get the maximum Z coordinate from.
    :type geometry: ColumnOrName
    :return: Maximum Z coordinate for the geometry as a double column.
    :rtype: Column
    """
    return _call_st_function("ST_ZMax", geometry)

@validate_argument_types
def ST_ZMin(geometry: ColumnOrName) -> Column:
    """Return the minimum Z coordinate of a geometry.

    :param geometry: Geometry column to get the minimum Z coordinate from.
    :type geometry: ColumnOrName
    :return: Minimum Z coordinate for the geometry as a double column.
    :rtype: Column
    """
    return _call_st_function("ST_ZMin", geometry)
@validate_argument_types
def ST_NumPoints(geometry: ColumnOrName) -> Column:
    """Return the number of points in a LineString
    :param geometry: Geometry column to get number of points from.
    :type geometry: ColumnOrName
    :return: Number of points in a LineString as an integer column
    :rtype: Column
    """
    return _call_st_function("ST_NumPoints", geometry)

@validate_argument_types
def ST_Force3D(geometry: ColumnOrName, zValue: Optional[Union[ColumnOrName, float]] = 0.0) -> Column:
    """
    Return a geometry with a 3D coordinate of value 'zValue' forced upon it. No change happens if the geometry is already 3D
    :param zValue: Optional value of z coordinate to be potentially added, default value is 0.0
    :param geometry: Geometry column to make 3D
    :return: 3D geometry with either already present z coordinate if any, or zcoordinate with given zValue
    """
    args = (geometry, zValue)
    return _call_st_function("ST_Force3D", args)

@validate_argument_types
def ST_NRings(geometry: ColumnOrName) -> Column:
    """
    Returns the total number of rings in a Polygon or MultiPolygon. Compared to ST_NumInteriorRings, ST_NRings takes exterior rings into account as well.
    :param geometry: Geometry column to calculate rings for
    :return: Number of exterior rings + interior rings (if any) for the given Polygon or MultiPolygon
    """
    return _call_st_function("ST_NRings", geometry)
@validate_argument_types
def ST_Translate(geometry: ColumnOrName, deltaX: Union[ColumnOrName, float], deltaY: Union[ColumnOrName, float], deltaZ: Optional[Union[ColumnOrName, float]] = 0.0) -> Column:
    """
    Returns the geometry with x, y and z (if present) coordinates offset by given deltaX, deltaY, and deltaZ values.
    :param geometry: Geometry column whose coordinates are to be translated.
    :param deltaX: value by which to offset X coordinate.
    :param deltaY: value by which to offset Y coordinate.
    :param deltaZ: value by which to offset Z coordinate (if present).
    :return: The input geometry with its coordinates translated.
    """
    args = (geometry, deltaX, deltaY, deltaZ)
    return _call_st_function("ST_Translate", args)

def ST_FrechetDistance(g1: ColumnOrName, g2: ColumnOrName) -> Column:
    """
    Computes discrete frechet distance between the two geometries.
    If any of the geometry is empty, ST_FrechetDistance returns 0
    :param g1:
    :param g2:
    :return: Computed Discrete Frechet Distance between g1 and g2
    """

    args = (g1, g2)
    return _call_st_function("ST_FrechetDistance", args)

@validate_argument_types
def ST_Affine(geometry: ColumnOrName, a: Union[ColumnOrName, float], b: Union[ColumnOrName, float], d: Union[ColumnOrName, float],
                e: Union[ColumnOrName, float], xOff: Union[ColumnOrName, float], yOff: Union[ColumnOrName, float], c: Optional[Union[ColumnOrName, float]] = None, f: Optional[Union[ColumnOrName, float]] = None,
                g: Optional[Union[ColumnOrName, float]] = None, h: Optional[Union[ColumnOrName, float]] = None,
                i: Optional[Union[ColumnOrName, float]] = None,  zOff: Optional[Union[ColumnOrName, float]] = None) -> Column:
    """
    Apply a 3D/2D affine tranformation to the given geometry
    x = a * x + b * y + c * z + xOff | x = a * x + b * y + xOff
    y = d * x + e * y + f * z + yOff | y = d * x + e * y + yOff
    z = g * x + h * y + i * z + zOff
    :param geometry: Geometry to apply affine transformation to
    :param a:
    :param b:
    :param c: Default 0.0
    :param d:
    :param e:
    :param f: Default 0.0
    :param g: Default 0.0
    :param h: Default 0.0
    :param i: Default 0.0
    :param xOff:
    :param yOff:
    :param zOff: Default 0.0
    :return: Geometry with affine transformation applied
    """
    args = (geometry, a, b, d, e, xOff, yOff, c, f, g, h, i, zOff)
    return _call_st_function("ST_Affine", args)


def ST_BoundingDiagonal(geometry: ColumnOrName) -> Column:
    """
    Returns a LineString with the min/max values of each dimension of the bounding box of the given geometry as its
    start/end coordinates.
    :param geometry: Geometry to return bounding diagonal of.
    :return: LineString spanning min and max values of each dimension of the given geometry
    """

    return _call_st_function("ST_BoundingDiagonal", geometry)

@validate_argument_types
def ST_HausdorffDistance(g1: ColumnOrName, g2: ColumnOrName, densityFrac: Optional[Union[ColumnOrName, float]] = -1) -> Column:
    """
    Returns discretized (and hence approximate) hausdorff distance between two given geometries.
    Optionally, a distance fraction can also be provided which decreases the gap between actual and discretized hausforff distance
    :param g1:
    :param g2:
    :param densityFrac: Optional
    :return:
    """
    args = (g1, g2, densityFrac)
    return _call_st_function("ST_HausdorffDistance", args)<|MERGE_RESOLUTION|>--- conflicted
+++ resolved
@@ -114,10 +114,7 @@
     "ST_Force3D",
     "ST_NRings",
     "ST_Translate",
-<<<<<<< HEAD
-=======
     "ST_FrechetDistance",
->>>>>>> a768abd3
     "ST_Affine",
     "ST_BoundingDiagonal"
 ]
