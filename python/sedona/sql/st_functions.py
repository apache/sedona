#  Licensed to the Apache Software Foundation (ASF) under one
#  or more contributor license agreements.  See the NOTICE file
#  distributed with this work for additional information
#  regarding copyright ownership.  The ASF licenses this file
#  to you under the Apache License, Version 2.0 (the
#  "License"); you may not use this file except in compliance
#  with the License.  You may obtain a copy of the License at
#
#    http://www.apache.org/licenses/LICENSE-2.0
#
#  Unless required by applicable law or agreed to in writing,
#  software distributed under the License is distributed on an
#  "AS IS" BASIS, WITHOUT WARRANTIES OR CONDITIONS OF ANY
#  KIND, either express or implied.  See the License for the
#  specific language governing permissions and limitations
#  under the License.

from functools import partial
from typing import Optional, Union

from pyspark.sql import Column

from sedona.sql.dataframe_api import call_sedona_function, ColumnOrName, ColumnOrNameOrNumber, validate_argument_types


__all__ = [
    "ST_3DDistance",
    "ST_AddPoint",
    "ST_Area",
    "ST_AreaSpheroid",
    "ST_AsBinary",
    "ST_AsEWKB",
    "ST_AsEWKT",
    "ST_AsGeoJSON",
    "ST_AsGML",
    "ST_AsKML",
    "ST_AsText",
    "ST_Azimuth",
    "ST_Boundary",
    "ST_Buffer",
    "ST_BuildArea",
    "ST_Centroid",
    "ST_Collect",
    "ST_CollectionExtract",
    "ST_ConcaveHull",
    "ST_ConvexHull",
    "ST_Difference",
    "ST_Dimension",
    "ST_Distance",
    "ST_DistanceSphere",
    "ST_DistanceSpheroid",
    "ST_Dump",
    "ST_DumpPoints",
    "ST_EndPoint",
    "ST_Envelope",
    "ST_ExteriorRing",
    "ST_FlipCoordinates",
    "ST_Force_2D",
    "ST_GeoHash",
    "ST_GeometricMedian",
    "ST_GeometryN",
    "ST_GeometryType",
    "ST_InteriorRingN",
    "ST_Intersection",
    "ST_IsClosed",
    "ST_IsEmpty",
    "ST_IsRing",
    "ST_IsSimple",
    "ST_IsValid",
    "ST_Length",
    "ST_LengthSpheroid",
    "ST_LineFromMultiPoint",
    "ST_LineInterpolatePoint",
    "ST_LineMerge",
    "ST_LineSubstring",
    "ST_MakePolygon",
    "ST_MakeValid",
    "ST_MinimumBoundingCircle",
    "ST_MinimumBoundingRadius",
    "ST_Multi",
    "ST_Normalize",
    "ST_NPoints",
    "ST_NDims",
    "ST_NumGeometries",
    "ST_NumInteriorRings",
    "ST_PointN",
    "ST_PointOnSurface",
    "ST_PrecisionReduce",
    "ST_RemovePoint",
    "ST_Reverse",
    "ST_S2CellIDs",
    "ST_SetPoint",
    "ST_SetSRID",
    "ST_SRID",
    "ST_Split",
    "ST_StartPoint",
    "ST_SubDivide",
    "ST_SubDivideExplode",
    "ST_SimplifyPreserveTopology",
    "ST_SymDifference",
    "ST_Transform",
    "ST_Union",
    "ST_X",
    "ST_XMax",
    "ST_XMin",
    "ST_Y",
    "ST_YMax",
    "ST_YMin",
    "ST_Z",
    "ST_ZMax",
    "ST_ZMin",
    "ST_NumPoints",
    "ST_Force3D",
    "ST_NRings",
    "ST_Translate",
<<<<<<< HEAD
    "ST_FrechetDistance"
=======
    "ST_BoundingDiagonal"
>>>>>>> 9669a838
]


_call_st_function = partial(call_sedona_function, "st_functions")


@validate_argument_types
def ST_3DDistance(a: ColumnOrName, b: ColumnOrName) -> Column:
    """Calculate the 3-dimensional minimum Cartesian distance between two geometry columns.

    :param a: One geometry column to use in the calculation.
    :type a: ColumnOrName
    :param b: Other geometry column to use in the calculation.
    :type b: ColumnOrName
    :return: Minimum cartesian distance between a and b as a double column.
    :rtype: Column
    """
    return _call_st_function("ST_3DDistance", (a, b))


@validate_argument_types
def ST_AddPoint(line_string: ColumnOrName, point: ColumnOrName, index: Optional[Union[ColumnOrName, int]] = None) -> Column:
    """Add a point to either the end of a linestring or a specified index.
    If index is not provided then point will be added to the end of line_string.

    :param line_string: Linestring geometry column to add point to.
    :type line_string: ColumnOrName
    :param point: Point geometry column to add to line_string.
    :type point: ColumnOrName
    :param index: 0-based index to insert point at in line_string, if None then point is appended to the end of line_string, defaults to None
    :type index: Optional[Union[ColumnOrName, int]], optional
    :return: Linestring geometry column with point added.
    :rtype: Column
    """
    args = (line_string, point) if index is None else (line_string, point, index)
    return _call_st_function("ST_AddPoint", args)


@validate_argument_types
def ST_Area(geometry: ColumnOrName) -> Column:
    """Calculate the area of a geometry.

    :param geometry: Geometry column to calculate the area of.
    :type geometry: ColumnOrName
    :return: Area of geometry as a double column.
    :rtype: Column
    """
    return _call_st_function("ST_Area", geometry)

@validate_argument_types
def ST_AreaSpheroid(geometry: ColumnOrName) -> Column:
    """Calculate the area of a geometry using WGS84 spheroid.

    :param geometry: Geometry column to calculate the area of.
    :type geometry: ColumnOrName
    :return: Area of geometry as a double column. Unit is meter.
    :rtype: Column
    """
    return _call_st_function("ST_AreaSpheroid", geometry)


@validate_argument_types
def ST_AsBinary(geometry: ColumnOrName) -> Column:
    """Generate the Well-Known Binary (WKB) representation of a geometry.

    :param geometry: Geometry column to generate WKB for.
    :type geometry: ColumnOrName
    :return: Well-Known Binary representation of geometry as a binary column.
    :rtype: Column
    """
    return _call_st_function("ST_AsBinary", geometry)


@validate_argument_types
def ST_AsEWKB(geometry: ColumnOrName) -> Column:
    """Generate the Extended Well-Known Binary representation of a geometry.
    As opposed to WKB, EWKB will include the SRID of the geometry.

    :param geometry: Geometry to generate EWKB for.
    :type geometry: ColumnOrName
    :return: Extended Well-Known Binary representation of geometry as a binary column.
    :rtype: Column
    """
    return _call_st_function("ST_AsEWKB", geometry)


@validate_argument_types
def ST_AsEWKT(geometry: ColumnOrName) -> Column:
    """Generate the Extended Well-Known Text representation of a geometry column.
    As opposed to WKT, EWKT will include the SRID of the geometry.

    :param geometry: Geometry column to generate EWKT for.
    :type geometry: ColumnOrName
    :return: Extended Well-Known Text representation of geometry as a string column.
    :rtype: Column
    """
    return _call_st_function("ST_AsEWKT", geometry)


@validate_argument_types
def ST_AsGeoJSON(geometry: ColumnOrName) -> Column:
    """Generate the GeoJSON style representation of a geometry column.

    :param geometry: Geometry column to generate GeoJSON for.
    :type geometry: ColumnOrName
    :return: GeoJSON representation of geometry as a string column.
    :rtype: Column
    """
    return _call_st_function("ST_AsGeoJSON", geometry)


@validate_argument_types
def ST_AsGML(geometry: ColumnOrName) -> Column:
    """Generate the Geography Markup Language (GML) representation of a
    geometry column.

    :param geometry: Geometry column to generate GML for.
    :type geometry: ColumnOrName
    :return: GML representation of geometry as a string column.
    :rtype: Column
    """
    return _call_st_function("ST_AsGML", geometry)


@validate_argument_types
def ST_AsKML(geometry: ColumnOrName) -> Column:
    """Generate the KML representation of a geometry column.

    :param geometry: Geometry column to generate KML for.
    :type geometry: ColumnOrName
    :return: KML representation of geometry as a string column.
    :rtype: Column
    """
    return _call_st_function("ST_AsKML", geometry)


@validate_argument_types
def ST_AsText(geometry: ColumnOrName) -> Column:
    """Generate the Well-Known Text (WKT) representation of a geometry column.

    :param geometry: Geometry column to generate WKT for.
    :type geometry: ColumnOrName
    :return: WKT representation of geometry as a string column.
    :rtype: Column
    """
    return _call_st_function("ST_AsText", geometry)


@validate_argument_types
def ST_Azimuth(point_a: ColumnOrName, point_b: ColumnOrName) -> Column:
    """Calculate the azimuth for two point columns in radians.

    :param point_a: One point geometry column to use for the calculation.
    :type point_a: ColumnOrName
    :param point_b: Other point geometry column to use for the calculation.
    :type point_b: ColumnOrName
    :return: Azimuth for point_a and point_b in radians as a double column.
    :rtype: Column
    """
    return _call_st_function("ST_Azimuth", (point_a, point_b))


@validate_argument_types
def ST_Boundary(geometry: ColumnOrName) -> Column:
    """Calculate the closure of the combinatorial boundary of a geometry column.

    :param geometry: Geometry column to calculate the boundary for.
    :type geometry: ColumnOrName
    :return: Boundary of the input geometry as a geometry column.
    :rtype: Column
    """
    return _call_st_function("ST_Boundary", geometry)


@validate_argument_types
def ST_Buffer(geometry: ColumnOrName, buffer: ColumnOrNameOrNumber) -> Column:
    """Calculate a geometry that represents all points whose distance from the
    input geometry column is equal to or less than a given amount.

    :param geometry: Input geometry column to buffer.
    :type geometry: ColumnOrName
    :param buffer: Either a column or value for the amount to buffer the input geometry by.
    :type buffer: ColumnOrNameOrNumber
    :return: Buffered geometry as a geometry column.
    :rtype: Column
    """
    return _call_st_function("ST_Buffer", (geometry, buffer))


@validate_argument_types
def ST_BuildArea(geometry: ColumnOrName) -> Column:
    """Generate a geometry described by the constituent linework of the input
    geometry column.

    :param geometry: Linestring or multilinestring geometry column to use as input.
    :type geometry: ColumnOrName
    :return: Area formed by geometry as a geometry column.
    :rtype: Column
    """
    return _call_st_function("ST_BuildArea", geometry)


@validate_argument_types
def ST_Centroid(geometry: ColumnOrName) -> Column:
    """Calculate the centroid of the given geometry column.

    :param geometry: Geometry column to calculate a centroid for.
    :type geometry: ColumnOrName
    :return: Centroid of geometry as a point geometry column.
    :rtype: Column
    """
    return _call_st_function("ST_Centroid", geometry)


@validate_argument_types
def ST_Collect(*geometries: ColumnOrName) -> Column:
    """Collect multiple geometry columns or an array of geometries into a single
    multi-geometry or geometry collection.

    :param geometries: Either a single geometry column that holds an array of geometries or multiple geometry columns.
    :return: If the types of geometries are homogeneous then a multi-geometry is returned, otherwise a geometry collection is returned.
    :rtype: Column
    """
    if len(geometries) == 1:
        return _call_st_function("ST_Collect", geometries)
    else:
        return _call_st_function("ST_Collect", [geometries])


@validate_argument_types
def ST_CollectionExtract(collection: ColumnOrName, geom_type: Optional[Union[ColumnOrName, int]] = None) -> Column:
    """Extract a specific type of geometry from a geometry collection column
    as a multi-geometry column.

    :param collection: Column for the geometry collection.
    :type collection: ColumnOrName
    :param geom_type: Type of geometry to extract where 1 is point, 2 is linestring, and 3 is polygon, if None then the highest dimension geometry is extracted, defaults to None
    :type geom_type: Optional[Union[ColumnOrName, int]], optional
    :return: Multi-geometry column containing all geometry from collection of the selected type.
    :rtype: Column
    """
    args = (collection,) if geom_type is None else (collection, geom_type)
    return _call_st_function("ST_CollectionExtract", args)


@validate_argument_types
def ST_ConcaveHull(geometry: ColumnOrName, pctConvex: Union[ColumnOrName, float], allowHoles: Optional[Union[ColumnOrName, bool]] = None) -> Column:
    """Generate the cancave hull of a geometry column.

    :param geometry: Geometry column to generate a cancave hull for.
    :type geometry: ColumnOrName
    :param pctConvex: value between 0 and 1, controls the concaveness of the computed hull.
    :type pctConvex: Union[ColumnOrName, float]
    :param allowHoles: The computed hull will not contain holes unless allowHoles is specified as true
    :type allowHoles: Optional[Union[ColumnOrName, bool]], optional
    :return: Concave hull of geometry as a geometry column.
    :rtype: Column
    """
    args = (geometry, pctConvex) if allowHoles is None else (geometry, pctConvex, allowHoles)
    return _call_st_function("ST_ConcaveHull", args)

@validate_argument_types
def ST_ConvexHull(geometry: ColumnOrName) -> Column:
    """Generate the convex hull of a geometry column.

    :param geometry: Geometry column to generate a convex hull for.
    :type geometry: ColumnOrName
    :return: Convex hull of geometry as a geometry column.
    :rtype: Column
    """
    return _call_st_function("ST_ConvexHull", geometry)

@validate_argument_types
def ST_Dimension(geometry: ColumnOrName):
    """Calculate the inherent dimension of a geometry column.

    :param geometry: Geometry column to calculate the dimension for.
    :type geometry: ColumnOrName
    :return: Dimension of geometry as an integer column.
    :rtype: Column
    """
    return _call_st_function("ST_Dimension", geometry)

@validate_argument_types
def ST_Difference(a: ColumnOrName, b: ColumnOrName) -> Column:
    """Calculate the difference of two geometry columns. This difference
    is not symmetric. It only returns the part of geometry a that is not
    in b.

    :param a: Geometry column to use in the calculation.
    :type a: ColumnOrName
    :param b: Geometry column to subtract from geometry column a.
    :type b: ColumnOrName
    :return: Part of geometry a that is not in b as a geometry column.
    :rtype: Column
    """
    return _call_st_function("ST_Difference", (a, b))


@validate_argument_types
def ST_Distance(a: ColumnOrName, b: ColumnOrName) -> Column:
    """Calculate the minimum cartesian distance between two geometry columns.

    :param a: Geometry column to use in the calculation.
    :type a: ColumnOrName
    :param b: Other geometry column to use in the calculation.
    :type b: ColumnOrName
    :return: Two-dimensional cartesian distance between a and b as a double column.
    :rtype: Column
    """
    return _call_st_function("ST_Distance", (a, b))

@validate_argument_types
def ST_DistanceSpheroid(a: ColumnOrName, b: ColumnOrName) -> Column:
    """Calculate the geodesic distance between two geometry columns using WGS84 spheroid.

    :param a: Geometry column to use in the calculation.
    :type a: ColumnOrName
    :param b: Other geometry column to use in the calculation.
    :type b: ColumnOrName
    :return: Two-dimensional geodesic distance between a and b as a double column. Unit is meter.
    :rtype: Column
    """
    return _call_st_function("ST_DistanceSpheroid", (a, b))

@validate_argument_types
def ST_DistanceSphere(a: ColumnOrName, b: ColumnOrName, radius: Optional[Union[ColumnOrName, float]] = 6371008.0) -> Column:
    """Calculate the haversine/great-circle distance between two geometry columns using a given radius.

    :param a: Geometry column to use in the calculation.
    :type a: ColumnOrName
    :param b: Other geometry column to use in the calculation.
    :type b: ColumnOrName
    :param radius: Radius of the sphere, defaults to 6371008.0
    :type radius: Optional[Union[ColumnOrName, float]], optional
    :return: Two-dimensional haversine/great-circle distance between a and b as a double column. Unit is meter.
    :rtype: Column
    """
    return _call_st_function("ST_DistanceSphere", (a, b, radius))

@validate_argument_types
def ST_Dump(geometry: ColumnOrName) -> Column:
    """Returns an array of geometries that are members of a multi-geometry
    or geometry collection column. If the input geometry is a regular geometry
    then the geometry is returned inside of a single element array.

    :param geometry: Geometry column to dump.
    :type geometry: ColumnOrName
    :return: Array of geometries column comprised of the members of geometry.
    :rtype: Column
    """
    return _call_st_function("ST_Dump", geometry)


@validate_argument_types
def ST_DumpPoints(geometry: ColumnOrName) -> Column:
    """Return the list of points of a geometry column. Specifically, return
    the vertices of the input geometry as an array.

    :param geometry: Geometry column to dump the points of.
    :type geometry: ColumnOrName
    :return: Array of point geometry column comprised of the vertices of geometry.
    :rtype: Column
    """
    return _call_st_function("ST_DumpPoints", geometry)


@validate_argument_types
def ST_EndPoint(line_string: ColumnOrName) -> Column:
    """Return the last point of a linestring geometry column.

    :param line_string: Linestring geometry column to get the end point of.
    :type line_string: ColumnOrName
    :return: The last point of the linestring geometry column as a point geometry column.
    :rtype: Column
    """
    return _call_st_function("ST_EndPoint", line_string)


@validate_argument_types
def ST_Envelope(geometry: ColumnOrName) -> Column:
    """Calculate the envelope boundary of a geometry column.

    :param geometry: Geometry column to calculate the envelope of.
    :type geometry: ColumnOrName
    :return: Envelope of geometry as a geometry column.
    :rtype: Column
    """
    return _call_st_function("ST_Envelope", geometry)


@validate_argument_types
def ST_ExteriorRing(polygon: ColumnOrName) -> Column:
    """Get a linestring representing the exterior ring of a polygon geometry
    column.

    :param polygon: Polygon geometry column to get the exterior ring of.
    :type polygon: ColumnOrName
    :return: Exterior ring of polygon as a linestring geometry column.
    :rtype: Column
    """
    return _call_st_function("ST_ExteriorRing", polygon)


@validate_argument_types
def ST_FlipCoordinates(geometry: ColumnOrName) -> Column:
    """Flip the X and Y coordinates of a geometry column.

    :param geometry: Geometry column to flip coordinates for.
    :type geometry: ColumnOrName
    :return: Geometry column identical to geometry except with flipped coordinates.
    :rtype: Column
    """
    return _call_st_function("ST_FlipCoordinates", geometry)


@validate_argument_types
def ST_Force_2D(geometry: ColumnOrName) -> Column:
    """Force the geometry column to only output two dimensional representations.

    :param geometry: Geometry column to force to be 2D.
    :type geometry: ColumnOrName
    :return: Geometry column identical to geometry except with only X and Y coordinates.
    :rtype: Column
    """
    return _call_st_function("ST_Force_2D", geometry)


@validate_argument_types
def ST_GeoHash(geometry: ColumnOrName, precision: Union[ColumnOrName, int]) -> Column:
    """Return the geohash of a geometry column at a given precision level.

    :param geometry: Geometry column to hash.
    :type geometry: ColumnOrName
    :param precision: Precision level to hash geometry at, given as an integer or an integer column.
    :type precision: Union[ColumnOrName, int]
    :return: Geohash of geometry as a string column.
    :rtype: Column
    """
    return _call_st_function("ST_GeoHash", (geometry, precision))

@validate_argument_types
def ST_GeometricMedian(geometry: ColumnOrName, tolerance: Optional[Union[ColumnOrName, float]] = 1e-6,
                       max_iter: Optional[Union[ColumnOrName, int]] = 1000,
                       fail_if_not_converged: Optional[Union[ColumnOrName, bool]] = False) -> Column:
    """Computes the approximate geometric median of a MultiPoint geometry using the Weiszfeld algorithm.
    The geometric median provides a centrality measure that is less sensitive to outlier points than the centroid.
    The algorithm will iterate until the distance change between successive iterations is less than the
    supplied `tolerance` parameter. If this condition has not been met after `maxIter` iterations, the function will
    produce an error and exit, unless `failIfNotConverged` is set to `false`. If a `tolerance` value is not provided,
    a default `tolerance` value is `1e-6`.

    :param geometry: MultiPoint or Point geometry.
    :type geometry: ColumnOrName
    :param tolerance: Distance limit change between successive iterations, defaults to 1e-6.
    :type tolerance: Optional[Union[ColumnOrName, float]], optional
    :param max_iter: Max number of iterations, defaults to 1000.
    :type max_iter: Optional[Union[ColumnOrName, int]], optional
    :param fail_if_not_converged: Generate error if not converged within given tolerance and number of iterations, defaults to False
    :type fail_if_not_converged: Optional[Union[ColumnOrName, boolean]], optional
    :return: Point geometry column.
    :rtype: Column
    """
    args = (geometry, tolerance, max_iter, fail_if_not_converged)
    return _call_st_function("ST_GeometricMedian", args)


@validate_argument_types
def ST_GeometryN(multi_geometry: ColumnOrName, n: Union[ColumnOrName, int]) -> Column:
    """Return the geometry at index n (0-th based) of a multi-geometry column.

    :param multi_geometry: Multi-geometry column to get from.
    :type multi_geometry: ColumnOrName
    :param n: Index to select, given as an integer or integer column, 0-th based index, returns null if index is greater than maximum index.
    :type n: Union[ColumnOrName, int]
    :return: Geometry located at index n in multi_geometry as a geometry column.
    :rtype: Column
    :raises ValueError: If
    """
    if isinstance(n, int) and n < 0:
        raise ValueError(f"Index n for ST_GeometryN must by >= 0: {n} < 0")
    return _call_st_function("ST_GeometryN", (multi_geometry, n))


@validate_argument_types
def ST_GeometryType(geometry: ColumnOrName) -> Column:
    """Return the type of geometry in a given geometry column.

    :param geometry: Geometry column to find the type for.
    :type geometry: ColumnOrName
    :return: Type of geometry as a string column.
    :rtype: Column
    """
    return _call_st_function("ST_GeometryType", geometry)


@validate_argument_types
def ST_InteriorRingN(polygon: ColumnOrName, n: Union[ColumnOrName, int]) -> Column:
    """Return the index n (0-th based) interior ring of a polygon geometry column.

    :param polygon: Polygon geometry column to get an interior ring from.
    :type polygon: ColumnOrName
    :param n: Index of interior ring to return as either an integer or integer column, 0-th based.
    :type n: Union[ColumnOrName, int]
    :raises ValueError: If n is an integer and less than 0.
    :return: Interior ring at index n as a linestring geometry column or null if n is greater than maximum index
    :rtype: Column
    """
    if isinstance(n, int) and n < 0:
        raise ValueError(f"Index n for ST_InteriorRingN must by >= 0: {n} < 0")
    return _call_st_function("ST_InteriorRingN", (polygon, n))


@validate_argument_types
def ST_Intersection(a: ColumnOrName, b: ColumnOrName) -> Column:
    """Calculate the intersection of two geometry columns.

    :param a: One geometry column to use in the calculation.
    :type a: ColumnOrName
    :param b: Other geometry column to use in the calculation.
    :type b: ColumnOrName
    :return: Intersection of a and b as a geometry column.
    :rtype: Column
    """
    return _call_st_function("ST_Intersection", (a, b))


@validate_argument_types
def ST_IsClosed(geometry: ColumnOrName) -> Column:
    """Check if the linestring in a geometry column is closed (its end point is equal to its start point).

    :param geometry: Linestring geometry column to check.
    :type geometry: ColumnOrName
    :return: True if geometry is closed and False otherwise as a boolean column.
    :rtype: Column
    """
    return _call_st_function("ST_IsClosed", geometry)


@validate_argument_types
def ST_IsEmpty(geometry: ColumnOrName) -> Column:
    """Check if the geometry in a geometry column is an empty geometry.

    :param geometry: Geometry column to check.
    :type geometry: ColumnOrName
    :return: True if the geometry is empty and False otherwise as a boolean column.
    :rtype: Column
    """
    return _call_st_function("ST_IsEmpty", geometry)


@validate_argument_types
def ST_IsRing(line_string: ColumnOrName) -> Column:
    """Check if a linestring geometry is both closed and simple.

    :param line_string: Linestring geometry column to check.
    :type line_string: ColumnOrName
    :return: True if the linestring is both closed and simple and False otherwise as a boolean column.
    :rtype: Column
    """
    return _call_st_function("ST_IsRing", line_string)


@validate_argument_types
def ST_IsSimple(geometry: ColumnOrName) -> Column:
    """Check if a geometry's only intersections are at boundary points.

    :param geometry: Geometry column to check in.
    :type geometry: ColumnOrName
    :return: True if geometry is simple and False otherwise as a boolean column.
    :rtype: Column
    """
    return _call_st_function("ST_IsSimple", geometry)


@validate_argument_types
def ST_IsValid(geometry: ColumnOrName) -> Column:
    """Check if a geometry is well formed.

    :param geometry: Geometry column to check in.
    :type geometry: ColumnOrName
    :return: True if geometry is well formed and False otherwise as a boolean column.
    :rtype: Column
    """
    return _call_st_function("ST_IsValid", geometry)


@validate_argument_types
def ST_Length(geometry: ColumnOrName) -> Column:
    """Calculate the length of a linestring geometry.

    :param geometry: Linestring geometry column to calculate length for.
    :type geometry: ColumnOrName
    :return: Length of geometry as a double column.
    :rtype: Column
    """
    return _call_st_function("ST_Length", geometry)

@validate_argument_types
def ST_LengthSpheroid(geometry: ColumnOrName) -> Column:
    """Calculate the perimeter of a geometry using WGS84 spheroid.

    :param geometry: Geometry column to calculate length for.
    :type geometry: ColumnOrName
    :return: perimeter of geometry as a double column. Unit is meter.
    :rtype: Column
    """
    return _call_st_function("ST_LengthSpheroid", geometry)

@validate_argument_types
def ST_LineFromMultiPoint(geometry: ColumnOrName) -> Column:
    """Creates a LineString from a MultiPoint geometry.

    :param geometry: MultiPoint geometry column to create LineString from.
    :type geometry: ColumnOrName
    :return: LineString geometry of a MultiPoint geometry column.
    :rtype: Column
    """
    return _call_st_function("ST_LineFromMultiPoint", geometry)


@validate_argument_types
def ST_LineInterpolatePoint(geometry: ColumnOrName, fraction: ColumnOrNameOrNumber) -> Column:
    """Calculate a point that is interpolated along a linestring.

    :param geometry: Linestring geometry column to interpolate from.
    :type geometry: ColumnOrName
    :param fraction: Fraction of total length along geometry to generate a point for.
    :type fraction: ColumnOrNameOrNumber
    :return: Interpolated point as a point geometry column.
    :rtype: Column
    """
    return _call_st_function("ST_LineInterpolatePoint", (geometry, fraction))


@validate_argument_types
def ST_LineMerge(multi_line_string: ColumnOrName) -> Column:
    """Sew together the constituent line work of a multilinestring into a
    single linestring.

    :param multi_line_string: Multilinestring geometry column to merge.
    :type multi_line_string: ColumnOrName
    :return: Linestring geometry column resulting from the merger of multi_line_string.
    :rtype: Column
    """
    return _call_st_function("ST_LineMerge", multi_line_string)


@validate_argument_types
def ST_LineSubstring(line_string: ColumnOrName, start_fraction: ColumnOrNameOrNumber, end_fraction: ColumnOrNameOrNumber) -> Column:
    """Generate a substring of a linestring geometry column.

    :param line_string: Linestring geometry column to generate from.
    :type line_string: ColumnOrName
    :param start_fraction: Fraction of linestring to start from for the resulting substring as either a number or numeric column.
    :type start_fraction: ColumnOrNameOrNumber
    :param end_fraction: Fraction of linestring to end at for the resulting substring as either a number or numeric column.
    :type end_fraction: ColumnOrNameOrNumber
    :return: Smaller linestring that runs from start_fraction to end_fraction of line_string as a linestring geometry column, will be null if either start_fraction or end_fraction are outside the interval [0, 1].
    :rtype: Column
    """
    return _call_st_function("ST_LineSubstring", (line_string, start_fraction, end_fraction))


@validate_argument_types
def ST_MakePolygon(line_string: ColumnOrName, holes: Optional[ColumnOrName] = None) -> Column:
    """Create a polygon geometry from a linestring describing the exterior ring as well as an array of linestrings describing holes.

    :param line_string: Closed linestring geometry column that describes the exterior ring of the polygon.
    :type line_string: ColumnOrName
    :param holes: Optional column for an array of closed geometry columns that describe holes in the polygon, defaults to None.
    :type holes: Optional[ColumnOrName], optional
    :return: Polygon geometry column created from the input linestrings.
    :rtype: Column
    """
    args = (line_string,) if holes is None else (line_string, holes)
    return _call_st_function("ST_MakePolygon", args)


@validate_argument_types
def ST_MakeValid(geometry: ColumnOrName, keep_collapsed: Optional[Union[ColumnOrName, bool]] = None) -> Column:
    """Convert an invalid geometry in a geometry column into a valid geometry.

    :param geometry: Geometry column that contains the invalid geometry.
    :type geometry: ColumnOrName
    :param keep_collapsed: If True then collapsed geometries are converted to empty geometries, otherwise they will be converted to valid geometries of a lower dimension, if None then the default value of False is used, defaults to None
    :type keep_collapsed: Optional[Union[ColumnOrName, bool]], optional
    :return: Geometry column that contains valid versions of the original geometry.
    :rtype: Column
    """
    args = (geometry,) if keep_collapsed is None else (geometry, keep_collapsed)
    return _call_st_function("ST_MakeValid", args)


@validate_argument_types
def ST_MinimumBoundingCircle(geometry: ColumnOrName, quadrant_segments: Optional[Union[ColumnOrName, int]] = None) -> Column:
    """Generate the minimum bounding circle that contains a geometry.

    :param geometry: Geometry column to generate minimum bounding circles for.
    :type geometry: ColumnOrName
    :param quadrant_segments: Number of quadrant segments to use, if None then use a default value, defaults to None
    :type quadrant_segments: Optional[Union[ColumnOrName, int]], optional
    :return: Geometry column that contains the minimum bounding circles.
    :rtype: Column
    """
    args = (geometry,) if quadrant_segments is None else (geometry, quadrant_segments)
    return _call_st_function("ST_MinimumBoundingCircle", args)


@validate_argument_types
def ST_MinimumBoundingRadius(geometry: ColumnOrName) -> Column:
    """Calculate the minimum bounding radius from the centroid of a geometry that will contain it.

    :param geometry: Geometry column to generate minimum bounding radii for.
    :type geometry: ColumnOrName
    :return: Struct column with a center field containing point geometry for the center of geometry and a radius field with a double value for the bounding radius.
    :rtype: Column
    """
    return _call_st_function("ST_MinimumBoundingRadius", geometry)


@validate_argument_types
def ST_Multi(geometry: ColumnOrName) -> Column:
    """Convert the geometry column into a multi-geometry column.

    :param geometry: Geometry column to convert.
    :type geometry: ColumnOrName
    :return: Multi-geometry form of geometry as a geometry column.
    :rtype: Column
    """
    return _call_st_function("ST_Multi", geometry)


@validate_argument_types
def ST_Normalize(geometry: ColumnOrName) -> Column:
    """Convert geometry in a geometry column to a canonical form.

    :param geometry: Geometry to convert.
    :type geometry: ColumnOrName
    :return: Geometry with points ordered in a canonical way as a geometry column.
    :rtype: Column
    """
    return _call_st_function("ST_Normalize", geometry)


@validate_argument_types
def ST_NPoints(geometry: ColumnOrName) -> Column:
    """Return the number of points contained in a geometry.

    :param geometry: Geometry column to return for.
    :type geometry: ColumnOrName
    :return: Number of points in a geometry column as an integer column.
    :rtype: Column
    """
    return _call_st_function("ST_NPoints", geometry)


@validate_argument_types
def ST_NDims(geometry: ColumnOrName) -> Column:
    """Return the number of dimensions contained in a geometry.

    :param geometry: Geometry column to return for.
    :type geometry: ColumnOrName
    :return: Number of dimensions in a geometry column as an integer column.
    :rtype: Column
    """
    return _call_st_function("ST_NDims", geometry)


@validate_argument_types
def ST_NumGeometries(geometry: ColumnOrName) -> Column:
    """Return the number of geometries contained in a multi-geometry.

    :param geometry: Multi-geometry column to return for.
    :type geometry: ColumnOrName
    :return: Number of geometries contained in a multi-geometry column as an integer column.
    :rtype: Column
    """
    return _call_st_function("ST_NumGeometries", geometry)


@validate_argument_types
def ST_NumInteriorRings(geometry: ColumnOrName) -> Column:
    """Return the number of interior rings contained in a polygon geometry.

    :param geometry: Polygon geometry column to return for.
    :type geometry: ColumnOrName
    :return: Number of interior rings polygons contain as an integer column.
    :rtype: Column
    """
    return _call_st_function("ST_NumInteriorRings", geometry)


@validate_argument_types
def ST_PointN(geometry: ColumnOrName, n: Union[ColumnOrName, int]) -> Column:
    """Get the n-th point (starts at 1) for a geometry.

    :param geometry: Geometry column to get the point from.
    :type geometry: ColumnOrName
    :param n: Index for the point to return, 1-based, negative values start from the end so -1 is the last point, values that are out of bounds return null.
    :type n: Union[ColumnOrName, int]
    :return: n-th point from the geometry as a point geometry column, or null if index is out of bounds.
    :rtype: Column
    """
    return _call_st_function("ST_PointN", (geometry, n))


@validate_argument_types
def ST_PointOnSurface(geometry: ColumnOrName) -> Column:
    """Get a point that is guaranteed to lie on the surface.

    :param geometry: Geometry column containing the Surface to get a point from.
    :type geometry: ColumnOrName
    :return: Point that lies on geometry as a point geometry column.
    :rtype: Column
    """
    return _call_st_function("ST_PointOnSurface", geometry)


@validate_argument_types
def ST_PrecisionReduce(geometry: ColumnOrName, precision: Union[ColumnOrName, int]) -> Column:
    """Reduce the precision of the coordinates in geometry to a specified number of decimal places.

    :param geometry: Geometry to reduce the precision of.
    :type geometry: ColumnOrName
    :param precision: Number of decimal places to reduce the precision to as either an integer or integer column, 0 reduces precision to whole numbers.
    :type precision: Union[ColumnOrName, int]
    :return: Geometry with precision reduced to the indicated number of decimal places as a geometry column, empty geometry if an invalid precision is passed.
    :rtype: Column
    """
    return _call_st_function("ST_PrecisionReduce", (geometry, precision))


@validate_argument_types
def ST_RemovePoint(line_string: ColumnOrName, index: Union[ColumnOrName, int]) -> Column:
    """Remove the specified point (0-th based) for a linestring geometry column.

    :param line_string: Linestring geometry column to remove the point from.
    :type line_string: ColumnOrName
    :param index: Index for the point to remove as either an integer or an integer column, 0-th based, negative numbers are ignored.
    :type index: Union[ColumnOrName, int]
    :return: Linestring geometry column with the specified point removed, or null if the index is out of bounds.
    :rtype: Column
    """
    return _call_st_function("ST_RemovePoint", (line_string, index))


@validate_argument_types
def ST_Reverse(geometry: ColumnOrName) -> Column:
    """Reverse the points for the geometry.

    :param geometry: Geometry column to reverse points for.
    :type geometry: ColumnOrName
    :return: Geometry with points in reverse order compared to the original.
    :rtype: Column
    """
    return _call_st_function("ST_Reverse", geometry)

@validate_argument_types
def ST_S2CellIDs(geometry: ColumnOrName, level: Union[ColumnOrName, int]) -> Column:
    """Cover Geometry with S2 Cells and return a List of Long type cell IDs
    :param geometry: Geometry column to generate cell IDs
    :type geometry: ColumnOrName
    :param level: value between 1 and 31, controls the size of the cells used for coverage. With a bigger level, the cells will be smaller, the coverage will be more accurate, but the result size will be exponentially increasing.
    :type level: int
    :return: List of cellIDs
    :rtype: List[long]
    """
    args = (geometry, level)
    return _call_st_function("ST_S2CellIDs", args)


@validate_argument_types
def ST_SetPoint(line_string: ColumnOrName, index: Union[ColumnOrName, int], point: ColumnOrName) -> Column:
    """Replace a point in a linestring.

    :param line_string: Linestring geometry column which contains the point to be replaced.
    :type line_string: ColumnOrName
    :param index: Index for the point to be replaced, 0-based, negative values start from the end so -1 is the last point.
    :type index: Union[ColumnOrName, int]
    :param point: Point geometry column to be newly set.
    :type point: ColumnOrName
    :return: Linestring geometry column with the replaced point, or null if the index is out of bounds.
    :rtype: Column
    """
    return _call_st_function("ST_SetPoint", (line_string, index, point))


@validate_argument_types
def ST_SetSRID(geometry: ColumnOrName, srid: Union[ColumnOrName, int]) -> Column:
    """Set the SRID for geometry.

    :param geometry: Geometry column to set SRID for.
    :type geometry: ColumnOrName
    :param srid: SRID to set as either an integer or an integer column.
    :type srid: Union[ColumnOrName, int]
    :return: Geometry column with SRID set to srid.
    :rtype: Column
    """
    return _call_st_function("ST_SetSRID", (geometry, srid))


@validate_argument_types
def ST_SRID(geometry: ColumnOrName) -> Column:
    """Get the SRID of geometry.

    :param geometry: Geometry column to get SRID from.
    :type geometry: ColumnOrName
    :return: SRID of geometry in the geometry column as an integer column.
    :rtype: Column
    """
    return _call_st_function("ST_SRID", geometry)


@validate_argument_types
def ST_StartPoint(line_string: ColumnOrName) -> Column:
    """Get the first point from a linestring.

    :param line_string: Linestring geometry column to get the first points for.
    :type line_string: ColumnOrName
    :return: First of the linestring geometry as a point geometry column.
    :rtype: Column
    """
    return _call_st_function("ST_StartPoint", line_string)


@validate_argument_types
def ST_SubDivide(geometry: ColumnOrName, max_vertices: Union[ColumnOrName, int]) -> Column:
    """Subdivide a geometry into an array of geometries with at maximum number of vertices in each.

    :param geometry: Geometry column to subdivide.
    :type geometry: ColumnOrName
    :param max_vertices: Maximum number of vertices to have in each subdivision.
    :type max_vertices: Union[ColumnOrName, int]
    :return: Array of geometries that represent the subdivision of the original geometry.
    :rtype: Column
    """
    return _call_st_function("ST_SubDivide", (geometry, max_vertices))


@validate_argument_types
def ST_SubDivideExplode(geometry: ColumnOrName, max_vertices: Union[ColumnOrName, int]) -> Column:
    """Same as ST_SubDivide except also explode the generated array into multiple rows.

    :param geometry: Geometry column to subdivide.
    :type geometry: ColumnOrName
    :param max_vertices: Maximum number of vertices to have in each subdivision.
    :type max_vertices: Union[ColumnOrName, int]
    :return: Individual geometries exploded from the returned array of ST_SubDivide.
    :rtype: Column
    """
    return _call_st_function("ST_SubDivideExplode", (geometry, max_vertices))


@validate_argument_types
def ST_SimplifyPreserveTopology(geometry: ColumnOrName, distance_tolerance: ColumnOrNameOrNumber) -> Column:
    """Simplify a geometry within a specified tolerance while preserving topological relationships.

    :param geometry: Geometry column to simplify.
    :type geometry: ColumnOrName
    :param distance_tolerance: Tolerance for merging points together to simplify the geometry as either a number or numeric column.
    :type distance_tolerance: ColumnOrNameOrNumber
    :return: Simplified geometry as a geometry column.
    :rtype: Column
    """
    return _call_st_function("ST_SimplifyPreserveTopology", (geometry, distance_tolerance))


@validate_argument_types
def ST_Split(input: ColumnOrName, blade: ColumnOrName) -> Column:
    """Split input geometry by the blade geometry.

    :param input: One geometry column to use.
    :type input: ColumnOrName
    :param blade: Other geometry column to use.
    :type blase: ColumnOrName
    :return: Multi-geometry representing the split of input by blade.
    :rtype: Column
    """
    return _call_st_function("ST_SymDifference", (input, blade))


@validate_argument_types
def ST_SymDifference(a: ColumnOrName, b: ColumnOrName) -> Column:
    """Calculate the symmetric difference of two geometries (the regions that are only in one of them).

    :param a: One geometry column to use.
    :type a: ColumnOrName
    :param b: Other geometry column to use.
    :type b: ColumnOrName
    :return: Geometry representing the symmetric difference of a and b as a geometry column.
    :rtype: Column
    """
    return _call_st_function("ST_SymDifference", (a, b))


@validate_argument_types
def ST_Transform(geometry: ColumnOrName, source_crs: ColumnOrName, target_crs: ColumnOrName, disable_error: Optional[Union[ColumnOrName, bool]] = None) -> Column:
    """Convert a geometry from one coordinate system to another coordinate system.

    :param geometry: Geometry column to convert.
    :type geometry: ColumnOrName
    :param source_crs: Original coordinate system for geometry as a string, a string constant must be wrapped as a string literal (using pyspark.sql.functions.lit).
    :type source_crs: ColumnOrName
    :param target_crs: Coordinate system geometry will be converted to as a string, a string constant must be wrapped as a string literal (using pyspark.sql.functions.lit).
    :type target_crs: ColumnOrName
    :param disable_error: Whether to disable the error "Bursa wolf parameters required", defaults to None
    :type disable_error: Optional[Union[ColumnOrName, bool]], optional
    :return: Geometry converted to the target coordinate system as an
    :rtype: Column
    """
    args = (geometry, source_crs, target_crs) if disable_error is None else (geometry, source_crs, target_crs, disable_error)
    return _call_st_function("ST_Transform", args)


@validate_argument_types
def ST_Union(a: ColumnOrName, b: ColumnOrName) -> Column:
    """Calculate the union of two geometries.

    :param a: One geometry column to use.
    :type a: ColumnOrName
    :param b: Other geometry column to use.
    :type b: ColumnOrName
    :return: Geometry representing the union of a and b as a geometry column.
    :rtype: Column
    """
    return _call_st_function("ST_Union", (a, b))


@validate_argument_types
def ST_X(point: ColumnOrName) -> Column:
    """Return the X coordinate of a point geometry.

    :param point: Point geometry column to get the coordinate for.
    :type point: ColumnOrName
    :return: X coordinate of the point geometry as a double column.
    :rtype: Column
    """
    return _call_st_function("ST_X", point)


@validate_argument_types
def ST_XMax(geometry: ColumnOrName) -> Column:
    """Calculate the maximum X coordinate for a geometry.

    :param geometry: Geometry column to get maximum X coordinate for.
    :type geometry: ColumnOrName
    :return: Maximum X coordinate for the geometry as a double column.
    :rtype: Column
    """
    return _call_st_function("ST_XMax", geometry)


@validate_argument_types
def ST_XMin(geometry: ColumnOrName) -> Column:
    """Calculate the minimum X coordinate for a geometry.

    :param geometry: Geometry column to get minimum X coordinate for.
    :type geometry: ColumnOrName
    :return: Minimum X coordinate for the geometry as a double column.
    :rtype: Column
    """
    return _call_st_function("ST_XMin", geometry)


@validate_argument_types
def ST_Y(point: ColumnOrName) -> Column:
    """Return the Y coordinate of a point geometry.

    :param point: Point geometry column to return the Y coordinate for.
    :type point: ColumnOrName
    :return: Y coordinate of the point geometry column as a double column.
    :rtype: Column
    """
    return _call_st_function("ST_Y", point)


@validate_argument_types
def ST_YMax(geometry: ColumnOrName) -> Column:
    """Calculate the maximum Y coordinate for a geometry.

    :param geometry: Geometry column to get the maximum Y coordinate for.
    :type geometry: ColumnOrName
    :return: Maximum Y coordinate for the geometry as a double column.
    :rtype: Column
    """
    return _call_st_function("ST_YMax", geometry)


@validate_argument_types
def ST_YMin(geometry: ColumnOrName) -> Column:
    """Calculate the minimum Y coordinate for a geometry.

    :param geometry: Geometry column to get the minimum Y coordinate for.
    :type geometry: ColumnOrName
    :return: Minimum Y coordinate for the geometry as a double column.
    :rtype: Column
    """
    return _call_st_function("ST_YMin", geometry)


@validate_argument_types
def ST_Z(point: ColumnOrName) -> Column:
    """Return the Z coordinate of a point geometry.

    :param point: Point geometry column to get the Z coordinate from.
    :type point: ColumnOrName
    :return: Z coordinate for the point geometry as a double column.
    :rtype: Column
    """
    return _call_st_function("ST_Z", point)

@validate_argument_types
def ST_ZMax(geometry: ColumnOrName) -> Column:
    """Return the maximum Z coordinate of a geometry.

    :param geometry: Geometry column to get the maximum Z coordinate from.
    :type geometry: ColumnOrName
    :return: Maximum Z coordinate for the geometry as a double column.
    :rtype: Column
    """
    return _call_st_function("ST_ZMax", geometry)

@validate_argument_types
def ST_ZMin(geometry: ColumnOrName) -> Column:
    """Return the minimum Z coordinate of a geometry.

    :param geometry: Geometry column to get the minimum Z coordinate from.
    :type geometry: ColumnOrName
    :return: Minimum Z coordinate for the geometry as a double column.
    :rtype: Column
    """
    return _call_st_function("ST_ZMin", geometry)
@validate_argument_types
def ST_NumPoints(geometry: ColumnOrName) -> Column:
    """Return the number of points in a LineString
    :param geometry: Geometry column to get number of points from.
    :type geometry: ColumnOrName
    :return: Number of points in a LineString as an integer column
    :rtype: Column
    """
    return _call_st_function("ST_NumPoints", geometry)

@validate_argument_types
def ST_Force3D(geometry: ColumnOrName, zValue: Optional[Union[ColumnOrName, float]] = 0.0) -> Column:
    """
    Return a geometry with a 3D coordinate of value 'zValue' forced upon it. No change happens if the geometry is already 3D
    :param zValue: Optional value of z coordinate to be potentially added, default value is 0.0
    :param geometry: Geometry column to make 3D
    :return: 3D geometry with either already present z coordinate if any, or zcoordinate with given zValue
    """
    args = (geometry, zValue)
    return _call_st_function("ST_Force3D", args)

@validate_argument_types
def ST_NRings(geometry: ColumnOrName) -> Column:
    """
    Returns the total number of rings in a Polygon or MultiPolygon. Compared to ST_NumInteriorRings, ST_NRings takes exterior rings into account as well.
    :param geometry: Geometry column to calculate rings for
    :return: Number of exterior rings + interior rings (if any) for the given Polygon or MultiPolygon
    """
    return _call_st_function("ST_NRings", geometry)
@validate_argument_types
def ST_Translate(geometry: ColumnOrName, deltaX: Union[ColumnOrName, float], deltaY: Union[ColumnOrName, float], deltaZ: Optional[Union[ColumnOrName, float]] = 0.0) -> Column:
    """
    Returns the geometry with x, y and z (if present) coordinates offset by given deltaX, deltaY, and deltaZ values.
    :param geometry: Geometry column whose coordinates are to be translated.
    :param deltaX: value by which to offset X coordinate.
    :param deltaY: value by which to offset Y coordinate.
    :param deltaZ: value by which to offset Z coordinate (if present).
    :return: The input geometry with its coordinates translated.
    """
    args = (geometry, deltaX, deltaY, deltaZ)
    return _call_st_function("ST_Translate", args)

<<<<<<< HEAD
def ST_FrechetDistance(g1: ColumnOrName, g2: ColumnOrName) -> Column:
    """
    Computes discrete frechet distance between the two geometries.
    If any of the geometry is empty, ST_FrechetDistance returns 0
    :param g1:
    :param g2:
    :return: Computed Discrete Frechet Distance between g1 and g2
    """

    args = (g1, g2)
    return _call_st_function("ST_FrechetDistance", args)
=======
@validate_argument_types
def ST_BoundingDiagonal(geometry: ColumnOrName) -> Column:
    """
    Returns a LineString with the min/max values of each dimension of the bounding box of the given geometry as its
    start/end coordinates.
    :param geometry: Geometry to return bounding diagonal of.
    :return: LineString spanning min and max values of each dimension of the given geometry
    """

    return _call_st_function("ST_BoundingDiagonal", geometry)

@validate_argument_types
def ST_HausdorffDistance(g1: ColumnOrName, g2: ColumnOrName, densityFrac: Optional[Union[ColumnOrName, float]] = -1) -> Column:
    """
    Returns discretized (and hence approximate) hausdorff distance between two given geometries.
    Optionally, a distance fraction can also be provided which decreases the gap between actual and discretized hausforff distance
    :param g1:
    :param g2:
    :param densityFrac: Optional
    :return:
    """
    args = (g1, g2, densityFrac)
    return _call_st_function("ST_HausdorffDistance", args)
>>>>>>> 9669a838
<|MERGE_RESOLUTION|>--- conflicted
+++ resolved
@@ -113,11 +113,8 @@
     "ST_Force3D",
     "ST_NRings",
     "ST_Translate",
-<<<<<<< HEAD
     "ST_FrechetDistance"
-=======
     "ST_BoundingDiagonal"
->>>>>>> 9669a838
 ]
 
 
@@ -1293,7 +1290,6 @@
     args = (geometry, deltaX, deltaY, deltaZ)
     return _call_st_function("ST_Translate", args)
 
-<<<<<<< HEAD
 def ST_FrechetDistance(g1: ColumnOrName, g2: ColumnOrName) -> Column:
     """
     Computes discrete frechet distance between the two geometries.
@@ -1305,7 +1301,7 @@
 
     args = (g1, g2)
     return _call_st_function("ST_FrechetDistance", args)
-=======
+
 @validate_argument_types
 def ST_BoundingDiagonal(geometry: ColumnOrName) -> Column:
     """
@@ -1328,5 +1324,4 @@
     :return:
     """
     args = (g1, g2, densityFrac)
-    return _call_st_function("ST_HausdorffDistance", args)
->>>>>>> 9669a838
+    return _call_st_function("ST_HausdorffDistance", args)