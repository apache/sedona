#  Licensed to the Apache Software Foundation (ASF) under one
#  or more contributor license agreements.  See the NOTICE file
#  distributed with this work for additional information
#  regarding copyright ownership.  The ASF licenses this file
#  to you under the Apache License, Version 2.0 (the
#  "License"); you may not use this file except in compliance
#  with the License.  You may obtain a copy of the License at
#
#    http://www.apache.org/licenses/LICENSE-2.0
#
#  Unless required by applicable law or agreed to in writing,
#  software distributed under the License is distributed on an
#  "AS IS" BASIS, WITHOUT WARRANTIES OR CONDITIONS OF ANY
#  KIND, either express or implied.  See the License for the
#  specific language governing permissions and limitations
#  under the License.

from functools import partial
from typing import Optional, Union

from pyspark.sql import Column

from sedona.sql.dataframe_api import call_sedona_function, ColumnOrName, ColumnOrNameOrNumber, validate_argument_types


__all__ = [
    "ST_3DDistance",
    "ST_AddPoint",
    "ST_Area",
    "ST_AreaSpheroid",
    "ST_AsBinary",
    "ST_AsEWKB",
    "ST_AsEWKT",
    "ST_AsGeoJSON",
    "ST_AsGML",
    "ST_AsKML",
    "ST_AsText",
    "ST_Azimuth",
    "ST_Boundary",
    "ST_Buffer",
    "ST_BuildArea",
    "ST_Centroid",
    "ST_Collect",
    "ST_CollectionExtract",
    "ST_ConcaveHull",
    "ST_ConvexHull",
    "ST_Difference",
    "ST_Dimension",
    "ST_Distance",
    "ST_DistanceSphere",
    "ST_DistanceSpheroid",
    "ST_Dump",
    "ST_DumpPoints",
    "ST_EndPoint",
    "ST_Envelope",
    "ST_ExteriorRing",
    "ST_FlipCoordinates",
    "ST_Force_2D",
    "ST_GeoHash",
    "ST_GeometricMedian",
    "ST_GeometryN",
    "ST_GeometryType",
    "ST_InteriorRingN",
    "ST_Intersection",
    "ST_IsClosed",
    "ST_IsEmpty",
    "ST_IsRing",
    "ST_IsSimple",
    "ST_IsValid",
    "ST_Length",
    "ST_LengthSpheroid",
    "ST_LineFromMultiPoint",
    "ST_LineInterpolatePoint",
    "ST_LineMerge",
    "ST_LineSubstring",
    "ST_MakePolygon",
    "ST_MakeValid",
    "ST_MinimumBoundingCircle",
    "ST_MinimumBoundingRadius",
    "ST_Multi",
    "ST_Normalize",
    "ST_NPoints",
    "ST_NDims",
    "ST_NumGeometries",
    "ST_NumInteriorRings",
    "ST_PointN",
    "ST_PointOnSurface",
    "ST_PrecisionReduce",
    "ST_RemovePoint",
    "ST_Reverse",
    "ST_S2CellIDs",
    "ST_SetPoint",
    "ST_SetSRID",
    "ST_SRID",
    "ST_Split",
    "ST_StartPoint",
    "ST_SubDivide",
    "ST_SubDivideExplode",
    "ST_SimplifyPreserveTopology",
    "ST_SymDifference",
    "ST_Transform",
    "ST_Union",
    "ST_X",
    "ST_XMax",
    "ST_XMin",
    "ST_Y",
    "ST_YMax",
    "ST_YMin",
    "ST_Z",
    "ST_ZMax",
    "ST_ZMin",
    "ST_NumPoints",
    "ST_Force3D",
    "ST_NRings",
    "ST_Translate",
<<<<<<< HEAD
    "ST_BoundingDiagonal",
    "ST_Angle",
    "ST_Degrees",
=======
>>>>>>> 74114ad1
    "ST_FrechetDistance",
    "ST_Affine",
    "ST_BoundingDiagonal"
]


_call_st_function = partial(call_sedona_function, "st_functions")


@validate_argument_types
def ST_3DDistance(a: ColumnOrName, b: ColumnOrName) -> Column:
    """Calculate the 3-dimensional minimum Cartesian distance between two geometry columns.

    :param a: One geometry column to use in the calculation.
    :type a: ColumnOrName
    :param b: Other geometry column to use in the calculation.
    :type b: ColumnOrName
    :return: Minimum cartesian distance between a and b as a double column.
    :rtype: Column
    """
    return _call_st_function("ST_3DDistance", (a, b))


@validate_argument_types
def ST_AddPoint(line_string: ColumnOrName, point: ColumnOrName, index: Optional[Union[ColumnOrName, int]] = None) -> Column:
    """Add a point to either the end of a linestring or a specified index.
    If index is not provided then point will be added to the end of line_string.

    :param line_string: Linestring geometry column to add point to.
    :type line_string: ColumnOrName
    :param point: Point geometry column to add to line_string.
    :type point: ColumnOrName
    :param index: 0-based index to insert point at in line_string, if None then point is appended to the end of line_string, defaults to None
    :type index: Optional[Union[ColumnOrName, int]], optional
    :return: Linestring geometry column with point added.
    :rtype: Column
    """
    args = (line_string, point) if index is None else (line_string, point, index)
    return _call_st_function("ST_AddPoint", args)


@validate_argument_types
def ST_Area(geometry: ColumnOrName) -> Column:
    """Calculate the area of a geometry.

    :param geometry: Geometry column to calculate the area of.
    :type geometry: ColumnOrName
    :return: Area of geometry as a double column.
    :rtype: Column
    """
    return _call_st_function("ST_Area", geometry)

@validate_argument_types
def ST_AreaSpheroid(geometry: ColumnOrName) -> Column:
    """Calculate the area of a geometry using WGS84 spheroid.

    :param geometry: Geometry column to calculate the area of.
    :type geometry: ColumnOrName
    :return: Area of geometry as a double column. Unit is meter.
    :rtype: Column
    """
    return _call_st_function("ST_AreaSpheroid", geometry)


@validate_argument_types
def ST_AsBinary(geometry: ColumnOrName) -> Column:
    """Generate the Well-Known Binary (WKB) representation of a geometry.

    :param geometry: Geometry column to generate WKB for.
    :type geometry: ColumnOrName
    :return: Well-Known Binary representation of geometry as a binary column.
    :rtype: Column
    """
    return _call_st_function("ST_AsBinary", geometry)


@validate_argument_types
def ST_AsEWKB(geometry: ColumnOrName) -> Column:
    """Generate the Extended Well-Known Binary representation of a geometry.
    As opposed to WKB, EWKB will include the SRID of the geometry.

    :param geometry: Geometry to generate EWKB for.
    :type geometry: ColumnOrName
    :return: Extended Well-Known Binary representation of geometry as a binary column.
    :rtype: Column
    """
    return _call_st_function("ST_AsEWKB", geometry)


@validate_argument_types
def ST_AsEWKT(geometry: ColumnOrName) -> Column:
    """Generate the Extended Well-Known Text representation of a geometry column.
    As opposed to WKT, EWKT will include the SRID of the geometry.

    :param geometry: Geometry column to generate EWKT for.
    :type geometry: ColumnOrName
    :return: Extended Well-Known Text representation of geometry as a string column.
    :rtype: Column
    """
    return _call_st_function("ST_AsEWKT", geometry)


@validate_argument_types
def ST_AsGeoJSON(geometry: ColumnOrName) -> Column:
    """Generate the GeoJSON style representation of a geometry column.

    :param geometry: Geometry column to generate GeoJSON for.
    :type geometry: ColumnOrName
    :return: GeoJSON representation of geometry as a string column.
    :rtype: Column
    """
    return _call_st_function("ST_AsGeoJSON", geometry)


@validate_argument_types
def ST_AsGML(geometry: ColumnOrName) -> Column:
    """Generate the Geography Markup Language (GML) representation of a
    geometry column.

    :param geometry: Geometry column to generate GML for.
    :type geometry: ColumnOrName
    :return: GML representation of geometry as a string column.
    :rtype: Column
    """
    return _call_st_function("ST_AsGML", geometry)


@validate_argument_types
def ST_AsKML(geometry: ColumnOrName) -> Column:
    """Generate the KML representation of a geometry column.

    :param geometry: Geometry column to generate KML for.
    :type geometry: ColumnOrName
    :return: KML representation of geometry as a string column.
    :rtype: Column
    """
    return _call_st_function("ST_AsKML", geometry)


@validate_argument_types
def ST_AsText(geometry: ColumnOrName) -> Column:
    """Generate the Well-Known Text (WKT) representation of a geometry column.

    :param geometry: Geometry column to generate WKT for.
    :type geometry: ColumnOrName
    :return: WKT representation of geometry as a string column.
    :rtype: Column
    """
    return _call_st_function("ST_AsText", geometry)


@validate_argument_types
def ST_Azimuth(point_a: ColumnOrName, point_b: ColumnOrName) -> Column:
    """Calculate the azimuth for two point columns in radians.

    :param point_a: One point geometry column to use for the calculation.
    :type point_a: ColumnOrName
    :param point_b: Other point geometry column to use for the calculation.
    :type point_b: ColumnOrName
    :return: Azimuth for point_a and point_b in radians as a double column.
    :rtype: Column
    """
    return _call_st_function("ST_Azimuth", (point_a, point_b))


@validate_argument_types
def ST_Boundary(geometry: ColumnOrName) -> Column:
    """Calculate the closure of the combinatorial boundary of a geometry column.

    :param geometry: Geometry column to calculate the boundary for.
    :type geometry: ColumnOrName
    :return: Boundary of the input geometry as a geometry column.
    :rtype: Column
    """
    return _call_st_function("ST_Boundary", geometry)


@validate_argument_types
def ST_Buffer(geometry: ColumnOrName, buffer: ColumnOrNameOrNumber) -> Column:
    """Calculate a geometry that represents all points whose distance from the
    input geometry column is equal to or less than a given amount.

    :param geometry: Input geometry column to buffer.
    :type geometry: ColumnOrName
    :param buffer: Either a column or value for the amount to buffer the input geometry by.
    :type buffer: ColumnOrNameOrNumber
    :return: Buffered geometry as a geometry column.
    :rtype: Column
    """
    return _call_st_function("ST_Buffer", (geometry, buffer))


@validate_argument_types
def ST_BuildArea(geometry: ColumnOrName) -> Column:
    """Generate a geometry described by the constituent linework of the input
    geometry column.

    :param geometry: Linestring or multilinestring geometry column to use as input.
    :type geometry: ColumnOrName
    :return: Area formed by geometry as a geometry column.
    :rtype: Column
    """
    return _call_st_function("ST_BuildArea", geometry)


@validate_argument_types
def ST_Centroid(geometry: ColumnOrName) -> Column:
    """Calculate the centroid of the given geometry column.

    :param geometry: Geometry column to calculate a centroid for.
    :type geometry: ColumnOrName
    :return: Centroid of geometry as a point geometry column.
    :rtype: Column
    """
    return _call_st_function("ST_Centroid", geometry)


@validate_argument_types
def ST_Collect(*geometries: ColumnOrName) -> Column:
    """Collect multiple geometry columns or an array of geometries into a single
    multi-geometry or geometry collection.

    :param geometries: Either a single geometry column that holds an array of geometries or multiple geometry columns.
    :return: If the types of geometries are homogeneous then a multi-geometry is returned, otherwise a geometry collection is returned.
    :rtype: Column
    """
    if len(geometries) == 1:
        return _call_st_function("ST_Collect", geometries)
    else:
        return _call_st_function("ST_Collect", [geometries])


@validate_argument_types
def ST_CollectionExtract(collection: ColumnOrName, geom_type: Optional[Union[ColumnOrName, int]] = None) -> Column:
    """Extract a specific type of geometry from a geometry collection column
    as a multi-geometry column.

    :param collection: Column for the geometry collection.
    :type collection: ColumnOrName
    :param geom_type: Type of geometry to extract where 1 is point, 2 is linestring, and 3 is polygon, if None then the highest dimension geometry is extracted, defaults to None
    :type geom_type: Optional[Union[ColumnOrName, int]], optional
    :return: Multi-geometry column containing all geometry from collection of the selected type.
    :rtype: Column
    """
    args = (collection,) if geom_type is None else (collection, geom_type)
    return _call_st_function("ST_CollectionExtract", args)


@validate_argument_types
def ST_ConcaveHull(geometry: ColumnOrName, pctConvex: Union[ColumnOrName, float], allowHoles: Optional[Union[ColumnOrName, bool]] = None) -> Column:
    """Generate the cancave hull of a geometry column.

    :param geometry: Geometry column to generate a cancave hull for.
    :type geometry: ColumnOrName
    :param pctConvex: value between 0 and 1, controls the concaveness of the computed hull.
    :type pctConvex: Union[ColumnOrName, float]
    :param allowHoles: The computed hull will not contain holes unless allowHoles is specified as true
    :type allowHoles: Optional[Union[ColumnOrName, bool]], optional
    :return: Concave hull of geometry as a geometry column.
    :rtype: Column
    """
    args = (geometry, pctConvex) if allowHoles is None else (geometry, pctConvex, allowHoles)
    return _call_st_function("ST_ConcaveHull", args)

@validate_argument_types
def ST_ConvexHull(geometry: ColumnOrName) -> Column:
    """Generate the convex hull of a geometry column.

    :param geometry: Geometry column to generate a convex hull for.
    :type geometry: ColumnOrName
    :return: Convex hull of geometry as a geometry column.
    :rtype: Column
    """
    return _call_st_function("ST_ConvexHull", geometry)

@validate_argument_types
def ST_Dimension(geometry: ColumnOrName):
    """Calculate the inherent dimension of a geometry column.

    :param geometry: Geometry column to calculate the dimension for.
    :type geometry: ColumnOrName
    :return: Dimension of geometry as an integer column.
    :rtype: Column
    """
    return _call_st_function("ST_Dimension", geometry)

@validate_argument_types
def ST_Difference(a: ColumnOrName, b: ColumnOrName) -> Column:
    """Calculate the difference of two geometry columns. This difference
    is not symmetric. It only returns the part of geometry a that is not
    in b.

    :param a: Geometry column to use in the calculation.
    :type a: ColumnOrName
    :param b: Geometry column to subtract from geometry column a.
    :type b: ColumnOrName
    :return: Part of geometry a that is not in b as a geometry column.
    :rtype: Column
    """
    return _call_st_function("ST_Difference", (a, b))


@validate_argument_types
def ST_Distance(a: ColumnOrName, b: ColumnOrName) -> Column:
    """Calculate the minimum cartesian distance between two geometry columns.

    :param a: Geometry column to use in the calculation.
    :type a: ColumnOrName
    :param b: Other geometry column to use in the calculation.
    :type b: ColumnOrName
    :return: Two-dimensional cartesian distance between a and b as a double column.
    :rtype: Column
    """
    return _call_st_function("ST_Distance", (a, b))

@validate_argument_types
def ST_DistanceSpheroid(a: ColumnOrName, b: ColumnOrName) -> Column:
    """Calculate the geodesic distance between two geometry columns using WGS84 spheroid.

    :param a: Geometry column to use in the calculation.
    :type a: ColumnOrName
    :param b: Other geometry column to use in the calculation.
    :type b: ColumnOrName
    :return: Two-dimensional geodesic distance between a and b as a double column. Unit is meter.
    :rtype: Column
    """
    return _call_st_function("ST_DistanceSpheroid", (a, b))

@validate_argument_types
def ST_DistanceSphere(a: ColumnOrName, b: ColumnOrName, radius: Optional[Union[ColumnOrName, float]] = 6371008.0) -> Column:
    """Calculate the haversine/great-circle distance between two geometry columns using a given radius.

    :param a: Geometry column to use in the calculation.
    :type a: ColumnOrName
    :param b: Other geometry column to use in the calculation.
    :type b: ColumnOrName
    :param radius: Radius of the sphere, defaults to 6371008.0
    :type radius: Optional[Union[ColumnOrName, float]], optional
    :return: Two-dimensional haversine/great-circle distance between a and b as a double column. Unit is meter.
    :rtype: Column
    """
    return _call_st_function("ST_DistanceSphere", (a, b, radius))

@validate_argument_types
def ST_Dump(geometry: ColumnOrName) -> Column:
    """Returns an array of geometries that are members of a multi-geometry
    or geometry collection column. If the input geometry is a regular geometry
    then the geometry is returned inside of a single element array.

    :param geometry: Geometry column to dump.
    :type geometry: ColumnOrName
    :return: Array of geometries column comprised of the members of geometry.
    :rtype: Column
    """
    return _call_st_function("ST_Dump", geometry)


@validate_argument_types
def ST_DumpPoints(geometry: ColumnOrName) -> Column:
    """Return the list of points of a geometry column. Specifically, return
    the vertices of the input geometry as an array.

    :param geometry: Geometry column to dump the points of.
    :type geometry: ColumnOrName
    :return: Array of point geometry column comprised of the vertices of geometry.
    :rtype: Column
    """
    return _call_st_function("ST_DumpPoints", geometry)


@validate_argument_types
def ST_EndPoint(line_string: ColumnOrName) -> Column:
    """Return the last point of a linestring geometry column.

    :param line_string: Linestring geometry column to get the end point of.
    :type line_string: ColumnOrName
    :return: The last point of the linestring geometry column as a point geometry column.
    :rtype: Column
    """
    return _call_st_function("ST_EndPoint", line_string)


@validate_argument_types
def ST_Envelope(geometry: ColumnOrName) -> Column:
    """Calculate the envelope boundary of a geometry column.

    :param geometry: Geometry column to calculate the envelope of.
    :type geometry: ColumnOrName
    :return: Envelope of geometry as a geometry column.
    :rtype: Column
    """
    return _call_st_function("ST_Envelope", geometry)


@validate_argument_types
def ST_ExteriorRing(polygon: ColumnOrName) -> Column:
    """Get a linestring representing the exterior ring of a polygon geometry
    column.

    :param polygon: Polygon geometry column to get the exterior ring of.
    :type polygon: ColumnOrName
    :return: Exterior ring of polygon as a linestring geometry column.
    :rtype: Column
    """
    return _call_st_function("ST_ExteriorRing", polygon)


@validate_argument_types
def ST_FlipCoordinates(geometry: ColumnOrName) -> Column:
    """Flip the X and Y coordinates of a geometry column.

    :param geometry: Geometry column to flip coordinates for.
    :type geometry: ColumnOrName
    :return: Geometry column identical to geometry except with flipped coordinates.
    :rtype: Column
    """
    return _call_st_function("ST_FlipCoordinates", geometry)


@validate_argument_types
def ST_Force_2D(geometry: ColumnOrName) -> Column:
    """Force the geometry column to only output two dimensional representations.

    :param geometry: Geometry column to force to be 2D.
    :type geometry: ColumnOrName
    :return: Geometry column identical to geometry except with only X and Y coordinates.
    :rtype: Column
    """
    return _call_st_function("ST_Force_2D", geometry)


@validate_argument_types
def ST_GeoHash(geometry: ColumnOrName, precision: Union[ColumnOrName, int]) -> Column:
    """Return the geohash of a geometry column at a given precision level.

    :param geometry: Geometry column to hash.
    :type geometry: ColumnOrName
    :param precision: Precision level to hash geometry at, given as an integer or an integer column.
    :type precision: Union[ColumnOrName, int]
    :return: Geohash of geometry as a string column.
    :rtype: Column
    """
    return _call_st_function("ST_GeoHash", (geometry, precision))

@validate_argument_types
def ST_GeometricMedian(geometry: ColumnOrName, tolerance: Optional[Union[ColumnOrName, float]] = 1e-6,
                       max_iter: Optional[Union[ColumnOrName, int]] = 1000,
                       fail_if_not_converged: Optional[Union[ColumnOrName, bool]] = False) -> Column:
    """Computes the approximate geometric median of a MultiPoint geometry using the Weiszfeld algorithm.
    The geometric median provides a centrality measure that is less sensitive to outlier points than the centroid.
    The algorithm will iterate until the distance change between successive iterations is less than the
    supplied `tolerance` parameter. If this condition has not been met after `maxIter` iterations, the function will
    produce an error and exit, unless `failIfNotConverged` is set to `false`. If a `tolerance` value is not provided,
    a default `tolerance` value is `1e-6`.

    :param geometry: MultiPoint or Point geometry.
    :type geometry: ColumnOrName
    :param tolerance: Distance limit change between successive iterations, defaults to 1e-6.
    :type tolerance: Optional[Union[ColumnOrName, float]], optional
    :param max_iter: Max number of iterations, defaults to 1000.
    :type max_iter: Optional[Union[ColumnOrName, int]], optional
    :param fail_if_not_converged: Generate error if not converged within given tolerance and number of iterations, defaults to False
    :type fail_if_not_converged: Optional[Union[ColumnOrName, boolean]], optional
    :return: Point geometry column.
    :rtype: Column
    """
    args = (geometry, tolerance, max_iter, fail_if_not_converged)
    return _call_st_function("ST_GeometricMedian", args)


@validate_argument_types
def ST_GeometryN(multi_geometry: ColumnOrName, n: Union[ColumnOrName, int]) -> Column:
    """Return the geometry at index n (0-th based) of a multi-geometry column.

    :param multi_geometry: Multi-geometry column to get from.
    :type multi_geometry: ColumnOrName
    :param n: Index to select, given as an integer or integer column, 0-th based index, returns null if index is greater than maximum index.
    :type n: Union[ColumnOrName, int]
    :return: Geometry located at index n in multi_geometry as a geometry column.
    :rtype: Column
    :raises ValueError: If
    """
    if isinstance(n, int) and n < 0:
        raise ValueError(f"Index n for ST_GeometryN must by >= 0: {n} < 0")
    return _call_st_function("ST_GeometryN", (multi_geometry, n))


@validate_argument_types
def ST_GeometryType(geometry: ColumnOrName) -> Column:
    """Return the type of geometry in a given geometry column.

    :param geometry: Geometry column to find the type for.
    :type geometry: ColumnOrName
    :return: Type of geometry as a string column.
    :rtype: Column
    """
    return _call_st_function("ST_GeometryType", geometry)


@validate_argument_types
def ST_InteriorRingN(polygon: ColumnOrName, n: Union[ColumnOrName, int]) -> Column:
    """Return the index n (0-th based) interior ring of a polygon geometry column.

    :param polygon: Polygon geometry column to get an interior ring from.
    :type polygon: ColumnOrName
    :param n: Index of interior ring to return as either an integer or integer column, 0-th based.
    :type n: Union[ColumnOrName, int]
    :raises ValueError: If n is an integer and less than 0.
    :return: Interior ring at index n as a linestring geometry column or null if n is greater than maximum index
    :rtype: Column
    """
    if isinstance(n, int) and n < 0:
        raise ValueError(f"Index n for ST_InteriorRingN must by >= 0: {n} < 0")
    return _call_st_function("ST_InteriorRingN", (polygon, n))


@validate_argument_types
def ST_Intersection(a: ColumnOrName, b: ColumnOrName) -> Column:
    """Calculate the intersection of two geometry columns.

    :param a: One geometry column to use in the calculation.
    :type a: ColumnOrName
    :param b: Other geometry column to use in the calculation.
    :type b: ColumnOrName
    :return: Intersection of a and b as a geometry column.
    :rtype: Column
    """
    return _call_st_function("ST_Intersection", (a, b))


@validate_argument_types
def ST_IsClosed(geometry: ColumnOrName) -> Column:
    """Check if the linestring in a geometry column is closed (its end point is equal to its start point).

    :param geometry: Linestring geometry column to check.
    :type geometry: ColumnOrName
    :return: True if geometry is closed and False otherwise as a boolean column.
    :rtype: Column
    """
    return _call_st_function("ST_IsClosed", geometry)


@validate_argument_types
def ST_IsEmpty(geometry: ColumnOrName) -> Column:
    """Check if the geometry in a geometry column is an empty geometry.

    :param geometry: Geometry column to check.
    :type geometry: ColumnOrName
    :return: True if the geometry is empty and False otherwise as a boolean column.
    :rtype: Column
    """
    return _call_st_function("ST_IsEmpty", geometry)


@validate_argument_types
def ST_IsRing(line_string: ColumnOrName) -> Column:
    """Check if a linestring geometry is both closed and simple.

    :param line_string: Linestring geometry column to check.
    :type line_string: ColumnOrName
    :return: True if the linestring is both closed and simple and False otherwise as a boolean column.
    :rtype: Column
    """
    return _call_st_function("ST_IsRing", line_string)


@validate_argument_types
def ST_IsSimple(geometry: ColumnOrName) -> Column:
    """Check if a geometry's only intersections are at boundary points.

    :param geometry: Geometry column to check in.
    :type geometry: ColumnOrName
    :return: True if geometry is simple and False otherwise as a boolean column.
    :rtype: Column
    """
    return _call_st_function("ST_IsSimple", geometry)


@validate_argument_types
def ST_IsValid(geometry: ColumnOrName) -> Column:
    """Check if a geometry is well formed.

    :param geometry: Geometry column to check in.
    :type geometry: ColumnOrName
    :return: True if geometry is well formed and False otherwise as a boolean column.
    :rtype: Column
    """
    return _call_st_function("ST_IsValid", geometry)


@validate_argument_types
def ST_Length(geometry: ColumnOrName) -> Column:
    """Calculate the length of a linestring geometry.

    :param geometry: Linestring geometry column to calculate length for.
    :type geometry: ColumnOrName
    :return: Length of geometry as a double column.
    :rtype: Column
    """
    return _call_st_function("ST_Length", geometry)

@validate_argument_types
def ST_LengthSpheroid(geometry: ColumnOrName) -> Column:
    """Calculate the perimeter of a geometry using WGS84 spheroid.

    :param geometry: Geometry column to calculate length for.
    :type geometry: ColumnOrName
    :return: perimeter of geometry as a double column. Unit is meter.
    :rtype: Column
    """
    return _call_st_function("ST_LengthSpheroid", geometry)

@validate_argument_types
def ST_LineFromMultiPoint(geometry: ColumnOrName) -> Column:
    """Creates a LineString from a MultiPoint geometry.

    :param geometry: MultiPoint geometry column to create LineString from.
    :type geometry: ColumnOrName
    :return: LineString geometry of a MultiPoint geometry column.
    :rtype: Column
    """
    return _call_st_function("ST_LineFromMultiPoint", geometry)


@validate_argument_types
def ST_LineInterpolatePoint(geometry: ColumnOrName, fraction: ColumnOrNameOrNumber) -> Column:
    """Calculate a point that is interpolated along a linestring.

    :param geometry: Linestring geometry column to interpolate from.
    :type geometry: ColumnOrName
    :param fraction: Fraction of total length along geometry to generate a point for.
    :type fraction: ColumnOrNameOrNumber
    :return: Interpolated point as a point geometry column.
    :rtype: Column
    """
    return _call_st_function("ST_LineInterpolatePoint", (geometry, fraction))


@validate_argument_types
def ST_LineMerge(multi_line_string: ColumnOrName) -> Column:
    """Sew together the constituent line work of a multilinestring into a
    single linestring.

    :param multi_line_string: Multilinestring geometry column to merge.
    :type multi_line_string: ColumnOrName
    :return: Linestring geometry column resulting from the merger of multi_line_string.
    :rtype: Column
    """
    return _call_st_function("ST_LineMerge", multi_line_string)


@validate_argument_types
def ST_LineSubstring(line_string: ColumnOrName, start_fraction: ColumnOrNameOrNumber, end_fraction: ColumnOrNameOrNumber) -> Column:
    """Generate a substring of a linestring geometry column.

    :param line_string: Linestring geometry column to generate from.
    :type line_string: ColumnOrName
    :param start_fraction: Fraction of linestring to start from for the resulting substring as either a number or numeric column.
    :type start_fraction: ColumnOrNameOrNumber
    :param end_fraction: Fraction of linestring to end at for the resulting substring as either a number or numeric column.
    :type end_fraction: ColumnOrNameOrNumber
    :return: Smaller linestring that runs from start_fraction to end_fraction of line_string as a linestring geometry column, will be null if either start_fraction or end_fraction are outside the interval [0, 1].
    :rtype: Column
    """
    return _call_st_function("ST_LineSubstring", (line_string, start_fraction, end_fraction))


@validate_argument_types
def ST_MakePolygon(line_string: ColumnOrName, holes: Optional[ColumnOrName] = None) -> Column:
    """Create a polygon geometry from a linestring describing the exterior ring as well as an array of linestrings describing holes.

    :param line_string: Closed linestring geometry column that describes the exterior ring of the polygon.
    :type line_string: ColumnOrName
    :param holes: Optional column for an array of closed geometry columns that describe holes in the polygon, defaults to None.
    :type holes: Optional[ColumnOrName], optional
    :return: Polygon geometry column created from the input linestrings.
    :rtype: Column
    """
    args = (line_string,) if holes is None else (line_string, holes)
    return _call_st_function("ST_MakePolygon", args)


@validate_argument_types
def ST_MakeValid(geometry: ColumnOrName, keep_collapsed: Optional[Union[ColumnOrName, bool]] = None) -> Column:
    """Convert an invalid geometry in a geometry column into a valid geometry.

    :param geometry: Geometry column that contains the invalid geometry.
    :type geometry: ColumnOrName
    :param keep_collapsed: If True then collapsed geometries are converted to empty geometries, otherwise they will be converted to valid geometries of a lower dimension, if None then the default value of False is used, defaults to None
    :type keep_collapsed: Optional[Union[ColumnOrName, bool]], optional
    :return: Geometry column that contains valid versions of the original geometry.
    :rtype: Column
    """
    args = (geometry,) if keep_collapsed is None else (geometry, keep_collapsed)
    return _call_st_function("ST_MakeValid", args)


@validate_argument_types
def ST_MinimumBoundingCircle(geometry: ColumnOrName, quadrant_segments: Optional[Union[ColumnOrName, int]] = None) -> Column:
    """Generate the minimum bounding circle that contains a geometry.

    :param geometry: Geometry column to generate minimum bounding circles for.
    :type geometry: ColumnOrName
    :param quadrant_segments: Number of quadrant segments to use, if None then use a default value, defaults to None
    :type quadrant_segments: Optional[Union[ColumnOrName, int]], optional
    :return: Geometry column that contains the minimum bounding circles.
    :rtype: Column
    """
    args = (geometry,) if quadrant_segments is None else (geometry, quadrant_segments)
    return _call_st_function("ST_MinimumBoundingCircle", args)


@validate_argument_types
def ST_MinimumBoundingRadius(geometry: ColumnOrName) -> Column:
    """Calculate the minimum bounding radius from the centroid of a geometry that will contain it.

    :param geometry: Geometry column to generate minimum bounding radii for.
    :type geometry: ColumnOrName
    :return: Struct column with a center field containing point geometry for the center of geometry and a radius field with a double value for the bounding radius.
    :rtype: Column
    """
    return _call_st_function("ST_MinimumBoundingRadius", geometry)


@validate_argument_types
def ST_Multi(geometry: ColumnOrName) -> Column:
    """Convert the geometry column into a multi-geometry column.

    :param geometry: Geometry column to convert.
    :type geometry: ColumnOrName
    :return: Multi-geometry form of geometry as a geometry column.
    :rtype: Column
    """
    return _call_st_function("ST_Multi", geometry)


@validate_argument_types
def ST_Normalize(geometry: ColumnOrName) -> Column:
    """Convert geometry in a geometry column to a canonical form.

    :param geometry: Geometry to convert.
    :type geometry: ColumnOrName
    :return: Geometry with points ordered in a canonical way as a geometry column.
    :rtype: Column
    """
    return _call_st_function("ST_Normalize", geometry)


@validate_argument_types
def ST_NPoints(geometry: ColumnOrName) -> Column:
    """Return the number of points contained in a geometry.

    :param geometry: Geometry column to return for.
    :type geometry: ColumnOrName
    :return: Number of points in a geometry column as an integer column.
    :rtype: Column
    """
    return _call_st_function("ST_NPoints", geometry)


@validate_argument_types
def ST_NDims(geometry: ColumnOrName) -> Column:
    """Return the number of dimensions contained in a geometry.

    :param geometry: Geometry column to return for.
    :type geometry: ColumnOrName
    :return: Number of dimensions in a geometry column as an integer column.
    :rtype: Column
    """
    return _call_st_function("ST_NDims", geometry)


@validate_argument_types
def ST_NumGeometries(geometry: ColumnOrName) -> Column:
    """Return the number of geometries contained in a multi-geometry.

    :param geometry: Multi-geometry column to return for.
    :type geometry: ColumnOrName
    :return: Number of geometries contained in a multi-geometry column as an integer column.
    :rtype: Column
    """
    return _call_st_function("ST_NumGeometries", geometry)


@validate_argument_types
def ST_NumInteriorRings(geometry: ColumnOrName) -> Column:
    """Return the number of interior rings contained in a polygon geometry.

    :param geometry: Polygon geometry column to return for.
    :type geometry: ColumnOrName
    :return: Number of interior rings polygons contain as an integer column.
    :rtype: Column
    """
    return _call_st_function("ST_NumInteriorRings", geometry)


@validate_argument_types
def ST_PointN(geometry: ColumnOrName, n: Union[ColumnOrName, int]) -> Column:
    """Get the n-th point (starts at 1) for a geometry.

    :param geometry: Geometry column to get the point from.
    :type geometry: ColumnOrName
    :param n: Index for the point to return, 1-based, negative values start from the end so -1 is the last point, values that are out of bounds return null.
    :type n: Union[ColumnOrName, int]
    :return: n-th point from the geometry as a point geometry column, or null if index is out of bounds.
    :rtype: Column
    """
    return _call_st_function("ST_PointN", (geometry, n))


@validate_argument_types
def ST_PointOnSurface(geometry: ColumnOrName) -> Column:
    """Get a point that is guaranteed to lie on the surface.

    :param geometry: Geometry column containing the Surface to get a point from.
    :type geometry: ColumnOrName
    :return: Point that lies on geometry as a point geometry column.
    :rtype: Column
    """
    return _call_st_function("ST_PointOnSurface", geometry)


@validate_argument_types
def ST_PrecisionReduce(geometry: ColumnOrName, precision: Union[ColumnOrName, int]) -> Column:
    """Reduce the precision of the coordinates in geometry to a specified number of decimal places.

    :param geometry: Geometry to reduce the precision of.
    :type geometry: ColumnOrName
    :param precision: Number of decimal places to reduce the precision to as either an integer or integer column, 0 reduces precision to whole numbers.
    :type precision: Union[ColumnOrName, int]
    :return: Geometry with precision reduced to the indicated number of decimal places as a geometry column, empty geometry if an invalid precision is passed.
    :rtype: Column
    """
    return _call_st_function("ST_PrecisionReduce", (geometry, precision))


@validate_argument_types
def ST_RemovePoint(line_string: ColumnOrName, index: Union[ColumnOrName, int]) -> Column:
    """Remove the specified point (0-th based) for a linestring geometry column.

    :param line_string: Linestring geometry column to remove the point from.
    :type line_string: ColumnOrName
    :param index: Index for the point to remove as either an integer or an integer column, 0-th based, negative numbers are ignored.
    :type index: Union[ColumnOrName, int]
    :return: Linestring geometry column with the specified point removed, or null if the index is out of bounds.
    :rtype: Column
    """
    return _call_st_function("ST_RemovePoint", (line_string, index))


@validate_argument_types
def ST_Reverse(geometry: ColumnOrName) -> Column:
    """Reverse the points for the geometry.

    :param geometry: Geometry column to reverse points for.
    :type geometry: ColumnOrName
    :return: Geometry with points in reverse order compared to the original.
    :rtype: Column
    """
    return _call_st_function("ST_Reverse", geometry)

@validate_argument_types
def ST_S2CellIDs(geometry: ColumnOrName, level: Union[ColumnOrName, int]) -> Column:
    """Cover Geometry with S2 Cells and return a List of Long type cell IDs
    :param geometry: Geometry column to generate cell IDs
    :type geometry: ColumnOrName
    :param level: value between 1 and 31, controls the size of the cells used for coverage. With a bigger level, the cells will be smaller, the coverage will be more accurate, but the result size will be exponentially increasing.
    :type level: int
    :return: List of cellIDs
    :rtype: List[long]
    """
    args = (geometry, level)
    return _call_st_function("ST_S2CellIDs", args)


@validate_argument_types
def ST_SetPoint(line_string: ColumnOrName, index: Union[ColumnOrName, int], point: ColumnOrName) -> Column:
    """Replace a point in a linestring.

    :param line_string: Linestring geometry column which contains the point to be replaced.
    :type line_string: ColumnOrName
    :param index: Index for the point to be replaced, 0-based, negative values start from the end so -1 is the last point.
    :type index: Union[ColumnOrName, int]
    :param point: Point geometry column to be newly set.
    :type point: ColumnOrName
    :return: Linestring geometry column with the replaced point, or null if the index is out of bounds.
    :rtype: Column
    """
    return _call_st_function("ST_SetPoint", (line_string, index, point))


@validate_argument_types
def ST_SetSRID(geometry: ColumnOrName, srid: Union[ColumnOrName, int]) -> Column:
    """Set the SRID for geometry.

    :param geometry: Geometry column to set SRID for.
    :type geometry: ColumnOrName
    :param srid: SRID to set as either an integer or an integer column.
    :type srid: Union[ColumnOrName, int]
    :return: Geometry column with SRID set to srid.
    :rtype: Column
    """
    return _call_st_function("ST_SetSRID", (geometry, srid))


@validate_argument_types
def ST_SRID(geometry: ColumnOrName) -> Column:
    """Get the SRID of geometry.

    :param geometry: Geometry column to get SRID from.
    :type geometry: ColumnOrName
    :return: SRID of geometry in the geometry column as an integer column.
    :rtype: Column
    """
    return _call_st_function("ST_SRID", geometry)


@validate_argument_types
def ST_StartPoint(line_string: ColumnOrName) -> Column:
    """Get the first point from a linestring.

    :param line_string: Linestring geometry column to get the first points for.
    :type line_string: ColumnOrName
    :return: First of the linestring geometry as a point geometry column.
    :rtype: Column
    """
    return _call_st_function("ST_StartPoint", line_string)


@validate_argument_types
def ST_SubDivide(geometry: ColumnOrName, max_vertices: Union[ColumnOrName, int]) -> Column:
    """Subdivide a geometry into an array of geometries with at maximum number of vertices in each.

    :param geometry: Geometry column to subdivide.
    :type geometry: ColumnOrName
    :param max_vertices: Maximum number of vertices to have in each subdivision.
    :type max_vertices: Union[ColumnOrName, int]
    :return: Array of geometries that represent the subdivision of the original geometry.
    :rtype: Column
    """
    return _call_st_function("ST_SubDivide", (geometry, max_vertices))


@validate_argument_types
def ST_SubDivideExplode(geometry: ColumnOrName, max_vertices: Union[ColumnOrName, int]) -> Column:
    """Same as ST_SubDivide except also explode the generated array into multiple rows.

    :param geometry: Geometry column to subdivide.
    :type geometry: ColumnOrName
    :param max_vertices: Maximum number of vertices to have in each subdivision.
    :type max_vertices: Union[ColumnOrName, int]
    :return: Individual geometries exploded from the returned array of ST_SubDivide.
    :rtype: Column
    """
    return _call_st_function("ST_SubDivideExplode", (geometry, max_vertices))


@validate_argument_types
def ST_SimplifyPreserveTopology(geometry: ColumnOrName, distance_tolerance: ColumnOrNameOrNumber) -> Column:
    """Simplify a geometry within a specified tolerance while preserving topological relationships.

    :param geometry: Geometry column to simplify.
    :type geometry: ColumnOrName
    :param distance_tolerance: Tolerance for merging points together to simplify the geometry as either a number or numeric column.
    :type distance_tolerance: ColumnOrNameOrNumber
    :return: Simplified geometry as a geometry column.
    :rtype: Column
    """
    return _call_st_function("ST_SimplifyPreserveTopology", (geometry, distance_tolerance))


@validate_argument_types
def ST_Split(input: ColumnOrName, blade: ColumnOrName) -> Column:
    """Split input geometry by the blade geometry.

    :param input: One geometry column to use.
    :type input: ColumnOrName
    :param blade: Other geometry column to use.
    :type blase: ColumnOrName
    :return: Multi-geometry representing the split of input by blade.
    :rtype: Column
    """
    return _call_st_function("ST_SymDifference", (input, blade))


@validate_argument_types
def ST_SymDifference(a: ColumnOrName, b: ColumnOrName) -> Column:
    """Calculate the symmetric difference of two geometries (the regions that are only in one of them).

    :param a: One geometry column to use.
    :type a: ColumnOrName
    :param b: Other geometry column to use.
    :type b: ColumnOrName
    :return: Geometry representing the symmetric difference of a and b as a geometry column.
    :rtype: Column
    """
    return _call_st_function("ST_SymDifference", (a, b))


@validate_argument_types
def ST_Transform(geometry: ColumnOrName, source_crs: ColumnOrName, target_crs: ColumnOrName, disable_error: Optional[Union[ColumnOrName, bool]] = None) -> Column:
    """Convert a geometry from one coordinate system to another coordinate system.

    :param geometry: Geometry column to convert.
    :type geometry: ColumnOrName
    :param source_crs: Original coordinate system for geometry as a string, a string constant must be wrapped as a string literal (using pyspark.sql.functions.lit).
    :type source_crs: ColumnOrName
    :param target_crs: Coordinate system geometry will be converted to as a string, a string constant must be wrapped as a string literal (using pyspark.sql.functions.lit).
    :type target_crs: ColumnOrName
    :param disable_error: Whether to disable the error "Bursa wolf parameters required", defaults to None
    :type disable_error: Optional[Union[ColumnOrName, bool]], optional
    :return: Geometry converted to the target coordinate system as an
    :rtype: Column
    """
    args = (geometry, source_crs, target_crs) if disable_error is None else (geometry, source_crs, target_crs, disable_error)
    return _call_st_function("ST_Transform", args)


@validate_argument_types
def ST_Union(a: ColumnOrName, b: ColumnOrName) -> Column:
    """Calculate the union of two geometries.

    :param a: One geometry column to use.
    :type a: ColumnOrName
    :param b: Other geometry column to use.
    :type b: ColumnOrName
    :return: Geometry representing the union of a and b as a geometry column.
    :rtype: Column
    """
    return _call_st_function("ST_Union", (a, b))


@validate_argument_types
def ST_X(point: ColumnOrName) -> Column:
    """Return the X coordinate of a point geometry.

    :param point: Point geometry column to get the coordinate for.
    :type point: ColumnOrName
    :return: X coordinate of the point geometry as a double column.
    :rtype: Column
    """
    return _call_st_function("ST_X", point)


@validate_argument_types
def ST_XMax(geometry: ColumnOrName) -> Column:
    """Calculate the maximum X coordinate for a geometry.

    :param geometry: Geometry column to get maximum X coordinate for.
    :type geometry: ColumnOrName
    :return: Maximum X coordinate for the geometry as a double column.
    :rtype: Column
    """
    return _call_st_function("ST_XMax", geometry)


@validate_argument_types
def ST_XMin(geometry: ColumnOrName) -> Column:
    """Calculate the minimum X coordinate for a geometry.

    :param geometry: Geometry column to get minimum X coordinate for.
    :type geometry: ColumnOrName
    :return: Minimum X coordinate for the geometry as a double column.
    :rtype: Column
    """
    return _call_st_function("ST_XMin", geometry)


@validate_argument_types
def ST_Y(point: ColumnOrName) -> Column:
    """Return the Y coordinate of a point geometry.

    :param point: Point geometry column to return the Y coordinate for.
    :type point: ColumnOrName
    :return: Y coordinate of the point geometry column as a double column.
    :rtype: Column
    """
    return _call_st_function("ST_Y", point)


@validate_argument_types
def ST_YMax(geometry: ColumnOrName) -> Column:
    """Calculate the maximum Y coordinate for a geometry.

    :param geometry: Geometry column to get the maximum Y coordinate for.
    :type geometry: ColumnOrName
    :return: Maximum Y coordinate for the geometry as a double column.
    :rtype: Column
    """
    return _call_st_function("ST_YMax", geometry)


@validate_argument_types
def ST_YMin(geometry: ColumnOrName) -> Column:
    """Calculate the minimum Y coordinate for a geometry.

    :param geometry: Geometry column to get the minimum Y coordinate for.
    :type geometry: ColumnOrName
    :return: Minimum Y coordinate for the geometry as a double column.
    :rtype: Column
    """
    return _call_st_function("ST_YMin", geometry)


@validate_argument_types
def ST_Z(point: ColumnOrName) -> Column:
    """Return the Z coordinate of a point geometry.

    :param point: Point geometry column to get the Z coordinate from.
    :type point: ColumnOrName
    :return: Z coordinate for the point geometry as a double column.
    :rtype: Column
    """
    return _call_st_function("ST_Z", point)

@validate_argument_types
def ST_ZMax(geometry: ColumnOrName) -> Column:
    """Return the maximum Z coordinate of a geometry.

    :param geometry: Geometry column to get the maximum Z coordinate from.
    :type geometry: ColumnOrName
    :return: Maximum Z coordinate for the geometry as a double column.
    :rtype: Column
    """
    return _call_st_function("ST_ZMax", geometry)

@validate_argument_types
def ST_ZMin(geometry: ColumnOrName) -> Column:
    """Return the minimum Z coordinate of a geometry.

    :param geometry: Geometry column to get the minimum Z coordinate from.
    :type geometry: ColumnOrName
    :return: Minimum Z coordinate for the geometry as a double column.
    :rtype: Column
    """
    return _call_st_function("ST_ZMin", geometry)
@validate_argument_types
def ST_NumPoints(geometry: ColumnOrName) -> Column:
    """Return the number of points in a LineString
    :param geometry: Geometry column to get number of points from.
    :type geometry: ColumnOrName
    :return: Number of points in a LineString as an integer column
    :rtype: Column
    """
    return _call_st_function("ST_NumPoints", geometry)

@validate_argument_types
def ST_Force3D(geometry: ColumnOrName, zValue: Optional[Union[ColumnOrName, float]] = 0.0) -> Column:
    """
    Return a geometry with a 3D coordinate of value 'zValue' forced upon it. No change happens if the geometry is already 3D
    :param zValue: Optional value of z coordinate to be potentially added, default value is 0.0
    :param geometry: Geometry column to make 3D
    :return: 3D geometry with either already present z coordinate if any, or zcoordinate with given zValue
    """
    args = (geometry, zValue)
    return _call_st_function("ST_Force3D", args)

@validate_argument_types
def ST_NRings(geometry: ColumnOrName) -> Column:
    """
    Returns the total number of rings in a Polygon or MultiPolygon. Compared to ST_NumInteriorRings, ST_NRings takes exterior rings into account as well.
    :param geometry: Geometry column to calculate rings for
    :return: Number of exterior rings + interior rings (if any) for the given Polygon or MultiPolygon
    """
    return _call_st_function("ST_NRings", geometry)
@validate_argument_types
def ST_Translate(geometry: ColumnOrName, deltaX: Union[ColumnOrName, float], deltaY: Union[ColumnOrName, float], deltaZ: Optional[Union[ColumnOrName, float]] = 0.0) -> Column:
    """
    Returns the geometry with x, y and z (if present) coordinates offset by given deltaX, deltaY, and deltaZ values.
    :param geometry: Geometry column whose coordinates are to be translated.
    :param deltaX: value by which to offset X coordinate.
    :param deltaY: value by which to offset Y coordinate.
    :param deltaZ: value by which to offset Z coordinate (if present).
    :return: The input geometry with its coordinates translated.
    """
    args = (geometry, deltaX, deltaY, deltaZ)
    return _call_st_function("ST_Translate", args)

def ST_FrechetDistance(g1: ColumnOrName, g2: ColumnOrName) -> Column:
    """
    Computes discrete frechet distance between the two geometries.
    If any of the geometry is empty, ST_FrechetDistance returns 0
    :param g1:
    :param g2:
    :return: Computed Discrete Frechet Distance between g1 and g2
    """

    args = (g1, g2)
    return _call_st_function("ST_FrechetDistance", args)

@validate_argument_types
def ST_Affine(geometry: ColumnOrName, a: Union[ColumnOrName, float], b: Union[ColumnOrName, float], d: Union[ColumnOrName, float],
                e: Union[ColumnOrName, float], xOff: Union[ColumnOrName, float], yOff: Union[ColumnOrName, float], c: Optional[Union[ColumnOrName, float]] = None, f: Optional[Union[ColumnOrName, float]] = None,
                g: Optional[Union[ColumnOrName, float]] = None, h: Optional[Union[ColumnOrName, float]] = None,
                i: Optional[Union[ColumnOrName, float]] = None,  zOff: Optional[Union[ColumnOrName, float]] = None) -> Column:
    """
    Apply a 3D/2D affine tranformation to the given geometry
    x = a * x + b * y + c * z + xOff | x = a * x + b * y + xOff
    y = d * x + e * y + f * z + yOff | y = d * x + e * y + yOff
    z = g * x + h * y + i * z + zOff
    :param geometry: Geometry to apply affine transformation to
    :param a:
    :param b:
    :param c: Default 0.0
    :param d:
    :param e:
    :param f: Default 0.0
    :param g: Default 0.0
    :param h: Default 0.0
    :param i: Default 0.0
    :param xOff:
    :param yOff:
    :param zOff: Default 0.0
    :return: Geometry with affine transformation applied
    """
    args = (geometry, a, b, d, e, xOff, yOff, c, f, g, h, i, zOff)
    return _call_st_function("ST_Affine", args)


def ST_BoundingDiagonal(geometry: ColumnOrName) -> Column:
    """
    Returns a LineString with the min/max values of each dimension of the bounding box of the given geometry as its
    start/end coordinates.
    :param geometry: Geometry to return bounding diagonal of.
    :return: LineString spanning min and max values of each dimension of the given geometry
    """

    return _call_st_function("ST_BoundingDiagonal", geometry)


@validate_argument_types
def ST_Angle(g1: ColumnOrName, g2: ColumnOrName, g3: Optional[ColumnOrName] = None, g4: Optional[ColumnOrName] = None) -> Column:
    """
    Returns the computed angle between vectors formed by given geometries in radian. Range of result is between 0 and 2 * pi.
    3 Variants:
        Angle(Point1, Point2, Point3, Point4)
            Computes angle formed by vectors formed by Point1-Point2 and Point3-Point4
        Angle(Point1, Point2, Point3)
            Computes angle formed by angle Point1-Point2-Point3
        Angle(Line1, Line2)
            Computes angle between vectors formed by S1-E1 and S2-E2, where S and E are start and endpoints.
    :param g1: Point or Line
    :param g2: Point or Line
    :param g3: Point or None
    :param g4: Point or None
    :return: Returns the computed angle
    """

    args = (g1, g2, g3, g4)
    return _call_st_function("ST_Angle", args)

@validate_argument_types
def ST_Degrees(angleInRadian: Union[ColumnOrName, float]) -> Column:
    """
    Converts a given angle from radian to degrees
    :param angleInRadian: Angle in Radian
    :return: Angle in Degrees
    """
    return _call_st_function("ST_Degrees", angleInRadian)
@validate_argument_types
def ST_HausdorffDistance(g1: ColumnOrName, g2: ColumnOrName, densityFrac: Optional[Union[ColumnOrName, float]] = -1) -> Column:
    """
    Returns discretized (and hence approximate) hausdorff distance between two given geometries.
    Optionally, a distance fraction can also be provided which decreases the gap between actual and discretized hausforff distance
    :param g1:
    :param g2:
    :param densityFrac: Optional
    :return:
    """
    args = (g1, g2, densityFrac)
    return _call_st_function("ST_HausdorffDistance", args)<|MERGE_RESOLUTION|>--- conflicted
+++ resolved
@@ -113,12 +113,8 @@
     "ST_Force3D",
     "ST_NRings",
     "ST_Translate",
-<<<<<<< HEAD
-    "ST_BoundingDiagonal",
     "ST_Angle",
     "ST_Degrees",
-=======
->>>>>>> 74114ad1
     "ST_FrechetDistance",
     "ST_Affine",
     "ST_BoundingDiagonal"
