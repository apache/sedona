#  Licensed to the Apache Software Foundation (ASF) under one
#  or more contributor license agreements.  See the NOTICE file
#  distributed with this work for additional information
#  regarding copyright ownership.  The ASF licenses this file
#  to you under the Apache License, Version 2.0 (the
#  "License"); you may not use this file except in compliance
#  with the License.  You may obtain a copy of the License at
#
#    http://www.apache.org/licenses/LICENSE-2.0
#
#  Unless required by applicable law or agreed to in writing,
#  software distributed under the License is distributed on an
#  "AS IS" BASIS, WITHOUT WARRANTIES OR CONDITIONS OF ANY
#  KIND, either express or implied.  See the License for the
#  specific language governing permissions and limitations
#  under the License.

from functools import partial
from typing import Optional, Union

from pyspark.sql import Column

from sedona.sql.dataframe_api import call_sedona_function, ColumnOrName, ColumnOrNameOrNumber, validate_argument_types


__all__ = [
    "GeometryType",
    "ST_3DDistance",
    "ST_AddPoint",
    "ST_Area",
    "ST_AreaSpheroid",
    "ST_AsBinary",
    "ST_AsEWKB",
    "ST_AsEWKT",
    "ST_AsGeoJSON",
    "ST_AsGML",
    "ST_AsKML",
    "ST_AsText",
    "ST_Azimuth",
    "ST_Boundary",
    "ST_Buffer",
    "ST_BuildArea",
    "ST_Centroid",
    "ST_Collect",
    "ST_CollectionExtract",
    "ST_ClosestPoint",
    "ST_ConcaveHull",
    "ST_ConvexHull",
    "ST_Difference",
    "ST_Dimension",
    "ST_Distance",
    "ST_DistanceSphere",
    "ST_DistanceSpheroid",
    "ST_Dump",
    "ST_DumpPoints",
    "ST_EndPoint",
    "ST_Envelope",
    "ST_ExteriorRing",
    "ST_FlipCoordinates",
    "ST_Force_2D",
    "ST_GeoHash",
    "ST_GeometricMedian",
    "ST_GeometryN",
    "ST_GeometryType",
    "ST_InteriorRingN",
    "ST_Intersection",
    "ST_IsClosed",
    "ST_IsEmpty",
    "ST_IsRing",
    "ST_IsSimple",
    "ST_IsValid",
    "ST_Length",
    "ST_LengthSpheroid",
    "ST_LineFromMultiPoint",
    "ST_LineInterpolatePoint",
    "ST_LineMerge",
    "ST_LineSubstring",
    "ST_MakePolygon",
    "ST_MakeValid",
    "ST_MinimumBoundingCircle",
    "ST_MinimumBoundingRadius",
    "ST_Multi",
    "ST_Normalize",
    "ST_NPoints",
    "ST_NDims",
    "ST_NumGeometries",
    "ST_NumInteriorRings",
    "ST_PointN",
    "ST_PointOnSurface",
    "ST_PrecisionReduce",
    "ST_RemovePoint",
    "ST_Reverse",
    "ST_S2CellIDs",
    "ST_SetPoint",
    "ST_SetSRID",
    "ST_SRID",
    "ST_Split",
    "ST_StartPoint",
    "ST_SubDivide",
    "ST_SubDivideExplode",
    "ST_SimplifyPreserveTopology",
    "ST_SymDifference",
    "ST_Transform",
    "ST_Union",
    "ST_X",
    "ST_XMax",
    "ST_XMin",
    "ST_Y",
    "ST_YMax",
    "ST_YMin",
    "ST_Z",
    "ST_ZMax",
    "ST_ZMin",
    "ST_NumPoints",
    "ST_Force3D",
    "ST_NRings",
    "ST_Translate",
    "ST_Angle",
    "ST_Degrees",
    "ST_FrechetDistance",
    "ST_CoordDim",
    "ST_Affine",
    "ST_BoundingDiagonal"
]


_call_st_function = partial(call_sedona_function, "st_functions")

@validate_argument_types
def GeometryType(geometry: ColumnOrName):
    """Return the type of the geometry as a string.
    This function also indicates if the geometry is measured, by returning a string of the form 'POINTM'.

    :param geometry: Geometry column to calculate the dimension for.
    :type geometry: ColumnOrName
    :return: Type of geometry as a string column.
    :rtype: Column
    """
    return _call_st_function("GeometryType", geometry)

@validate_argument_types
def ST_3DDistance(a: ColumnOrName, b: ColumnOrName) -> Column:
    """Calculate the 3-dimensional minimum Cartesian distance between two geometry columns.

    :param a: One geometry column to use in the calculation.
    :type a: ColumnOrName
    :param b: Other geometry column to use in the calculation.
    :type b: ColumnOrName
    :return: Minimum cartesian distance between a and b as a double column.
    :rtype: Column
    """
    return _call_st_function("ST_3DDistance", (a, b))


@validate_argument_types
def ST_AddPoint(line_string: ColumnOrName, point: ColumnOrName, index: Optional[Union[ColumnOrName, int]] = None) -> Column:
    """Add a point to either the end of a linestring or a specified index.
    If index is not provided then point will be added to the end of line_string.

    :param line_string: Linestring geometry column to add point to.
    :type line_string: ColumnOrName
    :param point: Point geometry column to add to line_string.
    :type point: ColumnOrName
    :param index: 0-based index to insert point at in line_string, if None then point is appended to the end of line_string, defaults to None
    :type index: Optional[Union[ColumnOrName, int]], optional
    :return: Linestring geometry column with point added.
    :rtype: Column
    """
    args = (line_string, point) if index is None else (line_string, point, index)
    return _call_st_function("ST_AddPoint", args)


@validate_argument_types
def ST_Area(geometry: ColumnOrName) -> Column:
    """Calculate the area of a geometry.

    :param geometry: Geometry column to calculate the area of.
    :type geometry: ColumnOrName
    :return: Area of geometry as a double column.
    :rtype: Column
    """
    return _call_st_function("ST_Area", geometry)

@validate_argument_types
def ST_AreaSpheroid(geometry: ColumnOrName) -> Column:
    """Calculate the area of a geometry using WGS84 spheroid.

    :param geometry: Geometry column to calculate the area of.
    :type geometry: ColumnOrName
    :return: Area of geometry as a double column. Unit is meter.
    :rtype: Column
    """
    return _call_st_function("ST_AreaSpheroid", geometry)


@validate_argument_types
def ST_AsBinary(geometry: ColumnOrName) -> Column:
    """Generate the Well-Known Binary (WKB) representation of a geometry.

    :param geometry: Geometry column to generate WKB for.
    :type geometry: ColumnOrName
    :return: Well-Known Binary representation of geometry as a binary column.
    :rtype: Column
    """
    return _call_st_function("ST_AsBinary", geometry)


@validate_argument_types
def ST_AsEWKB(geometry: ColumnOrName) -> Column:
    """Generate the Extended Well-Known Binary representation of a geometry.
    As opposed to WKB, EWKB will include the SRID of the geometry.

    :param geometry: Geometry to generate EWKB for.
    :type geometry: ColumnOrName
    :return: Extended Well-Known Binary representation of geometry as a binary column.
    :rtype: Column
    """
    return _call_st_function("ST_AsEWKB", geometry)


@validate_argument_types
def ST_AsEWKT(geometry: ColumnOrName) -> Column:
    """Generate the Extended Well-Known Text representation of a geometry column.
    As opposed to WKT, EWKT will include the SRID of the geometry.

    :param geometry: Geometry column to generate EWKT for.
    :type geometry: ColumnOrName
    :return: Extended Well-Known Text representation of geometry as a string column.
    :rtype: Column
    """
    return _call_st_function("ST_AsEWKT", geometry)


@validate_argument_types
def ST_AsGeoJSON(geometry: ColumnOrName) -> Column:
    """Generate the GeoJSON style representation of a geometry column.

    :param geometry: Geometry column to generate GeoJSON for.
    :type geometry: ColumnOrName
    :return: GeoJSON representation of geometry as a string column.
    :rtype: Column
    """
    return _call_st_function("ST_AsGeoJSON", geometry)


@validate_argument_types
def ST_AsGML(geometry: ColumnOrName) -> Column:
    """Generate the Geography Markup Language (GML) representation of a
    geometry column.

    :param geometry: Geometry column to generate GML for.
    :type geometry: ColumnOrName
    :return: GML representation of geometry as a string column.
    :rtype: Column
    """
    return _call_st_function("ST_AsGML", geometry)


@validate_argument_types
def ST_AsKML(geometry: ColumnOrName) -> Column:
    """Generate the KML representation of a geometry column.

    :param geometry: Geometry column to generate KML for.
    :type geometry: ColumnOrName
    :return: KML representation of geometry as a string column.
    :rtype: Column
    """
    return _call_st_function("ST_AsKML", geometry)


@validate_argument_types
def ST_AsText(geometry: ColumnOrName) -> Column:
    """Generate the Well-Known Text (WKT) representation of a geometry column.

    :param geometry: Geometry column to generate WKT for.
    :type geometry: ColumnOrName
    :return: WKT representation of geometry as a string column.
    :rtype: Column
    """
    return _call_st_function("ST_AsText", geometry)


@validate_argument_types
def ST_Azimuth(point_a: ColumnOrName, point_b: ColumnOrName) -> Column:
    """Calculate the azimuth for two point columns in radians.

    :param point_a: One point geometry column to use for the calculation.
    :type point_a: ColumnOrName
    :param point_b: Other point geometry column to use for the calculation.
    :type point_b: ColumnOrName
    :return: Azimuth for point_a and point_b in radians as a double column.
    :rtype: Column
    """
    return _call_st_function("ST_Azimuth", (point_a, point_b))


@validate_argument_types
def ST_Boundary(geometry: ColumnOrName) -> Column:
    """Calculate the closure of the combinatorial boundary of a geometry column.

    :param geometry: Geometry column to calculate the boundary for.
    :type geometry: ColumnOrName
    :return: Boundary of the input geometry as a geometry column.
    :rtype: Column
    """
    return _call_st_function("ST_Boundary", geometry)


@validate_argument_types
def ST_Buffer(geometry: ColumnOrName, buffer: ColumnOrNameOrNumber) -> Column:
    """Calculate a geometry that represents all points whose distance from the
    input geometry column is equal to or less than a given amount.

    :param geometry: Input geometry column to buffer.
    :type geometry: ColumnOrName
    :param buffer: Either a column or value for the amount to buffer the input geometry by.
    :type buffer: ColumnOrNameOrNumber
    :return: Buffered geometry as a geometry column.
    :rtype: Column
    """
    return _call_st_function("ST_Buffer", (geometry, buffer))


@validate_argument_types
def ST_BuildArea(geometry: ColumnOrName) -> Column:
    """Generate a geometry described by the constituent linework of the input
    geometry column.

    :param geometry: Linestring or multilinestring geometry column to use as input.
    :type geometry: ColumnOrName
    :return: Area formed by geometry as a geometry column.
    :rtype: Column
    """
    return _call_st_function("ST_BuildArea", geometry)


@validate_argument_types
def ST_Centroid(geometry: ColumnOrName) -> Column:
    """Calculate the centroid of the given geometry column.

    :param geometry: Geometry column to calculate a centroid for.
    :type geometry: ColumnOrName
    :return: Centroid of geometry as a point geometry column.
    :rtype: Column
    """
    return _call_st_function("ST_Centroid", geometry)


@validate_argument_types
def ST_Collect(*geometries: ColumnOrName) -> Column:
    """Collect multiple geometry columns or an array of geometries into a single
    multi-geometry or geometry collection.

    :param geometries: Either a single geometry column that holds an array of geometries or multiple geometry columns.
    :return: If the types of geometries are homogeneous then a multi-geometry is returned, otherwise a geometry collection is returned.
    :rtype: Column
    """
    if len(geometries) == 1:
        return _call_st_function("ST_Collect", geometries)
    else:
        return _call_st_function("ST_Collect", [geometries])


@validate_argument_types
def ST_CollectionExtract(collection: ColumnOrName, geom_type: Optional[Union[ColumnOrName, int]] = None) -> Column:
    """Extract a specific type of geometry from a geometry collection column
    as a multi-geometry column.

    :param collection: Column for the geometry collection.
    :type collection: ColumnOrName
    :param geom_type: Type of geometry to extract where 1 is point, 2 is linestring, and 3 is polygon, if None then the highest dimension geometry is extracted, defaults to None
    :type geom_type: Optional[Union[ColumnOrName, int]], optional
    :return: Multi-geometry column containing all geometry from collection of the selected type.
    :rtype: Column
    """
    args = (collection,) if geom_type is None else (collection, geom_type)
    return _call_st_function("ST_CollectionExtract", args)


@validate_argument_types
def ST_ClosestPoint(a: ColumnOrName, b: ColumnOrName) -> Column:
    """Returns the 2-dimensional point on geom1 that is closest to geom2. 
    This is the first point of the shortest line between the geometries.

    :param a: Geometry column to use in the calculation.
    :type a: ColumnOrName
    :param b: Geometry column to use in the calculation.
    :type b: ColumnOrName
    :return: the 2-dimensional point on a that is closest to b.
    :rtype: Column
    """
    return _call_st_function("ST_ClosestPoint", (a, b))


@validate_argument_types
def ST_ConcaveHull(geometry: ColumnOrName, pctConvex: Union[ColumnOrName, float], allowHoles: Optional[Union[ColumnOrName, bool]] = None) -> Column:
    """Generate the cancave hull of a geometry column.

    :param geometry: Geometry column to generate a cancave hull for.
    :type geometry: ColumnOrName
    :param pctConvex: value between 0 and 1, controls the concaveness of the computed hull.
    :type pctConvex: Union[ColumnOrName, float]
    :param allowHoles: The computed hull will not contain holes unless allowHoles is specified as true
    :type allowHoles: Optional[Union[ColumnOrName, bool]], optional
    :return: Concave hull of geometry as a geometry column.
    :rtype: Column
    """
    args = (geometry, pctConvex) if allowHoles is None else (geometry, pctConvex, allowHoles)
    return _call_st_function("ST_ConcaveHull", args)

@validate_argument_types
def ST_ConvexHull(geometry: ColumnOrName) -> Column:
    """Generate the convex hull of a geometry column.

    :param geometry: Geometry column to generate a convex hull for.
    :type geometry: ColumnOrName
    :return: Convex hull of geometry as a geometry column.
    :rtype: Column
    """
    return _call_st_function("ST_ConvexHull", geometry)

@validate_argument_types
def ST_Dimension(geometry: ColumnOrName):
    """Calculate the inherent dimension of a geometry column.

    :param geometry: Geometry column to calculate the dimension for.
    :type geometry: ColumnOrName
    :return: Dimension of geometry as an integer column.
    :rtype: Column
    """
    return _call_st_function("ST_Dimension", geometry)

@validate_argument_types
def ST_Difference(a: ColumnOrName, b: ColumnOrName) -> Column:
    """Calculate the difference of two geometry columns. This difference
    is not symmetric. It only returns the part of geometry a that is not
    in b.

    :param a: Geometry column to use in the calculation.
    :type a: ColumnOrName
    :param b: Geometry column to subtract from geometry column a.
    :type b: ColumnOrName
    :return: Part of geometry a that is not in b as a geometry column.
    :rtype: Column
    """
    return _call_st_function("ST_Difference", (a, b))


@validate_argument_types
def ST_Distance(a: ColumnOrName, b: ColumnOrName) -> Column:
    """Calculate the minimum cartesian distance between two geometry columns.

    :param a: Geometry column to use in the calculation.
    :type a: ColumnOrName
    :param b: Other geometry column to use in the calculation.
    :type b: ColumnOrName
    :return: Two-dimensional cartesian distance between a and b as a double column.
    :rtype: Column
    """
    return _call_st_function("ST_Distance", (a, b))

@validate_argument_types
def ST_DistanceSpheroid(a: ColumnOrName, b: ColumnOrName) -> Column:
    """Calculate the geodesic distance between two geometry columns using WGS84 spheroid.

    :param a: Geometry column to use in the calculation.
    :type a: ColumnOrName
    :param b: Other geometry column to use in the calculation.
    :type b: ColumnOrName
    :return: Two-dimensional geodesic distance between a and b as a double column. Unit is meter.
    :rtype: Column
    """
    return _call_st_function("ST_DistanceSpheroid", (a, b))

@validate_argument_types
def ST_DistanceSphere(a: ColumnOrName, b: ColumnOrName, radius: Optional[Union[ColumnOrName, float]] = 6371008.0) -> Column:
    """Calculate the haversine/great-circle distance between two geometry columns using a given radius.

    :param a: Geometry column to use in the calculation.
    :type a: ColumnOrName
    :param b: Other geometry column to use in the calculation.
    :type b: ColumnOrName
    :param radius: Radius of the sphere, defaults to 6371008.0
    :type radius: Optional[Union[ColumnOrName, float]], optional
    :return: Two-dimensional haversine/great-circle distance between a and b as a double column. Unit is meter.
    :rtype: Column
    """
    return _call_st_function("ST_DistanceSphere", (a, b, radius))

@validate_argument_types
def ST_Dump(geometry: ColumnOrName) -> Column:
    """Returns an array of geometries that are members of a multi-geometry
    or geometry collection column. If the input geometry is a regular geometry
    then the geometry is returned inside of a single element array.

    :param geometry: Geometry column to dump.
    :type geometry: ColumnOrName
    :return: Array of geometries column comprised of the members of geometry.
    :rtype: Column
    """
    return _call_st_function("ST_Dump", geometry)


@validate_argument_types
def ST_DumpPoints(geometry: ColumnOrName) -> Column:
    """Return the list of points of a geometry column. Specifically, return
    the vertices of the input geometry as an array.

    :param geometry: Geometry column to dump the points of.
    :type geometry: ColumnOrName
    :return: Array of point geometry column comprised of the vertices of geometry.
    :rtype: Column
    """
    return _call_st_function("ST_DumpPoints", geometry)


@validate_argument_types
def ST_EndPoint(line_string: ColumnOrName) -> Column:
    """Return the last point of a linestring geometry column.

    :param line_string: Linestring geometry column to get the end point of.
    :type line_string: ColumnOrName
    :return: The last point of the linestring geometry column as a point geometry column.
    :rtype: Column
    """
    return _call_st_function("ST_EndPoint", line_string)


@validate_argument_types
def ST_Envelope(geometry: ColumnOrName) -> Column:
    """Calculate the envelope boundary of a geometry column.

    :param geometry: Geometry column to calculate the envelope of.
    :type geometry: ColumnOrName
    :return: Envelope of geometry as a geometry column.
    :rtype: Column
    """
    return _call_st_function("ST_Envelope", geometry)


@validate_argument_types
def ST_ExteriorRing(polygon: ColumnOrName) -> Column:
    """Get a linestring representing the exterior ring of a polygon geometry
    column.

    :param polygon: Polygon geometry column to get the exterior ring of.
    :type polygon: ColumnOrName
    :return: Exterior ring of polygon as a linestring geometry column.
    :rtype: Column
    """
    return _call_st_function("ST_ExteriorRing", polygon)


@validate_argument_types
def ST_FlipCoordinates(geometry: ColumnOrName) -> Column:
    """Flip the X and Y coordinates of a geometry column.

    :param geometry: Geometry column to flip coordinates for.
    :type geometry: ColumnOrName
    :return: Geometry column identical to geometry except with flipped coordinates.
    :rtype: Column
    """
    return _call_st_function("ST_FlipCoordinates", geometry)


@validate_argument_types
def ST_Force_2D(geometry: ColumnOrName) -> Column:
    """Force the geometry column to only output two dimensional representations.

    :param geometry: Geometry column to force to be 2D.
    :type geometry: ColumnOrName
    :return: Geometry column identical to geometry except with only X and Y coordinates.
    :rtype: Column
    """
    return _call_st_function("ST_Force_2D", geometry)


@validate_argument_types
def ST_GeoHash(geometry: ColumnOrName, precision: Union[ColumnOrName, int]) -> Column:
    """Return the geohash of a geometry column at a given precision level.

    :param geometry: Geometry column to hash.
    :type geometry: ColumnOrName
    :param precision: Precision level to hash geometry at, given as an integer or an integer column.
    :type precision: Union[ColumnOrName, int]
    :return: Geohash of geometry as a string column.
    :rtype: Column
    """
    return _call_st_function("ST_GeoHash", (geometry, precision))

@validate_argument_types
def ST_GeometricMedian(geometry: ColumnOrName, tolerance: Optional[Union[ColumnOrName, float]] = 1e-6,
                       max_iter: Optional[Union[ColumnOrName, int]] = 1000,
                       fail_if_not_converged: Optional[Union[ColumnOrName, bool]] = False) -> Column:
    """Computes the approximate geometric median of a MultiPoint geometry using the Weiszfeld algorithm.
    The geometric median provides a centrality measure that is less sensitive to outlier points than the centroid.
    The algorithm will iterate until the distance change between successive iterations is less than the
    supplied `tolerance` parameter. If this condition has not been met after `maxIter` iterations, the function will
    produce an error and exit, unless `failIfNotConverged` is set to `false`. If a `tolerance` value is not provided,
    a default `tolerance` value is `1e-6`.

    :param geometry: MultiPoint or Point geometry.
    :type geometry: ColumnOrName
    :param tolerance: Distance limit change between successive iterations, defaults to 1e-6.
    :type tolerance: Optional[Union[ColumnOrName, float]], optional
    :param max_iter: Max number of iterations, defaults to 1000.
    :type max_iter: Optional[Union[ColumnOrName, int]], optional
    :param fail_if_not_converged: Generate error if not converged within given tolerance and number of iterations, defaults to False
    :type fail_if_not_converged: Optional[Union[ColumnOrName, boolean]], optional
    :return: Point geometry column.
    :rtype: Column
    """
    args = (geometry, tolerance, max_iter, fail_if_not_converged)
    return _call_st_function("ST_GeometricMedian", args)


@validate_argument_types
def ST_GeometryN(multi_geometry: ColumnOrName, n: Union[ColumnOrName, int]) -> Column:
    """Return the geometry at index n (0-th based) of a multi-geometry column.

    :param multi_geometry: Multi-geometry column to get from.
    :type multi_geometry: ColumnOrName
    :param n: Index to select, given as an integer or integer column, 0-th based index, returns null if index is greater than maximum index.
    :type n: Union[ColumnOrName, int]
    :return: Geometry located at index n in multi_geometry as a geometry column.
    :rtype: Column
    :raises ValueError: If
    """
    if isinstance(n, int) and n < 0:
        raise ValueError(f"Index n for ST_GeometryN must by >= 0: {n} < 0")
    return _call_st_function("ST_GeometryN", (multi_geometry, n))


@validate_argument_types
def ST_GeometryType(geometry: ColumnOrName) -> Column:
    """Return the type of geometry in a given geometry column.

    :param geometry: Geometry column to find the type for.
    :type geometry: ColumnOrName
    :return: Type of geometry as a string column.
    :rtype: Column
    """
    return _call_st_function("ST_GeometryType", geometry)


@validate_argument_types
def ST_InteriorRingN(polygon: ColumnOrName, n: Union[ColumnOrName, int]) -> Column:
    """Return the index n (0-th based) interior ring of a polygon geometry column.

    :param polygon: Polygon geometry column to get an interior ring from.
    :type polygon: ColumnOrName
    :param n: Index of interior ring to return as either an integer or integer column, 0-th based.
    :type n: Union[ColumnOrName, int]
    :raises ValueError: If n is an integer and less than 0.
    :return: Interior ring at index n as a linestring geometry column or null if n is greater than maximum index
    :rtype: Column
    """
    if isinstance(n, int) and n < 0:
        raise ValueError(f"Index n for ST_InteriorRingN must by >= 0: {n} < 0")
    return _call_st_function("ST_InteriorRingN", (polygon, n))


@validate_argument_types
def ST_Intersection(a: ColumnOrName, b: ColumnOrName) -> Column:
    """Calculate the intersection of two geometry columns.

    :param a: One geometry column to use in the calculation.
    :type a: ColumnOrName
    :param b: Other geometry column to use in the calculation.
    :type b: ColumnOrName
    :return: Intersection of a and b as a geometry column.
    :rtype: Column
    """
    return _call_st_function("ST_Intersection", (a, b))


@validate_argument_types
def ST_IsClosed(geometry: ColumnOrName) -> Column:
    """Check if the linestring in a geometry column is closed (its end point is equal to its start point).

    :param geometry: Linestring geometry column to check.
    :type geometry: ColumnOrName
    :return: True if geometry is closed and False otherwise as a boolean column.
    :rtype: Column
    """
    return _call_st_function("ST_IsClosed", geometry)


@validate_argument_types
def ST_IsEmpty(geometry: ColumnOrName) -> Column:
    """Check if the geometry in a geometry column is an empty geometry.

    :param geometry: Geometry column to check.
    :type geometry: ColumnOrName
    :return: True if the geometry is empty and False otherwise as a boolean column.
    :rtype: Column
    """
    return _call_st_function("ST_IsEmpty", geometry)


@validate_argument_types
def ST_IsRing(line_string: ColumnOrName) -> Column:
    """Check if a linestring geometry is both closed and simple.

    :param line_string: Linestring geometry column to check.
    :type line_string: ColumnOrName
    :return: True if the linestring is both closed and simple and False otherwise as a boolean column.
    :rtype: Column
    """
    return _call_st_function("ST_IsRing", line_string)


@validate_argument_types
def ST_IsSimple(geometry: ColumnOrName) -> Column:
    """Check if a geometry's only intersections are at boundary points.

    :param geometry: Geometry column to check in.
    :type geometry: ColumnOrName
    :return: True if geometry is simple and False otherwise as a boolean column.
    :rtype: Column
    """
    return _call_st_function("ST_IsSimple", geometry)


@validate_argument_types
def ST_IsValid(geometry: ColumnOrName) -> Column:
    """Check if a geometry is well formed.

    :param geometry: Geometry column to check in.
    :type geometry: ColumnOrName
    :return: True if geometry is well formed and False otherwise as a boolean column.
    :rtype: Column
    """
    return _call_st_function("ST_IsValid", geometry)


@validate_argument_types
def ST_Length(geometry: ColumnOrName) -> Column:
    """Calculate the length of a linestring geometry.

    :param geometry: Linestring geometry column to calculate length for.
    :type geometry: ColumnOrName
    :return: Length of geometry as a double column.
    :rtype: Column
    """
    return _call_st_function("ST_Length", geometry)

@validate_argument_types
def ST_LengthSpheroid(geometry: ColumnOrName) -> Column:
    """Calculate the perimeter of a geometry using WGS84 spheroid.

    :param geometry: Geometry column to calculate length for.
    :type geometry: ColumnOrName
    :return: perimeter of geometry as a double column. Unit is meter.
    :rtype: Column
    """
    return _call_st_function("ST_LengthSpheroid", geometry)

@validate_argument_types
def ST_LineFromMultiPoint(geometry: ColumnOrName) -> Column:
    """Creates a LineString from a MultiPoint geometry.

    :param geometry: MultiPoint geometry column to create LineString from.
    :type geometry: ColumnOrName
    :return: LineString geometry of a MultiPoint geometry column.
    :rtype: Column
    """
    return _call_st_function("ST_LineFromMultiPoint", geometry)


@validate_argument_types
def ST_LineInterpolatePoint(geometry: ColumnOrName, fraction: ColumnOrNameOrNumber) -> Column:
    """Calculate a point that is interpolated along a linestring.

    :param geometry: Linestring geometry column to interpolate from.
    :type geometry: ColumnOrName
    :param fraction: Fraction of total length along geometry to generate a point for.
    :type fraction: ColumnOrNameOrNumber
    :return: Interpolated point as a point geometry column.
    :rtype: Column
    """
    return _call_st_function("ST_LineInterpolatePoint", (geometry, fraction))


@validate_argument_types
def ST_LineMerge(multi_line_string: ColumnOrName) -> Column:
    """Sew together the constituent line work of a multilinestring into a
    single linestring.

    :param multi_line_string: Multilinestring geometry column to merge.
    :type multi_line_string: ColumnOrName
    :return: Linestring geometry column resulting from the merger of multi_line_string.
    :rtype: Column
    """
    return _call_st_function("ST_LineMerge", multi_line_string)


@validate_argument_types
def ST_LineSubstring(line_string: ColumnOrName, start_fraction: ColumnOrNameOrNumber, end_fraction: ColumnOrNameOrNumber) -> Column:
    """Generate a substring of a linestring geometry column.

    :param line_string: Linestring geometry column to generate from.
    :type line_string: ColumnOrName
    :param start_fraction: Fraction of linestring to start from for the resulting substring as either a number or numeric column.
    :type start_fraction: ColumnOrNameOrNumber
    :param end_fraction: Fraction of linestring to end at for the resulting substring as either a number or numeric column.
    :type end_fraction: ColumnOrNameOrNumber
    :return: Smaller linestring that runs from start_fraction to end_fraction of line_string as a linestring geometry column, will be null if either start_fraction or end_fraction are outside the interval [0, 1].
    :rtype: Column
    """
    return _call_st_function("ST_LineSubstring", (line_string, start_fraction, end_fraction))


@validate_argument_types
def ST_MakePolygon(line_string: ColumnOrName, holes: Optional[ColumnOrName] = None) -> Column:
    """Create a polygon geometry from a linestring describing the exterior ring as well as an array of linestrings describing holes.

    :param line_string: Closed linestring geometry column that describes the exterior ring of the polygon.
    :type line_string: ColumnOrName
    :param holes: Optional column for an array of closed geometry columns that describe holes in the polygon, defaults to None.
    :type holes: Optional[ColumnOrName], optional
    :return: Polygon geometry column created from the input linestrings.
    :rtype: Column
    """
    args = (line_string,) if holes is None else (line_string, holes)
    return _call_st_function("ST_MakePolygon", args)


@validate_argument_types
def ST_MakeValid(geometry: ColumnOrName, keep_collapsed: Optional[Union[ColumnOrName, bool]] = None) -> Column:
    """Convert an invalid geometry in a geometry column into a valid geometry.

    :param geometry: Geometry column that contains the invalid geometry.
    :type geometry: ColumnOrName
    :param keep_collapsed: If True then collapsed geometries are converted to empty geometries, otherwise they will be converted to valid geometries of a lower dimension, if None then the default value of False is used, defaults to None
    :type keep_collapsed: Optional[Union[ColumnOrName, bool]], optional
    :return: Geometry column that contains valid versions of the original geometry.
    :rtype: Column
    """
    args = (geometry,) if keep_collapsed is None else (geometry, keep_collapsed)
    return _call_st_function("ST_MakeValid", args)


@validate_argument_types
def ST_MinimumBoundingCircle(geometry: ColumnOrName, quadrant_segments: Optional[Union[ColumnOrName, int]] = None) -> Column:
    """Generate the minimum bounding circle that contains a geometry.

    :param geometry: Geometry column to generate minimum bounding circles for.
    :type geometry: ColumnOrName
    :param quadrant_segments: Number of quadrant segments to use, if None then use a default value, defaults to None
    :type quadrant_segments: Optional[Union[ColumnOrName, int]], optional
    :return: Geometry column that contains the minimum bounding circles.
    :rtype: Column
    """
    args = (geometry,) if quadrant_segments is None else (geometry, quadrant_segments)
    return _call_st_function("ST_MinimumBoundingCircle", args)


@validate_argument_types
def ST_MinimumBoundingRadius(geometry: ColumnOrName) -> Column:
    """Calculate the minimum bounding radius from the centroid of a geometry that will contain it.

    :param geometry: Geometry column to generate minimum bounding radii for.
    :type geometry: ColumnOrName
    :return: Struct column with a center field containing point geometry for the center of geometry and a radius field with a double value for the bounding radius.
    :rtype: Column
    """
    return _call_st_function("ST_MinimumBoundingRadius", geometry)


@validate_argument_types
def ST_Multi(geometry: ColumnOrName) -> Column:
    """Convert the geometry column into a multi-geometry column.

    :param geometry: Geometry column to convert.
    :type geometry: ColumnOrName
    :return: Multi-geometry form of geometry as a geometry column.
    :rtype: Column
    """
    return _call_st_function("ST_Multi", geometry)


@validate_argument_types
def ST_Normalize(geometry: ColumnOrName) -> Column:
    """Convert geometry in a geometry column to a canonical form.

    :param geometry: Geometry to convert.
    :type geometry: ColumnOrName
    :return: Geometry with points ordered in a canonical way as a geometry column.
    :rtype: Column
    """
    return _call_st_function("ST_Normalize", geometry)


@validate_argument_types
def ST_NPoints(geometry: ColumnOrName) -> Column:
    """Return the number of points contained in a geometry.

    :param geometry: Geometry column to return for.
    :type geometry: ColumnOrName
    :return: Number of points in a geometry column as an integer column.
    :rtype: Column
    """
    return _call_st_function("ST_NPoints", geometry)


@validate_argument_types
def ST_NDims(geometry: ColumnOrName) -> Column:
    """Return the number of dimensions contained in a geometry.

    :param geometry: Geometry column to return for.
    :type geometry: ColumnOrName
    :return: Number of dimensions in a geometry column as an integer column.
    :rtype: Column
    """
    return _call_st_function("ST_NDims", geometry)


@validate_argument_types
def ST_NumGeometries(geometry: ColumnOrName) -> Column:
    """Return the number of geometries contained in a multi-geometry.

    :param geometry: Multi-geometry column to return for.
    :type geometry: ColumnOrName
    :return: Number of geometries contained in a multi-geometry column as an integer column.
    :rtype: Column
    """
    return _call_st_function("ST_NumGeometries", geometry)


@validate_argument_types
def ST_NumInteriorRings(geometry: ColumnOrName) -> Column:
    """Return the number of interior rings contained in a polygon geometry.

    :param geometry: Polygon geometry column to return for.
    :type geometry: ColumnOrName
    :return: Number of interior rings polygons contain as an integer column.
    :rtype: Column
    """
    return _call_st_function("ST_NumInteriorRings", geometry)


@validate_argument_types
def ST_PointN(geometry: ColumnOrName, n: Union[ColumnOrName, int]) -> Column:
    """Get the n-th point (starts at 1) for a geometry.

    :param geometry: Geometry column to get the point from.
    :type geometry: ColumnOrName
    :param n: Index for the point to return, 1-based, negative values start from the end so -1 is the last point, values that are out of bounds return null.
    :type n: Union[ColumnOrName, int]
    :return: n-th point from the geometry as a point geometry column, or null if index is out of bounds.
    :rtype: Column
    """
    return _call_st_function("ST_PointN", (geometry, n))


@validate_argument_types
def ST_PointOnSurface(geometry: ColumnOrName) -> Column:
    """Get a point that is guaranteed to lie on the surface.

    :param geometry: Geometry column containing the Surface to get a point from.
    :type geometry: ColumnOrName
    :return: Point that lies on geometry as a point geometry column.
    :rtype: Column
    """
    return _call_st_function("ST_PointOnSurface", geometry)


@validate_argument_types
def ST_PrecisionReduce(geometry: ColumnOrName, precision: Union[ColumnOrName, int]) -> Column:
    """Reduce the precision of the coordinates in geometry to a specified number of decimal places.

    :param geometry: Geometry to reduce the precision of.
    :type geometry: ColumnOrName
    :param precision: Number of decimal places to reduce the precision to as either an integer or integer column, 0 reduces precision to whole numbers.
    :type precision: Union[ColumnOrName, int]
    :return: Geometry with precision reduced to the indicated number of decimal places as a geometry column, empty geometry if an invalid precision is passed.
    :rtype: Column
    """
    return _call_st_function("ST_PrecisionReduce", (geometry, precision))


@validate_argument_types
def ST_RemovePoint(line_string: ColumnOrName, index: Union[ColumnOrName, int]) -> Column:
    """Remove the specified point (0-th based) for a linestring geometry column.

    :param line_string: Linestring geometry column to remove the point from.
    :type line_string: ColumnOrName
    :param index: Index for the point to remove as either an integer or an integer column, 0-th based, negative numbers are ignored.
    :type index: Union[ColumnOrName, int]
    :return: Linestring geometry column with the specified point removed, or null if the index is out of bounds.
    :rtype: Column
    """
    return _call_st_function("ST_RemovePoint", (line_string, index))


@validate_argument_types
def ST_Reverse(geometry: ColumnOrName) -> Column:
    """Reverse the points for the geometry.

    :param geometry: Geometry column to reverse points for.
    :type geometry: ColumnOrName
    :return: Geometry with points in reverse order compared to the original.
    :rtype: Column
    """
    return _call_st_function("ST_Reverse", geometry)

@validate_argument_types
def ST_S2CellIDs(geometry: ColumnOrName, level: Union[ColumnOrName, int]) -> Column:
    """Cover Geometry with S2 Cells and return a List of Long type cell IDs
    :param geometry: Geometry column to generate cell IDs
    :type geometry: ColumnOrName
    :param level: value between 1 and 31, controls the size of the cells used for coverage. With a bigger level, the cells will be smaller, the coverage will be more accurate, but the result size will be exponentially increasing.
    :type level: int
    :return: List of cellIDs
    :rtype: List[long]
    """
    args = (geometry, level)
    return _call_st_function("ST_S2CellIDs", args)


@validate_argument_types
def ST_SetPoint(line_string: ColumnOrName, index: Union[ColumnOrName, int], point: ColumnOrName) -> Column:
    """Replace a point in a linestring.

    :param line_string: Linestring geometry column which contains the point to be replaced.
    :type line_string: ColumnOrName
    :param index: Index for the point to be replaced, 0-based, negative values start from the end so -1 is the last point.
    :type index: Union[ColumnOrName, int]
    :param point: Point geometry column to be newly set.
    :type point: ColumnOrName
    :return: Linestring geometry column with the replaced point, or null if the index is out of bounds.
    :rtype: Column
    """
    return _call_st_function("ST_SetPoint", (line_string, index, point))


@validate_argument_types
def ST_SetSRID(geometry: ColumnOrName, srid: Union[ColumnOrName, int]) -> Column:
    """Set the SRID for geometry.

    :param geometry: Geometry column to set SRID for.
    :type geometry: ColumnOrName
    :param srid: SRID to set as either an integer or an integer column.
    :type srid: Union[ColumnOrName, int]
    :return: Geometry column with SRID set to srid.
    :rtype: Column
    """
    return _call_st_function("ST_SetSRID", (geometry, srid))


@validate_argument_types
def ST_SRID(geometry: ColumnOrName) -> Column:
    """Get the SRID of geometry.

    :param geometry: Geometry column to get SRID from.
    :type geometry: ColumnOrName
    :return: SRID of geometry in the geometry column as an integer column.
    :rtype: Column
    """
    return _call_st_function("ST_SRID", geometry)


@validate_argument_types
def ST_StartPoint(line_string: ColumnOrName) -> Column:
    """Get the first point from a linestring.

    :param line_string: Linestring geometry column to get the first points for.
    :type line_string: ColumnOrName
    :return: First of the linestring geometry as a point geometry column.
    :rtype: Column
    """
    return _call_st_function("ST_StartPoint", line_string)


@validate_argument_types
def ST_SubDivide(geometry: ColumnOrName, max_vertices: Union[ColumnOrName, int]) -> Column:
    """Subdivide a geometry into an array of geometries with at maximum number of vertices in each.

    :param geometry: Geometry column to subdivide.
    :type geometry: ColumnOrName
    :param max_vertices: Maximum number of vertices to have in each subdivision.
    :type max_vertices: Union[ColumnOrName, int]
    :return: Array of geometries that represent the subdivision of the original geometry.
    :rtype: Column
    """
    return _call_st_function("ST_SubDivide", (geometry, max_vertices))


@validate_argument_types
def ST_SubDivideExplode(geometry: ColumnOrName, max_vertices: Union[ColumnOrName, int]) -> Column:
    """Same as ST_SubDivide except also explode the generated array into multiple rows.

    :param geometry: Geometry column to subdivide.
    :type geometry: ColumnOrName
    :param max_vertices: Maximum number of vertices to have in each subdivision.
    :type max_vertices: Union[ColumnOrName, int]
    :return: Individual geometries exploded from the returned array of ST_SubDivide.
    :rtype: Column
    """
    return _call_st_function("ST_SubDivideExplode", (geometry, max_vertices))


@validate_argument_types
def ST_SimplifyPreserveTopology(geometry: ColumnOrName, distance_tolerance: ColumnOrNameOrNumber) -> Column:
    """Simplify a geometry within a specified tolerance while preserving topological relationships.

    :param geometry: Geometry column to simplify.
    :type geometry: ColumnOrName
    :param distance_tolerance: Tolerance for merging points together to simplify the geometry as either a number or numeric column.
    :type distance_tolerance: ColumnOrNameOrNumber
    :return: Simplified geometry as a geometry column.
    :rtype: Column
    """
    return _call_st_function("ST_SimplifyPreserveTopology", (geometry, distance_tolerance))


@validate_argument_types
def ST_Split(input: ColumnOrName, blade: ColumnOrName) -> Column:
    """Split input geometry by the blade geometry.

    :param input: One geometry column to use.
    :type input: ColumnOrName
    :param blade: Other geometry column to use.
    :type blase: ColumnOrName
    :return: Multi-geometry representing the split of input by blade.
    :rtype: Column
    """
    return _call_st_function("ST_SymDifference", (input, blade))


@validate_argument_types
def ST_SymDifference(a: ColumnOrName, b: ColumnOrName) -> Column:
    """Calculate the symmetric difference of two geometries (the regions that are only in one of them).

    :param a: One geometry column to use.
    :type a: ColumnOrName
    :param b: Other geometry column to use.
    :type b: ColumnOrName
    :return: Geometry representing the symmetric difference of a and b as a geometry column.
    :rtype: Column
    """
    return _call_st_function("ST_SymDifference", (a, b))


@validate_argument_types
def ST_Transform(geometry: ColumnOrName, source_crs: ColumnOrName, target_crs: ColumnOrName, disable_error: Optional[Union[ColumnOrName, bool]] = None) -> Column:
    """Convert a geometry from one coordinate system to another coordinate system.

    :param geometry: Geometry column to convert.
    :type geometry: ColumnOrName
    :param source_crs: Original coordinate system for geometry as a string, a string constant must be wrapped as a string literal (using pyspark.sql.functions.lit).
    :type source_crs: ColumnOrName
    :param target_crs: Coordinate system geometry will be converted to as a string, a string constant must be wrapped as a string literal (using pyspark.sql.functions.lit).
    :type target_crs: ColumnOrName
    :param disable_error: Whether to disable the error "Bursa wolf parameters required", defaults to None
    :type disable_error: Optional[Union[ColumnOrName, bool]], optional
    :return: Geometry converted to the target coordinate system as an
    :rtype: Column
    """
    args = (geometry, source_crs, target_crs) if disable_error is None else (geometry, source_crs, target_crs, disable_error)
    return _call_st_function("ST_Transform", args)


@validate_argument_types
def ST_Union(a: ColumnOrName, b: ColumnOrName) -> Column:
    """Calculate the union of two geometries.

    :param a: One geometry column to use.
    :type a: ColumnOrName
    :param b: Other geometry column to use.
    :type b: ColumnOrName
    :return: Geometry representing the union of a and b as a geometry column.
    :rtype: Column
    """
    return _call_st_function("ST_Union", (a, b))


@validate_argument_types
def ST_X(point: ColumnOrName) -> Column:
    """Return the X coordinate of a point geometry.

    :param point: Point geometry column to get the coordinate for.
    :type point: ColumnOrName
    :return: X coordinate of the point geometry as a double column.
    :rtype: Column
    """
    return _call_st_function("ST_X", point)


@validate_argument_types
def ST_XMax(geometry: ColumnOrName) -> Column:
    """Calculate the maximum X coordinate for a geometry.

    :param geometry: Geometry column to get maximum X coordinate for.
    :type geometry: ColumnOrName
    :return: Maximum X coordinate for the geometry as a double column.
    :rtype: Column
    """
    return _call_st_function("ST_XMax", geometry)


@validate_argument_types
def ST_XMin(geometry: ColumnOrName) -> Column:
    """Calculate the minimum X coordinate for a geometry.

    :param geometry: Geometry column to get minimum X coordinate for.
    :type geometry: ColumnOrName
    :return: Minimum X coordinate for the geometry as a double column.
    :rtype: Column
    """
    return _call_st_function("ST_XMin", geometry)


@validate_argument_types
def ST_Y(point: ColumnOrName) -> Column:
    """Return the Y coordinate of a point geometry.

    :param point: Point geometry column to return the Y coordinate for.
    :type point: ColumnOrName
    :return: Y coordinate of the point geometry column as a double column.
    :rtype: Column
    """
    return _call_st_function("ST_Y", point)


@validate_argument_types
def ST_YMax(geometry: ColumnOrName) -> Column:
    """Calculate the maximum Y coordinate for a geometry.

    :param geometry: Geometry column to get the maximum Y coordinate for.
    :type geometry: ColumnOrName
    :return: Maximum Y coordinate for the geometry as a double column.
    :rtype: Column
    """
    return _call_st_function("ST_YMax", geometry)


@validate_argument_types
def ST_YMin(geometry: ColumnOrName) -> Column:
    """Calculate the minimum Y coordinate for a geometry.

    :param geometry: Geometry column to get the minimum Y coordinate for.
    :type geometry: ColumnOrName
    :return: Minimum Y coordinate for the geometry as a double column.
    :rtype: Column
    """
    return _call_st_function("ST_YMin", geometry)


@validate_argument_types
def ST_Z(point: ColumnOrName) -> Column:
    """Return the Z coordinate of a point geometry.

    :param point: Point geometry column to get the Z coordinate from.
    :type point: ColumnOrName
    :return: Z coordinate for the point geometry as a double column.
    :rtype: Column
    """
    return _call_st_function("ST_Z", point)

@validate_argument_types
def ST_ZMax(geometry: ColumnOrName) -> Column:
    """Return the maximum Z coordinate of a geometry.

    :param geometry: Geometry column to get the maximum Z coordinate from.
    :type geometry: ColumnOrName
    :return: Maximum Z coordinate for the geometry as a double column.
    :rtype: Column
    """
    return _call_st_function("ST_ZMax", geometry)

@validate_argument_types
def ST_ZMin(geometry: ColumnOrName) -> Column:
    """Return the minimum Z coordinate of a geometry.

    :param geometry: Geometry column to get the minimum Z coordinate from.
    :type geometry: ColumnOrName
    :return: Minimum Z coordinate for the geometry as a double column.
    :rtype: Column
    """
    return _call_st_function("ST_ZMin", geometry)
@validate_argument_types
def ST_NumPoints(geometry: ColumnOrName) -> Column:
    """Return the number of points in a LineString
    :param geometry: Geometry column to get number of points from.
    :type geometry: ColumnOrName
    :return: Number of points in a LineString as an integer column
    :rtype: Column
    """
    return _call_st_function("ST_NumPoints", geometry)

@validate_argument_types
def ST_Force3D(geometry: ColumnOrName, zValue: Optional[Union[ColumnOrName, float]] = 0.0) -> Column:
    """
    Return a geometry with a 3D coordinate of value 'zValue' forced upon it. No change happens if the geometry is already 3D
    :param zValue: Optional value of z coordinate to be potentially added, default value is 0.0
    :param geometry: Geometry column to make 3D
    :return: 3D geometry with either already present z coordinate if any, or zcoordinate with given zValue
    """
    args = (geometry, zValue)
    return _call_st_function("ST_Force3D", args)

@validate_argument_types
def ST_NRings(geometry: ColumnOrName) -> Column:
    """
    Returns the total number of rings in a Polygon or MultiPolygon. Compared to ST_NumInteriorRings, ST_NRings takes exterior rings into account as well.
    :param geometry: Geometry column to calculate rings for
    :return: Number of exterior rings + interior rings (if any) for the given Polygon or MultiPolygon
    """
    return _call_st_function("ST_NRings", geometry)
@validate_argument_types
def ST_Translate(geometry: ColumnOrName, deltaX: Union[ColumnOrName, float], deltaY: Union[ColumnOrName, float], deltaZ: Optional[Union[ColumnOrName, float]] = 0.0) -> Column:
    """
    Returns the geometry with x, y and z (if present) coordinates offset by given deltaX, deltaY, and deltaZ values.
    :param geometry: Geometry column whose coordinates are to be translated.
    :param deltaX: value by which to offset X coordinate.
    :param deltaY: value by which to offset Y coordinate.
    :param deltaZ: value by which to offset Z coordinate (if present).
    :return: The input geometry with its coordinates translated.
    """
    args = (geometry, deltaX, deltaY, deltaZ)
    return _call_st_function("ST_Translate", args)

def ST_FrechetDistance(g1: ColumnOrName, g2: ColumnOrName) -> Column:
    """
    Computes discrete frechet distance between the two geometries.
    If any of the geometry is empty, ST_FrechetDistance returns 0
    :param g1:
    :param g2:
    :return: Computed Discrete Frechet Distance between g1 and g2
    """

    args = (g1, g2)
    return _call_st_function("ST_FrechetDistance", args)

@validate_argument_types
def ST_Affine(geometry: ColumnOrName, a: Union[ColumnOrName, float], b: Union[ColumnOrName, float], d: Union[ColumnOrName, float],
                e: Union[ColumnOrName, float], xOff: Union[ColumnOrName, float], yOff: Union[ColumnOrName, float], c: Optional[Union[ColumnOrName, float]] = None, f: Optional[Union[ColumnOrName, float]] = None,
                g: Optional[Union[ColumnOrName, float]] = None, h: Optional[Union[ColumnOrName, float]] = None,
                i: Optional[Union[ColumnOrName, float]] = None,  zOff: Optional[Union[ColumnOrName, float]] = None) -> Column:
    """
    Apply a 3D/2D affine tranformation to the given geometry
    x = a * x + b * y + c * z + xOff | x = a * x + b * y + xOff
    y = d * x + e * y + f * z + yOff | y = d * x + e * y + yOff
    z = g * x + h * y + i * z + zOff
    :param geometry: Geometry to apply affine transformation to
    :param a:
    :param b:
    :param c: Default 0.0
    :param d:
    :param e:
    :param f: Default 0.0
    :param g: Default 0.0
    :param h: Default 0.0
    :param i: Default 0.0
    :param xOff:
    :param yOff:
    :param zOff: Default 0.0
    :return: Geometry with affine transformation applied
    """
    args = (geometry, a, b, d, e, xOff, yOff)
    if not [x for x in (c, f, g, h, i, zOff) if x is None]:
        args = (geometry, a, b, c, d, e, f, g, h, i, xOff, yOff, zOff)
    return _call_st_function("ST_Affine", args)


def ST_BoundingDiagonal(geometry: ColumnOrName) -> Column:
    """
    Returns a LineString with the min/max values of each dimension of the bounding box of the given geometry as its
    start/end coordinates.
    :param geometry: Geometry to return bounding diagonal of.
    :return: LineString spanning min and max values of each dimension of the given geometry
    """

    return _call_st_function("ST_BoundingDiagonal", geometry)


@validate_argument_types
def ST_Angle(g1: ColumnOrName, g2: ColumnOrName, g3: Optional[ColumnOrName] = None, g4: Optional[ColumnOrName] = None) -> Column:
    """
    Returns the computed angle between vectors formed by given geometries in radian. Range of result is between 0 and 2 * pi.
    3 Variants:
        Angle(Point1, Point2, Point3, Point4)
            Computes angle formed by vectors formed by Point1-Point2 and Point3-Point4
        Angle(Point1, Point2, Point3)
            Computes angle formed by angle Point1-Point2-Point3
        Angle(Line1, Line2)
            Computes angle between vectors formed by S1-E1 and S2-E2, where S and E are start and endpoints.
    :param g1: Point or Line
    :param g2: Point or Line
    :param g3: Point or None
    :param g4: Point or None
    :return: Returns the computed angle
    """
    args = (g1, g2)
    if g3 is not None:
        if g4 is not None:
            args = (g1, g2, g3, g4)
        else:
            args = (g1, g2, g3)
    # args = (g1, g2, g3, g4)
    return _call_st_function("ST_Angle", args)

@validate_argument_types
def ST_Degrees(angleInRadian: Union[ColumnOrName, float]) -> Column:
    """
    Converts a given angle from radian to degrees
    :param angleInRadian: Angle in Radian
    :return: Angle in Degrees
    """
    return _call_st_function("ST_Degrees", angleInRadian)
@validate_argument_types
def ST_HausdorffDistance(g1: ColumnOrName, g2: ColumnOrName, densityFrac: Optional[Union[ColumnOrName, float]] = -1) -> Column:
    """
    Returns discretized (and hence approximate) hausdorff distance between two given geometries.
    Optionally, a distance fraction can also be provided which decreases the gap between actual and discretized hausforff distance
    :param g1:
    :param g2:
    :param densityFrac: Optional
    :return:
    """
    args = (g1, g2, densityFrac)
    return _call_st_function("ST_HausdorffDistance", args)
<<<<<<< HEAD

@validate_argument_types
def ST_CoordDim(geometry: ColumnOrName) -> Column:
    """Return the number of dimensions contained in a coordinate

    :param geometry: Geometry column to return for.
    :type geometry: ColumnOrName
    :return: Number of dimensinos in a coordinate column as an integer column.
    :rtype: Column
    """
    return _call_st_function("ST_CoordDim", geometry)
=======
>>>>>>> bc822490
<|MERGE_RESOLUTION|>--- conflicted
+++ resolved
@@ -1422,7 +1422,6 @@
     """
     args = (g1, g2, densityFrac)
     return _call_st_function("ST_HausdorffDistance", args)
-<<<<<<< HEAD
 
 @validate_argument_types
 def ST_CoordDim(geometry: ColumnOrName) -> Column:
@@ -1434,5 +1433,3 @@
     :rtype: Column
     """
     return _call_st_function("ST_CoordDim", geometry)
-=======
->>>>>>> bc822490
