#  Licensed to the Apache Software Foundation (ASF) under one
#  or more contributor license agreements.  See the NOTICE file
#  distributed with this work for additional information
#  regarding copyright ownership.  The ASF licenses this file
#  to you under the Apache License, Version 2.0 (the
#  "License"); you may not use this file except in compliance
#  with the License.  You may obtain a copy of the License at
#
#    http://www.apache.org/licenses/LICENSE-2.0
#
#  Unless required by applicable law or agreed to in writing,
#  software distributed under the License is distributed on an
#  "AS IS" BASIS, WITHOUT WARRANTIES OR CONDITIONS OF ANY
#  KIND, either express or implied.  See the License for the
#  specific language governing permissions and limitations
#  under the License.

from functools import partial
from typing import Optional, Union

from pyspark.sql import Column

from sedona.sql.dataframe_api import call_sedona_function, ColumnOrName, ColumnOrNameOrNumber, validate_argument_types


__all__ = [
    "GeometryType",
    "ST_3DDistance",
    "ST_AddPoint",
    "ST_Area",
    "ST_AreaSpheroid",
    "ST_AsBinary",
    "ST_AsEWKB",
    "ST_AsEWKT",
    "ST_AsGeoJSON",
    "ST_AsGML",
    "ST_AsKML",
    "ST_AsText",
    "ST_Azimuth",
    "ST_Boundary",
    "ST_Buffer",
    "ST_BuildArea",
    "ST_Centroid",
    "ST_Collect",
    "ST_CollectionExtract",
    "ST_ClosestPoint",
    "ST_ConcaveHull",
    "ST_ConvexHull",
    "ST_Difference",
    "ST_Dimension",
    "ST_Distance",
    "ST_DistanceSphere",
    "ST_DistanceSpheroid",
    "ST_Dump",
    "ST_DumpPoints",
    "ST_EndPoint",
    "ST_Envelope",
    "ST_ExteriorRing",
    "ST_FlipCoordinates",
    "ST_Force_2D",
    "ST_GeoHash",
    "ST_GeometricMedian",
    "ST_GeometryN",
    "ST_GeometryType",
    "ST_InteriorRingN",
    "ST_Intersection",
    "ST_IsClosed",
    "ST_IsEmpty",
    "ST_IsRing",
    "ST_IsSimple",
    "ST_IsValid",
    "ST_Length",
    "ST_LengthSpheroid",
    "ST_LineFromMultiPoint",
    "ST_LineInterpolatePoint",
    "ST_LineMerge",
    "ST_LineSubstring",
    "ST_MakePolygon",
    "ST_MakeValid",
    "ST_MinimumBoundingCircle",
    "ST_MinimumBoundingRadius",
    "ST_Multi",
    "ST_Normalize",
    "ST_NPoints",
    "ST_NDims",
    "ST_NumGeometries",
    "ST_NumInteriorRings",
    "ST_PointN",
    "ST_PointOnSurface",
    "ST_PrecisionReduce",
    "ST_RemovePoint",
    "ST_Reverse",
    "ST_S2CellIDs",
    "ST_SetPoint",
    "ST_SetSRID",
    "ST_SRID",
    "ST_Split",
    "ST_StartPoint",
    "ST_SubDivide",
    "ST_SubDivideExplode",
    "ST_SimplifyPreserveTopology",
    "ST_SymDifference",
    "ST_Transform",
    "ST_Union",
    "ST_X",
    "ST_XMax",
    "ST_XMin",
    "ST_Y",
    "ST_YMax",
    "ST_YMin",
    "ST_Z",
    "ST_ZMax",
    "ST_ZMin",
    "ST_NumPoints",
    "ST_Force3D",
    "ST_NRings",
    "ST_Translate",
    "ST_Angle",
    "ST_Degrees",
    "ST_FrechetDistance",
    "ST_CoordDim",
    "ST_Affine",
    "ST_BoundingDiagonal"
]


_call_st_function = partial(call_sedona_function, "st_functions")

@validate_argument_types
def GeometryType(geometry: ColumnOrName):
    """Return the type of the geometry as a string.
    This function also indicates if the geometry is measured, by returning a string of the form 'POINTM'.

    :param geometry: Geometry column to calculate the dimension for.
    :type geometry: ColumnOrName
    :return: Type of geometry as a string column.
    :rtype: Column
    """
    return _call_st_function("GeometryType", geometry)

@validate_argument_types
def ST_3DDistance(a: ColumnOrName, b: ColumnOrName) -> Column:
    """Calculate the 3-dimensional minimum Cartesian distance between two geometry columns.

    :param a: One geometry column to use in the calculation.
    :type a: ColumnOrName
    :param b: Other geometry column to use in the calculation.
    :type b: ColumnOrName
    :return: Minimum cartesian distance between a and b as a double column.
    :rtype: Column
    """
    return _call_st_function("ST_3DDistance", (a, b))


@validate_argument_types
def ST_AddPoint(line_string: ColumnOrName, point: ColumnOrName, index: Optional[Union[ColumnOrName, int]] = None) -> Column:
    """Add a point to either the end of a linestring or a specified index.
    If index is not provided then point will be added to the end of line_string.

    :param line_string: Linestring geometry column to add point to.
    :type line_string: ColumnOrName
    :param point: Point geometry column to add to line_string.
    :type point: ColumnOrName
    :param index: 0-based index to insert point at in line_string, if None then point is appended to the end of line_string, defaults to None
    :type index: Optional[Union[ColumnOrName, int]], optional
    :return: Linestring geometry column with point added.
    :rtype: Column
    """
    args = (line_string, point) if index is None else (line_string, point, index)
    return _call_st_function("ST_AddPoint", args)


@validate_argument_types
def ST_Area(geometry: ColumnOrName) -> Column:
    """Calculate the area of a geometry.

    :param geometry: Geometry column to calculate the area of.
    :type geometry: ColumnOrName
    :return: Area of geometry as a double column.
    :rtype: Column
    """
    return _call_st_function("ST_Area", geometry)

@validate_argument_types
def ST_AreaSpheroid(geometry: ColumnOrName) -> Column:
    """Calculate the area of a geometry using WGS84 spheroid.

    :param geometry: Geometry column to calculate the area of.
    :type geometry: ColumnOrName
    :return: Area of geometry as a double column. Unit is meter.
    :rtype: Column
    """
    return _call_st_function("ST_AreaSpheroid", geometry)


@validate_argument_types
def ST_AsBinary(geometry: ColumnOrName) -> Column:
    """Generate the Well-Known Binary (WKB) representation of a geometry.

    :param geometry: Geometry column to generate WKB for.
    :type geometry: ColumnOrName
    :return: Well-Known Binary representation of geometry as a binary column.
    :rtype: Column
    """
    return _call_st_function("ST_AsBinary", geometry)


@validate_argument_types
def ST_AsEWKB(geometry: ColumnOrName) -> Column:
    """Generate the Extended Well-Known Binary representation of a geometry.
    As opposed to WKB, EWKB will include the SRID of the geometry.

    :param geometry: Geometry to generate EWKB for.
    :type geometry: ColumnOrName
    :return: Extended Well-Known Binary representation of geometry as a binary column.
    :rtype: Column
    """
    return _call_st_function("ST_AsEWKB", geometry)


@validate_argument_types
def ST_AsEWKT(geometry: ColumnOrName) -> Column:
    """Generate the Extended Well-Known Text representation of a geometry column.
    As opposed to WKT, EWKT will include the SRID of the geometry.

    :param geometry: Geometry column to generate EWKT for.
    :type geometry: ColumnOrName
    :return: Extended Well-Known Text representation of geometry as a string column.
    :rtype: Column
    """
    return _call_st_function("ST_AsEWKT", geometry)


@validate_argument_types
def ST_AsGeoJSON(geometry: ColumnOrName) -> Column:
    """Generate the GeoJSON style representation of a geometry column.

    :param geometry: Geometry column to generate GeoJSON for.
    :type geometry: ColumnOrName
    :return: GeoJSON representation of geometry as a string column.
    :rtype: Column
    """
    return _call_st_function("ST_AsGeoJSON", geometry)


@validate_argument_types
def ST_AsGML(geometry: ColumnOrName) -> Column:
    """Generate the Geography Markup Language (GML) representation of a
    geometry column.

    :param geometry: Geometry column to generate GML for.
    :type geometry: ColumnOrName
    :return: GML representation of geometry as a string column.
    :rtype: Column
    """
    return _call_st_function("ST_AsGML", geometry)


@validate_argument_types
def ST_AsKML(geometry: ColumnOrName) -> Column:
    """Generate the KML representation of a geometry column.

    :param geometry: Geometry column to generate KML for.
    :type geometry: ColumnOrName
    :return: KML representation of geometry as a string column.
    :rtype: Column
    """
    return _call_st_function("ST_AsKML", geometry)


@validate_argument_types
def ST_AsText(geometry: ColumnOrName) -> Column:
    """Generate the Well-Known Text (WKT) representation of a geometry column.

    :param geometry: Geometry column to generate WKT for.
    :type geometry: ColumnOrName
    :return: WKT representation of geometry as a string column.
    :rtype: Column
    """
    return _call_st_function("ST_AsText", geometry)


@validate_argument_types
def ST_Azimuth(point_a: ColumnOrName, point_b: ColumnOrName) -> Column:
    """Calculate the azimuth for two point columns in radians.

    :param point_a: One point geometry column to use for the calculation.
    :type point_a: ColumnOrName
    :param point_b: Other point geometry column to use for the calculation.
    :type point_b: ColumnOrName
    :return: Azimuth for point_a and point_b in radians as a double column.
    :rtype: Column
    """
    return _call_st_function("ST_Azimuth", (point_a, point_b))


@validate_argument_types
def ST_Boundary(geometry: ColumnOrName) -> Column:
    """Calculate the closure of the combinatorial boundary of a geometry column.

    :param geometry: Geometry column to calculate the boundary for.
    :type geometry: ColumnOrName
    :return: Boundary of the input geometry as a geometry column.
    :rtype: Column
    """
    return _call_st_function("ST_Boundary", geometry)


@validate_argument_types
def ST_Buffer(geometry: ColumnOrName, buffer: ColumnOrNameOrNumber) -> Column:
    """Calculate a geometry that represents all points whose distance from the
    input geometry column is equal to or less than a given amount.

    :param geometry: Input geometry column to buffer.
    :type geometry: ColumnOrName
    :param buffer: Either a column or value for the amount to buffer the input geometry by.
    :type buffer: ColumnOrNameOrNumber
    :return: Buffered geometry as a geometry column.
    :rtype: Column
    """
    return _call_st_function("ST_Buffer", (geometry, buffer))


@validate_argument_types
def ST_BuildArea(geometry: ColumnOrName) -> Column:
    """Generate a geometry described by the constituent linework of the input
    geometry column.

    :param geometry: Linestring or multilinestring geometry column to use as input.
    :type geometry: ColumnOrName
    :return: Area formed by geometry as a geometry column.
    :rtype: Column
    """
    return _call_st_function("ST_BuildArea", geometry)


@validate_argument_types
def ST_Centroid(geometry: ColumnOrName) -> Column:
    """Calculate the centroid of the given geometry column.

    :param geometry: Geometry column to calculate a centroid for.
    :type geometry: ColumnOrName
    :return: Centroid of geometry as a point geometry column.
    :rtype: Column
    """
    return _call_st_function("ST_Centroid", geometry)


@validate_argument_types
def ST_Collect(*geometries: ColumnOrName) -> Column:
    """Collect multiple geometry columns or an array of geometries into a single
    multi-geometry or geometry collection.

    :param geometries: Either a single geometry column that holds an array of geometries or multiple geometry columns.
    :return: If the types of geometries are homogeneous then a multi-geometry is returned, otherwise a geometry collection is returned.
    :rtype: Column
    """
    if len(geometries) == 1:
        return _call_st_function("ST_Collect", geometries)
    else:
        return _call_st_function("ST_Collect", [geometries])


@validate_argument_types
def ST_CollectionExtract(collection: ColumnOrName, geom_type: Optional[Union[ColumnOrName, int]] = None) -> Column:
    """Extract a specific type of geometry from a geometry collection column
    as a multi-geometry column.

    :param collection: Column for the geometry collection.
    :type collection: ColumnOrName
    :param geom_type: Type of geometry to extract where 1 is point, 2 is linestring, and 3 is polygon, if None then the highest dimension geometry is extracted, defaults to None
    :type geom_type: Optional[Union[ColumnOrName, int]], optional
    :return: Multi-geometry column containing all geometry from collection of the selected type.
    :rtype: Column
    """
    args = (collection,) if geom_type is None else (collection, geom_type)
    return _call_st_function("ST_CollectionExtract", args)


@validate_argument_types
def ST_ClosestPoint(a: ColumnOrName, b: ColumnOrName) -> Column:
    """Returns the 2-dimensional point on geom1 that is closest to geom2. 
    This is the first point of the shortest line between the geometries.

    :param a: Geometry column to use in the calculation.
    :type a: ColumnOrName
    :param b: Geometry column to use in the calculation.
    :type b: ColumnOrName
    :return: the 2-dimensional point on a that is closest to b.
    :rtype: Column
    """
    return _call_st_function("ST_ClosestPoint", (a, b))


@validate_argument_types
def ST_ConcaveHull(geometry: ColumnOrName, pctConvex: Union[ColumnOrName, float], allowHoles: Optional[Union[ColumnOrName, bool]] = None) -> Column:
    """Generate the cancave hull of a geometry column.

    :param geometry: Geometry column to generate a cancave hull for.
    :type geometry: ColumnOrName
    :param pctConvex: value between 0 and 1, controls the concaveness of the computed hull.
    :type pctConvex: Union[ColumnOrName, float]
    :param allowHoles: The computed hull will not contain holes unless allowHoles is specified as true
    :type allowHoles: Optional[Union[ColumnOrName, bool]], optional
    :return: Concave hull of geometry as a geometry column.
    :rtype: Column
    """
    args = (geometry, pctConvex) if allowHoles is None else (geometry, pctConvex, allowHoles)
    return _call_st_function("ST_ConcaveHull", args)

@validate_argument_types
def ST_ConvexHull(geometry: ColumnOrName) -> Column:
    """Generate the convex hull of a geometry column.

    :param geometry: Geometry column to generate a convex hull for.
    :type geometry: ColumnOrName
    :return: Convex hull of geometry as a geometry column.
    :rtype: Column
    """
    return _call_st_function("ST_ConvexHull", geometry)

@validate_argument_types
def ST_Dimension(geometry: ColumnOrName):
    """Calculate the inherent dimension of a geometry column.

    :param geometry: Geometry column to calculate the dimension for.
    :type geometry: ColumnOrName
    :return: Dimension of geometry as an integer column.
    :rtype: Column
    """
    return _call_st_function("ST_Dimension", geometry)

@validate_argument_types
def ST_Difference(a: ColumnOrName, b: ColumnOrName) -> Column:
    """Calculate the difference of two geometry columns. This difference
    is not symmetric. It only returns the part of geometry a that is not
    in b.

    :param a: Geometry column to use in the calculation.
    :type a: ColumnOrName
    :param b: Geometry column to subtract from geometry column a.
    :type b: ColumnOrName
    :return: Part of geometry a that is not in b as a geometry column.
    :rtype: Column
    """
    return _call_st_function("ST_Difference", (a, b))


@validate_argument_types
def ST_Distance(a: ColumnOrName, b: ColumnOrName) -> Column:
    """Calculate the minimum cartesian distance between two geometry columns.

    :param a: Geometry column to use in the calculation.
    :type a: ColumnOrName
    :param b: Other geometry column to use in the calculation.
    :type b: ColumnOrName
    :return: Two-dimensional cartesian distance between a and b as a double column.
    :rtype: Column
    """
    return _call_st_function("ST_Distance", (a, b))

@validate_argument_types
def ST_DistanceSpheroid(a: ColumnOrName, b: ColumnOrName) -> Column:
    """Calculate the geodesic distance between two geometry columns using WGS84 spheroid.

    :param a: Geometry column to use in the calculation.
    :type a: ColumnOrName
    :param b: Other geometry column to use in the calculation.
    :type b: ColumnOrName
    :return: Two-dimensional geodesic distance between a and b as a double column. Unit is meter.
    :rtype: Column
    """
    return _call_st_function("ST_DistanceSpheroid", (a, b))

@validate_argument_types
def ST_DistanceSphere(a: ColumnOrName, b: ColumnOrName, radius: Optional[Union[ColumnOrName, float]] = 6371008.0) -> Column:
    """Calculate the haversine/great-circle distance between two geometry columns using a given radius.

    :param a: Geometry column to use in the calculation.
    :type a: ColumnOrName
    :param b: Other geometry column to use in the calculation.
    :type b: ColumnOrName
    :param radius: Radius of the sphere, defaults to 6371008.0
    :type radius: Optional[Union[ColumnOrName, float]], optional
    :return: Two-dimensional haversine/great-circle distance between a and b as a double column. Unit is meter.
    :rtype: Column
    """
    return _call_st_function("ST_DistanceSphere", (a, b, radius))

@validate_argument_types
def ST_Dump(geometry: ColumnOrName) -> Column:
    """Returns an array of geometries that are members of a multi-geometry
    or geometry collection column. If the input geometry is a regular geometry
    then the geometry is returned inside of a single element array.

    :param geometry: Geometry column to dump.
    :type geometry: ColumnOrName
    :return: Array of geometries column comprised of the members of geometry.
    :rtype: Column
    """
    return _call_st_function("ST_Dump", geometry)


@validate_argument_types
def ST_DumpPoints(geometry: ColumnOrName) -> Column:
    """Return the list of points of a geometry column. Specifically, return
    the vertices of the input geometry as an array.

    :param geometry: Geometry column to dump the points of.
    :type geometry: ColumnOrName
    :return: Array of point geometry column comprised of the vertices of geometry.
    :rtype: Column
    """
    return _call_st_function("ST_DumpPoints", geometry)


@validate_argument_types
def ST_EndPoint(line_string: ColumnOrName) -> Column:
    """Return the last point of a linestring geometry column.

    :param line_string: Linestring geometry column to get the end point of.
    :type line_string: ColumnOrName
    :return: The last point of the linestring geometry column as a point geometry column.
    :rtype: Column
    """
    return _call_st_function("ST_EndPoint", line_string)


@validate_argument_types
def ST_Envelope(geometry: ColumnOrName) -> Column:
    """Calculate the envelope boundary of a geometry column.

    :param geometry: Geometry column to calculate the envelope of.
    :type geometry: ColumnOrName
    :return: Envelope of geometry as a geometry column.
    :rtype: Column
    """
    return _call_st_function("ST_Envelope", geometry)


@validate_argument_types
def ST_ExteriorRing(polygon: ColumnOrName) -> Column:
    """Get a linestring representing the exterior ring of a polygon geometry
    column.

    :param polygon: Polygon geometry column to get the exterior ring of.
    :type polygon: ColumnOrName
    :return: Exterior ring of polygon as a linestring geometry column.
    :rtype: Column
    """
    return _call_st_function("ST_ExteriorRing", polygon)


@validate_argument_types
def ST_FlipCoordinates(geometry: ColumnOrName) -> Column:
    """Flip the X and Y coordinates of a geometry column.

    :param geometry: Geometry column to flip coordinates for.
    :type geometry: ColumnOrName
    :return: Geometry column identical to geometry except with flipped coordinates.
    :rtype: Column
    """
    return _call_st_function("ST_FlipCoordinates", geometry)


@validate_argument_types
def ST_Force_2D(geometry: ColumnOrName) -> Column:
    """Force the geometry column to only output two dimensional representations.

    :param geometry: Geometry column to force to be 2D.
    :type geometry: ColumnOrName
    :return: Geometry column identical to geometry except with only X and Y coordinates.
    :rtype: Column
    """
    return _call_st_function("ST_Force_2D", geometry)


@validate_argument_types
def ST_GeoHash(geometry: ColumnOrName, precision: Union[ColumnOrName, int]) -> Column:
    """Return the geohash of a geometry column at a given precision level.

    :param geometry: Geometry column to hash.
    :type geometry: ColumnOrName
    :param precision: Precision level to hash geometry at, given as an integer or an integer column.
    :type precision: Union[ColumnOrName, int]
    :return: Geohash of geometry as a string column.
    :rtype: Column
    """
    return _call_st_function("ST_GeoHash", (geometry, precision))

@validate_argument_types
def ST_GeometricMedian(geometry: ColumnOrName, tolerance: Optional[Union[ColumnOrName, float]] = 1e-6,
                       max_iter: Optional[Union[ColumnOrName, int]] = 1000,
                       fail_if_not_converged: Optional[Union[ColumnOrName, bool]] = False) -> Column:
    """Computes the approximate geometric median of a MultiPoint geometry using the Weiszfeld algorithm.
    The geometric median provides a centrality measure that is less sensitive to outlier points than the centroid.
    The algorithm will iterate until the distance change between successive iterations is less than the
    supplied `tolerance` parameter. If this condition has not been met after `maxIter` iterations, the function will
    produce an error and exit, unless `failIfNotConverged` is set to `false`. If a `tolerance` value is not provided,
    a default `tolerance` value is `1e-6`.

    :param geometry: MultiPoint or Point geometry.
    :type geometry: ColumnOrName
    :param tolerance: Distance limit change between successive iterations, defaults to 1e-6.
    :type tolerance: Optional[Union[ColumnOrName, float]], optional
    :param max_iter: Max number of iterations, defaults to 1000.
    :type max_iter: Optional[Union[ColumnOrName, int]], optional
    :param fail_if_not_converged: Generate error if not converged within given tolerance and number of iterations, defaults to False
    :type fail_if_not_converged: Optional[Union[ColumnOrName, boolean]], optional
    :return: Point geometry column.
    :rtype: Column
    """
    args = (geometry, tolerance, max_iter, fail_if_not_converged)
    return _call_st_function("ST_GeometricMedian", args)


@validate_argument_types
def ST_GeometryN(multi_geometry: ColumnOrName, n: Union[ColumnOrName, int]) -> Column:
    """Return the geometry at index n (0-th based) of a multi-geometry column.

    :param multi_geometry: Multi-geometry column to get from.
    :type multi_geometry: ColumnOrName
    :param n: Index to select, given as an integer or integer column, 0-th based index, returns null if index is greater than maximum index.
    :type n: Union[ColumnOrName, int]
    :return: Geometry located at index n in multi_geometry as a geometry column.
    :rtype: Column
    :raises ValueError: If
    """
    if isinstance(n, int) and n < 0:
        raise ValueError(f"Index n for ST_GeometryN must by >= 0: {n} < 0")
    return _call_st_function("ST_GeometryN", (multi_geometry, n))


@validate_argument_types
def ST_GeometryType(geometry: ColumnOrName) -> Column:
    """Return the type of geometry in a given geometry column.

    :param geometry: Geometry column to find the type for.
    :type geometry: ColumnOrName
    :return: Type of geometry as a string column.
    :rtype: Column
    """
    return _call_st_function("ST_GeometryType", geometry)


@validate_argument_types
def ST_InteriorRingN(polygon: ColumnOrName, n: Union[ColumnOrName, int]) -> Column:
    """Return the index n (0-th based) interior ring of a polygon geometry column.

    :param polygon: Polygon geometry column to get an interior ring from.
    :type polygon: ColumnOrName
    :param n: Index of interior ring to return as either an integer or integer column, 0-th based.
    :type n: Union[ColumnOrName, int]
    :raises ValueError: If n is an integer and less than 0.
    :return: Interior ring at index n as a linestring geometry column or null if n is greater than maximum index
    :rtype: Column
    """
    if isinstance(n, int) and n < 0:
        raise ValueError(f"Index n for ST_InteriorRingN must by >= 0: {n} < 0")
    return _call_st_function("ST_InteriorRingN", (polygon, n))


@validate_argument_types
def ST_Intersection(a: ColumnOrName, b: ColumnOrName) -> Column:
    """Calculate the intersection of two geometry columns.

    :param a: One geometry column to use in the calculation.
    :type a: ColumnOrName
    :param b: Other geometry column to use in the calculation.
    :type b: ColumnOrName
    :return: Intersection of a and b as a geometry column.
    :rtype: Column
    """
    return _call_st_function("ST_Intersection", (a, b))


@validate_argument_types
def ST_IsClosed(geometry: ColumnOrName) -> Column:
    """Check if the linestring in a geometry column is closed (its end point is equal to its start point).

    :param geometry: Linestring geometry column to check.
    :type geometry: ColumnOrName
    :return: True if geometry is closed and False otherwise as a boolean column.
    :rtype: Column
    """
    return _call_st_function("ST_IsClosed", geometry)


@validate_argument_types
def ST_IsEmpty(geometry: ColumnOrName) -> Column:
    """Check if the geometry in a geometry column is an empty geometry.

    :param geometry: Geometry column to check.
    :type geometry: ColumnOrName
    :return: True if the geometry is empty and False otherwise as a boolean column.
    :rtype: Column
    """
    return _call_st_function("ST_IsEmpty", geometry)


@validate_argument_types
def ST_IsRing(line_string: ColumnOrName) -> Column:
    """Check if a linestring geometry is both closed and simple.

    :param line_string: Linestring geometry column to check.
    :type line_string: ColumnOrName
    :return: True if the linestring is both closed and simple and False otherwise as a boolean column.
    :rtype: Column
    """
    return _call_st_function("ST_IsRing", line_string)


@validate_argument_types
def ST_IsSimple(geometry: ColumnOrName) -> Column:
    """Check if a geometry's only intersections are at boundary points.

    :param geometry: Geometry column to check in.
    :type geometry: ColumnOrName
    :return: True if geometry is simple and False otherwise as a boolean column.
    :rtype: Column
    """
    return _call_st_function("ST_IsSimple", geometry)


@validate_argument_types
def ST_IsValid(geometry: ColumnOrName) -> Column:
    """Check if a geometry is well formed.

    :param geometry: Geometry column to check in.
    :type geometry: ColumnOrName
    :return: True if geometry is well formed and False otherwise as a boolean column.
    :rtype: Column
    """
    return _call_st_function("ST_IsValid", geometry)


@validate_argument_types
def ST_Length(geometry: ColumnOrName) -> Column:
    """Calculate the length of a linestring geometry.

    :param geometry: Linestring geometry column to calculate length for.
    :type geometry: ColumnOrName
    :return: Length of geometry as a double column.
    :rtype: Column
    """
    return _call_st_function("ST_Length", geometry)

@validate_argument_types
def ST_LengthSpheroid(geometry: ColumnOrName) -> Column:
    """Calculate the perimeter of a geometry using WGS84 spheroid.

    :param geometry: Geometry column to calculate length for.
    :type geometry: ColumnOrName
    :return: perimeter of geometry as a double column. Unit is meter.
    :rtype: Column
    """
    return _call_st_function("ST_LengthSpheroid", geometry)

@validate_argument_types
def ST_LineFromMultiPoint(geometry: ColumnOrName) -> Column:
    """Creates a LineString from a MultiPoint geometry.

    :param geometry: MultiPoint geometry column to create LineString from.
    :type geometry: ColumnOrName
    :return: LineString geometry of a MultiPoint geometry column.
    :rtype: Column
    """
    return _call_st_function("ST_LineFromMultiPoint", geometry)


@validate_argument_types
def ST_LineInterpolatePoint(geometry: ColumnOrName, fraction: ColumnOrNameOrNumber) -> Column:
    """Calculate a point that is interpolated along a linestring.

    :param geometry: Linestring geometry column to interpolate from.
    :type geometry: ColumnOrName
    :param fraction: Fraction of total length along geometry to generate a point for.
    :type fraction: ColumnOrNameOrNumber
    :return: Interpolated point as a point geometry column.
    :rtype: Column
    """
    return _call_st_function("ST_LineInterpolatePoint", (geometry, fraction))


@validate_argument_types
def ST_LineMerge(multi_line_string: ColumnOrName) -> Column:
    """Sew together the constituent line work of a multilinestring into a
    single linestring.

    :param multi_line_string: Multilinestring geometry column to merge.
    :type multi_line_string: ColumnOrName
    :return: Linestring geometry column resulting from the merger of multi_line_string.
    :rtype: Column
    """
    return _call_st_function("ST_LineMerge", multi_line_string)


@validate_argument_types
def ST_LineSubstring(line_string: ColumnOrName, start_fraction: ColumnOrNameOrNumber, end_fraction: ColumnOrNameOrNumber) -> Column:
    """Generate a substring of a linestring geometry column.

    :param line_string: Linestring geometry column to generate from.
    :type line_string: ColumnOrName
    :param start_fraction: Fraction of linestring to start from for the resulting substring as either a number or numeric column.
    :type start_fraction: ColumnOrNameOrNumber
    :param end_fraction: Fraction of linestring to end at for the resulting substring as either a number or numeric column.
    :type end_fraction: ColumnOrNameOrNumber
    :return: Smaller linestring that runs from start_fraction to end_fraction of line_string as a linestring geometry column, will be null if either start_fraction or end_fraction are outside the interval [0, 1].
    :rtype: Column
    """
    return _call_st_function("ST_LineSubstring", (line_string, start_fraction, end_fraction))


@validate_argument_types
def ST_MakePolygon(line_string: ColumnOrName, holes: Optional[ColumnOrName] = None) -> Column:
    """Create a polygon geometry from a linestring describing the exterior ring as well as an array of linestrings describing holes.

    :param line_string: Closed linestring geometry column that describes the exterior ring of the polygon.
    :type line_string: ColumnOrName
    :param holes: Optional column for an array of closed geometry columns that describe holes in the polygon, defaults to None.
    :type holes: Optional[ColumnOrName], optional
    :return: Polygon geometry column created from the input linestrings.
    :rtype: Column
    """
    args = (line_string,) if holes is None else (line_string, holes)
    return _call_st_function("ST_MakePolygon", args)


@validate_argument_types
def ST_MakeValid(geometry: ColumnOrName, keep_collapsed: Optional[Union[ColumnOrName, bool]] = None) -> Column:
    """Convert an invalid geometry in a geometry column into a valid geometry.

    :param geometry: Geometry column that contains the invalid geometry.
    :type geometry: ColumnOrName
    :param keep_collapsed: If True then collapsed geometries are converted to empty geometries, otherwise they will be converted to valid geometries of a lower dimension, if None then the default value of False is used, defaults to None
    :type keep_collapsed: Optional[Union[ColumnOrName, bool]], optional
    :return: Geometry column that contains valid versions of the original geometry.
    :rtype: Column
    """
    args = (geometry,) if keep_collapsed is None else (geometry, keep_collapsed)
    return _call_st_function("ST_MakeValid", args)


@validate_argument_types
def ST_MinimumBoundingCircle(geometry: ColumnOrName, quadrant_segments: Optional[Union[ColumnOrName, int]] = None) -> Column:
    """Generate the minimum bounding circle that contains a geometry.

    :param geometry: Geometry column to generate minimum bounding circles for.
    :type geometry: ColumnOrName
    :param quadrant_segments: Number of quadrant segments to use, if None then use a default value, defaults to None
    :type quadrant_segments: Optional[Union[ColumnOrName, int]], optional
    :return: Geometry column that contains the minimum bounding circles.
    :rtype: Column
    """
    args = (geometry,) if quadrant_segments is None else (geometry, quadrant_segments)
    return _call_st_function("ST_MinimumBoundingCircle", args)


@validate_argument_types
def ST_MinimumBoundingRadius(geometry: ColumnOrName) -> Column:
    """Calculate the minimum bounding radius from the centroid of a geometry that will contain it.

    :param geometry: Geometry column to generate minimum bounding radii for.
    :type geometry: ColumnOrName
    :return: Struct column with a center field containing point geometry for the center of geometry and a radius field with a double value for the bounding radius.
    :rtype: Column
    """
    return _call_st_function("ST_MinimumBoundingRadius", geometry)


@validate_argument_types
def ST_Multi(geometry: ColumnOrName) -> Column:
    """Convert the geometry column into a multi-geometry column.

    :param geometry: Geometry column to convert.
    :type geometry: ColumnOrName
    :return: Multi-geometry form of geometry as a geometry column.
    :rtype: Column
    """
    return _call_st_function("ST_Multi", geometry)


@validate_argument_types
def ST_Normalize(geometry: ColumnOrName) -> Column:
    """Convert geometry in a geometry column to a canonical form.

    :param geometry: Geometry to convert.
    :type geometry: ColumnOrName
    :return: Geometry with points ordered in a canonical way as a geometry column.
    :rtype: Column
    """
    return _call_st_function("ST_Normalize", geometry)


@validate_argument_types
def ST_NPoints(geometry: ColumnOrName) -> Column:
    """Return the number of points contained in a geometry.

    :param geometry: Geometry column to return for.
    :type geometry: ColumnOrName
    :return: Number of points in a geometry column as an integer column.
    :rtype: Column
    """
    return _call_st_function("ST_NPoints", geometry)


@validate_argument_types
def ST_NDims(geometry: ColumnOrName) -> Column:
    """Return the number of dimensions contained in a geometry.

    :param geometry: Geometry column to return for.
    :type geometry: ColumnOrName
    :return: Number of dimensions in a geometry column as an integer column.
    :rtype: Column
    """
    return _call_st_function("ST_NDims", geometry)


@validate_argument_types
def ST_NumGeometries(geometry: ColumnOrName) -> Column:
    """Return the number of geometries contained in a multi-geometry.

    :param geometry: Multi-geometry column to return for.
    :type geometry: ColumnOrName
    :return: Number of geometries contained in a multi-geometry column as an integer column.
    :rtype: Column
    """
    return _call_st_function("ST_NumGeometries", geometry)


@validate_argument_types
def ST_NumInteriorRings(geometry: ColumnOrName) -> Column:
    """Return the number of interior rings contained in a polygon geometry.

    :param geometry: Polygon geometry column to return for.
    :type geometry: ColumnOrName
    :return: Number of interior rings polygons contain as an integer column.
    :rtype: Column
    """
    return _call_st_function("ST_NumInteriorRings", geometry)


@validate_argument_types
def ST_PointN(geometry: ColumnOrName, n: Union[ColumnOrName, int]) -> Column:
    """Get the n-th point (starts at 1) for a geometry.

    :param geometry: Geometry column to get the point from.
    :type geometry: ColumnOrName
    :param n: Index for the point to return, 1-based, negative values start from the end so -1 is the last point, values that are out of bounds return null.
    :type n: Union[ColumnOrName, int]
    :return: n-th point from the geometry as a point geometry column, or null if index is out of bounds.
    :rtype: Column
    """
    return _call_st_function("ST_PointN", (geometry, n))


@validate_argument_types
def ST_PointOnSurface(geometry: ColumnOrName) -> Column:
    """Get a point that is guaranteed to lie on the surface.

    :param geometry: Geometry column containing the Surface to get a point from.
    :type geometry: ColumnOrName
    :return: Point that lies on geometry as a point geometry column.
    :rtype: Column
    """
    return _call_st_function("ST_PointOnSurface", geometry)


@validate_argument_types
def ST_PrecisionReduce(geometry: ColumnOrName, precision: Union[ColumnOrName, int]) -> Column:
    """Reduce the precision of the coordinates in geometry to a specified number of decimal places.

    :param geometry: Geometry to reduce the precision of.
    :type geometry: ColumnOrName
    :param precision: Number of decimal places to reduce the precision to as either an integer or integer column, 0 reduces precision to whole numbers.
    :type precision: Union[ColumnOrName, int]
    :return: Geometry with precision reduced to the indicated number of decimal places as a geometry column, empty geometry if an invalid precision is passed.
    :rtype: Column
    """
    return _call_st_function("ST_PrecisionReduce", (geometry, precision))


@validate_argument_types
def ST_RemovePoint(line_string: ColumnOrName, index: Union[ColumnOrName, int]) -> Column:
    """Remove the specified point (0-th based) for a linestring geometry column.

    :param line_string: Linestring geometry column to remove the point from.
    :type line_string: ColumnOrName
    :param index: Index for the point to remove as either an integer or an integer column, 0-th based, negative numbers are ignored.
    :type index: Union[ColumnOrName, int]
    :return: Linestring geometry column with the specified point removed, or null if the index is out of bounds.
    :rtype: Column
    """
    return _call_st_function("ST_RemovePoint", (line_string, index))


@validate_argument_types
def ST_Reverse(geometry: ColumnOrName) -> Column:
    """Reverse the points for the geometry.

    :param geometry: Geometry column to reverse points for.
    :type geometry: ColumnOrName
    :return: Geometry with points in reverse order compared to the original.
    :rtype: Column
    """
    return _call_st_function("ST_Reverse", geometry)

@validate_argument_types
def ST_S2CellIDs(geometry: ColumnOrName, level: Union[ColumnOrName, int]) -> Column:
    """Cover Geometry with S2 Cells and return a List of Long type cell IDs
    :param geometry: Geometry column to generate cell IDs
    :type geometry: ColumnOrName
    :param level: value between 1 and 31, controls the size of the cells used for coverage. With a bigger level, the cells will be smaller, the coverage will be more accurate, but the result size will be exponentially increasing.
    :type level: int
    :return: List of cellIDs
    :rtype: List[long]
    """
    args = (geometry, level)
    return _call_st_function("ST_S2CellIDs", args)


@validate_argument_types
def ST_SetPoint(line_string: ColumnOrName, index: Union[ColumnOrName, int], point: ColumnOrName) -> Column:
    """Replace a point in a linestring.

    :param line_string: Linestring geometry column which contains the point to be replaced.
    :type line_string: ColumnOrName
    :param index: Index for the point to be replaced, 0-based, negative values start from the end so -1 is the last point.
    :type index: Union[ColumnOrName, int]
    :param point: Point geometry column to be newly set.
    :type point: ColumnOrName
    :return: Linestring geometry column with the replaced point, or null if the index is out of bounds.
    :rtype: Column
    """
    return _call_st_function("ST_SetPoint", (line_string, index, point))


@validate_argument_types
def ST_SetSRID(geometry: ColumnOrName, srid: Union[ColumnOrName, int]) -> Column:
    """Set the SRID for geometry.

    :param geometry: Geometry column to set SRID for.
    :type geometry: ColumnOrName
    :param srid: SRID to set as either an integer or an integer column.
    :type srid: Union[ColumnOrName, int]
    :return: Geometry column with SRID set to srid.
    :rtype: Column
    """
    return _call_st_function("ST_SetSRID", (geometry, srid))


@validate_argument_types
def ST_SRID(geometry: ColumnOrName) -> Column:
    """Get the SRID of geometry.

    :param geometry: Geometry column to get SRID from.
    :type geometry: ColumnOrName
    :return: SRID of geometry in the geometry column as an integer column.
    :rtype: Column
    """
    return _call_st_function("ST_SRID", geometry)


@validate_argument_types
def ST_StartPoint(line_string: ColumnOrName) -> Column:
    """Get the first point from a linestring.

    :param line_string: Linestring geometry column to get the first points for.
    :type line_string: ColumnOrName
    :return: First of the linestring geometry as a point geometry column.
    :rtype: Column
    """
    return _call_st_function("ST_StartPoint", line_string)


@validate_argument_types
def ST_SubDivide(geometry: ColumnOrName, max_vertices: Union[ColumnOrName, int]) -> Column:
    """Subdivide a geometry into an array of geometries with at maximum number of vertices in each.

    :param geometry: Geometry column to subdivide.
    :type geometry: ColumnOrName
    :param max_vertices: Maximum number of vertices to have in each subdivision.
    :type max_vertices: Union[ColumnOrName, int]
    :return: Array of geometries that represent the subdivision of the original geometry.
    :rtype: Column
    """
    return _call_st_function("ST_SubDivide", (geometry, max_vertices))


@validate_argument_types
def ST_SubDivideExplode(geometry: ColumnOrName, max_vertices: Union[ColumnOrName, int]) -> Column:
    """Same as ST_SubDivide except also explode the generated array into multiple rows.

    :param geometry: Geometry column to subdivide.
    :type geometry: ColumnOrName
    :param max_vertices: Maximum number of vertices to have in each subdivision.
    :type max_vertices: Union[ColumnOrName, int]
    :return: Individual geometries exploded from the returned array of ST_SubDivide.
    :rtype: Column
    """
    return _call_st_function("ST_SubDivideExplode", (geometry, max_vertices))


@validate_argument_types
def ST_SimplifyPreserveTopology(geometry: ColumnOrName, distance_tolerance: ColumnOrNameOrNumber) -> Column:
    """Simplify a geometry within a specified tolerance while preserving topological relationships.

    :param geometry: Geometry column to simplify.
    :type geometry: ColumnOrName
    :param distance_tolerance: Tolerance for merging points together to simplify the geometry as either a number or numeric column.
    :type distance_tolerance: ColumnOrNameOrNumber
    :return: Simplified geometry as a geometry column.
    :rtype: Column
    """
    return _call_st_function("ST_SimplifyPreserveTopology", (geometry, distance_tolerance))


@validate_argument_types
def ST_Split(input: ColumnOrName, blade: ColumnOrName) -> Column:
    """Split input geometry by the blade geometry.

    :param input: One geometry column to use.
    :type input: ColumnOrName
    :param blade: Other geometry column to use.
    :type blase: ColumnOrName
    :return: Multi-geometry representing the split of input by blade.
    :rtype: Column
    """
    return _call_st_function("ST_SymDifference", (input, blade))


@validate_argument_types
def ST_SymDifference(a: ColumnOrName, b: ColumnOrName) -> Column:
    """Calculate the symmetric difference of two geometries (the regions that are only in one of them).

    :param a: One geometry column to use.
    :type a: ColumnOrName
    :param b: Other geometry column to use.
    :type b: ColumnOrName
    :return: Geometry representing the symmetric difference of a and b as a geometry column.
    :rtype: Column
    """
    return _call_st_function("ST_SymDifference", (a, b))


@validate_argument_types
def ST_Transform(geometry: ColumnOrName, source_crs: ColumnOrName, target_crs: ColumnOrName, disable_error: Optional[Union[ColumnOrName, bool]] = None) -> Column:
    """Convert a geometry from one coordinate system to another coordinate system.

    :param geometry: Geometry column to convert.
    :type geometry: ColumnOrName
    :param source_crs: Original coordinate system for geometry as a string, a string constant must be wrapped as a string literal (using pyspark.sql.functions.lit).
    :type source_crs: ColumnOrName
    :param target_crs: Coordinate system geometry will be converted to as a string, a string constant must be wrapped as a string literal (using pyspark.sql.functions.lit).
    :type target_crs: ColumnOrName
    :param disable_error: Whether to disable the error "Bursa wolf parameters required", defaults to None
    :type disable_error: Optional[Union[ColumnOrName, bool]], optional
    :return: Geometry converted to the target coordinate system as an
    :rtype: Column
    """
    args = (geometry, source_crs, target_crs) if disable_error is None else (geometry, source_crs, target_crs, disable_error)
    return _call_st_function("ST_Transform", args)


@validate_argument_types
def ST_Union(a: ColumnOrName, b: ColumnOrName) -> Column:
    """Calculate the union of two geometries.

    :param a: One geometry column to use.
    :type a: ColumnOrName
    :param b: Other geometry column to use.
    :type b: ColumnOrName
    :return: Geometry representing the union of a and b as a geometry column.
    :rtype: Column
    """
    return _call_st_function("ST_Union", (a, b))


@validate_argument_types
def ST_X(point: ColumnOrName) -> Column:
    """Return the X coordinate of a point geometry.

    :param point: Point geometry column to get the coordinate for.
    :type point: ColumnOrName
    :return: X coordinate of the point geometry as a double column.
    :rtype: Column
    """
    return _call_st_function("ST_X", point)


@validate_argument_types
def ST_XMax(geometry: ColumnOrName) -> Column:
    """Calculate the maximum X coordinate for a geometry.

    :param geometry: Geometry column to get maximum X coordinate for.
    :type geometry: ColumnOrName
    :return: Maximum X coordinate for the geometry as a double column.
    :rtype: Column
    """
    return _call_st_function("ST_XMax", geometry)


@validate_argument_types
def ST_XMin(geometry: ColumnOrName) -> Column:
    """Calculate the minimum X coordinate for a geometry.

    :param geometry: Geometry column to get minimum X coordinate for.
    :type geometry: ColumnOrName
    :return: Minimum X coordinate for the geometry as a double column.
    :rtype: Column
    """
    return _call_st_function("ST_XMin", geometry)


@validate_argument_types
def ST_Y(point: ColumnOrName) -> Column:
    """Return the Y coordinate of a point geometry.

    :param point: Point geometry column to return the Y coordinate for.
    :type point: ColumnOrName
    :return: Y coordinate of the point geometry column as a double column.
    :rtype: Column
    """
    return _call_st_function("ST_Y", point)


@validate_argument_types
def ST_YMax(geometry: ColumnOrName) -> Column:
    """Calculate the maximum Y coordinate for a geometry.

    :param geometry: Geometry column to get the maximum Y coordinate for.
    :type geometry: ColumnOrName
    :return: Maximum Y coordinate for the geometry as a double column.
    :rtype: Column
    """
    return _call_st_function("ST_YMax", geometry)


@validate_argument_types
def ST_YMin(geometry: ColumnOrName) -> Column:
    """Calculate the minimum Y coordinate for a geometry.

    :param geometry: Geometry column to get the minimum Y coordinate for.
    :type geometry: ColumnOrName
    :return: Minimum Y coordinate for the geometry as a double column.
    :rtype: Column
    """
    return _call_st_function("ST_YMin", geometry)


@validate_argument_types
def ST_Z(point: ColumnOrName) -> Column:
    """Return the Z coordinate of a point geometry.

    :param point: Point geometry column to get the Z coordinate from.
    :type point: ColumnOrName
    :return: Z coordinate for the point geometry as a double column.
    :rtype: Column
    """
    return _call_st_function("ST_Z", point)

@validate_argument_types
def ST_ZMax(geometry: ColumnOrName) -> Column:
    """Return the maximum Z coordinate of a geometry.

    :param geometry: Geometry column to get the maximum Z coordinate from.
    :type geometry: ColumnOrName
    :return: Maximum Z coordinate for the geometry as a double column.
    :rtype: Column
    """
    return _call_st_function("ST_ZMax", geometry)

@validate_argument_types
def ST_ZMin(geometry: ColumnOrName) -> Column:
    """Return the minimum Z coordinate of a geometry.

    :param geometry: Geometry column to get the minimum Z coordinate from.
    :type geometry: ColumnOrName
    :return: Minimum Z coordinate for the geometry as a double column.
    :rtype: Column
    """
    return _call_st_function("ST_ZMin", geometry)
@validate_argument_types
def ST_NumPoints(geometry: ColumnOrName) -> Column:
    """Return the number of points in a LineString
    :param geometry: Geometry column to get number of points from.
    :type geometry: ColumnOrName
    :return: Number of points in a LineString as an integer column
    :rtype: Column
    """
    return _call_st_function("ST_NumPoints", geometry)

@validate_argument_types
def ST_Force3D(geometry: ColumnOrName, zValue: Optional[Union[ColumnOrName, float]] = 0.0) -> Column:
    """
    Return a geometry with a 3D coordinate of value 'zValue' forced upon it. No change happens if the geometry is already 3D
    :param zValue: Optional value of z coordinate to be potentially added, default value is 0.0
    :param geometry: Geometry column to make 3D
    :return: 3D geometry with either already present z coordinate if any, or zcoordinate with given zValue
    """
    args = (geometry, zValue)
    return _call_st_function("ST_Force3D", args)

@validate_argument_types
def ST_NRings(geometry: ColumnOrName) -> Column:
    """
    Returns the total number of rings in a Polygon or MultiPolygon. Compared to ST_NumInteriorRings, ST_NRings takes exterior rings into account as well.
    :param geometry: Geometry column to calculate rings for
    :return: Number of exterior rings + interior rings (if any) for the given Polygon or MultiPolygon
    """
    return _call_st_function("ST_NRings", geometry)
@validate_argument_types
def ST_Translate(geometry: ColumnOrName, deltaX: Union[ColumnOrName, float], deltaY: Union[ColumnOrName, float], deltaZ: Optional[Union[ColumnOrName, float]] = 0.0) -> Column:
    """
    Returns the geometry with x, y and z (if present) coordinates offset by given deltaX, deltaY, and deltaZ values.
    :param geometry: Geometry column whose coordinates are to be translated.
    :param deltaX: value by which to offset X coordinate.
    :param deltaY: value by which to offset Y coordinate.
    :param deltaZ: value by which to offset Z coordinate (if present).
    :return: The input geometry with its coordinates translated.
    """
    args = (geometry, deltaX, deltaY, deltaZ)
    return _call_st_function("ST_Translate", args)

def ST_FrechetDistance(g1: ColumnOrName, g2: ColumnOrName) -> Column:
    """
    Computes discrete frechet distance between the two geometries.
    If any of the geometry is empty, ST_FrechetDistance returns 0
    :param g1:
    :param g2:
    :return: Computed Discrete Frechet Distance between g1 and g2
    """

    args = (g1, g2)
    return _call_st_function("ST_FrechetDistance", args)

@validate_argument_types
def ST_Affine(geometry: ColumnOrName, a: Union[ColumnOrName, float], b: Union[ColumnOrName, float], d: Union[ColumnOrName, float],
                e: Union[ColumnOrName, float], xOff: Union[ColumnOrName, float], yOff: Union[ColumnOrName, float], c: Optional[Union[ColumnOrName, float]] = None, f: Optional[Union[ColumnOrName, float]] = None,
                g: Optional[Union[ColumnOrName, float]] = None, h: Optional[Union[ColumnOrName, float]] = None,
                i: Optional[Union[ColumnOrName, float]] = None,  zOff: Optional[Union[ColumnOrName, float]] = None) -> Column:
    """
    Apply a 3D/2D affine tranformation to the given geometry
    x = a * x + b * y + c * z + xOff | x = a * x + b * y + xOff
    y = d * x + e * y + f * z + yOff | y = d * x + e * y + yOff
    z = g * x + h * y + i * z + zOff
    :param geometry: Geometry to apply affine transformation to
    :param a:
    :param b:
    :param c: Default 0.0
    :param d:
    :param e:
    :param f: Default 0.0
    :param g: Default 0.0
    :param h: Default 0.0
    :param i: Default 0.0
    :param xOff:
    :param yOff:
    :param zOff: Default 0.0
    :return: Geometry with affine transformation applied
    """
    args = (geometry, a, b, d, e, xOff, yOff)
    if not [x for x in (c, f, g, h, i, zOff) if x is None]:
        args = (geometry, a, b, c, d, e, f, g, h, i, xOff, yOff, zOff)
    return _call_st_function("ST_Affine", args)


def ST_BoundingDiagonal(geometry: ColumnOrName) -> Column:
    """
    Returns a LineString with the min/max values of each dimension of the bounding box of the given geometry as its
    start/end coordinates.
    :param geometry: Geometry to return bounding diagonal of.
    :return: LineString spanning min and max values of each dimension of the given geometry
    """

    return _call_st_function("ST_BoundingDiagonal", geometry)


@validate_argument_types
def ST_Angle(g1: ColumnOrName, g2: ColumnOrName, g3: Optional[ColumnOrName] = None, g4: Optional[ColumnOrName] = None) -> Column:
    """
    Returns the computed angle between vectors formed by given geometries in radian. Range of result is between 0 and 2 * pi.
    3 Variants:
        Angle(Point1, Point2, Point3, Point4)
            Computes angle formed by vectors formed by Point1-Point2 and Point3-Point4
        Angle(Point1, Point2, Point3)
            Computes angle formed by angle Point1-Point2-Point3
        Angle(Line1, Line2)
            Computes angle between vectors formed by S1-E1 and S2-E2, where S and E are start and endpoints.
    :param g1: Point or Line
    :param g2: Point or Line
    :param g3: Point or None
    :param g4: Point or None
    :return: Returns the computed angle
    """
    args = (g1, g2)
    if g3 is not None:
        if g4 is not None:
            args = (g1, g2, g3, g4)
        else:
            args = (g1, g2, g3)
    # args = (g1, g2, g3, g4)
    return _call_st_function("ST_Angle", args)

@validate_argument_types
def ST_Degrees(angleInRadian: Union[ColumnOrName, float]) -> Column:
    """
    Converts a given angle from radian to degrees
    :param angleInRadian: Angle in Radian
    :return: Angle in Degrees
    """
    return _call_st_function("ST_Degrees", angleInRadian)
@validate_argument_types
def ST_HausdorffDistance(g1: ColumnOrName, g2: ColumnOrName, densityFrac: Optional[Union[ColumnOrName, float]] = -1) -> Column:
    """
    Returns discretized (and hence approximate) hausdorff distance between two given geometries.
    Optionally, a distance fraction can also be provided which decreases the gap between actual and discretized hausforff distance
    :param g1:
    :param g2:
    :param densityFrac: Optional
    :return:
    """
    args = (g1, g2, densityFrac)
    return _call_st_function("ST_HausdorffDistance", args)
<<<<<<< HEAD

@validate_argument_types
def ST_CoordDim(geometry: ColumnOrName) -> Column:
    """Return the number of dimensions contained in a coordinate

    :param geometry: Geometry column to return for.
    :type geometry: ColumnOrName
    :return: Number of dimensinos in a coordinate column as an integer column.
    :rtype: Column
    """
    return _call_st_function("ST_CoordDim", geometry)
=======
>>>>>>> bc822490
<|MERGE_RESOLUTION|>--- conflicted
+++ resolved
@@ -24,7 +24,6 @@
 
 
 __all__ = [
-    "GeometryType",
     "ST_3DDistance",
     "ST_AddPoint",
     "ST_Area",
@@ -43,7 +42,6 @@
     "ST_Centroid",
     "ST_Collect",
     "ST_CollectionExtract",
-    "ST_ClosestPoint",
     "ST_ConcaveHull",
     "ST_ConvexHull",
     "ST_Difference",
@@ -115,10 +113,7 @@
     "ST_Force3D",
     "ST_NRings",
     "ST_Translate",
-    "ST_Angle",
-    "ST_Degrees",
     "ST_FrechetDistance",
-    "ST_CoordDim",
     "ST_Affine",
     "ST_BoundingDiagonal"
 ]
@@ -126,17 +121,6 @@
 
 _call_st_function = partial(call_sedona_function, "st_functions")
 
-@validate_argument_types
-def GeometryType(geometry: ColumnOrName):
-    """Return the type of the geometry as a string.
-    This function also indicates if the geometry is measured, by returning a string of the form 'POINTM'.
-
-    :param geometry: Geometry column to calculate the dimension for.
-    :type geometry: ColumnOrName
-    :return: Type of geometry as a string column.
-    :rtype: Column
-    """
-    return _call_st_function("GeometryType", geometry)
 
 @validate_argument_types
 def ST_3DDistance(a: ColumnOrName, b: ColumnOrName) -> Column:
@@ -375,21 +359,6 @@
     """
     args = (collection,) if geom_type is None else (collection, geom_type)
     return _call_st_function("ST_CollectionExtract", args)
-
-
-@validate_argument_types
-def ST_ClosestPoint(a: ColumnOrName, b: ColumnOrName) -> Column:
-    """Returns the 2-dimensional point on geom1 that is closest to geom2. 
-    This is the first point of the shortest line between the geometries.
-
-    :param a: Geometry column to use in the calculation.
-    :type a: ColumnOrName
-    :param b: Geometry column to use in the calculation.
-    :type b: ColumnOrName
-    :return: the 2-dimensional point on a that is closest to b.
-    :rtype: Column
-    """
-    return _call_st_function("ST_ClosestPoint", (a, b))
 
 
 @validate_argument_types
@@ -1359,9 +1328,7 @@
     :param zOff: Default 0.0
     :return: Geometry with affine transformation applied
     """
-    args = (geometry, a, b, d, e, xOff, yOff)
-    if not [x for x in (c, f, g, h, i, zOff) if x is None]:
-        args = (geometry, a, b, c, d, e, f, g, h, i, xOff, yOff, zOff)
+    args = (geometry, a, b, d, e, xOff, yOff, c, f, g, h, i, zOff)
     return _call_st_function("ST_Affine", args)
 
 
@@ -1375,41 +1342,6 @@
 
     return _call_st_function("ST_BoundingDiagonal", geometry)
 
-
-@validate_argument_types
-def ST_Angle(g1: ColumnOrName, g2: ColumnOrName, g3: Optional[ColumnOrName] = None, g4: Optional[ColumnOrName] = None) -> Column:
-    """
-    Returns the computed angle between vectors formed by given geometries in radian. Range of result is between 0 and 2 * pi.
-    3 Variants:
-        Angle(Point1, Point2, Point3, Point4)
-            Computes angle formed by vectors formed by Point1-Point2 and Point3-Point4
-        Angle(Point1, Point2, Point3)
-            Computes angle formed by angle Point1-Point2-Point3
-        Angle(Line1, Line2)
-            Computes angle between vectors formed by S1-E1 and S2-E2, where S and E are start and endpoints.
-    :param g1: Point or Line
-    :param g2: Point or Line
-    :param g3: Point or None
-    :param g4: Point or None
-    :return: Returns the computed angle
-    """
-    args = (g1, g2)
-    if g3 is not None:
-        if g4 is not None:
-            args = (g1, g2, g3, g4)
-        else:
-            args = (g1, g2, g3)
-    # args = (g1, g2, g3, g4)
-    return _call_st_function("ST_Angle", args)
-
-@validate_argument_types
-def ST_Degrees(angleInRadian: Union[ColumnOrName, float]) -> Column:
-    """
-    Converts a given angle from radian to degrees
-    :param angleInRadian: Angle in Radian
-    :return: Angle in Degrees
-    """
-    return _call_st_function("ST_Degrees", angleInRadian)
 @validate_argument_types
 def ST_HausdorffDistance(g1: ColumnOrName, g2: ColumnOrName, densityFrac: Optional[Union[ColumnOrName, float]] = -1) -> Column:
     """
@@ -1421,18 +1353,4 @@
     :return:
     """
     args = (g1, g2, densityFrac)
-    return _call_st_function("ST_HausdorffDistance", args)
-<<<<<<< HEAD
-
-@validate_argument_types
-def ST_CoordDim(geometry: ColumnOrName) -> Column:
-    """Return the number of dimensions contained in a coordinate
-
-    :param geometry: Geometry column to return for.
-    :type geometry: ColumnOrName
-    :return: Number of dimensinos in a coordinate column as an integer column.
-    :rtype: Column
-    """
-    return _call_st_function("ST_CoordDim", geometry)
-=======
->>>>>>> bc822490
+    return _call_st_function("ST_HausdorffDistance", args)