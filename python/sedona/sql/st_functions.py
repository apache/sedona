--- conflicted
+++ resolved
@@ -113,15 +113,12 @@
     "ST_Force3D",
     "ST_NRings",
     "ST_Translate",
-<<<<<<< HEAD
     "ST_BoundingDiagonal",
     "ST_Angle",
     "ST_Degrees",
-=======
     "ST_FrechetDistance",
     "ST_Affine",
     "ST_BoundingDiagonal"
->>>>>>> 4663cf52
 ]
 
 
@@ -1348,7 +1345,6 @@
 
     return _call_st_function("ST_BoundingDiagonal", geometry)
 
-<<<<<<< HEAD
 
 @validate_argument_types
 def ST_Angle(g1: ColumnOrName, g2: ColumnOrName, g3: Optional[ColumnOrName] = None, g4: Optional[ColumnOrName] = None) -> Column:
@@ -1373,8 +1369,12 @@
 
 @validate_argument_types
 def ST_Degrees(angleInRadian: Union[ColumnOrName, float]) -> Column:
+    """
+    Converts a given angle from radian to degrees
+    :param angleInRadian: Angle in Radian
+    :return: Angle in Degrees
+    """
     return _call_st_function("ST_Degrees", angleInRadian)
-=======
 @validate_argument_types
 def ST_HausdorffDistance(g1: ColumnOrName, g2: ColumnOrName, densityFrac: Optional[Union[ColumnOrName, float]] = -1) -> Column:
     """
@@ -1386,5 +1386,4 @@
     :return:
     """
     args = (g1, g2, densityFrac)
-    return _call_st_function("ST_HausdorffDistance", args)
->>>>>>> 4663cf52
+    return _call_st_function("ST_HausdorffDistance", args)