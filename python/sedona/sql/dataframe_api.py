--- conflicted
+++ resolved
@@ -21,8 +21,8 @@
 import typing
 from typing import Any, Callable, Iterable, List, Mapping, Tuple, Type, Union
 
-<<<<<<< HEAD
-from pyspark.sql import SparkSession, Column, functions as f
+from pyspark.sql import Column, SparkSession
+from pyspark.sql importfunctions as f
 
 try:
     from pyspark.sql.utils import is_remote
@@ -35,10 +35,6 @@
         pass
 else:
     from sedona.sql.connect import call_sedona_function_connect
-=======
-from pyspark.sql import Column, SparkSession
-from pyspark.sql import functions as f
->>>>>>> c6d79697
 
 
 ColumnOrName = Union[Column, ConnectColumn, str]
